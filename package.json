{
  "name": "azuredatastudio",
  "version": "1.39.0",
  "distro": "b6bf3fb97bc70074aeebbf9bd86ec03f637f5361",
  "author": {
    "name": "Microsoft Corporation"
  },
  "license": "MIT",
  "main": "./out/main",
  "private": true,
  "scripts": {
    "test": "mocha",
    "test-browser": "node test/unit/browser/index.js",
    "preinstall": "node build/npm/preinstall.js",
    "postinstall": "node build/npm/postinstall.js",
    "compile": "node --max_old_space_size=4095 ./node_modules/gulp/bin/gulp.js compile",
    "watch": "npm-run-all -lp watch-client watch-extensions",
    "watchd": "deemon yarn watch",
    "watch-webd": "deemon yarn watch-web",
    "kill-watchd": "deemon --kill yarn watch",
    "kill-watch-webd": "deemon --kill yarn watch-web",
    "restart-watchd": "deemon --restart yarn watch",
    "restart-watch-webd": "deemon --restart yarn watch-web",
    "watch-client": "node --max_old_space_size=4095 ./node_modules/gulp/bin/gulp.js watch-client",
    "watch-clientd": "deemon yarn watch-client",
    "kill-watch-clientd": "deemon --kill yarn watch-client",
    "watch-extensions": "node --max_old_space_size=4095 ./node_modules/gulp/bin/gulp.js watch-extensions watch-extension-media",
    "watch-extensionsd": "deemon yarn watch-extensions",
    "kill-watch-extensionsd": "deemon --kill yarn watch-extensions",
    "precommit": "node build/hygiene.js",
    "gulp": "node --max_old_space_size=8192 ./node_modules/gulp/bin/gulp.js",
    "electron": "node build/lib/electron",
    "7z": "7z",
    "update-grammars": "node build/npm/update-all-grammars.mjs",
    "update-localization-extension": "node build/npm/update-localization-extension.js",
    "smoketest": "node build/lib/preLaunch.js && cd test/smoke && yarn compile && node test/index.js",
    "smoketest-no-compile": "cd test/smoke && node test/index.js",
    "download-builtin-extensions": "node build/lib/builtInExtensions.js",
    "download-builtin-extensions-cg": "node build/lib/builtInExtensionsCG.js",
    "monaco-compile-check": "tsc -p src/tsconfig.monaco.json --noEmit",
    "strict-initialization-watch": "tsc --watch -p src/tsconfig.json --noEmit --strictPropertyInitialization",
    "tsec-compile-check": "node node_modules/tsec/bin/tsec -p src/tsconfig.tsec.json",
    "vscode-dts-compile-check": "tsc -p src/tsconfig.vscode-dts.json && tsc -p src/tsconfig.vscode-proposed-dts.json",
    "valid-layers-check": "node build/lib/layersChecker.js",
    "update-distro": "node build/npm/update-distro.mjs",
    "web": "echo 'yarn web' is replaced by './scripts/code-server' or './scripts/code-web'",
    "compile-web": "node --max_old_space_size=4095 ./node_modules/gulp/bin/gulp.js compile-web",
    "watch-web": "node --max_old_space_size=4095 ./node_modules/gulp/bin/gulp.js watch-web",
    "eslint": "node --max_old_space_size=4095 build/eslint",
    "playwright-install": "node build/azure-pipelines/common/installPlaywright.js",
    "compile-build": "node --max_old_space_size=4095 ./node_modules/gulp/bin/gulp.js compile-build",
    "compile-extensions-build": "node --max_old_space_size=4095 ./node_modules/gulp/bin/gulp.js compile-extensions-build",
    "minify-vscode": "node --max_old_space_size=4095 ./node_modules/gulp/bin/gulp.js minify-vscode",
    "minify-vscode-reh": "node --max_old_space_size=4095 ./node_modules/gulp/bin/gulp.js minify-vscode-reh",
    "minify-vscode-reh-web": "node --max_old_space_size=4095 ./node_modules/gulp/bin/gulp.js minify-vscode-reh-web",
    "hygiene": "node --max_old_space_size=4095 ./node_modules/gulp/bin/gulp.js hygiene",
    "core-ci": "node --max_old_space_size=4095 ./node_modules/gulp/bin/gulp.js core-ci",
    "extensions-ci": "node --max_old_space_size=4095 ./node_modules/gulp/bin/gulp.js extensions-ci"
    "sqllint": "node --max_old_space_size=4095 ./node_modules/eslint/bin/eslint.js --no-eslintrc -c .eslintrc.sql.ts.json --rulesdir ./build/lib/eslint --ext .ts ./src/sql",
    "extensions-lint": "node --max_old_space_size=4095 ./node_modules/eslint/bin/eslint.js --rulesdir ./build/lib/eslint --ext .ts ./extensions",
  },
  "dependencies": {
    "@angular/animations": "~4.1.3",
    "@angular/common": "~4.1.3",
    "@angular/compiler": "~4.1.3",
    "@angular/core": "~4.1.3",
    "@angular/forms": "~4.1.3",
    "@angular/platform-browser": "~4.1.3",
    "@angular/platform-browser-dynamic": "~4.1.3",
    "@angular/router": "~4.1.3",
    "@microsoft/applicationinsights-web": "^2.6.4",
    "@parcel/watcher": "2.0.5",
    "@vscode/iconv-lite-umd": "0.7.0",
    "@vscode/ripgrep": "^1.14.2",
    "@vscode/sqlite3": "5.0.8",
    "@vscode/sudo-prompt": "9.3.1",
    "@vscode/vscode-languagedetection": "1.0.21",
    "angular2-grid": "2.0.6",
    "ansi_up": "^5.1.0",
<<<<<<< HEAD
    "applicationinsights": "1.4.2",
    "azdataGraph": "github:Microsoft/azdataGraph#0.0.36",
=======
    "applicationinsights": "1.0.8",
    "azdataGraph": "github:Microsoft/azdataGraph#0.0.37",
>>>>>>> 43e7e35d
    "chart.js": "^2.9.4",
    "chokidar": "3.5.1",
    "graceful-fs": "4.2.8",
    "gridstack": "^3.1.3",
    "html-to-image": "^1.6.2",
    "http-proxy-agent": "^2.1.0",
    "https-proxy-agent": "^2.2.3",
    "jquery": "3.5.0",
    "jschardet": "3.0.0",
    "kburtram-query-plan": "2.6.1",
    "keytar": "7.9.0",
    "mark.js": "^8.11.1",
    "minimist": "^1.2.6",
    "native-is-elevated": "0.4.3",
    "native-keymap": "3.3.0",
    "native-watchdog": "1.4.0",
    "ng2-charts": "^1.6.0",
    "node-pty": "0.11.0-beta11",
    "plotly.js-dist-min": "^1.53.0",
    "reflect-metadata": "^0.1.8",
    "rxjs": "5.4.0",
    "sanitize-html": "1.19.1",
    "semver-umd": "^5.5.7",
    "slickgrid": "github:Microsoft/SlickGrid.ADS#2.3.36",
    "spdlog": "^0.13.0",
    "tas-client-umd": "0.1.4",
    "turndown": "^7.0.0",
    "turndown-plugin-gfm": "^1.0.2",
    "v8-inspect-profiler": "^0.0.22",
    "vscode-oniguruma": "1.6.1",
    "vscode-proxy-agent": "^0.12.0",
    "vscode-regexpp": "^3.1.0",
    "vscode-textmate": "7.0.1",
    "xterm": "4.19.0-beta.25",
    "xterm-addon-search": "0.9.0-beta.25",
    "xterm-addon-serialize": "0.7.0-beta.12",
    "xterm-addon-unicode11": "0.4.0-beta.3",
    "xterm-addon-webgl": "0.12.0-beta.29",
    "xterm-headless": "4.19.0-beta.25",
    "yauzl": "^2.9.2",
    "yazl": "^2.4.3",
    "zone.js": "^0.11.4"
  },
  "devDependencies": {
    "7zip": "0.0.6",
    "@playwright/test": "1.21.0",
    "@types/applicationinsights": "0.20.0",
    "@types/chart.js": "2.9.4",
    "@types/cookie": "^0.3.3",
    "@types/copy-webpack-plugin": "^6.0.3",
    "@types/cssnano": "^4.0.0",
    "@types/debug": "4.1.5",
    "@types/graceful-fs": "4.1.2",
    "@types/gulp-postcss": "^8.0.0",
    "@types/gulp-svgmin": "^1.2.1",
    "@types/http-proxy-agent": "^2.0.1",
    "@types/keytar": "^4.4.0",
    "@types/minimist": "^1.2.1",
    "@types/mocha": "^9.1.1",
    "@types/node": "16.x",
    "@types/plotly.js": "^1.44.9",
    "@types/sanitize-html": "^1.18.2",
    "@types/sinon": "^10.0.2",
    "@types/sinon-test": "^2.4.2",
    "@types/trusted-types": "^1.0.6",
    "@types/vscode-notebook-renderer": "^1.60.0",
    "@types/webpack": "^4.41.25",
    "@types/wicg-file-system-access": "^2020.9.5",
    "@types/windows-foreground-love": "^0.3.0",
    "@types/windows-mutex": "^0.4.0",
    "@types/windows-process-tree": "^0.2.0",
    "@types/winreg": "^1.2.30",
    "@types/yauzl": "^2.9.1",
    "@types/yazl": "^2.4.2",
    "@typescript-eslint/eslint-plugin": "^5.10.0",
    "@typescript-eslint/parser": "^5.10.0",
    "@vscode/telemetry-extractor": "^1.9.6",
    "@vscode/test-web": "^0.0.22",
    "ansi-colors": "^3.2.3",
    "asar": "^3.0.3",
    "chromium-pickle-js": "^0.2.0",
    "cookie": "^0.4.0",
    "concurrently": "^5.2.0",
    "copy-webpack-plugin": "^6.0.3",
    "cson-parser": "^1.3.3",
    "css-loader": "^3.2.0",
    "cssnano": "^4.1.11",
    "debounce": "^1.0.0",
    "deemon": "^1.4.0",
    "electron": "17.4.1",
    "eslint": "8.7.0",
    "eslint-plugin-header": "3.1.1",
    "eslint-plugin-jsdoc": "^19.1.0",
    "event-stream": "3.3.4",
    "fancy-log": "^1.3.3",
    "fast-plist": "0.1.2",
    "file-loader": "^4.2.0",
    "glob": "^5.0.13",
    "gulp": "^4.0.0",
    "gulp-atom-electron": "^1.33.0",
    "gulp-azure-storage": "^0.12.1",
    "gulp-bom": "^3.0.0",
    "gulp-buffer": "0.0.2",
    "gulp-concat": "^2.6.1",
    "gulp-eslint": "^6.0.0",
    "gulp-filter": "^5.1.0",
    "gulp-flatmap": "^1.0.2",
    "gulp-gunzip": "^1.0.0",
    "gulp-gzip": "^1.4.2",
    "gulp-json-editor": "^2.5.0",
    "gulp-plumber": "^1.2.0",
    "gulp-postcss": "^9.0.0",
    "gulp-remote-retry-src": "^0.8.0",
    "gulp-rename": "^1.2.0",
    "gulp-replace": "^0.5.4",
    "gulp-sourcemaps": "^3.0.0",
    "gulp-svgmin": "^4.1.0",
    "gulp-tsb": "4.0.6",
    "gulp-untar": "^0.0.7",
    "gulp-vinyl-zip": "^2.1.2",
    "husky": "^0.13.1",
    "innosetup": "6.0.5",
    "is": "^3.1.0",
    "istanbul-lib-coverage": "^3.0.0",
    "istanbul-lib-instrument": "^4.0.0",
    "istanbul-lib-report": "^3.0.0",
    "istanbul-lib-source-maps": "^4.0.0",
    "istanbul-reports": "^3.0.0",
    "lazy.js": "^0.4.2",
    "merge-options": "^1.0.1",
    "mime": "^1.4.1",
    "minimatch": "^3.0.4",
    "minimist": "^1.2.6",
    "mkdirp": "^1.0.4",
    "mocha": "^9.2.2",
    "mocha-junit-reporter": "^2.0.0",
    "mocha-multi-reporters": "^1.5.1",
    "npm-run-all": "^4.1.5",
    "opn": "^6.0.0",
    "optimist": "0.3.5",
    "p-all": "^1.0.0",
    "path-browserify": "^1.0.1",
    "pump": "^1.0.1",
    "queue": "3.0.6",
    "rcedit": "^1.1.0",
    "request": "^2.85.0",
    "rimraf": "^2.2.8",
    "sinon": "^11.1.1",
    "sinon-test": "^3.1.0",
    "source-map": "0.6.1",
    "source-map-support": "^0.3.2",
    "style-loader": "^1.0.0",
    "temp-write": "^3.4.0",
    "ts-loader": "^9.2.7",
    "tsec": "0.1.4",
    "typemoq": "^0.3.2",
    "typescript": "^4.7.0-dev.20220502",
    "typescript-formatter": "7.1.0",
    "underscore": "^1.12.1",
    "util": "^0.12.4",
    "vinyl": "^2.0.0",
    "vinyl-fs": "^3.0.0",
    "vscode-nls-dev": "^3.3.1",
    "webpack": "^5.42.0",
    "webpack-cli": "^4.7.2",
    "webpack-stream": "^6.1.2",
    "xml2js": "^0.4.17",
    "yaserver": "^0.2.0"
  },
  "repository": {
    "type": "git",
    "url": "https://github.com/Microsoft/azuredatastudio.git"
  },
  "bugs": {
    "url": "https://github.com/Microsoft/azuredatastudio/issues"
  },
  "optionalDependencies": {
    "@vscode/windows-registry": "1.0.6",
    "windows-foreground-love": "0.4.0",
    "windows-mutex": "0.4.1",
    "windows-process-tree": "0.3.3"
  },
  "resolutions": {
    "elliptic": "^6.5.3",
    "nwmatcher": "^1.4.4"
  }
}<|MERGE_RESOLUTION|>--- conflicted
+++ resolved
@@ -77,13 +77,8 @@
     "@vscode/vscode-languagedetection": "1.0.21",
     "angular2-grid": "2.0.6",
     "ansi_up": "^5.1.0",
-<<<<<<< HEAD
     "applicationinsights": "1.4.2",
-    "azdataGraph": "github:Microsoft/azdataGraph#0.0.36",
-=======
-    "applicationinsights": "1.0.8",
     "azdataGraph": "github:Microsoft/azdataGraph#0.0.37",
->>>>>>> 43e7e35d
     "chart.js": "^2.9.4",
     "chokidar": "3.5.1",
     "graceful-fs": "4.2.8",
