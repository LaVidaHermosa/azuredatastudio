{
<<<<<<< HEAD
  "name": "azuredatastudio",
  "version": "1.5.1",
  "distro": "8c3e97e3425cc9814496472ab73e076de2ba99ee",
=======
  "name": "code-oss-dev",
  "version": "1.32.0",
  "distro": "6f5d9db8821add003be71e726b4ef49df83a51b4",
>>>>>>> db7766c4
  "author": {
    "name": "Microsoft Corporation"
  },
  "main": "./out/main",
  "private": true,
  "scripts": {
    "test": "mocha",
    "preinstall": "node build/npm/preinstall.js",
    "postinstall": "node build/npm/postinstall.js",
    "compile": "gulp compile --max_old_space_size=4095",
    "watch": "gulp watch --max_old_space_size=4095",
    "watch-client": "gulp watch-client --max_old_space_size=4095",
    "monaco-editor-test": "mocha --only-monaco-editor",
    "precommit": "node build/gulpfile.hygiene.js",
    "gulp": "gulp --max_old_space_size=4095",
    "7z": "7z",
    "update-grammars": "node build/npm/update-all-grammars.js",
    "update-localization-extension": "node build/npm/update-localization-extension.js",
    "smoketest": "cd test/smoke && node test/index.js",
    "monaco-compile-check": "tsc -p src/tsconfig.monaco.json --noEmit",
    "download-builtin-extensions": "node build/lib/builtInExtensions.js",
    "check-monaco-editor-compilation": "tsc -p src/tsconfig.monaco.json --noEmit",
    "tslint": "node node_modules/tslint/bin/tslint -c tslint-gci.json -p src/tsconfig.json",
    "strict-null-check": "tsc -p src/tsconfig.strictNullChecks.json",
    "strict-null-check-watch": "tsc -p src/tsconfig.strictNullChecks.json --watch"
  },
  "dependencies": {
    "@angular/animations": "~4.1.3",
    "@angular/common": "~4.1.3",
    "@angular/compiler": "~4.1.3",
    "@angular/core": "~4.1.3",
    "@angular/forms": "~4.1.3",
    "@angular/http": "~4.1.3",
    "@angular/platform-browser": "~4.1.3",
    "@angular/platform-browser-dynamic": "~4.1.3",
    "@angular/router": "~4.1.3",
    "@angular/upgrade": "~4.1.3",
    "@types/chart.js": "^2.7.31",
    "@types/htmlparser2": "^3.7.31",
    "angular2-grid": "2.0.6",
    "angular2-slickgrid": "github:Microsoft/angular2-slickgrid#1.4.6",
    "ansi_up": "^3.0.0",
    "applicationinsights": "1.0.8",
    "chart.js": "^2.6.0",
    "fast-plist": "0.1.2",
    "find-remove": "1.2.1",
    "fs-extra": "^3.0.1",
    "gc-signals": "^0.0.1",
    "getmac": "1.4.1",
    "graceful-fs": "4.1.11",
    "html-query-plan": "git://github.com/anthonydresser/html-query-plan.git#2.6",
    "http-proxy-agent": "^2.1.0",
    "https-proxy-agent": "^2.2.1",
    "iconv-lite": "0.4.23",
    "jquery": "3.1.0",
    "jschardet": "1.6.0",
    "keytar": "4.2.1",
    "minimist": "1.2.0",
    "native-is-elevated": "^0.2.1",
    "native-keymap": "1.2.5",
    "native-watchdog": "1.0.0",
    "ng2-charts": "^1.6.0",
    "node-pty": "0.8.1",
    "nsfw": "1.1.0",
    "pretty-data": "^0.40.0",
    "reflect-metadata": "^0.1.8",
    "rxjs": "5.4.0",
    "sanitize-html": "^1.19.1",
    "semver": "^5.5.0",
    "slickgrid": "github:anthonydresser/SlickGrid#2.3.29",
    "spdlog": "0.7.2",
    "sudo-prompt": "8.2.0",
    "svg.js": "^2.2.5",
    "v8-inspect-profiler": "^0.0.20",
    "vscode-chokidar": "1.6.5",
    "vscode-debugprotocol": "^1.34.0-pre.0",
    "vscode-nsfw": "1.1.1",
    "vscode-proxy-agent": "0.3.0",
    "vscode-ripgrep": "^1.2.5",
    "vscode-sqlite3": "4.0.7",
    "vscode-textmate": "^4.0.1",
    "vscode-xterm": "3.12.0-beta4",
    "winreg": "^1.2.4",
    "yauzl": "^2.9.1",
    "yazl": "^2.4.3",
    "zone.js": "^0.8.4"
  },
  "devDependencies": {
    "7zip": "0.0.6",
    "@types/keytar": "^4.0.1",
    "@types/minimist": "^1.2.0",
    "@types/mocha": "2.2.39",
    "@types/node": "^10.12.12",
    "@types/sanitize-html": "^1.18.2",
    "@types/semver": "^5.5.0",
    "@types/should": "^13.0.0",
    "@types/sinon": "^1.16.36",
    "@types/webpack": "^4.4.10",
    "@types/winreg": "^1.2.30",
    "ansi-colors": "^3.2.3",
    "asar": "^0.14.0",
    "azure-storage": "^0.3.1",
    "chromium-pickle-js": "^0.2.0",
    "clean-css": "3.4.6",
    "copy-webpack-plugin": "^4.5.2",
    "coveralls": "^2.11.11",
    "cson-parser": "^1.3.3",
    "debounce": "^1.0.0",
    "documentdb": "^1.5.1",
    "electron-mksnapshot": "~2.0.0",
    "eslint": "^3.4.0",
    "event-stream": "3.3.4",
    "express": "^4.13.1",
    "fancy-log": "^1.3.3",
    "glob": "^5.0.13",
    "gulp": "^4.0.0",
    "gulp-atom-electron": "^1.20.0",
    "gulp-azure-storage": "^0.10.0",
    "gulp-buffer": "0.0.2",
    "gulp-concat": "^2.6.1",
    "gulp-cssnano": "^2.1.3",
    "gulp-eslint": "^5.0.0",
    "gulp-filter": "^5.1.0",
    "gulp-flatmap": "^1.0.2",
    "gulp-json-editor": "^2.5.0",
    "gulp-plumber": "^1.2.0",
    "gulp-remote-src": "^0.4.4",
    "gulp-rename": "^1.2.0",
    "gulp-replace": "^0.5.4",
    "gulp-shell": "^0.6.5",
    "gulp-tsb": "2.0.6",
    "gulp-tslint": "^8.1.3",
    "gulp-uglify": "^3.0.0",
    "gulp-vinyl-zip": "^2.1.2",
    "husky": "^0.13.1",
    "innosetup-compiler": "^5.5.60",
    "is": "^3.1.0",
    "istanbul": "^0.3.17",
    "jsdom-no-contextify": "^3.1.0",
    "lazy.js": "^0.4.2",
    "merge-options": "^1.0.1",
    "mime": "^1.4.1",
    "minimatch": "^3.0.4",
    "mkdirp": "^0.5.0",
    "mocha": "^2.2.5",
    "mocha-junit-reporter": "^1.17.0",
    "optimist": "0.3.5",
    "p-all": "^1.0.0",
    "pump": "^1.0.1",
    "queue": "3.0.6",
    "rcedit": "^1.1.0",
    "remap-istanbul": "^0.13.0",
    "rimraf": "^2.2.8",
    "should": "^13.2.3",
    "sinon": "^1.17.2",
    "source-map": "^0.4.4",
    "temp-write": "^3.4.0",
    "ts-loader": "^4.4.2",
    "tslint": "^5.11.0",
    "tslint-microsoft-contrib": "^6.0.0",
    "typemoq": "^0.3.2",
    "typescript": "3.3.1",
    "typescript-formatter": "7.1.0",
    "typescript-tslint-plugin": "^0.0.7",
    "uglify-es": "^3.0.18",
    "underscore": "^1.8.2",
    "vinyl": "^2.0.0",
    "vinyl-fs": "^3.0.0",
    "vsce": "1.48.0",
    "vscode-nls-dev": "3.2.5",
    "webpack": "^4.16.5",
    "webpack-cli": "^3.1.0",
    "webpack-stream": "^5.1.1"
  },
  "repository": {
    "type": "git",
    "url": "https://github.com/Microsoft/azuredatastudio.git"
  },
  "bugs": {
    "url": "https://github.com/Microsoft/azuredatastudio/issues"
  },
  "optionalDependencies": {
    "windows-foreground-love": "0.1.0",
    "windows-mutex": "0.2.1",
    "windows-process-tree": "0.2.3"
  },
  "resolutions": {
    "rc": "1.2.8",
    "event-stream": "3.3.4",
    "natives": "1.1.6",
    "@types/node": "10.12.12"
  }
}<|MERGE_RESOLUTION|>--- conflicted
+++ resolved
@@ -1,13 +1,7 @@
 {
-<<<<<<< HEAD
   "name": "azuredatastudio",
   "version": "1.5.1",
   "distro": "8c3e97e3425cc9814496472ab73e076de2ba99ee",
-=======
-  "name": "code-oss-dev",
-  "version": "1.32.0",
-  "distro": "6f5d9db8821add003be71e726b4ef49df83a51b4",
->>>>>>> db7766c4
   "author": {
     "name": "Microsoft Corporation"
   },
