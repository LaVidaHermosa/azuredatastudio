{
<<<<<<< HEAD
  "name": "azuredatastudio",
  "version": "1.14.0",
  "distro": "01d4471bbc2227c73907d5b42d6a54259e88b77c",
=======
  "name": "code-oss-dev",
  "version": "1.41.0",
  "distro": "e3f0dacfbf82a87e6a3e826d18282d02a67c25c7",
>>>>>>> 18f2fd24
  "author": {
    "name": "Microsoft Corporation"
  },
  "license": "MIT",
  "main": "./out/main",
  "private": true,
  "scripts": {
    "test": "mocha",
    "preinstall": "node build/npm/preinstall.js",
    "postinstall": "node build/npm/postinstall.js",
    "compile": "gulp compile --max_old_space_size=4095",
    "watch": "gulp watch --max_old_space_size=4095",
    "watch-client": "gulp watch-client --max_old_space_size=4095",
    "monaco-editor-test": "mocha --only-monaco-editor",
    "precommit": "node build/gulpfile.hygiene.js",
    "gulp": "gulp --max_old_space_size=8192",
    "electron": "node build/lib/electron",
    "7z": "7z",
    "update-grammars": "node build/npm/update-all-grammars.js",
    "update-localization-extension": "node build/npm/update-localization-extension.js",
    "smoketest": "cd test/smoke && node test/index.js",
    "monaco-compile-check": "tsc -p src/tsconfig.monaco.json --noEmit",
    "tslint": "node node_modules/tslint/bin/tslint -c tslint-gci.json -p src/tsconfig.json",
    "strict-null-check": "node node_modules/typescript/bin/tsc -p src/tsconfig.strictNullChecks.json",
    "strict-null-check-watch": "node node_modules/typescript/bin/tsc -p src/tsconfig.strictNullChecks.json --watch",
    "strict-initialization-watch": "tsc --watch -p src/tsconfig.json --noEmit --strictPropertyInitialization",
    "strict-function-types-watch": "tsc --watch -p src/tsconfig.json --noEmit --strictFunctionTypes",
    "update-distro": "node build/npm/update-distro.js",
    "web": "node scripts/code-web.js"
  },
  "dependencies": {
    "@angular/animations": "~4.1.3",
    "@angular/common": "~4.1.3",
    "@angular/compiler": "~4.1.3",
    "@angular/core": "~4.1.3",
    "@angular/forms": "~4.1.3",
    "@angular/platform-browser": "~4.1.3",
    "@angular/platform-browser-dynamic": "~4.1.3",
    "@angular/router": "~4.1.3",
    "angular2-grid": "2.0.6",
    "angular2-slickgrid": "github:Microsoft/angular2-slickgrid#1.4.6",
    "ansi_up": "^3.0.0",
    "applicationinsights": "1.0.8",
    "chart.js": "^2.6.0",
    "chokidar": "3.2.3",
    "graceful-fs": "4.1.11",
    "html-query-plan": "git://github.com/anthonydresser/html-query-plan.git#2.6",
    "http-proxy-agent": "^2.1.0",
    "https-proxy-agent": "^2.2.3",
    "iconv-lite": "0.5.0",
    "jquery": "3.4.0",
    "jschardet": "2.1.1",
    "keytar": "^4.11.0",
    "msal": "^1.1.3",
    "native-is-elevated": "0.4.1",
    "native-keymap": "2.0.0",
    "native-watchdog": "1.2.0",
    "ng2-charts": "^1.6.0",
    "node-pty": "^0.10.0-beta2",
    "onigasm-umd": "^2.2.4",
    "plotly.js-dist": "^1.48.3",
    "reflect-metadata": "^0.1.8",
    "rxjs": "5.4.0",
    "sanitize-html": "^1.19.1",
    "semver-umd": "^5.5.3",
    "slickgrid": "github:anthonydresser/SlickGrid#2.3.32",
    "spdlog": "^0.11.1",
    "sudo-prompt": "9.1.1",
    "underscore": "^1.8.2",
    "v8-inspect-profiler": "^0.0.20",
    "vscode-minimist": "^1.2.2",
    "vscode-nsfw": "1.2.8",
    "vscode-proxy-agent": "^0.5.2",
    "vscode-ripgrep": "^1.5.7",
    "vscode-sqlite3": "4.0.9",
    "vscode-textmate": "^4.3.0",
    "xterm": "4.3.0-beta17",
    "xterm-addon-search": "0.4.0-beta4",
    "xterm-addon-web-links": "0.2.1",
    "yauzl": "^2.9.2",
    "yazl": "^2.4.3",
    "zone.js": "^0.8.4"
  },
  "devDependencies": {
    "7zip": "0.0.6",
    "@types/applicationinsights": "0.20.0",
    "@types/chart.js": "^2.7.31",
    "@types/chokidar": "2.1.3",
    "@types/cookie": "^0.3.3",
    "@types/graceful-fs": "4.1.2",
    "@types/http-proxy-agent": "^2.0.1",
    "@types/iconv-lite": "0.0.1",
    "@types/keytar": "^4.4.0",
    "@types/mocha": "2.2.39",
    "@types/node": "^10.12.12",
    "@types/plotly.js": "^1.44.9",
    "@types/sanitize-html": "^1.18.2",
    "@types/semver": "^5.5.0",
    "@types/sinon": "^1.16.36",
    "@types/webpack": "^4.4.10",
    "@types/windows-foreground-love": "^0.3.0",
    "@types/windows-process-tree": "^0.2.0",
    "@types/winreg": "^1.2.30",
    "@types/yauzl": "^2.9.1",
    "@types/yazl": "^2.4.2",
    "ansi-colors": "^3.2.3",
    "asar": "^0.14.0",
    "chromium-pickle-js": "^0.2.0",
    "copy-webpack-plugin": "^4.5.2",
    "coveralls": "^2.11.11",
    "cson-parser": "^1.3.3",
    "debounce": "^1.0.0",
    "event-stream": "3.3.4",
    "express": "^4.13.1",
    "fancy-log": "^1.3.3",
    "fast-plist": "0.1.2",
    "glob": "^5.0.13",
    "gulp": "^4.0.0",
    "gulp-atom-electron": "^1.22.0",
    "gulp-azure-storage": "^0.10.0",
    "gulp-buffer": "0.0.2",
    "gulp-concat": "^2.6.1",
    "gulp-cssnano": "^2.1.3",
    "gulp-eslint": "^5.0.0",
    "gulp-filter": "^5.1.0",
    "gulp-flatmap": "^1.0.2",
    "gulp-gunzip": "^1.0.0",
    "gulp-json-editor": "^2.5.0",
    "gulp-plumber": "^1.2.0",
    "gulp-remote-retry-src": "^0.6.0",
    "gulp-rename": "^1.2.0",
    "gulp-replace": "^0.5.4",
    "gulp-shell": "^0.6.5",
    "gulp-tsb": "4.0.5",
    "gulp-tslint": "^8.1.3",
    "gulp-untar": "^0.0.7",
    "gulp-vinyl-zip": "^2.1.2",
    "husky": "^0.13.1",
    "innosetup": "5.6.1",
    "is": "^3.1.0",
    "istanbul-lib-coverage": "^2.0.5",
    "istanbul-lib-instrument": "^3.3.0",
    "istanbul-lib-report": "^2.0.8",
    "istanbul-lib-source-maps": "^3.0.6",
    "istanbul-reports": "^2.2.6",
    "jsdom-no-contextify": "^3.1.0",
    "lazy.js": "^0.4.2",
    "merge-options": "^1.0.1",
    "mime": "^1.4.1",
    "minimatch": "^3.0.4",
    "mkdirp": "^0.5.0",
    "mocha": "^2.2.5",
    "mocha-junit-reporter": "^1.23.1",
    "opn": "^6.0.0",
    "optimist": "0.3.5",
    "p-all": "^1.0.0",
    "pump": "^1.0.1",
    "queue": "3.0.6",
    "rcedit": "^1.1.0",
    "rimraf": "^2.2.8",
    "sinon": "^1.17.2",
    "source-map": "^0.4.4",
    "temp-write": "^3.4.0",
    "ts-loader": "^4.4.2",
    "tslint": "^5.16.0",
    "tslint-microsoft-contrib": "^6.0.0",
    "typemoq": "^0.3.2",
    "typescript": "3.7.2",
    "typescript-formatter": "7.1.0",
    "vinyl": "^2.0.0",
    "vinyl-fs": "^3.0.0",
    "vsce": "1.48.0",
    "vscode-debugprotocol": "1.37.0",
    "vscode-nls-dev": "^3.3.1",
    "webpack": "^4.16.5",
    "webpack-cli": "^3.3.8",
    "webpack-stream": "^5.1.1"
  },
  "repository": {
    "type": "git",
    "url": "https://github.com/Microsoft/azuredatastudio.git"
  },
  "bugs": {
    "url": "https://github.com/Microsoft/azuredatastudio/issues"
  },
  "optionalDependencies": {
    "vscode-windows-ca-certs": "0.2.0",
    "vscode-windows-registry": "1.0.2",
    "windows-foreground-love": "0.2.0",
    "windows-mutex": "0.3.0",
    "windows-process-tree": "0.2.4"
  }
}<|MERGE_RESOLUTION|>--- conflicted
+++ resolved
@@ -1,13 +1,7 @@
 {
-<<<<<<< HEAD
   "name": "azuredatastudio",
   "version": "1.14.0",
   "distro": "01d4471bbc2227c73907d5b42d6a54259e88b77c",
-=======
-  "name": "code-oss-dev",
-  "version": "1.41.0",
-  "distro": "e3f0dacfbf82a87e6a3e826d18282d02a67c25c7",
->>>>>>> 18f2fd24
   "author": {
     "name": "Microsoft Corporation"
   },
