--- conflicted
+++ resolved
@@ -1,13 +1,7 @@
 {
-<<<<<<< HEAD
   "name": "azuredatastudio",
   "version": "1.9.0",
   "distro": "8c3e97e3425cc9814496472ab73e076de2ba99ee",
-=======
-  "name": "code-oss-dev",
-  "version": "1.37.0",
-  "distro": "65898cd4327756aaf3f5e65f02d0e1edee2db1a9",
->>>>>>> b342abd3
   "author": {
     "name": "Microsoft Corporation"
   },
