--- conflicted
+++ resolved
@@ -30,7 +30,6 @@
     "update-distro": "node build/npm/update-distro.js"
   },
   "dependencies": {
-<<<<<<< HEAD
     "@angular/animations": "~4.1.3",
     "@angular/common": "~4.1.3",
     "@angular/compiler": "~4.1.3",
@@ -41,12 +40,10 @@
     "@angular/platform-browser-dynamic": "~4.1.3",
     "@angular/router": "~4.1.3",
     "@angular/upgrade": "~4.1.3",
+    "@microsoft/applicationinsights-web": "^2.1.1",
     "angular2-grid": "2.0.6",
     "angular2-slickgrid": "github:Microsoft/angular2-slickgrid#1.4.6",
     "ansi_up": "^3.0.0",
-=======
-    "@microsoft/applicationinsights-web": "^2.1.1",
->>>>>>> 8ffdc18c
     "applicationinsights": "1.0.8",
     "chart.js": "^2.6.0",
     "graceful-fs": "4.1.11",
