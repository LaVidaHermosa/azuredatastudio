--- conflicted
+++ resolved
@@ -1,13 +1,7 @@
 {
-<<<<<<< HEAD
   "name": "azuredatastudio",
   "version": "1.30.0",
   "distro": "99c64148d3393e4f67e531240b870f4cee111e06",
-=======
-  "name": "code-oss-dev",
-  "version": "1.56.0",
-  "distro": "307045ac2e7717469648489b42182dfca29bdb30",
->>>>>>> ef1e9bfa
   "author": {
     "name": "Microsoft Corporation"
   },
