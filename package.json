--- conflicted
+++ resolved
@@ -50,12 +50,8 @@
     "compile-web": "node --max_old_space_size=4095 ./node_modules/gulp/bin/gulp.js compile-web",
     "watch-web": "node --max_old_space_size=4095 ./node_modules/gulp/bin/gulp.js watch-web",
     "eslint": "node build/eslint",
-<<<<<<< HEAD
     "sqllint": "eslint --no-eslintrc -c .eslintrc.sql.ts.json --rulesdir ./build/lib/eslint --ext .ts ./src/sql",
-    "electron-rebuild": "electron-rebuild --arch=arm64 --force --version=11.3.0",
-=======
     "electron-rebuild": "electron-rebuild --arch=arm64 --force --version=11.2.3",
->>>>>>> d37f3ffa
     "playwright-install": "node build/azure-pipelines/common/installPlaywright.js",
     "compile-build": "node --max_old_space_size=4095 ./node_modules/gulp/bin/gulp.js compile-build",
     "compile-extensions-build": "node --max_old_space_size=4095 ./node_modules/gulp/bin/gulp.js compile-extensions-build",
