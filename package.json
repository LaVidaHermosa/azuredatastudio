--- conflicted
+++ resolved
@@ -133,13 +133,9 @@
     "@types/keytar": "^4.4.0",
     "@types/minimist": "^1.2.1",
     "@types/mocha": "^8.2.0",
-<<<<<<< HEAD
-    "@types/node": "^12.19.9",
+    "@types/node": "^14.14.37",
     "@types/plotly.js": "^1.44.9",
     "@types/sanitize-html": "^1.18.2",
-=======
-    "@types/node": "^14.14.37",
->>>>>>> 9d72785a
     "@types/sinon": "^1.16.36",
     "@types/trusted-types": "^1.0.6",
     "@types/vscode-windows-registry": "^1.0.0",
