--- conflicted
+++ resolved
@@ -1,13 +1,7 @@
 {
-<<<<<<< HEAD
   "name": "azuredatastudio",
   "version": "1.8.0",
   "distro": "8c3e97e3425cc9814496472ab73e076de2ba99ee",
-=======
-  "name": "code-oss-dev",
-  "version": "1.36.0",
-  "distro": "918cede47c2206e6eb3962671059151bd299874b",
->>>>>>> e0ecc737
   "author": {
     "name": "Microsoft Corporation"
   },
