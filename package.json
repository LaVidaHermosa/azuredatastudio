--- conflicted
+++ resolved
@@ -24,14 +24,11 @@
     "update-localization-extension": "node build/npm/update-localization-extension.js",
     "smoketest": "cd test/smoke && node test/index.js",
     "monaco-compile-check": "tsc -p src/tsconfig.monaco.json --noEmit",
-<<<<<<< HEAD
     "tslint": "node node_modules/tslint/bin/tslint -c tslint-gci.json -p src/tsconfig.json",
     "strict-null-check": "node node_modules/typescript/bin/tsc -p src/tsconfig.strictNullChecks.json",
     "strict-null-check-watch": "node node_modules/typescript/bin/tsc -p src/tsconfig.strictNullChecks.json --watch",
     "strict-initialization-watch": "tsc --watch -p src/tsconfig.json --noEmit --strictPropertyInitialization",
-=======
     "valid-globals-check": "node build/lib/globalsLinter.js",
->>>>>>> 79094626
     "strict-function-types-watch": "tsc --watch -p src/tsconfig.json --noEmit --strictFunctionTypes",
     "update-distro": "node build/npm/update-distro.js",
     "web": "node scripts/code-web.js"
