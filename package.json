--- conflicted
+++ resolved
@@ -1,13 +1,7 @@
 {
-<<<<<<< HEAD
   "name": "azuredatastudio",
   "version": "1.33.0",
   "distro": "01b299c0f340f6cf9dc10290b3aadea449c7940f",
-=======
-  "name": "code-oss-dev",
-  "version": "1.59.0",
-  "distro": "bf8855170185a25c3a26903929f315100ff73e7b",
->>>>>>> 1df15a15
   "author": {
     "name": "Microsoft Corporation"
   },
@@ -45,17 +39,12 @@
     "download-builtin-extensions": "node build/lib/builtInExtensions.js",
     "download-builtin-extensions-cg": "node build/lib/builtInExtensionsCG.js",
     "monaco-compile-check": "tsc -p src/tsconfig.monaco.json --noEmit",
-<<<<<<< HEAD
     "strict-vscode": "node --max_old_space_size=4095 node_modules/typescript/bin/tsc -p src/tsconfig.vscode.json",
     "strict-vscode-watch": "node --max_old_space_size=4095 node_modules/typescript/bin/tsc -p src/tsconfig.vscode.json --watch",
     "strict-initialization-watch": "tsc --watch -p src/tsconfig.json --noEmit --strictPropertyInitialization",
-    "tsec-compile-check": "node --max_old_space_size=4095 node_modules/tsec/bin/tsec -p src/tsconfig.tsec.json",
-    "valid-layers-check": "node --max_old_space_size=4095 build/lib/layersChecker.js",
-=======
     "tsec-compile-check": "node node_modules/tsec/bin/tsec -p src/tsconfig.tsec.json",
     "vscode-dts-compile-check": "node node_modules/tsec/bin/tsec -p src/tsconfig.vscode-dts.json",
     "valid-layers-check": "node build/lib/layersChecker.js",
->>>>>>> 1df15a15
     "update-distro": "node build/npm/update-distro.js",
     "web": "node resources/web/code-web.js",
     "compile-web": "node --max_old_space_size=4095 ./node_modules/gulp/bin/gulp.js compile-web",
@@ -74,7 +63,6 @@
     "extensions-lint": "eslint --rulesdir ./build/lib/eslint --ext .ts ./extensions"
   },
   "dependencies": {
-<<<<<<< HEAD
     "@angular/animations": "~4.1.3",
     "@angular/common": "~4.1.3",
     "@angular/compiler": "~4.1.3",
@@ -83,11 +71,9 @@
     "@angular/platform-browser": "~4.1.3",
     "@angular/platform-browser-dynamic": "~4.1.3",
     "@angular/router": "~4.1.3",
+    "@vscode/vscode-languagedetection": "1.0.12",
     "angular2-grid": "2.0.6",
     "ansi_up": "^3.0.0",
-=======
-    "@vscode/vscode-languagedetection": "1.0.12",
->>>>>>> 1df15a15
     "applicationinsights": "1.0.8",
     "chart.js": "^2.9.4",
     "chokidar": "3.5.1",
@@ -242,17 +228,11 @@
     "source-map": "0.6.1",
     "source-map-support": "^0.3.2",
     "style-loader": "^1.0.0",
-<<<<<<< HEAD
     "temp-write": "^3.4.0",
-    "ts-loader": "^6.2.1",
+    "ts-loader": "^9.2.3",
     "tsec": "0.1.4",
     "typemoq": "^0.3.2",
-    "typescript": "^4.4.0-dev.20210708",
-=======
-    "ts-loader": "^9.2.3",
-    "tsec": "0.1.4",
     "typescript": "^4.4.0-dev.20210713",
->>>>>>> 1df15a15
     "typescript-formatter": "7.1.0",
     "underscore": "^1.12.1",
     "util": "^0.12.4",
