--- conflicted
+++ resolved
@@ -1,13 +1,7 @@
 {
-<<<<<<< HEAD
   "name": "azuredatastudio",
   "version": "1.30.0",
   "distro": "ab16639070613df1c9772fe028786f44ff9096f3",
-=======
-  "name": "code-oss-dev",
-  "version": "1.56.0",
-  "distro": "0f67985367e21c8d8fce62aa56ebd77c29606588",
->>>>>>> 47b406c8
   "author": {
     "name": "Microsoft Corporation"
   },
