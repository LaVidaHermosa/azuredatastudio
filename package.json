--- conflicted
+++ resolved
@@ -1,13 +1,7 @@
 {
-<<<<<<< HEAD
   "name": "azuredatastudio",
   "version": "1.42.0",
   "distro": "2cd50bd144845cd70df1cb0ed301c64d3e585ded",
-=======
-  "name": "code-oss-dev",
-  "version": "1.70.0",
-  "distro": "1a629baefa2ce65ed9d03176536e957c80bf6703",
->>>>>>> 78693265
   "author": {
     "name": "Microsoft Corporation"
   },
@@ -82,15 +76,12 @@
     "@vscode/sqlite3": "5.0.8",
     "@vscode/sudo-prompt": "9.3.1",
     "@vscode/vscode-languagedetection": "1.0.21",
-<<<<<<< HEAD
     "angular2-grid": "2.0.6",
     "ansi_up": "^5.1.0",
     "applicationinsights": "1.4.2",
     "azdataGraph": "github:Microsoft/azdataGraph#0.0.58",
     "chart.js": "^2.9.4",
     "chokidar": "3.5.1",
-=======
->>>>>>> 78693265
     "graceful-fs": "4.2.8",
     "gridstack": "^3.1.3",
     "html-to-image": "^1.6.2",
@@ -134,13 +125,9 @@
   },
   "devDependencies": {
     "7zip": "0.0.6",
-<<<<<<< HEAD
     "@playwright/test": "1.26.0",
     "@types/applicationinsights": "0.20.0",
     "@types/chart.js": "2.9.4",
-=======
-    "@playwright/test": "1.21.0",
->>>>>>> 78693265
     "@types/cookie": "^0.3.3",
     "@types/copy-webpack-plugin": "^6.0.3",
     "@types/cssnano": "^4.0.0",
@@ -250,12 +237,8 @@
     "temp-write": "^3.4.0",
     "ts-loader": "^9.2.7",
     "tsec": "0.1.4",
-<<<<<<< HEAD
     "typemoq": "^0.3.2",
     "typescript": "^4.8.0-dev.20220518",
-=======
-    "typescript": "^4.8.0-dev.20220711",
->>>>>>> 78693265
     "typescript-formatter": "7.1.0",
     "underscore": "^1.12.1",
     "util": "^0.12.4",
