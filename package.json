--- conflicted
+++ resolved
@@ -1,13 +1,7 @@
 {
-<<<<<<< HEAD
   "name": "azuredatastudio",
   "version": "1.18.0",
   "distro": "a04ebf32a5868f2bc7a4eed0716a42564d2a7896",
-=======
-  "name": "code-oss-dev",
-  "version": "1.46.0",
-  "distro": "64a6a85a3b1af4e177210fa8c72b822322b129ab",
->>>>>>> 8c548290
   "author": {
     "name": "Microsoft Corporation"
   },
