{
  "name": "azuredatastudio",
  "version": "1.11.0",
  "distro": "8c3e97e3425cc9814496472ab73e076de2ba99ee",
  "author": {
    "name": "Microsoft Corporation"
  },
  "license": "MIT",
  "main": "./out/main",
  "private": true,
  "scripts": {
    "test": "mocha",
    "preinstall": "node build/npm/preinstall.js",
    "postinstall": "node build/npm/postinstall.js",
    "compile": "gulp compile --max_old_space_size=4095",
    "watch": "gulp watch --max_old_space_size=4095",
    "watch-client": "gulp watch-client --max_old_space_size=4095",
    "monaco-editor-test": "mocha --only-monaco-editor",
    "precommit": "node build/gulpfile.hygiene.js",
    "gulp": "gulp --max_old_space_size=8192",
    "7z": "7z",
    "update-grammars": "node build/npm/update-all-grammars.js",
    "update-localization-extension": "node build/npm/update-localization-extension.js",
    "smoketest": "cd test/smoke && node test/index.js",
    "monaco-compile-check": "tsc -p src/tsconfig.monaco.json --noEmit",
    "tslint": "node node_modules/tslint/bin/tslint -c tslint-gci.json -p src/tsconfig.json",
    "strict-null-check": "tsc -p src/tsconfig.strictNullChecks.json",
    "strict-null-check-watch": "tsc -p src/tsconfig.strictNullChecks.json --watch",
    "strict-initialization-watch": "tsc --watch -p src/tsconfig.json --noEmit --strictPropertyInitialization",
    "update-distro": "node build/npm/update-distro.js"
  },
  "dependencies": {
    "@angular/animations": "~4.1.3",
    "@angular/common": "~4.1.3",
    "@angular/compiler": "~4.1.3",
    "@angular/core": "~4.1.3",
    "@angular/forms": "~4.1.3",
    "@angular/http": "~4.1.3",
    "@angular/platform-browser": "~4.1.3",
    "@angular/platform-browser-dynamic": "~4.1.3",
    "@angular/router": "~4.1.3",
    "@angular/upgrade": "~4.1.3",
    "@microsoft/applicationinsights-web": "^2.1.1",
    "angular2-grid": "2.0.6",
    "angular2-slickgrid": "github:Microsoft/angular2-slickgrid#1.4.6",
    "ansi_up": "^3.0.0",
    "applicationinsights": "1.0.8",
    "chart.js": "^2.6.0",
    "graceful-fs": "4.1.11",
    "html-query-plan": "git://github.com/anthonydresser/html-query-plan.git#2.6",
    "http-proxy-agent": "^2.1.0",
    "https-proxy-agent": "^2.2.1",
    "iconv-lite": "0.5.0",
    "jquery": "3.4.0",
    "jschardet": "1.6.0",
    "keytar": "^4.11.0",
    "native-is-elevated": "0.3.0",
    "native-keymap": "2.0.0",
    "native-watchdog": "1.0.0",
    "ng2-charts": "^1.6.0",
    "node-pty": "0.9.0-beta19",
    "nsfw": "1.2.5",
    "onigasm-umd": "^2.2.2",
    "plotly.js-dist": "^1.48.3",
    "reflect-metadata": "^0.1.8",
    "rxjs": "5.4.0",
    "sanitize-html": "^1.19.1",
    "semver-umd": "^5.5.3",
    "slickgrid": "github:anthonydresser/SlickGrid#2.3.30",
    "spdlog": "^0.9.0",
    "sudo-prompt": "9.0.0",
    "underscore": "^1.8.2",
    "v8-inspect-profiler": "^0.0.20",
    "vscode-chokidar": "2.1.7",
    "vscode-minimist": "^1.2.1",
    "vscode-proxy-agent": "0.4.0",
    "vscode-ripgrep": "^1.5.6",
    "vscode-sqlite3": "4.0.8",
    "vscode-textmate": "^4.2.2",
    "xterm": "3.15.0-beta101",
    "xterm-addon-search": "0.2.0-beta5",
    "xterm-addon-web-links": "0.1.0-beta10",
    "yauzl": "^2.9.2",
    "yazl": "^2.4.3",
    "zone.js": "^0.8.4"
  },
  "devDependencies": {
    "7zip": "0.0.6",
    "@types/chart.js": "^2.7.31",
    "@types/cookie": "^0.3.3",
    "@types/htmlparser2": "^3.7.31",
    "@types/keytar": "^4.4.0",
    "@types/mocha": "2.2.39",
    "@types/node": "^10.12.12",
    "@types/plotly.js": "^1.44.9",
    "@types/sanitize-html": "^1.18.2",
    "@types/semver": "^5.5.0",
    "@types/should": "^13.0.0",
    "@types/sinon": "^1.16.36",
    "@types/webpack": "^4.4.10",
    "@types/winreg": "^1.2.30",
    "ansi-colors": "^3.2.3",
    "asar": "^0.14.0",
    "chromium-pickle-js": "^0.2.0",
    "copy-webpack-plugin": "^4.5.2",
    "coveralls": "^2.11.11",
    "cson-parser": "^1.3.3",
    "debounce": "^1.0.0",
    "documentdb": "^1.5.1",
    "electron-mksnapshot": "~2.0.0",
    "eslint": "^4.18.2",
    "event-stream": "3.3.4",
    "express": "^4.13.1",
    "fancy-log": "^1.3.3",
    "fast-plist": "0.1.2",
    "glob": "^5.0.13",
    "gulp": "^4.0.0",
    "gulp-atom-electron": "^1.22.0",
    "gulp-azure-storage": "^0.10.0",
    "gulp-buffer": "0.0.2",
    "gulp-concat": "^2.6.1",
    "gulp-cssnano": "^2.1.3",
    "gulp-eslint": "^5.0.0",
    "gulp-filter": "^5.1.0",
    "gulp-flatmap": "^1.0.2",
    "gulp-gunzip": "^1.0.0",
    "gulp-json-editor": "^2.5.0",
    "gulp-plumber": "^1.2.0",
    "gulp-remote-retry-src": "^0.6.0",
    "gulp-rename": "^1.2.0",
    "gulp-replace": "^0.5.4",
    "gulp-shell": "^0.6.5",
    "gulp-tsb": "2.0.7",
    "gulp-tslint": "^8.1.3",
    "gulp-untar": "^0.0.7",
    "gulp-vinyl-zip": "^2.1.2",
    "husky": "^0.13.1",
    "innosetup": "5.6.1",
    "is": "^3.1.0",
    "istanbul-lib-coverage": "^2.0.5",
    "istanbul-lib-instrument": "^3.3.0",
    "istanbul-lib-report": "^2.0.8",
    "istanbul-lib-source-maps": "^3.0.6",
    "istanbul-reports": "^2.2.6",
    "jsdom-no-contextify": "^3.1.0",
    "lazy.js": "^0.4.2",
    "merge-options": "^1.0.1",
    "mime": "^1.4.1",
    "minimatch": "^3.0.4",
    "mkdirp": "^0.5.0",
    "mocha": "^2.2.5",
    "mocha-junit-reporter": "^1.17.0",
    "opn": "^5.4.0",
    "optimist": "0.3.5",
    "p-all": "^1.0.0",
    "pump": "^1.0.1",
    "puppeteer": "^1.19.0",
    "queue": "3.0.6",
    "rcedit": "^1.1.0",
    "rimraf": "^2.2.8",
    "should": "^13.2.3",
    "sinon": "^1.17.2",
    "source-map": "^0.4.4",
    "temp-write": "^3.4.0",
    "ts-loader": "^4.4.2",
    "tslint": "^5.16.0",
<<<<<<< HEAD
    "tslint-microsoft-contrib": "^6.0.0",
    "typemoq": "^0.3.2",
    "typescript": "3.5.2",
=======
    "typescript": "3.6",
>>>>>>> cf446b92
    "typescript-formatter": "7.1.0",
    "vinyl": "^2.0.0",
    "vinyl-fs": "^3.0.0",
    "vsce": "1.48.0",
    "vscode-debugprotocol": "1.36.0",
    "vscode-nls-dev": "^3.3.1",
    "webpack": "^4.16.5",
    "webpack-cli": "^3.1.0",
    "webpack-stream": "^5.1.1"
  },
  "repository": {
    "type": "git",
    "url": "https://github.com/Microsoft/azuredatastudio.git"
  },
  "bugs": {
    "url": "https://github.com/Microsoft/azuredatastudio/issues"
  },
  "optionalDependencies": {
    "vscode-windows-ca-certs": "0.1.0",
    "vscode-windows-registry": "1.0.2",
    "windows-foreground-love": "0.2.0",
    "windows-mutex": "0.3.0",
    "windows-process-tree": "0.2.4"
  }
}<|MERGE_RESOLUTION|>--- conflicted
+++ resolved
@@ -164,13 +164,9 @@
     "temp-write": "^3.4.0",
     "ts-loader": "^4.4.2",
     "tslint": "^5.16.0",
-<<<<<<< HEAD
     "tslint-microsoft-contrib": "^6.0.0",
     "typemoq": "^0.3.2",
-    "typescript": "3.5.2",
-=======
     "typescript": "3.6",
->>>>>>> cf446b92
     "typescript-formatter": "7.1.0",
     "vinyl": "^2.0.0",
     "vinyl-fs": "^3.0.0",
