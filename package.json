--- conflicted
+++ resolved
@@ -174,11 +174,8 @@
     "rimraf": "^2.2.8",
     "sinon": "^1.17.2",
     "source-map": "^0.4.4",
-<<<<<<< HEAD
     "temp-write": "^3.4.0",
-=======
     "style-loader": "^1.0.0",
->>>>>>> 94421edf
     "ts-loader": "^4.4.2",
     "typemoq": "^0.3.2",
     "typescript": "3.8.2",
