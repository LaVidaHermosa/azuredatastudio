--- conflicted
+++ resolved
@@ -51,12 +51,7 @@
     "compile-web": "node --max_old_space_size=4095 ./node_modules/gulp/bin/gulp.js compile-web",
     "watch-web": "node --max_old_space_size=4095 ./node_modules/gulp/bin/gulp.js watch-web",
     "eslint": "node build/eslint",
-<<<<<<< HEAD
-    "sqllint": "eslint --no-eslintrc -c .eslintrc.sql.ts.json --rulesdir ./build/lib/eslint --ext .ts ./src/sql",
-    "electron-rebuild": "electron-rebuild --arch=arm64 --force --version=11.3.0",
-=======
     "electron-rebuild": "electron-rebuild --arch=arm64 --force --version=11.4.1",
->>>>>>> bfe889d3
     "playwright-install": "node build/azure-pipelines/common/installPlaywright.js",
     "compile-build": "node --max_old_space_size=4095 ./node_modules/gulp/bin/gulp.js compile-build",
     "compile-extensions-build": "node --max_old_space_size=4095 ./node_modules/gulp/bin/gulp.js compile-extensions-build",
@@ -65,7 +60,8 @@
     "minify-vscode-reh-web": "node --max_old_space_size=4095 ./node_modules/gulp/bin/gulp.js minify-vscode-reh-web",
     "hygiene": "node --max_old_space_size=4095 ./node_modules/gulp/bin/gulp.js hygiene",
     "core-ci": "node --max_old_space_size=4095 ./node_modules/gulp/bin/gulp.js core-ci",
-    "extensions-ci": "node --max_old_space_size=4095 ./node_modules/gulp/bin/gulp.js extensions-ci"
+    "extensions-ci": "node --max_old_space_size=4095 ./node_modules/gulp/bin/gulp.js extensions-ci",
+    "sqllint": "eslint --no-eslintrc -c .eslintrc.sql.ts.json --rulesdir ./build/lib/eslint --ext .ts ./src/sql"
   },
   "dependencies": {
     "@angular/animations": "~4.1.3",
