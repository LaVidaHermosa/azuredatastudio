{
<<<<<<< HEAD
	"name": "theme-defaults",
	"displayName": "%displayName%",
	"description": "%description%",
	"categories": [
		"Themes"
	],
	"version": "1.0.0",
	"publisher": "vscode",
	"license": "MIT",
	"engines": {
		"vscode": "*"
	},
	"contributes": {
		"themes": [
=======
  "name": "theme-defaults",
  "displayName": "%displayName%",
  "description": "%description%",
  "categories": [
    "Themes"
  ],
  "version": "1.0.0",
  "publisher": "vscode",
  "license": "MIT",
  "engines": {
    "vscode": "*"
  },
  "contributes": {
    "themes": [
      {
        "id": "Default Dark+",
        "label": "%darkPlusColorThemeLabel%",
        "uiTheme": "vs-dark",
        "path": "./themes/dark_plus.json"
      },
      {
        "id": "Default Dark Modern",
        "label": "%darkPlusExperimentalColorThemeLabel%",
        "uiTheme": "vs-dark",
        "path": "./themes/dark_plus_experimental.json"
      },
      {
        "id": "Default Light+",
        "label": "%lightPlusColorThemeLabel%",
        "uiTheme": "vs",
        "path": "./themes/light_plus.json"
      },
      {
        "id": "Default Light Modern",
        "label": "%lightPlusExperimentalColorThemeLabel%",
        "uiTheme": "vs",
        "path": "./themes/light_plus_experimental.json"
      },
      {
        "id": "Visual Studio Dark",
        "label": "%darkColorThemeLabel%",
        "uiTheme": "vs-dark",
        "path": "./themes/dark_vs.json"
      },
      {
        "id": "Visual Studio Light",
        "label": "%lightColorThemeLabel%",
        "uiTheme": "vs",
        "path": "./themes/light_vs.json"
      },
>>>>>>> 5b6af074
      {
        "id": "Default High Contrast",
        "label": "%hcColorThemeLabel%",
        "uiTheme": "hc-black",
        "path": "./themes/hc_black.json"
      },
      {
        "id": "Default High Contrast Light",
        "label": "%lightHcColorThemeLabel%",
        "uiTheme": "hc-light",
        "path": "./themes/hc_light.json"
      }
		]
	},
	"iconThemes": [
		{
			"id": "vs-minimal",
			"label": "Minimal (Azure Data Studio)",
			"path": "./fileicons/vs_minimal-icon-theme.json"
		}
	],
	"repository": {
		"type": "git",
		"url": "https://github.com/microsoft/azuredatastudio.git"
	}
}<|MERGE_RESOLUTION|>--- conflicted
+++ resolved
@@ -1,5 +1,4 @@
 {
-<<<<<<< HEAD
 	"name": "theme-defaults",
 	"displayName": "%displayName%",
 	"description": "%description%",
@@ -14,27 +13,6 @@
 	},
 	"contributes": {
 		"themes": [
-=======
-  "name": "theme-defaults",
-  "displayName": "%displayName%",
-  "description": "%description%",
-  "categories": [
-    "Themes"
-  ],
-  "version": "1.0.0",
-  "publisher": "vscode",
-  "license": "MIT",
-  "engines": {
-    "vscode": "*"
-  },
-  "contributes": {
-    "themes": [
-      {
-        "id": "Default Dark+",
-        "label": "%darkPlusColorThemeLabel%",
-        "uiTheme": "vs-dark",
-        "path": "./themes/dark_plus.json"
-      },
       {
         "id": "Default Dark Modern",
         "label": "%darkPlusExperimentalColorThemeLabel%",
@@ -42,31 +20,12 @@
         "path": "./themes/dark_plus_experimental.json"
       },
       {
-        "id": "Default Light+",
-        "label": "%lightPlusColorThemeLabel%",
-        "uiTheme": "vs",
-        "path": "./themes/light_plus.json"
       },
       {
         "id": "Default Light Modern",
         "label": "%lightPlusExperimentalColorThemeLabel%",
         "uiTheme": "vs",
         "path": "./themes/light_plus_experimental.json"
-      },
-      {
-        "id": "Visual Studio Dark",
-        "label": "%darkColorThemeLabel%",
-        "uiTheme": "vs-dark",
-        "path": "./themes/dark_vs.json"
-      },
-      {
-        "id": "Visual Studio Light",
-        "label": "%lightColorThemeLabel%",
-        "uiTheme": "vs",
-        "path": "./themes/light_vs.json"
-      },
->>>>>>> 5b6af074
-      {
         "id": "Default High Contrast",
         "label": "%hcColorThemeLabel%",
         "uiTheme": "hc-black",
