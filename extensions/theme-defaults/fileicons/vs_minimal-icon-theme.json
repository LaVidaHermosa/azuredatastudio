--- conflicted
+++ resolved
@@ -28,20 +28,15 @@
 			"iconPath": "./images/folder-open-light.svg"
 		},
 		"_file_light": {
-<<<<<<< HEAD
-			"iconPath": "./images/Document_16x.svg"
+			"iconPath": "./images/document-light.svg"
 		},
 		"notebook": {
 			"iconPath": "./images/notebook.svg"
 		},
 		"notebook_dark": {
 			"iconPath": "./images/notebook_inverse.svg"
-=======
-			"iconPath": "./images/document-light.svg"
->>>>>>> 800adbe9
 		}
 	},
-
 	"folderExpanded": "_folder_open_dark",
 	"folder": "_folder_dark",
 	"file": "_file_dark",
