{
  "name": "schema-compare",
  "displayName": "%displayName%",
  "description": "%description%",
  "version": "1.16.0",
  "publisher": "Microsoft",
  "preview": false,
  "engines": {
    "vscode": "^1.25.0",
    "azdata": ">=1.38.0"
  },
  "license": "https://raw.githubusercontent.com/Microsoft/azuredatastudio/main/LICENSE.txt",
  "icon": "images/extension.png",
  "aiKey": "AIF-37eefaf0-8022-4671-a3fb-64752724682e",
  "activationEvents": [
    "onCommand:schemaCompare.start"
  ],
  "main": "./out/extension",
  "repository": {
    "type": "git",
    "url": "https://github.com/Microsoft/azuredatastudio.git"
  },
  "extensionDependencies": [
    "Microsoft.mssql"
  ],
  "capabilities": {
    "virtualWorkspaces": false,
    "untrustedWorkspaces": {
      "supported": true
    }
  },
  "contributes": {
    "commands": [
      {
        "command": "schemaCompare.start",
        "title": "%schemaCompare.start%",
        "icon": {
          "light": "./images/light_icon.svg",
          "dark": "./images/dark_icon.svg"
        }
      },
      {
        "command": "schemaCompare.runComparison",
        "title": "%schemaCompare.runComparison%"
      },
      {
        "command": "schemaCompare.startWeb",
        "title": "%schemaCompare.startWeb%"
      }
    ],
    "languages": [
      {
        "id": "scmp",
        "filenames": [
          "Schema Compare"
        ],
        "extensions": [
          ".scmp"
        ],
        "aliases": [
          "scmp"
        ]
      }
    ],
    "menus": {
      "objectExplorer/item/context": [
        {
          "command": "schemaCompare.start",
          "when": "connectionProvider == MSSQL && nodeType && nodeType == Database && mssql:engineedition != 11",
          "group": "export"
        },
        {
          "command": "schemaCompare.start",
          "when": "connectionProvider == MSSQL && nodeType && nodeType == Server && mssql:engineedition != 11",
          "group": "export"
        },
        {
          "command": "schemaCompare.startWeb",
          "when": "connectionProvider == MSSQL && nodeType && nodeType == Database && mssql:engineedition != 11"
        }
      ],
      "dataExplorer/context": [
        {
          "command": "schemaCompare.start",
          "when": "connectionProvider == MSSQL && nodeType && nodeType == Database && mssql:engineedition != 11",
          "group": "export"
        },
        {
          "command": "schemaCompare.start",
          "when": "connectionProvider == MSSQL && nodeType && nodeType == Server && mssql:engineedition != 11",
          "group": "export"
        }
      ],
      "commandPalette": [
        {
          "command": "schemaCompare.start",
          "when": "mssql:engineedition != 11"
        },
        {
          "command": "schemaCompare.runComparison",
          "when": "false"
        }
      ]
    }
  },
  "dependencies": {
<<<<<<< HEAD
    "@microsoft/ads-extension-telemetry": "^1.1.3",
    "@vscode/webview-ui-toolkit": "^1.0.0",
    "ejs": "^3.1.7",
    "vscode-nls": "^4.0.0"
  },
  "devDependencies": {
=======
    "@microsoft/ads-extension-telemetry": "^1.2.0",
    "vscode-nls": "^4.0.0"
  },
  "devDependencies": {
    "@microsoft/azdata-test": "^1.5.2",
>>>>>>> a79e9a5c
    "@microsoft/vscodetestcover": "^1.2.1",
    "@types/mocha": "^7.0.2",
    "@types/node": "^12.11.7",
    "@types/sinon": "^9.0.4",
    "mocha": "^7.1.1",
    "mocha-junit-reporter": "^1.17.0",
    "mocha-multi-reporters": "^1.1.7",
    "should": "^13.2.1",
    "sinon": "^9.0.2",
    "typemoq": "^2.1.0"
  },
  "__metadata": {
    "id": "37",
    "publisherDisplayName": "Microsoft",
    "publisherId": "Microsoft"
  }
}<|MERGE_RESOLUTION|>--- conflicted
+++ resolved
@@ -104,20 +104,13 @@
     }
   },
   "dependencies": {
-<<<<<<< HEAD
-    "@microsoft/ads-extension-telemetry": "^1.1.3",
+    "@microsoft/ads-extension-telemetry": "^1.2.0",
     "@vscode/webview-ui-toolkit": "^1.0.0",
     "ejs": "^3.1.7",
     "vscode-nls": "^4.0.0"
   },
   "devDependencies": {
-=======
-    "@microsoft/ads-extension-telemetry": "^1.2.0",
-    "vscode-nls": "^4.0.0"
-  },
-  "devDependencies": {
     "@microsoft/azdata-test": "^1.5.2",
->>>>>>> a79e9a5c
     "@microsoft/vscodetestcover": "^1.2.1",
     "@types/mocha": "^7.0.2",
     "@types/node": "^12.11.7",
