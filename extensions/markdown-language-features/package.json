--- conflicted
+++ resolved
@@ -544,13 +544,8 @@
     "watch-web": "npx webpack-cli --config extension-browser.webpack.config --mode none --watch --info-verbosity verbose"
   },
   "dependencies": {
-<<<<<<< HEAD
-    "@vscode/extension-telemetry": "0.4.10",
-    "dompurify": "^2.3.1",
-=======
     "@vscode/extension-telemetry": "0.6.1",
     "dompurify": "^2.3.3",
->>>>>>> 268c941b
     "highlight.js": "^11.4.0",
     "markdown-it": "^12.3.2",
     "markdown-it-front-matter": "^0.2.1",
