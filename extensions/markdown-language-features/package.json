{
	"name": "markdown-language-features",
	"displayName": "%displayName%",
	"description": "%description%",
	"version": "1.0.0",
	"icon": "icon.png",
	"publisher": "vscode",
	"aiKey": "AIF-d9b70cd4-b9f9-4d70-929b-a071c400b217",
	"engines": {
		"vscode": "^1.20.0"
	},
	"main": "./out/extension",
	"categories": [
		"Programming Languages"
	],
	"activationEvents": [
		"onLanguage:markdown",
		"onCommand:markdown.preview.toggleLock",
		"onCommand:markdown.preview.refresh",
		"onCommand:markdown.showPreview",
		"onCommand:markdown.showPreviewToSide",
		"onCommand:markdown.showLockedPreviewToSide",
		"onCommand:markdown.showSource",
		"onCommand:markdown.showPreviewSecuritySelector",
		"onWebviewPanel:markdown.preview",
		"onCommand:notebook.showPreview"
	],
	"contributes": {
		"commands": [
			{
				"command": "markdown.showPreview",
				"title": "%markdown.preview.title%",
				"category": "Markdown",
				"icon": {
					"light": "./media/Preview.svg",
					"dark": "./media/Preview_inverse.svg"
				}
			},
			{
				"command": "markdown.showPreviewToSide",
				"title": "%markdown.previewSide.title%",
				"category": "Markdown",
				"icon": {
					"light": "./media/PreviewOnRightPane_16x.svg",
					"dark": "./media/PreviewOnRightPane_16x_dark.svg"
				}
			},
			{
				"command": "markdown.showLockedPreviewToSide",
				"title": "%markdown.showLockedPreviewToSide.title%",
				"category": "Markdown",
				"icon": {
					"light": "./media/PreviewOnRightPane_16x.svg",
					"dark": "./media/PreviewOnRightPane_16x_dark.svg"
				}
			},
			{
				"command": "markdown.showSource",
				"title": "%markdown.showSource.title%",
				"category": "Markdown",
				"icon": {
					"light": "./media/ViewSource.svg",
					"dark": "./media/ViewSource_inverse.svg"
				}
			},
			{
				"command": "markdown.showPreviewSecuritySelector",
				"title": "%markdown.showPreviewSecuritySelector.title%",
				"category": "Markdown"
			},
			{
				"command": "markdown.preview.refresh",
				"title": "%markdown.preview.refresh.title%",
				"category": "Markdown"
			},
			{
				"command": "markdown.preview.toggleLock",
				"title": "%markdown.preview.toggleLock.title%",
				"category": "Markdown"
			},
			{
				"command": "notebook.showPreview",
				"title": "notebook.showPreview",
				"category": "Notebook"
			}
		],
		"menus": {
			"editor/title": [
				{
					"command": "markdown.showPreviewToSide",
					"when": "editorLangId == markdown",
					"alt": "markdown.showPreview",
					"group": "navigation"
				},
				{
					"command": "markdown.showSource",
					"when": "markdownPreviewFocus",
					"group": "navigation"
				},
				{
					"command": "markdown.preview.refresh",
					"when": "markdownPreviewFocus",
					"group": "1_markdown"
				},
				{
					"command": "markdown.preview.toggleLock",
					"when": "markdownPreviewFocus",
					"group": "1_markdown"
				},
				{
					"command": "markdown.showPreviewSecuritySelector",
					"when": "markdownPreviewFocus",
					"group": "1_markdown"
				}
			],
			"explorer/context": [
				{
					"command": "markdown.showPreview",
					"when": "resourceLangId == markdown",
					"group": "navigation"
				}
			],
			"editor/title/context": [
				{
					"command": "markdown.showPreview",
					"when": "resourceLangId == markdown",
					"group": "navigation"
				}
			],
			"commandPalette": [
				{
					"command": "markdown.showPreview",
					"when": "editorLangId == markdown",
					"group": "navigation"
				},
				{
					"command": "markdown.showPreviewToSide",
					"when": "editorLangId == markdown",
					"group": "navigation"
				},
				{
					"command": "markdown.showLockedPreviewToSide",
					"when": "editorLangId == markdown",
					"group": "navigation"
				},
				{
					"command": "markdown.showSource",
					"when": "markdownPreviewFocus",
					"group": "navigation"
				},
				{
					"command": "markdown.showPreviewSecuritySelector",
					"when": "editorLangId == markdown"
				},
				{
					"command": "markdown.showPreviewSecuritySelector",
					"when": "markdownPreviewFocus"
				},
				{
					"command": "markdown.preview.toggleLock",
					"when": "markdownPreviewFocus"
				},
				{
<<<<<<< HEAD
					"command": "notebook.showPreview",
					"when": "false"
=======
					"command": "markdown.preview.refresh",
					"when": "editorLangId == markdown"
				},
				{
					"command": "markdown.preview.refresh",
					"when": "markdownPreviewFocus"
>>>>>>> 0d585db3
				}
			]
		},
		"keybindings": [
			{
				"command": "markdown.showPreview",
				"key": "shift+ctrl+v",
				"mac": "shift+cmd+v",
				"when": "editorLangId == markdown"
			},
			{
				"command": "markdown.showPreviewToSide",
				"key": "ctrl+k v",
				"mac": "cmd+k v",
				"when": "editorLangId == markdown"
			}
		],
		"configuration": {
			"type": "object",
			"title": "Markdown",
			"order": 20,
			"properties": {
				"markdown.styles": {
					"type": "array",
					"default": [],
					"description": "%markdown.styles.dec%",
					"scope": "resource"
				},
				"markdown.preview.breaks": {
					"type": "boolean",
					"default": false,
					"description": "%markdown.preview.breaks.desc%",
					"scope": "resource"
				},
				"markdown.preview.linkify": {
					"type": "boolean",
					"default": true,
					"description": "%markdown.preview.linkify%",
					"scope": "resource"
				},
				"markdown.preview.fontFamily": {
					"type": "string",
					"default": "-apple-system, BlinkMacSystemFont, 'Segoe WPC', 'Segoe UI', 'Ubuntu', 'Droid Sans', sans-serif",
					"description": "%markdown.preview.fontFamily.desc%",
					"scope": "resource"
				},
				"markdown.preview.fontSize": {
					"type": "number",
					"default": 14,
					"description": "%markdown.preview.fontSize.desc%",
					"scope": "resource"
				},
				"markdown.preview.lineHeight": {
					"type": "number",
					"default": 1.6,
					"description": "%markdown.preview.lineHeight.desc%",
					"scope": "resource"
				},
				"markdown.preview.scrollPreviewWithEditor": {
					"type": "boolean",
					"default": true,
					"description": "%markdown.preview.scrollPreviewWithEditor.desc%",
					"scope": "resource"
				},
				"markdown.preview.scrollPreviewWithEditorSelection": {
					"type": "boolean",
					"default": true,
					"description": "%markdown.preview.scrollPreviewWithEditorSelection.desc%",
					"deprecationMessage": "%markdown.preview.scrollPreviewWithEditorSelection.deprecationMessage%"
				},
				"markdown.preview.markEditorSelection": {
					"type": "boolean",
					"default": true,
					"description": "%markdown.preview.markEditorSelection.desc%",
					"scope": "resource"
				},
				"markdown.preview.scrollEditorWithPreview": {
					"type": "boolean",
					"default": true,
					"description": "%markdown.preview.scrollEditorWithPreview.desc%",
					"scope": "resource"
				},
				"markdown.preview.doubleClickToSwitchToEditor": {
					"type": "boolean",
					"default": true,
					"description": "%markdown.preview.doubleClickToSwitchToEditor.desc%",
					"scope": "resource"
				},
				"markdown.preview.openMarkdownLinks": {
					"type": "string",
					"default": "inPreview",
					"description": "%configuration.markdown.preview.openMarkdownLinks.description%",
					"scope": "resource",
					"enum": [
						"inPreview",
						"inEditor"
					],
					"enumDescriptions": [
						"%configuration.markdown.preview.openMarkdownLinks.inPreview%",
						"%configuration.markdown.preview.openMarkdownLinks.inEditor%"
					]
				},
				"markdown.trace": {
					"type": "string",
					"enum": [
						"off",
						"verbose"
					],
					"default": "off",
					"description": "%markdown.trace.desc%",
					"scope": "window"
				}
			}
		},
		"configurationDefaults": {
			"[markdown]": {
				"editor.wordWrap": "on",
				"editor.quickSuggestions": false
			}
		},
		"jsonValidation": [
			{
				"fileMatch": "package.json",
				"url": "./schemas/package.schema.json"
			}
		],
		"markdown.previewStyles": [
			"./media/markdown.css",
			"./media/highlight.css"
		],
		"markdown.previewScripts": [
			"./media/index.js"
		]
	},
	"scripts": {
		"compile": "gulp compile-extension:markdown-language-features && npm run build-preview",
		"watch": "npm run build-preview && gulp watch-extension:markdown-language-features",
		"vscode:prepublish": "npm run build-ext && npm run build-preview",
		"build-ext": "node ../../node_modules/gulp/bin/gulp.js --gulpfile ../../build/gulpfile.extensions.js compile-extension:markdown-language-features ./tsconfig.json",
		"build-preview": "webpack --mode development"
	},
	"dependencies": {
		"highlight.js": "9.13.1",
		"markdown-it": "^8.4.2",
		"markdown-it-front-matter": "^0.1.2",
		"vscode-extension-telemetry": "0.1.1",
		"vscode-nls": "^4.0.0"
	},
	"devDependencies": {
		"@types/highlight.js": "9.12.3",
		"@types/lodash.throttle": "^4.1.3",
		"@types/markdown-it": "0.0.2",
		"@types/node": "^10.12.21",
		"lodash.throttle": "^4.1.1",
		"mocha-junit-reporter": "^1.17.0",
		"mocha-multi-reporters": "^1.1.7",
		"ts-loader": "^4.0.1",
		"typescript": "^3.3.1",
		"vscode": "^1.1.10",
		"webpack": "^4.1.0",
		"webpack-cli": "^2.0.10"
	}
}<|MERGE_RESOLUTION|>--- conflicted
+++ resolved
@@ -161,17 +161,16 @@
 					"when": "markdownPreviewFocus"
 				},
 				{
-<<<<<<< HEAD
+					"command": "markdown.preview.refresh",
+					"when": "editorLangId == markdown"
+				},
+				{
+					"command": "markdown.preview.refresh",
+					"when": "markdownPreviewFocus"
+				},
+				{
 					"command": "notebook.showPreview",
 					"when": "false"
-=======
-					"command": "markdown.preview.refresh",
-					"when": "editorLangId == markdown"
-				},
-				{
-					"command": "markdown.preview.refresh",
-					"when": "markdownPreviewFocus"
->>>>>>> 0d585db3
 				}
 			]
 		},
