{
<<<<<<< HEAD
	"name": "markdown-language-features",
	"displayName": "%displayName%",
	"description": "%description%",
	"version": "1.0.0",
	"icon": "icon.png",
	"publisher": "vscode",
	"enableProposedApi": true,
	"license": "MIT",
	"aiKey": "AIF-d9b70cd4-b9f9-4d70-929b-a071c400b217",
	"engines": {
		"vscode": "^1.20.0"
	},
	"main": "./out/extension",
	"browser": "./dist/browser/extension",
	"categories": [
		"Programming Languages"
	],
	"activationEvents": [
		"onLanguage:markdown",
		"onCommand:markdown.preview.toggleLock",
		"onCommand:markdown.preview.refresh",
		"onCommand:markdown.showPreview",
		"onCommand:markdown.showPreviewToSide",
		"onCommand:markdown.showLockedPreviewToSide",
		"onCommand:markdown.showSource",
		"onCommand:markdown.showPreviewSecuritySelector",
		"onCommand:markdown.api.render",
		"onCommand:notebook.showPreview",
		"onWebviewPanel:markdown.preview",
		"onCustomEditor:vscode.markdown.preview.editor"
	],
	"contributes": {
		"commands": [
			{
				"command": "markdown.showPreview",
				"title": "%markdown.preview.title%",
				"category": "Markdown",
				"icon": {
					"light": "./media/preview-light.svg",
					"dark": "./media/preview-dark.svg"
				}
			},
			{
				"command": "markdown.showPreviewToSide",
				"title": "%markdown.previewSide.title%",
				"category": "Markdown",
				"icon": "$(open-preview)"
			},
			{
				"command": "markdown.showLockedPreviewToSide",
				"title": "%markdown.showLockedPreviewToSide.title%",
				"category": "Markdown",
				"icon": "$(open-preview)"
			},
			{
				"command": "markdown.showSource",
				"title": "%markdown.showSource.title%",
				"category": "Markdown",
				"icon": "$(go-to-file)"
			},
			{
				"command": "markdown.showPreviewSecuritySelector",
				"title": "%markdown.showPreviewSecuritySelector.title%",
				"category": "Markdown"
			},
			{
				"command": "markdown.preview.refresh",
				"title": "%markdown.preview.refresh.title%",
				"category": "Markdown"
			},
			{
				"command": "markdown.preview.toggleLock",
				"title": "%markdown.preview.toggleLock.title%",
				"category": "Markdown"
			}
		],
		"menus": {
			"editor/title": [
				{
					"command": "markdown.showPreviewToSide",
					"when": "editorLangId == markdown && !notebookEditorFocused",
					"alt": "markdown.showPreview",
					"group": "navigation"
				},
				{
					"command": "markdown.showSource",
					"when": "markdownPreviewFocus",
					"group": "navigation"
				},
				{
					"command": "markdown.preview.refresh",
					"when": "markdownPreviewFocus",
					"group": "1_markdown"
				},
				{
					"command": "markdown.preview.toggleLock",
					"when": "markdownPreviewFocus",
					"group": "1_markdown"
				},
				{
					"command": "markdown.showPreviewSecuritySelector",
					"when": "markdownPreviewFocus",
					"group": "1_markdown"
				}
			],
			"explorer/context": [
				{
					"command": "markdown.showPreview",
					"when": "resourceLangId == markdown",
					"group": "navigation"
				}
			],
			"editor/title/context": [
				{
					"command": "markdown.showPreview",
					"when": "resourceLangId == markdown",
					"group": "1_open"
				}
			],
			"commandPalette": [
				{
					"command": "markdown.showPreview",
					"when": "editorLangId == markdown && !notebookEditorFocused",
					"group": "navigation"
				},
				{
					"command": "markdown.showPreviewToSide",
					"when": "editorLangId == markdown && !notebookEditorFocused",
					"group": "navigation"
				},
				{
					"command": "markdown.showLockedPreviewToSide",
					"when": "editorLangId == markdown && !notebookEditorFocused",
					"group": "navigation"
				},
				{
					"command": "markdown.showSource",
					"when": "markdownPreviewFocus",
					"group": "navigation"
				},
				{
					"command": "markdown.showPreviewSecuritySelector",
					"when": "editorLangId == markdown && !notebookEditorFocused"
				},
				{
					"command": "markdown.showPreviewSecuritySelector",
					"when": "markdownPreviewFocus"
				},
				{
					"command": "markdown.preview.toggleLock",
					"when": "markdownPreviewFocus"
				},
				{
					"command": "markdown.preview.refresh",
					"when": "editorLangId == markdown && !notebookEditorFocused"
				},
				{
					"command": "markdown.preview.refresh",
					"when": "markdownPreviewFocus"
				}
			]
		},
		"keybindings": [
			{
				"command": "markdown.showPreview",
				"key": "shift+ctrl+v",
				"mac": "shift+cmd+v",
				"when": "editorLangId == markdown && !notebookEditorFocused"
			},
			{
				"command": "markdown.showPreviewToSide",
				"key": "ctrl+k v",
				"mac": "cmd+k v",
				"when": "editorLangId == markdown && !notebookEditorFocused"
			}
		],
		"configuration": {
			"type": "object",
			"title": "Markdown",
			"order": 20,
			"properties": {
				"markdown.styles": {
					"type": "array",
					"items": {
						"type": "string"
					},
					"default": [],
					"description": "%markdown.styles.dec%",
					"scope": "resource"
				},
				"markdown.preview.breaks": {
					"type": "boolean",
					"default": false,
					"description": "%markdown.preview.breaks.desc%",
					"scope": "resource"
				},
				"markdown.preview.linkify": {
					"type": "boolean",
					"default": true,
					"description": "%markdown.preview.linkify%",
					"scope": "resource"
				},
				"markdown.preview.fontFamily": {
					"type": "string",
					"default": "-apple-system, BlinkMacSystemFont, 'Segoe WPC', 'Segoe UI', system-ui, 'Ubuntu', 'Droid Sans', sans-serif",
					"description": "%markdown.preview.fontFamily.desc%",
					"scope": "resource"
				},
				"markdown.preview.fontSize": {
					"type": "number",
					"default": 14,
					"description": "%markdown.preview.fontSize.desc%",
					"scope": "resource"
				},
				"markdown.preview.lineHeight": {
					"type": "number",
					"default": 1.6,
					"description": "%markdown.preview.lineHeight.desc%",
					"scope": "resource"
				},
				"markdown.preview.scrollPreviewWithEditor": {
					"type": "boolean",
					"default": true,
					"description": "%markdown.preview.scrollPreviewWithEditor.desc%",
					"scope": "resource"
				},
				"markdown.preview.markEditorSelection": {
					"type": "boolean",
					"default": true,
					"description": "%markdown.preview.markEditorSelection.desc%",
					"scope": "resource"
				},
				"markdown.preview.scrollEditorWithPreview": {
					"type": "boolean",
					"default": true,
					"description": "%markdown.preview.scrollEditorWithPreview.desc%",
					"scope": "resource"
				},
				"markdown.preview.doubleClickToSwitchToEditor": {
					"type": "boolean",
					"default": true,
					"description": "%markdown.preview.doubleClickToSwitchToEditor.desc%",
					"scope": "resource"
				},
				"markdown.preview.openMarkdownLinks": {
					"type": "string",
					"default": "inPreview",
					"description": "%configuration.markdown.preview.openMarkdownLinks.description%",
					"scope": "resource",
					"enum": [
						"inPreview",
						"inEditor"
					],
					"enumDescriptions": [
						"%configuration.markdown.preview.openMarkdownLinks.inPreview%",
						"%configuration.markdown.preview.openMarkdownLinks.inEditor%"
					]
				},
				"markdown.links.openLocation": {
					"type": "string",
					"default": "currentGroup",
					"description": "%configuration.markdown.links.openLocation.description%",
					"scope": "resource",
					"enum": [
						"currentGroup",
						"beside"
					],
					"enumDescriptions": [
						"%configuration.markdown.links.openLocation.currentGroup%",
						"%configuration.markdown.links.openLocation.beside%"
					]
				},
				"markdown.trace": {
					"type": "string",
					"enum": [
						"off",
						"verbose"
					],
					"default": "off",
					"description": "%markdown.trace.desc%",
					"scope": "window"
				}
			}
		},
		"configurationDefaults": {
			"[markdown]": {
				"editor.wordWrap": "on",
				"editor.quickSuggestions": false
			}
		},
		"jsonValidation": [
			{
				"fileMatch": "package.json",
				"url": "./schemas/package.schema.json"
			}
		],
		"markdown.previewStyles": [
			"./media/markdown.css",
			"./media/highlight.css"
		],
		"markdown.previewScripts": [
			"./media/index.js"
		],
		"customEditors": [
			{
				"viewType": "vscode.markdown.preview.editor",
				"displayName": "Markdown Preview (Experimental)",
				"priority": "option",
				"selector": [
					{
						"filenamePattern": "*.md"
					}
				]
			}
		]
	},
	"scripts": {
		"compile": "gulp compile-extension:markdown-language-features && npm run build-preview",
		"watch": "npm run build-preview && gulp watch-extension:markdown-language-features",
		"vscode:prepublish": "npm run build-ext && npm run build-preview",
		"build-ext": "node ../../node_modules/gulp/bin/gulp.js --gulpfile ../../build/gulpfile.extensions.js compile-extension:markdown-language-features ./tsconfig.json",
		"build-preview": "webpack --mode production",
		"compile-web": "npx webpack-cli --config extension-browser.webpack.config --mode none",
		"watch-web": "npx webpack-cli --config extension-browser.webpack.config --mode none --watch --info-verbosity verbose"
	},
	"dependencies": {
		"highlight.js": "^10.4.1",
		"markdown-it": "^12.0.3",
		"markdown-it-front-matter": "^0.2.1",
		"vscode-extension-telemetry": "0.1.1",
		"vscode-nls": "^4.0.0"
	},
	"devDependencies": {
		"@types/highlight.js": "10.1.0",
		"@types/lodash.throttle": "^4.1.3",
		"@types/markdown-it": "0.0.2",
		"@types/node": "^12.19.9",
		"lodash.throttle": "^4.1.1",
		"mocha-junit-reporter": "^1.17.0",
		"mocha-multi-reporters": "^1.1.7",
		"typescript": "^3.7.3"
	}
=======
  "name": "markdown-language-features",
  "displayName": "%displayName%",
  "description": "%description%",
  "version": "1.0.0",
  "icon": "icon.png",
  "publisher": "vscode",
  "enableProposedApi": true,
  "license": "MIT",
  "aiKey": "AIF-d9b70cd4-b9f9-4d70-929b-a071c400b217",
  "engines": {
    "vscode": "^1.20.0"
  },
  "main": "./out/extension",
  "browser": "./dist/browser/extension",
  "categories": [
    "Programming Languages"
  ],
  "activationEvents": [
    "onLanguage:markdown",
    "onCommand:markdown.preview.toggleLock",
    "onCommand:markdown.preview.refresh",
    "onCommand:markdown.showPreview",
    "onCommand:markdown.showPreviewToSide",
    "onCommand:markdown.showLockedPreviewToSide",
    "onCommand:markdown.showSource",
    "onCommand:markdown.showPreviewSecuritySelector",
    "onCommand:markdown.api.render",
    "onWebviewPanel:markdown.preview",
    "onCustomEditor:vscode.markdown.preview.editor"
  ],
  "contributes": {
    "notebookMarkdownRenderer": [
      {
        "id": "markdownItRenderer",
        "displayName": "Markdown it renderer",
        "entrypoint": "./notebook-out/index.js"
      }
    ],
    "commands": [
      {
        "command": "markdown.showPreview",
        "title": "%markdown.preview.title%",
        "category": "Markdown",
        "icon": {
          "light": "./media/preview-light.svg",
          "dark": "./media/preview-dark.svg"
        }
      },
      {
        "command": "markdown.showPreviewToSide",
        "title": "%markdown.previewSide.title%",
        "category": "Markdown",
        "icon": "$(open-preview)"
      },
      {
        "command": "markdown.showLockedPreviewToSide",
        "title": "%markdown.showLockedPreviewToSide.title%",
        "category": "Markdown",
        "icon": "$(open-preview)"
      },
      {
        "command": "markdown.showSource",
        "title": "%markdown.showSource.title%",
        "category": "Markdown",
        "icon": "$(go-to-file)"
      },
      {
        "command": "markdown.showPreviewSecuritySelector",
        "title": "%markdown.showPreviewSecuritySelector.title%",
        "category": "Markdown"
      },
      {
        "command": "markdown.preview.refresh",
        "title": "%markdown.preview.refresh.title%",
        "category": "Markdown"
      },
      {
        "command": "markdown.preview.toggleLock",
        "title": "%markdown.preview.toggleLock.title%",
        "category": "Markdown"
      }
    ],
    "menus": {
      "editor/title": [
        {
          "command": "markdown.showPreviewToSide",
          "when": "editorLangId == markdown && !notebookEditorFocused",
          "alt": "markdown.showPreview",
          "group": "navigation"
        },
        {
          "command": "markdown.showSource",
          "when": "markdownPreviewFocus",
          "group": "navigation"
        },
        {
          "command": "markdown.preview.refresh",
          "when": "markdownPreviewFocus",
          "group": "1_markdown"
        },
        {
          "command": "markdown.preview.toggleLock",
          "when": "markdownPreviewFocus",
          "group": "1_markdown"
        },
        {
          "command": "markdown.showPreviewSecuritySelector",
          "when": "markdownPreviewFocus",
          "group": "1_markdown"
        }
      ],
      "explorer/context": [
        {
          "command": "markdown.showPreview",
          "when": "resourceLangId == markdown",
          "group": "navigation"
        }
      ],
      "editor/title/context": [
        {
          "command": "markdown.showPreview",
          "when": "resourceLangId == markdown",
          "group": "1_open"
        }
      ],
      "commandPalette": [
        {
          "command": "markdown.showPreview",
          "when": "editorLangId == markdown && !notebookEditorFocused",
          "group": "navigation"
        },
        {
          "command": "markdown.showPreviewToSide",
          "when": "editorLangId == markdown && !notebookEditorFocused",
          "group": "navigation"
        },
        {
          "command": "markdown.showLockedPreviewToSide",
          "when": "editorLangId == markdown && !notebookEditorFocused",
          "group": "navigation"
        },
        {
          "command": "markdown.showSource",
          "when": "markdownPreviewFocus",
          "group": "navigation"
        },
        {
          "command": "markdown.showPreviewSecuritySelector",
          "when": "editorLangId == markdown && !notebookEditorFocused"
        },
        {
          "command": "markdown.showPreviewSecuritySelector",
          "when": "markdownPreviewFocus"
        },
        {
          "command": "markdown.preview.toggleLock",
          "when": "markdownPreviewFocus"
        },
        {
          "command": "markdown.preview.refresh",
          "when": "editorLangId == markdown && !notebookEditorFocused"
        },
        {
          "command": "markdown.preview.refresh",
          "when": "markdownPreviewFocus"
        }
      ]
    },
    "keybindings": [
      {
        "command": "markdown.showPreview",
        "key": "shift+ctrl+v",
        "mac": "shift+cmd+v",
        "when": "editorLangId == markdown && !notebookEditorFocused"
      },
      {
        "command": "markdown.showPreviewToSide",
        "key": "ctrl+k v",
        "mac": "cmd+k v",
        "when": "editorLangId == markdown && !notebookEditorFocused"
      }
    ],
    "configuration": {
      "type": "object",
      "title": "Markdown",
      "order": 20,
      "properties": {
        "markdown.styles": {
          "type": "array",
          "items": {
            "type": "string"
          },
          "default": [],
          "description": "%markdown.styles.dec%",
          "scope": "resource"
        },
        "markdown.preview.breaks": {
          "type": "boolean",
          "default": false,
          "description": "%markdown.preview.breaks.desc%",
          "scope": "resource"
        },
        "markdown.preview.linkify": {
          "type": "boolean",
          "default": true,
          "description": "%markdown.preview.linkify%",
          "scope": "resource"
        },
        "markdown.preview.fontFamily": {
          "type": "string",
          "default": "-apple-system, BlinkMacSystemFont, 'Segoe WPC', 'Segoe UI', system-ui, 'Ubuntu', 'Droid Sans', sans-serif",
          "description": "%markdown.preview.fontFamily.desc%",
          "scope": "resource"
        },
        "markdown.preview.fontSize": {
          "type": "number",
          "default": 14,
          "description": "%markdown.preview.fontSize.desc%",
          "scope": "resource"
        },
        "markdown.preview.lineHeight": {
          "type": "number",
          "default": 1.6,
          "description": "%markdown.preview.lineHeight.desc%",
          "scope": "resource"
        },
        "markdown.preview.scrollPreviewWithEditor": {
          "type": "boolean",
          "default": true,
          "description": "%markdown.preview.scrollPreviewWithEditor.desc%",
          "scope": "resource"
        },
        "markdown.preview.markEditorSelection": {
          "type": "boolean",
          "default": true,
          "description": "%markdown.preview.markEditorSelection.desc%",
          "scope": "resource"
        },
        "markdown.preview.scrollEditorWithPreview": {
          "type": "boolean",
          "default": true,
          "description": "%markdown.preview.scrollEditorWithPreview.desc%",
          "scope": "resource"
        },
        "markdown.preview.doubleClickToSwitchToEditor": {
          "type": "boolean",
          "default": true,
          "description": "%markdown.preview.doubleClickToSwitchToEditor.desc%",
          "scope": "resource"
        },
        "markdown.preview.openMarkdownLinks": {
          "type": "string",
          "default": "inPreview",
          "description": "%configuration.markdown.preview.openMarkdownLinks.description%",
          "scope": "resource",
          "enum": [
            "inPreview",
            "inEditor"
          ],
          "enumDescriptions": [
            "%configuration.markdown.preview.openMarkdownLinks.inPreview%",
            "%configuration.markdown.preview.openMarkdownLinks.inEditor%"
          ]
        },
        "markdown.links.openLocation": {
          "type": "string",
          "default": "currentGroup",
          "description": "%configuration.markdown.links.openLocation.description%",
          "scope": "resource",
          "enum": [
            "currentGroup",
            "beside"
          ],
          "enumDescriptions": [
            "%configuration.markdown.links.openLocation.currentGroup%",
            "%configuration.markdown.links.openLocation.beside%"
          ]
        },
        "markdown.trace": {
          "type": "string",
          "enum": [
            "off",
            "verbose"
          ],
          "default": "off",
          "description": "%markdown.trace.desc%",
          "scope": "window"
        }
      }
    },
    "configurationDefaults": {
      "[markdown]": {
        "editor.wordWrap": "on",
        "editor.quickSuggestions": false
      }
    },
    "jsonValidation": [
      {
        "fileMatch": "package.json",
        "url": "./schemas/package.schema.json"
      }
    ],
    "markdown.previewStyles": [
      "./media/markdown.css",
      "./media/highlight.css"
    ],
    "markdown.previewScripts": [
      "./media/index.js"
    ],
    "customEditors": [
      {
        "viewType": "vscode.markdown.preview.editor",
        "displayName": "Markdown Preview (Experimental)",
        "priority": "option",
        "selector": [
          {
            "filenamePattern": "*.md"
          }
        ]
      }
    ]
  },
  "scripts": {
    "compile": "gulp compile-extension:markdown-language-features && npm run build-preview && npm run build-notebook",
    "watch": "npm run build-preview && gulp watch-extension:markdown-language-features",
    "vscode:prepublish": "npm run build-ext && npm run build-preview",
    "build-ext": "node ../../node_modules/gulp/bin/gulp.js --gulpfile ../../build/gulpfile.extensions.js compile-extension:markdown-language-features ./tsconfig.json",
    "build-preview": "npx webpack-cli --mode production",
    "build-notebook": "npx webpack-cli --config webpack.notebook --mode production",
    "compile-web": "npx webpack-cli --config extension-browser.webpack.config --mode none",
    "watch-web": "npx webpack-cli --config extension-browser.webpack.config --mode none --watch --info-verbosity verbose"
  },
  "dependencies": {
    "highlight.js": "^10.4.1",
    "markdown-it": "^12.0.3",
    "markdown-it-front-matter": "^0.2.1",
    "vscode-extension-telemetry": "0.1.1",
    "vscode-nls": "^4.0.0"
  },
  "devDependencies": {
    "@types/highlight.js": "10.1.0",
    "@types/lodash.throttle": "^4.1.3",
    "@types/markdown-it": "0.0.2",
    "@types/node": "^12.19.9",
    "lodash.throttle": "^4.1.1"
  },
  "repository": {
    "type": "git",
    "url": "https://github.com/microsoft/vscode.git"
  }
>>>>>>> f08f99a1
}<|MERGE_RESOLUTION|>--- conflicted
+++ resolved
@@ -1,348 +1,4 @@
 {
-<<<<<<< HEAD
-	"name": "markdown-language-features",
-	"displayName": "%displayName%",
-	"description": "%description%",
-	"version": "1.0.0",
-	"icon": "icon.png",
-	"publisher": "vscode",
-	"enableProposedApi": true,
-	"license": "MIT",
-	"aiKey": "AIF-d9b70cd4-b9f9-4d70-929b-a071c400b217",
-	"engines": {
-		"vscode": "^1.20.0"
-	},
-	"main": "./out/extension",
-	"browser": "./dist/browser/extension",
-	"categories": [
-		"Programming Languages"
-	],
-	"activationEvents": [
-		"onLanguage:markdown",
-		"onCommand:markdown.preview.toggleLock",
-		"onCommand:markdown.preview.refresh",
-		"onCommand:markdown.showPreview",
-		"onCommand:markdown.showPreviewToSide",
-		"onCommand:markdown.showLockedPreviewToSide",
-		"onCommand:markdown.showSource",
-		"onCommand:markdown.showPreviewSecuritySelector",
-		"onCommand:markdown.api.render",
-		"onCommand:notebook.showPreview",
-		"onWebviewPanel:markdown.preview",
-		"onCustomEditor:vscode.markdown.preview.editor"
-	],
-	"contributes": {
-		"commands": [
-			{
-				"command": "markdown.showPreview",
-				"title": "%markdown.preview.title%",
-				"category": "Markdown",
-				"icon": {
-					"light": "./media/preview-light.svg",
-					"dark": "./media/preview-dark.svg"
-				}
-			},
-			{
-				"command": "markdown.showPreviewToSide",
-				"title": "%markdown.previewSide.title%",
-				"category": "Markdown",
-				"icon": "$(open-preview)"
-			},
-			{
-				"command": "markdown.showLockedPreviewToSide",
-				"title": "%markdown.showLockedPreviewToSide.title%",
-				"category": "Markdown",
-				"icon": "$(open-preview)"
-			},
-			{
-				"command": "markdown.showSource",
-				"title": "%markdown.showSource.title%",
-				"category": "Markdown",
-				"icon": "$(go-to-file)"
-			},
-			{
-				"command": "markdown.showPreviewSecuritySelector",
-				"title": "%markdown.showPreviewSecuritySelector.title%",
-				"category": "Markdown"
-			},
-			{
-				"command": "markdown.preview.refresh",
-				"title": "%markdown.preview.refresh.title%",
-				"category": "Markdown"
-			},
-			{
-				"command": "markdown.preview.toggleLock",
-				"title": "%markdown.preview.toggleLock.title%",
-				"category": "Markdown"
-			}
-		],
-		"menus": {
-			"editor/title": [
-				{
-					"command": "markdown.showPreviewToSide",
-					"when": "editorLangId == markdown && !notebookEditorFocused",
-					"alt": "markdown.showPreview",
-					"group": "navigation"
-				},
-				{
-					"command": "markdown.showSource",
-					"when": "markdownPreviewFocus",
-					"group": "navigation"
-				},
-				{
-					"command": "markdown.preview.refresh",
-					"when": "markdownPreviewFocus",
-					"group": "1_markdown"
-				},
-				{
-					"command": "markdown.preview.toggleLock",
-					"when": "markdownPreviewFocus",
-					"group": "1_markdown"
-				},
-				{
-					"command": "markdown.showPreviewSecuritySelector",
-					"when": "markdownPreviewFocus",
-					"group": "1_markdown"
-				}
-			],
-			"explorer/context": [
-				{
-					"command": "markdown.showPreview",
-					"when": "resourceLangId == markdown",
-					"group": "navigation"
-				}
-			],
-			"editor/title/context": [
-				{
-					"command": "markdown.showPreview",
-					"when": "resourceLangId == markdown",
-					"group": "1_open"
-				}
-			],
-			"commandPalette": [
-				{
-					"command": "markdown.showPreview",
-					"when": "editorLangId == markdown && !notebookEditorFocused",
-					"group": "navigation"
-				},
-				{
-					"command": "markdown.showPreviewToSide",
-					"when": "editorLangId == markdown && !notebookEditorFocused",
-					"group": "navigation"
-				},
-				{
-					"command": "markdown.showLockedPreviewToSide",
-					"when": "editorLangId == markdown && !notebookEditorFocused",
-					"group": "navigation"
-				},
-				{
-					"command": "markdown.showSource",
-					"when": "markdownPreviewFocus",
-					"group": "navigation"
-				},
-				{
-					"command": "markdown.showPreviewSecuritySelector",
-					"when": "editorLangId == markdown && !notebookEditorFocused"
-				},
-				{
-					"command": "markdown.showPreviewSecuritySelector",
-					"when": "markdownPreviewFocus"
-				},
-				{
-					"command": "markdown.preview.toggleLock",
-					"when": "markdownPreviewFocus"
-				},
-				{
-					"command": "markdown.preview.refresh",
-					"when": "editorLangId == markdown && !notebookEditorFocused"
-				},
-				{
-					"command": "markdown.preview.refresh",
-					"when": "markdownPreviewFocus"
-				}
-			]
-		},
-		"keybindings": [
-			{
-				"command": "markdown.showPreview",
-				"key": "shift+ctrl+v",
-				"mac": "shift+cmd+v",
-				"when": "editorLangId == markdown && !notebookEditorFocused"
-			},
-			{
-				"command": "markdown.showPreviewToSide",
-				"key": "ctrl+k v",
-				"mac": "cmd+k v",
-				"when": "editorLangId == markdown && !notebookEditorFocused"
-			}
-		],
-		"configuration": {
-			"type": "object",
-			"title": "Markdown",
-			"order": 20,
-			"properties": {
-				"markdown.styles": {
-					"type": "array",
-					"items": {
-						"type": "string"
-					},
-					"default": [],
-					"description": "%markdown.styles.dec%",
-					"scope": "resource"
-				},
-				"markdown.preview.breaks": {
-					"type": "boolean",
-					"default": false,
-					"description": "%markdown.preview.breaks.desc%",
-					"scope": "resource"
-				},
-				"markdown.preview.linkify": {
-					"type": "boolean",
-					"default": true,
-					"description": "%markdown.preview.linkify%",
-					"scope": "resource"
-				},
-				"markdown.preview.fontFamily": {
-					"type": "string",
-					"default": "-apple-system, BlinkMacSystemFont, 'Segoe WPC', 'Segoe UI', system-ui, 'Ubuntu', 'Droid Sans', sans-serif",
-					"description": "%markdown.preview.fontFamily.desc%",
-					"scope": "resource"
-				},
-				"markdown.preview.fontSize": {
-					"type": "number",
-					"default": 14,
-					"description": "%markdown.preview.fontSize.desc%",
-					"scope": "resource"
-				},
-				"markdown.preview.lineHeight": {
-					"type": "number",
-					"default": 1.6,
-					"description": "%markdown.preview.lineHeight.desc%",
-					"scope": "resource"
-				},
-				"markdown.preview.scrollPreviewWithEditor": {
-					"type": "boolean",
-					"default": true,
-					"description": "%markdown.preview.scrollPreviewWithEditor.desc%",
-					"scope": "resource"
-				},
-				"markdown.preview.markEditorSelection": {
-					"type": "boolean",
-					"default": true,
-					"description": "%markdown.preview.markEditorSelection.desc%",
-					"scope": "resource"
-				},
-				"markdown.preview.scrollEditorWithPreview": {
-					"type": "boolean",
-					"default": true,
-					"description": "%markdown.preview.scrollEditorWithPreview.desc%",
-					"scope": "resource"
-				},
-				"markdown.preview.doubleClickToSwitchToEditor": {
-					"type": "boolean",
-					"default": true,
-					"description": "%markdown.preview.doubleClickToSwitchToEditor.desc%",
-					"scope": "resource"
-				},
-				"markdown.preview.openMarkdownLinks": {
-					"type": "string",
-					"default": "inPreview",
-					"description": "%configuration.markdown.preview.openMarkdownLinks.description%",
-					"scope": "resource",
-					"enum": [
-						"inPreview",
-						"inEditor"
-					],
-					"enumDescriptions": [
-						"%configuration.markdown.preview.openMarkdownLinks.inPreview%",
-						"%configuration.markdown.preview.openMarkdownLinks.inEditor%"
-					]
-				},
-				"markdown.links.openLocation": {
-					"type": "string",
-					"default": "currentGroup",
-					"description": "%configuration.markdown.links.openLocation.description%",
-					"scope": "resource",
-					"enum": [
-						"currentGroup",
-						"beside"
-					],
-					"enumDescriptions": [
-						"%configuration.markdown.links.openLocation.currentGroup%",
-						"%configuration.markdown.links.openLocation.beside%"
-					]
-				},
-				"markdown.trace": {
-					"type": "string",
-					"enum": [
-						"off",
-						"verbose"
-					],
-					"default": "off",
-					"description": "%markdown.trace.desc%",
-					"scope": "window"
-				}
-			}
-		},
-		"configurationDefaults": {
-			"[markdown]": {
-				"editor.wordWrap": "on",
-				"editor.quickSuggestions": false
-			}
-		},
-		"jsonValidation": [
-			{
-				"fileMatch": "package.json",
-				"url": "./schemas/package.schema.json"
-			}
-		],
-		"markdown.previewStyles": [
-			"./media/markdown.css",
-			"./media/highlight.css"
-		],
-		"markdown.previewScripts": [
-			"./media/index.js"
-		],
-		"customEditors": [
-			{
-				"viewType": "vscode.markdown.preview.editor",
-				"displayName": "Markdown Preview (Experimental)",
-				"priority": "option",
-				"selector": [
-					{
-						"filenamePattern": "*.md"
-					}
-				]
-			}
-		]
-	},
-	"scripts": {
-		"compile": "gulp compile-extension:markdown-language-features && npm run build-preview",
-		"watch": "npm run build-preview && gulp watch-extension:markdown-language-features",
-		"vscode:prepublish": "npm run build-ext && npm run build-preview",
-		"build-ext": "node ../../node_modules/gulp/bin/gulp.js --gulpfile ../../build/gulpfile.extensions.js compile-extension:markdown-language-features ./tsconfig.json",
-		"build-preview": "webpack --mode production",
-		"compile-web": "npx webpack-cli --config extension-browser.webpack.config --mode none",
-		"watch-web": "npx webpack-cli --config extension-browser.webpack.config --mode none --watch --info-verbosity verbose"
-	},
-	"dependencies": {
-		"highlight.js": "^10.4.1",
-		"markdown-it": "^12.0.3",
-		"markdown-it-front-matter": "^0.2.1",
-		"vscode-extension-telemetry": "0.1.1",
-		"vscode-nls": "^4.0.0"
-	},
-	"devDependencies": {
-		"@types/highlight.js": "10.1.0",
-		"@types/lodash.throttle": "^4.1.3",
-		"@types/markdown-it": "0.0.2",
-		"@types/node": "^12.19.9",
-		"lodash.throttle": "^4.1.1",
-		"mocha-junit-reporter": "^1.17.0",
-		"mocha-multi-reporters": "^1.1.7",
-		"typescript": "^3.7.3"
-	}
-=======
   "name": "markdown-language-features",
   "displayName": "%displayName%",
   "description": "%description%",
@@ -693,5 +349,4 @@
     "type": "git",
     "url": "https://github.com/microsoft/vscode.git"
   }
->>>>>>> f08f99a1
 }