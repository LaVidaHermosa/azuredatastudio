--- conflicted
+++ resolved
@@ -17,11 +17,8 @@
   ],
   "enabledApiProposals": [
     "documentPaste",
-<<<<<<< HEAD
-    "dropMetadata"
-=======
+    "dropMetadata",
     "notebookEditor"
->>>>>>> 39087ba5
   ],
   "activationEvents": [
     "onLanguage:markdown",
