/*---------------------------------------------------------------------------------------------
 *  Copyright (c) Microsoft Corporation. All rights reserved.
 *  Licensed under the Source EULA. See License.txt in the project root for license information.
 *--------------------------------------------------------------------------------------------*/

const MarkdownIt: typeof import('markdown-it') = require('markdown-it');
import * as DOMPurify from 'dompurify';
import type * as MarkdownItToken from 'markdown-it/lib/token';
import type { ActivationFunction } from 'vscode-notebook-renderer';

const sanitizerOptions: DOMPurify.Config = {
	ALLOWED_TAGS: ['a', 'button', 'blockquote', 'code', 'div', 'h1', 'h2', 'h3', 'h4', 'h5', 'h6', 'hr', 'img', 'input', 'label', 'li', 'p', 'pre', 'select', 'small', 'span', 'strong', 'textarea', 'ul', 'ol'],
};

export const activate: ActivationFunction<void> = (ctx) => {
	const markdownIt = new MarkdownIt({
		html: true,
		linkify: true,
	});
	markdownIt.linkify.set({ fuzzyLink: false });

	addNamedHeaderRendering(markdownIt);

	const style = document.createElement('style');
	style.textContent = `
		#preview {
			font-size: 1.1em;
		}

		.emptyMarkdownCell::before {
			content: "${document.documentElement.style.getPropertyValue('--notebook-cell-markup-empty-content')}";
			font-style: italic;
			opacity: 0.6;
		}

		img {
			max-width: 100%;
			max-height: 100%;
		}

		a {
			text-decoration: none;
		}

		a:hover {
			text-decoration: underline;
		}

		a:focus,
		input:focus,
		select:focus,
		textarea:focus {
			outline: 1px solid -webkit-focus-ring-color;
			outline-offset: -1px;
		}

		hr {
			border: 0;
			height: 2px;
			border-bottom: 2px solid;
		}

		h2, h3, h4, h5, h6 {
			font-weight: normal;
		}

		h1 {
			font-size: 2.3em;
		}

		h2 {
			font-size: 2em;
		}

		h3 {
			font-size: 1.7em;
		}

		h3 {
			font-size: 1.5em;
		}

		h4 {
			font-size: 1.3em;
		}

		h5 {
			font-size: 1.2em;
		}

		h1,
		h2,
		h3 {
			font-weight: normal;
		}

		div {
			width: 100%;
		}

		/* Adjust margin of first item in markdown cell */
		*:first-child {
			margin-top: 0px;
		}

		/* h1 tags don't need top margin */
		h1:first-child {
			margin-top: 0;
		}

		/* Removes bottom margin when only one item exists in markdown cell */
		*:only-child,
		*:last-child {
			margin-bottom: 0;
			padding-bottom: 0;
		}

		/* makes all markdown cells consistent */
		div {
			min-height: var(--notebook-markdown-min-height);
		}

		table {
			border-collapse: collapse;
			border-spacing: 0;
		}

		table th,
		table td {
			border: 1px solid;
		}

		table > thead > tr > th {
			text-align: left;
			border-bottom: 1px solid;
		}

		table > thead > tr > th,
		table > thead > tr > td,
		table > tbody > tr > th,
		table > tbody > tr > td {
			padding: 5px 10px;
		}

		table > tbody > tr + tr > td {
			border-top: 1px solid;
		}

		blockquote {
			margin: 0 7px 0 5px;
			padding: 0 16px 0 10px;
			border-left-width: 5px;
			border-left-style: solid;
		}

		code,
		.code {
			font-size: 1em;
			line-height: 1.357em;
		}

		.code {
			white-space: pre-wrap;
		}
	`;
	const template = document.createElement('template');
	template.classList.add('markdown-style');
	template.content.appendChild(style);
	document.head.appendChild(template);

	return {
		renderOutputItem: (outputInfo, element) => {
			let previewNode: HTMLElement;
			if (!element.shadowRoot) {
				const previewRoot = element.attachShadow({ mode: 'open' });

				// Insert styles into markdown preview shadow dom so that they are applied.
				// First add default webview style
				const defaultStyles = document.getElementById('_defaultStyles') as HTMLStyleElement;
				previewRoot.appendChild(defaultStyles.cloneNode(true));

				// And then contributed styles
				for (const element of document.getElementsByClassName('markdown-style')) {
					if (element instanceof HTMLTemplateElement) {
						previewRoot.appendChild(element.content.cloneNode(true));
					} else {
						previewRoot.appendChild(element.cloneNode(true));
					}
				}

				previewNode = document.createElement('div');
				previewNode.id = 'preview';
				previewRoot.appendChild(previewNode);
			} else {
				previewNode = element.shadowRoot.getElementById('preview')!;
			}

			const text = outputInfo.text();
			if (text.trim().length === 0) {
				previewNode.innerText = '';
				previewNode.classList.add('emptyMarkdownCell');
			} else {
				previewNode.classList.remove('emptyMarkdownCell');

				const unsanitizedRenderedMarkdown = markdownIt.render(text);
<<<<<<< HEAD
				previewNode.innerHTML = <any>(ctx.workspace.isTrusted
					? unsanitizedRenderedMarkdown
					: DOMPurify.sanitize(unsanitizedRenderedMarkdown, sanitizerOptions));
=======
				previewNode.innerHTML = (ctx.workspace.isTrusted
					? unsanitizedRenderedMarkdown
					: DOMPurify.sanitize(unsanitizedRenderedMarkdown, sanitizerOptions)) as string;
>>>>>>> f8c479c0
			}
		},
		extendMarkdownIt: (f: (md: typeof markdownIt) => void) => {
			f(markdownIt);
		}
	};
};


function addNamedHeaderRendering(md: InstanceType<typeof MarkdownIt>): void {
	const slugCounter = new Map<string, number>();

	const originalHeaderOpen = md.renderer.rules.heading_open;
	md.renderer.rules.heading_open = (tokens: MarkdownItToken[], idx: number, options, env, self) => {
		const title = tokens[idx + 1].children!.reduce<string>((acc, t) => acc + t.content, '');
		let slug = slugFromHeading(title);

		if (slugCounter.has(slug)) {
			const count = slugCounter.get(slug)!;
			slugCounter.set(slug, count + 1);
			slug = slugFromHeading(slug + '-' + (count + 1));
		} else {
			slugCounter.set(slug, 0);
		}

		tokens[idx].attrSet('id', slug);

		if (originalHeaderOpen) {
			return originalHeaderOpen(tokens, idx, options, env, self);
		} else {
			return self.renderToken(tokens, idx, options);
		}
	};

	const originalRender = md.render;
	md.render = function () {
		slugCounter.clear();
		return originalRender.apply(this, arguments as any);
	};
}

function slugFromHeading(heading: string): string {
	const slugifiedHeading = encodeURI(
		heading.trim()
			.toLowerCase()
			.replace(/\s+/g, '-') // Replace whitespace with -
			// allow-any-unicode-next-line
			.replace(/[\]\[\!\'\#\$\%\&\(\)\*\+\,\.\/\:\;\<\=\>\?\@\\\^\_\{\|\}\~\`。，、；：？！…—·ˉ¨‘’“”々～‖∶＂＇｀｜〃〔〕〈〉《》「」『』．〖〗【】（）［］｛｝]/g, '') // Remove known punctuators
			.replace(/^\-+/, '') // Remove leading -
			.replace(/\-+$/, '') // Remove trailing -
	);
	return slugifiedHeading;
}<|MERGE_RESOLUTION|>--- conflicted
+++ resolved
@@ -203,15 +203,9 @@
 				previewNode.classList.remove('emptyMarkdownCell');
 
 				const unsanitizedRenderedMarkdown = markdownIt.render(text);
-<<<<<<< HEAD
-				previewNode.innerHTML = <any>(ctx.workspace.isTrusted
-					? unsanitizedRenderedMarkdown
-					: DOMPurify.sanitize(unsanitizedRenderedMarkdown, sanitizerOptions));
-=======
 				previewNode.innerHTML = (ctx.workspace.isTrusted
 					? unsanitizedRenderedMarkdown
 					: DOMPurify.sanitize(unsanitizedRenderedMarkdown, sanitizerOptions)) as string;
->>>>>>> f8c479c0
 			}
 		},
 		extendMarkdownIt: (f: (md: typeof markdownIt) => void) => {
