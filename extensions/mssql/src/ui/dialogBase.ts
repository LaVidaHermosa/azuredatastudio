--- conflicted
+++ resolved
@@ -24,13 +24,8 @@
 
 export interface DialogButton {
 	buttonAriaLabel: string;
-<<<<<<< HEAD
 	buttonHandler: (button: azdata.ButtonComponent) => Promise<void>;
 	enabled?: boolean;
-=======
-	buttonHandler: (button: azdata.ButtonComponent) => Promise<void>,
-	enabled?: boolean
->>>>>>> a63463e3
 }
 
 export type TableListItemEnabledStateGetter<T> = (item: T) => boolean;
@@ -87,8 +82,6 @@
 	protected removeButtonEnabled(table: azdata.TableComponent | azdata.DeclarativeTableComponent): boolean { return true; }
 
 	protected addButtonEnabled(table: azdata.TableComponent | azdata.DeclarativeTableComponent): boolean { return true; }
-
-	protected addButtonEnabled(table: azdata.TableComponent): boolean { return true; }
 
 	protected validateInput(): Promise<string[]> { return Promise.resolve([]); }
 
