--- conflicted
+++ resolved
@@ -167,10 +167,6 @@
    * A match succeeds when there is at least one pattern matching and last matching pattern does not start with '!'.
    */
   fileMatch: string[];
-<<<<<<< HEAD
-
-=======
->>>>>>> e938901e
   /*
    * The schema for the given URI.
    * If no schema is provided, the schema will be fetched with the schema request service (if available).
