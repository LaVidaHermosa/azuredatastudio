{
	"comments": {
		"blockComment": [
			"{/*",
			"*/}"
		]
	},
	"brackets": [
		[
			"{",
			"}"
		],
		[
			"[",
			"]"
		],
		[
			"(",
			")"
		],
		[
			"<",
			">"
		]
<<<<<<< HEAD
	],
	"colorizedBracketPairs": [
		[
			"{",
			"}"
		],
		[
			"[",
			"]"
		],
		[
			"(",
			")"
		]
=======
>>>>>>> 559e9bee
	],
	"colorizedBracketPairs": [
		[
			"{",
			"}"
		],
		[
			"[",
			"]"
		],
		[
			"(",
			")"
		]
	],
	"autoClosingPairs": [
		{
			"open": "{",
			"close": "}"
		},
		{
			"open": "[",
			"close": "]"
		},
		{
			"open": "(",
			"close": ")"
		},
		{
			"open": "'",
			"close": "'",
			"notIn": [
				"string",
				"comment"
			]
		},
		{
			"open": "\"",
			"close": "\"",
			"notIn": [
				"string"
			]
		},
		{
			"open": "/**",
			"close": " */",
			"notIn": [
				"string"
			]
		}
	],
	"surroundingPairs": [
		[
			"{",
			"}"
		],
		[
			"[",
			"]"
		],
		[
			"(",
			")"
		],
		[
			"<",
			">"
		],
		[
			"'",
			"'"
		],
		[
			"\"",
			"\""
		]
	],
	"wordPattern": {
		"pattern": "(-?\\d*\\.\\d\\w*)|([^\\`\\~\\!\\@\\$\\^\\&\\*\\(\\)\\=\\+\\[\\{\\]\\}\\\\\\|\\;\\:'\"\\,\\.\\<\\>\\/\\s]+)"
	},
	"onEnterRules": [
		{
			"beforeText": {
				"pattern": "<(?!(?:area|base|br|col|embed|hr|img|input|keygen|link|menuitem|meta|param|source|track|wbr))([_:\\w][_:\\w\\-.\\d]*)([^/>]*(?!/)>)[^<]*$",
				"flags": "i"
			},
			"afterText": {
				"pattern": "^<\\/([_:\\w][_:\\w-.\\d]*)\\s*>$",
				"flags": "i"
			},
			"action": {
				"indent": "indentOutdent"
			}
		},
		{
			"beforeText": {
				"pattern": "<(?!(?:area|base|br|col|embed|hr|img|input|keygen|link|menuitem|meta|param|source|track|wbr))([_:\\w][_:\\w\\-.\\d]*)([^/>]*(?!/)>)[^<]*$",
				"flags": "i"
			},
			"action": {
				"indent": "indent"
			}
		},
		{
			// `beforeText` only applies to tokens of a given language. Since we are dealing with jsx-tags,
			// make sure we apply to the closing `>` of a tag so that mixed language spans
			// such as `<div onclick={1}>` are handled properly.
			"beforeText": {
				"pattern": "^>$"
			},
			"afterText": {
<<<<<<< HEAD
				"pattern": "/^<\\/([_:\\w][_:\\w-.\\d]*)\\s*>$",
=======
				"pattern": "^<\\/([_:\\w][_:\\w-.\\d]*)\\s*>$",
>>>>>>> 559e9bee
				"flags": "i"
			},
			"action": {
				"indent": "indentOutdent"
			}
		},
		{
			"beforeText": {
				"pattern": "^>$"
			},
			"action": {
				"indent": "indent"
			}
		}
	],
}<|MERGE_RESOLUTION|>--- conflicted
+++ resolved
@@ -22,7 +22,6 @@
 			"<",
 			">"
 		]
-<<<<<<< HEAD
 	],
 	"colorizedBracketPairs": [
 		[
@@ -37,11 +36,8 @@
 			"(",
 			")"
 		]
-=======
->>>>>>> 559e9bee
 	],
 	"colorizedBracketPairs": [
-		[
 			"{",
 			"}"
 		],
@@ -150,11 +146,7 @@
 				"pattern": "^>$"
 			},
 			"afterText": {
-<<<<<<< HEAD
-				"pattern": "/^<\\/([_:\\w][_:\\w-.\\d]*)\\s*>$",
-=======
 				"pattern": "^<\\/([_:\\w][_:\\w-.\\d]*)\\s*>$",
->>>>>>> 559e9bee
 				"flags": "i"
 			},
 			"action": {
