{
	// Note that this file should stay in sync with 'typescript-language-basics/language-configuration.json'
	"comments": {
		"lineComment": "//",
		"blockComment": [
			"/*",
			"*/"
		]
	},
	"brackets": [
		[
			"${",
			"}"
		],
		[
			"{",
			"}"
		],
		[
			"[",
			"]"
		],
		[
			"(",
			")"
		]
	],
	"autoClosingPairs": [
		{
			"open": "{",
			"close": "}"
		},
		{
			"open": "[",
			"close": "]"
		},
		{
			"open": "(",
			"close": ")"
		},
		{
			"open": "'",
			"close": "'",
			"notIn": [
				"string",
				"comment"
			]
		},
		{
			"open": "\"",
			"close": "\"",
			"notIn": [
				"string"
			]
		},
		{
			"open": "`",
			"close": "`",
			"notIn": [
				"string",
				"comment"
			]
		},
		{
			"open": "/**",
			"close": " */",
			"notIn": [
				"string"
			]
		}
	],
	"surroundingPairs": [
<<<<<<< HEAD
		[
			"{",
			"}"
		],
		[
			"[",
			"]"
		],
		[
			"(",
			")"
		],
		[
			"'",
			"'"
		],
		[
			"\"",
			"\""
		],
		[
			"`",
			"`"
		],
		[
			"<",
			">"
		]
=======
		["{", "}"],
		["[", "]"],
		["(", ")"],
		["'", "'"],
		["\"", "\""],
		["`", "`"],
		["<", ">"]
>>>>>>> 9375113a
	],
	"autoCloseBefore": ";:.,=}])>` \n\t",
	"folding": {
		"markers": {
			"start": "^\\s*//\\s*#?region\\b",
			"end": "^\\s*//\\s*#?endregion\\b"
		}
	},
	"wordPattern": {
		"pattern": "(-?\\d*\\.\\d\\w*)|([^\\`\\~\\!\\@\\%\\^\\&\\*\\(\\)\\-\\=\\+\\[\\{\\]\\}\\\\\\|\\;\\:\\'\\\"\\,\\.\\<\\>/\\?\\s]+)",
	},
	"indentationRules": {
		"decreaseIndentPattern": {
			"pattern": "^((?!.*?/\\*).*\\*\/)?\\s*[\\}\\]].*$"
		},
		"increaseIndentPattern": {
			"pattern": "^((?!//).)*(\\{([^}\"'`/]*|(\\t|[ ])*//.*)|\\([^)\"'`/]*|\\[[^\\]\"'`/]*)$"
		},
		// e.g.  * ...| or */| or *-----*/|
		"unIndentedLinePattern": {
			"pattern": "^(\\t|[ ])*[ ]\\*[^/]*\\*/\\s*$|^(\\t|[ ])*[ ]\\*/\\s*$|^(\\t|[ ])*[ ]\\*([ ]([^\\*]|\\*(?!/))*)?$"
		}
	},
	"onEnterRules": [
		{
			// e.g. /** | */
			"beforeText": {
				"pattern": "^\\s*/\\*\\*(?!/)([^\\*]|\\*(?!/))*$"
			},
			"afterText": {
				"pattern": "^\\s*\\*/$"
			},
			"action": {
				"indent": "indentOutdent",
				"appendText": " * "
			}
		},
		{
			// e.g. /** ...|
			"beforeText": {
				"pattern": "^\\s*/\\*\\*(?!/)([^\\*]|\\*(?!/))*$"
			},
			"action": {
				"indent": "none",
				"appendText": " * "
			}
		},
		{
			// e.g.  * ...|
			"beforeText": {
				"pattern": "^(\\t|[ ])*[ ]\\*([ ]([^\\*]|\\*(?!/))*)?$"
			},
			"previousLineText": {
				"pattern": "(?=^(\\s*(/\\*\\*|\\*)).*)(?=(?!(\\s*\\*/)))"
			},
			"action": {
				"indent": "none",
				"appendText": "* "
			}
		},
		{
			// e.g.  */|
			"beforeText": {
				"pattern": "^(\\t|[ ])*[ ]\\*/\\s*$"
			},
			"action": {
				"indent": "none",
				"removeText": 1
			},
		},
		{
			// e.g.  *-----*/|
			"beforeText": {
				"pattern": "^(\\t|[ ])*[ ]\\*[^/]*\\*/\\s*$"
			},
			"action": {
				"indent": "none",
				"removeText": 1
			},
		},
		{
			"beforeText": {
				"pattern": "^\\s*(\\bcase\\s.+:|\\bdefault:)$"
			},
			"afterText": {
				"pattern": "^(?!\\s*(\\bcase\\b|\\bdefault\\b))"
			},
			"action": {
				"indent": "indent"
			}
		}
	]
}<|MERGE_RESOLUTION|>--- conflicted
+++ resolved
@@ -1,105 +1,24 @@
 {
-	// Note that this file should stay in sync with 'typescript-language-basics/language-configuration.json'
 	"comments": {
 		"lineComment": "//",
-		"blockComment": [
-			"/*",
-			"*/"
-		]
+		"blockComment": [ "/*", "*/" ]
 	},
 	"brackets": [
-		[
-			"${",
-			"}"
-		],
-		[
-			"{",
-			"}"
-		],
-		[
-			"[",
-			"]"
-		],
-		[
-			"(",
-			")"
-		]
+		["${", "}"],
+		["{", "}"],
+		["[", "]"],
+		["(", ")"]
 	],
 	"autoClosingPairs": [
-		{
-			"open": "{",
-			"close": "}"
-		},
-		{
-			"open": "[",
-			"close": "]"
-		},
-		{
-			"open": "(",
-			"close": ")"
-		},
-		{
-			"open": "'",
-			"close": "'",
-			"notIn": [
-				"string",
-				"comment"
-			]
-		},
-		{
-			"open": "\"",
-			"close": "\"",
-			"notIn": [
-				"string"
-			]
-		},
-		{
-			"open": "`",
-			"close": "`",
-			"notIn": [
-				"string",
-				"comment"
-			]
-		},
-		{
-			"open": "/**",
-			"close": " */",
-			"notIn": [
-				"string"
-			]
-		}
+		{ "open": "{", "close": "}" },
+		{ "open": "[", "close": "]" },
+		{ "open": "(", "close": ")" },
+		{ "open": "'", "close": "'", "notIn": ["string", "comment"] },
+		{ "open": "\"", "close": "\"", "notIn": ["string"] },
+		{ "open": "`", "close": "`", "notIn": ["string", "comment"] },
+		{ "open": "/**", "close": " */", "notIn": ["string"] }
 	],
 	"surroundingPairs": [
-<<<<<<< HEAD
-		[
-			"{",
-			"}"
-		],
-		[
-			"[",
-			"]"
-		],
-		[
-			"(",
-			")"
-		],
-		[
-			"'",
-			"'"
-		],
-		[
-			"\"",
-			"\""
-		],
-		[
-			"`",
-			"`"
-		],
-		[
-			"<",
-			">"
-		]
-=======
 		["{", "}"],
 		["[", "]"],
 		["(", ")"],
@@ -107,7 +26,6 @@
 		["\"", "\""],
 		["`", "`"],
 		["<", ">"]
->>>>>>> 9375113a
 	],
 	"autoCloseBefore": ";:.,=}])>` \n\t",
 	"folding": {
@@ -115,89 +33,5 @@
 			"start": "^\\s*//\\s*#?region\\b",
 			"end": "^\\s*//\\s*#?endregion\\b"
 		}
-	},
-	"wordPattern": {
-		"pattern": "(-?\\d*\\.\\d\\w*)|([^\\`\\~\\!\\@\\%\\^\\&\\*\\(\\)\\-\\=\\+\\[\\{\\]\\}\\\\\\|\\;\\:\\'\\\"\\,\\.\\<\\>/\\?\\s]+)",
-	},
-	"indentationRules": {
-		"decreaseIndentPattern": {
-			"pattern": "^((?!.*?/\\*).*\\*\/)?\\s*[\\}\\]].*$"
-		},
-		"increaseIndentPattern": {
-			"pattern": "^((?!//).)*(\\{([^}\"'`/]*|(\\t|[ ])*//.*)|\\([^)\"'`/]*|\\[[^\\]\"'`/]*)$"
-		},
-		// e.g.  * ...| or */| or *-----*/|
-		"unIndentedLinePattern": {
-			"pattern": "^(\\t|[ ])*[ ]\\*[^/]*\\*/\\s*$|^(\\t|[ ])*[ ]\\*/\\s*$|^(\\t|[ ])*[ ]\\*([ ]([^\\*]|\\*(?!/))*)?$"
-		}
-	},
-	"onEnterRules": [
-		{
-			// e.g. /** | */
-			"beforeText": {
-				"pattern": "^\\s*/\\*\\*(?!/)([^\\*]|\\*(?!/))*$"
-			},
-			"afterText": {
-				"pattern": "^\\s*\\*/$"
-			},
-			"action": {
-				"indent": "indentOutdent",
-				"appendText": " * "
-			}
-		},
-		{
-			// e.g. /** ...|
-			"beforeText": {
-				"pattern": "^\\s*/\\*\\*(?!/)([^\\*]|\\*(?!/))*$"
-			},
-			"action": {
-				"indent": "none",
-				"appendText": " * "
-			}
-		},
-		{
-			// e.g.  * ...|
-			"beforeText": {
-				"pattern": "^(\\t|[ ])*[ ]\\*([ ]([^\\*]|\\*(?!/))*)?$"
-			},
-			"previousLineText": {
-				"pattern": "(?=^(\\s*(/\\*\\*|\\*)).*)(?=(?!(\\s*\\*/)))"
-			},
-			"action": {
-				"indent": "none",
-				"appendText": "* "
-			}
-		},
-		{
-			// e.g.  */|
-			"beforeText": {
-				"pattern": "^(\\t|[ ])*[ ]\\*/\\s*$"
-			},
-			"action": {
-				"indent": "none",
-				"removeText": 1
-			},
-		},
-		{
-			// e.g.  *-----*/|
-			"beforeText": {
-				"pattern": "^(\\t|[ ])*[ ]\\*[^/]*\\*/\\s*$"
-			},
-			"action": {
-				"indent": "none",
-				"removeText": 1
-			},
-		},
-		{
-			"beforeText": {
-				"pattern": "^\\s*(\\bcase\\s.+:|\\bdefault:)$"
-			},
-			"afterText": {
-				"pattern": "^(?!\\s*(\\bcase\\b|\\bdefault\\b))"
-			},
-			"action": {
-				"indent": "indent"
-			}
-		}
-	]
+	}
 }