--- conflicted
+++ resolved
@@ -2,7 +2,7 @@
   "name": "sql-migration",
   "displayName": "%displayName%",
   "description": "%description%",
-  "version": "1.3.1",
+  "version": "1.4.0",
   "publisher": "Microsoft",
   "preview": false,
   "license": "https://raw.githubusercontent.com/Microsoft/azuredatastudio/main/LICENSE.txt",
@@ -10,7 +10,7 @@
   "aiKey": "29a207bb14f84905966a8f22524cb730-25407f35-11b6-4d4e-8114-ab9e843cb52f-7380",
   "engines": {
     "vscode": "*",
-    "azdata": ">=1.41.0"
+    "azdata": ">=1.40.0"
   },
   "activationEvents": [
     "onDashboardOpen",
@@ -153,13 +153,9 @@
     ]
   },
   "dependencies": {
-<<<<<<< HEAD
     "dataprotocol-client": "github:Microsoft/sqlops-dataprotocolclient#1.3.1",
     "@microsoft/ads-service-downloader": "^1.1.0",
-    "@microsoft/ads-extension-telemetry": "^1.3.2",
-=======
     "@microsoft/ads-extension-telemetry": "^1.3.4",
->>>>>>> 711bffb1
     "uuid": "^8.3.2",
     "vscode-nls": "^4.1.2"
   },
