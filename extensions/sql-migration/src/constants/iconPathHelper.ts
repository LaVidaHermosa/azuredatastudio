--- conflicted
+++ resolved
@@ -45,13 +45,10 @@
 	public static stop: IconPath;
 	public static view: IconPath;
 	public static sqlMigrationService: IconPath;
-<<<<<<< HEAD
 	public static backup: IconPath;
-=======
 	public static addNew: IconPath;
 	public static breadCrumb: IconPath;
 	public static allTables: IconPath;
->>>>>>> 4411a1f3
 
 	public static setExtensionContext(context: vscode.ExtensionContext) {
 		IconPathHelper.backup = {
