/*---------------------------------------------------------------------------------------------
 *  Copyright (c) Microsoft Corporation. All rights reserved.
 *  Licensed under the Source EULA. See License.txt in the project root for license information.
 *--------------------------------------------------------------------------------------------*/

import * as azdata from 'azdata';
import { azureResource } from 'azurecore';
import { AzureSqlDatabase, AzureSqlDatabaseServer } from './azure';
import { generateGuid } from './utils';
import * as utils from '../api/utils';
import { TelemetryAction, TelemetryViews, logError } from '../telemetry';
<<<<<<< HEAD
import { DatabaseCollationMapping } from '../service/contracts';
=======
import * as constants from '../constants/strings';
>>>>>>> 29c1f5ed

const query_database_tables_sql = `
	SELECT
		DB_NAME() as database_name,
		QUOTENAME(SCHEMA_NAME(o.schema_id)) + '.' + QUOTENAME(o.name) AS table_name,
		SUM(p.Rows) AS row_count
	FROM
		sys.objects AS o
	INNER JOIN sys.partitions AS p
		ON o.object_id = p.object_id
	WHERE
		o.type = 'U'
		AND o.is_ms_shipped = 0x0
		AND index_id < 2
	GROUP BY
		o.schema_id,
		o.name
	ORDER BY table_name;`;

const query_target_databases_sql = `
	SELECT
		('servername') as server_name,
		SERVERPROPERTY ('collation') as server_collation,
		db.database_id as database_id,
		db.name as database_name,
		db.collation_name as database_collation,
		CASE WHEN 'A' = 'a' THEN 0 ELSE 1 END as is_server_case_sensitive,
		db.state as database_state,
		db.is_read_only	as is_read_only
	FROM sys.databases db
	WHERE
		db.name not in ('master', 'tempdb', 'model', 'msdb')
		AND is_distributor <> 1
	ORDER BY db.name;`;

// NOTES: Converting the size to BIGINT is need to handle the large database scenarios.
// Size column in sys.master_files represents the number of pages and each page is 8 KB
// The end result is size in MB, 8/1024 = 1/128.
const query_databases_with_size = `
	WITH
		db_size
		AS
		(
			SELECT database_id, CAST(SUM(CAST(size as BIGINT)) / 128 AS BIGINT) size
			FROM sys.master_files with (nolock)
			GROUP BY database_id
		)
	SELECT name, state_desc AS state, db_size.size, collation_name
	FROM sys.databases with (nolock) LEFT JOIN db_size ON sys.databases.database_id = db_size.database_id
	WHERE sys.databases.state = 0
	`;

const query_login_tables_sql = `
	SELECT
		sp.name as login,
		sp.type_desc as login_type,
		sp.default_database_name,
		case when sp.is_disabled = 1 then 'Disabled' else 'Enabled' end as status
	FROM sys.server_principals sp
	LEFT JOIN sys.sql_logins sl ON sp.principal_id = sl.principal_id
	WHERE sp.type NOT IN ('G', 'R') AND sp.type_desc IN (
		'SQL_LOGIN'
	) AND sp.name NOT LIKE '##%##'
	ORDER BY sp.name;`;

const query_login_tables_include_windows_auth_sql = `
	SELECT
		sp.name as login,
		sp.type_desc as login_type,
		sp.default_database_name,
		case when sp.is_disabled = 1 then 'Disabled' else 'Enabled' end as status
	FROM sys.server_principals sp
	LEFT JOIN sys.sql_logins sl ON sp.principal_id = sl.principal_id
	WHERE sp.type NOT IN ('G', 'R') AND sp.type_desc IN (
		'SQL_LOGIN', 'WINDOWS_LOGIN'
	) AND sp.name NOT LIKE '##%##'
	ORDER BY sp.name;`;

const query_is_sys_admin_sql = `SELECT IS_SRVROLEMEMBER('sysadmin');`;

const query_get_server_collation_sql = `SELECT SERVERPROPERTY('collation');`;

const query_get_database_collations_sql = `
	SELECT
		db.name as database_name,
		db.collation_name as database_collation
	FROM sys.databases db
	WHERE db.name not in ('master', 'tempdb', 'model', 'msdb')
	AND is_distributor <> 1;`;

export const excludeDatabases: string[] = [
	'master',
	'tempdb',
	'msdb',
	'model'
];

export interface TableInfo {
	databaseName: string;
	tableName: string;
	rowCount: number;
	selectedForMigration: boolean;
}

export interface SourceDatabaseInfo {
	databaseName: string;
	databaseCollation: string;
	databaseState: number;
	databaseSizeInMB: string;
}

export interface TargetDatabaseInfo {
	serverName: string;
	serverCollation: string;
	databaseId: string;
	databaseName: string;
	databaseCollation: string;
	isServerCaseSensitive: boolean;
	databaseState: number;
	isReadOnly: boolean;
	sourceTables: Map<string, TableInfo>;
	targetTables: Map<string, TableInfo>;
}

export interface LoginTableInfo {
	loginName: string;
	loginType: string;
	defaultDatabaseName: string;
	status: string;
}

export async function getSourceConnectionProfile(): Promise<azdata.connection.ConnectionProfile> {
	return await azdata.connection.getCurrentConnection();
}

export async function getSourceConnectionId(): Promise<string> {
	return (await getSourceConnectionProfile()).connectionId;
}

export async function getSourceConnectionServerInfo(): Promise<azdata.ServerInfo> {
	return await azdata.connection.getServerInfo(await getSourceConnectionId());
}

export async function getSourceConnectionUri(): Promise<string> {
	return await azdata.connection.getUriForConnection(await getSourceConnectionId());
}

export async function getSourceConnectionCredentials(): Promise<{ [name: string]: string }> {
	return await azdata.connection.getCredentials(await getSourceConnectionId());
}

export async function getSourceConnectionQueryProvider(): Promise<azdata.QueryProvider> {
	return azdata.dataprotocol.getProvider<azdata.QueryProvider>(
		(await getSourceConnectionProfile()).providerId,
		azdata.DataProviderType.QueryProvider);
}

export function getEncryptConnectionValue(connection: azdata.connection.ConnectionProfile): boolean {
	return connection?.options?.encrypt === true || connection?.options?.encrypt === 'true';
}

export function getTrustServerCertificateValue(connection: azdata.connection.ConnectionProfile): boolean {
	return connection?.options?.trustServerCertificate === true || connection?.options?.trustServerCertificate === 'true';
}

function getSqlDbConnectionProfile(
	serverName: string,
	tenantId: string,
	databaseName: string,
	userName: string,
	password: string): azdata.IConnectionProfile {
	return {
		id: generateGuid(),
		providerName: 'MSSQL',
		connectionName: '',
		serverName: serverName,
		databaseName: databaseName,
		userName: userName,
		password: password,
		authenticationType: azdata.connection.AuthenticationType.SqlLogin,
		savePassword: false,
		saveProfile: false,
		options: {
			conectionName: '',
			server: serverName,
			database: databaseName,
			authenticationType: azdata.connection.AuthenticationType.SqlLogin,
			user: userName,
			password: password,
			connectionTimeout: 60,
			columnEncryptionSetting: 'Enabled',
			// when connecting to a target Azure SQL DB, use true/false
			encrypt: true,
			trustServerCertificate: false,
			connectRetryCount: '1',
			connectRetryInterval: '10',
			applicationName: 'azdata',
			azureTenantId: tenantId,
			originalDatabase: databaseName,
			databaseDisplayName: databaseName,
		},
	};
}

export function getTargetConnectionProfile(
	serverName: string,
	azureResourceId: string,
	userName: string,
	password: string,
	encryptConnection: boolean,
	trustServerCert: boolean): azdata.IConnectionProfile {

	const connectId = generateGuid();
	return {
		serverName: serverName,
		id: connectId,
		connectionName: connectId,
		azureResourceId: azureResourceId,
		userName: userName,
		password: password,
		authenticationType: azdata.connection.AuthenticationType.SqlLogin,
		savePassword: false,
		groupFullName: connectId,
		groupId: connectId,
		providerName: 'MSSQL',
		saveProfile: false,
		options: {
			conectionName: connectId,
			server: serverName,
			authenticationType: azdata.connection.AuthenticationType.SqlLogin,
			user: userName,
			password: password,
			connectionTimeout: 60,
			columnEncryptionSetting: 'Enabled',
			encrypt: encryptConnection,
			trustServerCertificate: trustServerCert,
			connectRetryCount: '1',
			connectRetryInterval: '10',
			applicationName: 'azdata',
		},
	};
}

export async function getSourceConnectionString(): Promise<string> {
	return await azdata.connection.getConnectionString((await getSourceConnectionProfile()).connectionId, true);
}

export async function getTargetConnectionString(
	serverName: string,
	azureResourceId: string,
	username: string,
	password: string,
	encryptConnection: boolean,
	trustServerCertificate: boolean): Promise<string> {

	const connectionProfile = getTargetConnectionProfile(
		serverName,
		azureResourceId,
		username,
		password,
		encryptConnection,
		trustServerCertificate);

	const result = await azdata.connection.connect(connectionProfile, false, false);
	if (result.connected && result.connectionId) {
		return azdata.connection.getConnectionString(result.connectionId, true);
	}

	return '';
}

export async function collectSourceDatabaseTableInfo(sourceDatabase: string): Promise<TableInfo[]> {
	const ownerUri = await azdata.connection.getUriForConnection((await getSourceConnectionProfile()).connectionId);
	const connectionProvider = azdata.dataprotocol.getProvider<azdata.ConnectionProvider>(
		'MSSQL',
		azdata.DataProviderType.ConnectionProvider);
	await connectionProvider.changeDatabase(ownerUri, sourceDatabase);
	const queryProvider = azdata.dataprotocol.getProvider<azdata.QueryProvider>(
		'MSSQL',
		azdata.DataProviderType.QueryProvider);

	const results = await queryProvider.runQueryAndReturn(
		ownerUri,
		query_database_tables_sql);

	return results.rows.map(row => {
		return {
			databaseName: getSqlString(row[0]),
			tableName: getSqlString(row[1]),
			rowCount: getSqlNumber(row[2]),
			selectedForMigration: false,
		};
	}) ?? [];
}

export async function collectTargetDatabaseTableInfo(
	targetServer: AzureSqlDatabaseServer,
	targetDatabaseName: string,
	tenantId: string,
	userName: string,
	password: string): Promise<TableInfo[]> {
	const connectionProfile = getSqlDbConnectionProfile(
		targetServer.properties.fullyQualifiedDomainName,
		tenantId,
		targetDatabaseName,
		userName,
		password);

	const result = await azdata.connection.connect(connectionProfile, false, false);
	if (result.connected && result.connectionId) {
		const queryProvider = azdata.dataprotocol.getProvider<azdata.QueryProvider>(
			'MSSQL',
			azdata.DataProviderType.QueryProvider);

		const ownerUri = await azdata.connection.getUriForConnection(result.connectionId);
		const results = await queryProvider.runQueryAndReturn(
			ownerUri,
			query_database_tables_sql);

		return results.rows.map(row => {
			return {
				databaseName: getSqlString(row[0]),
				tableName: getSqlString(row[1]),
				rowCount: getSqlNumber(row[2]),
				selectedForMigration: false,
			};
		}) ?? [];
	}

	throw new Error(result.errorMessage);
}

export async function collectTargetDatabaseInfo(
	targetServer: AzureSqlDatabaseServer,
	userName: string,
	password: string): Promise<TargetDatabaseInfo[]> {

	const connectionProfile = getTargetConnectionProfile(
		targetServer.properties.fullyQualifiedDomainName,
		targetServer.id,
		userName,
		password,
		// when connecting to a target Azure SQL DB, use true/false
		true /* encryptConnection */,
		false /* trustServerCertificate */);

	const result = await azdata.connection.connect(connectionProfile, false, false);
	if (result.connected && result.connectionId) {
		const queryProvider = azdata.dataprotocol.getProvider<azdata.QueryProvider>(
			'MSSQL',
			azdata.DataProviderType.QueryProvider);

		const ownerUri = await azdata.connection.getUriForConnection(result.connectionId);
		const results = await queryProvider.runQueryAndReturn(
			ownerUri,
			query_target_databases_sql);

		return results.rows.map(row => {
			return {
				serverName: getSqlString(row[0]),
				serverCollation: getSqlString(row[1]),
				databaseId: getSqlString(row[2]),
				databaseName: getSqlString(row[3]),
				databaseCollation: getSqlString(row[4]),
				isServerCaseSensitive: getSqlBoolean(row[5]),
				databaseState: getSqlNumber(row[6]),
				isReadOnly: getSqlBoolean(row[7]),
				sourceTables: new Map(),
				targetTables: new Map(),
			};
		}) ?? [];
	}

	throw new Error(result.errorMessage);
}

export async function collectAzureTargetDatabases(
	account: azdata.Account,
	subscription: azureResource.AzureResourceSubscription,
	resourceGroup: string,
	targetServerName: string,
): Promise<AzureSqlDatabase[]> {
	const databaseList: AzureSqlDatabase[] = [];
	if (resourceGroup && targetServerName) {
		databaseList.push(...
			await utils.getAzureSqlDatabases(
				account,
				subscription,
				resourceGroup,
				targetServerName));
	}
	return databaseList.filter(
		database => !excludeDatabases.includes(database.name)) ?? [];
}

export function getSqlString(value: azdata.DbCellValue): string {
	return value.isNull ? '' : value.displayValue;
}

export function getSqlNumber(value: azdata.DbCellValue): number {
	return value.isNull ? 0 : parseInt(value.displayValue);
}

export function getSqlBoolean(value: azdata.DbCellValue): boolean {
	return value.isNull ? false : value.displayValue === '1';
}

export async function getDatabasesList(connectionProfile: azdata.connection.ConnectionProfile): Promise<azdata.DatabaseInfo[]> {
	const ownerUri = await azdata.connection.getUriForConnection(connectionProfile.connectionId);
	const queryProvider = azdata.dataprotocol.getProvider<azdata.QueryProvider>(
		connectionProfile.providerId,
		azdata.DataProviderType.QueryProvider);

	try {
		const queryResult = await queryProvider.runQueryAndReturn(ownerUri, query_databases_with_size);

		const result = queryResult.rows.map(row => {
			return {
				options: {
					name: getSqlString(row[0]),
					state: getSqlString(row[1]),
					sizeInMB: getSqlString(row[2]),
					collation: getSqlString(row[3])
				}
			};
		}) ?? [];

		return result;
	} catch (error) {
		logError(TelemetryViews.Utils, TelemetryAction.GetDatabasesListFailed, error);

		return [];
	}
}

export async function collectSourceLogins(
	sourceConnectionId: string,
	includeWindowsAuth: boolean = true): Promise<LoginTableInfo[]> {
	const ownerUri = await azdata.connection.getUriForConnection(sourceConnectionId);
	const queryProvider = azdata.dataprotocol.getProvider<azdata.QueryProvider>(
		'MSSQL',
		azdata.DataProviderType.QueryProvider);

	const query = includeWindowsAuth ? query_login_tables_include_windows_auth_sql : query_login_tables_sql;
	const results = await queryProvider.runQueryAndReturn(
		ownerUri,
		query);

	return results.rows.map(row => {
		return {
			loginName: getSqlString(row[0]),
			loginType: getSqlString(row[1]),
			defaultDatabaseName: getSqlString(row[2]),
			status: getSqlString(row[3]),
		};
	}) ?? [];
}

export async function collectTargetLogins(
	serverName: string,
	azureResourceId: string,
	userName: string,
	password: string,
	includeWindowsAuth: boolean = true): Promise<string[]> {

	const connectionProfile = getTargetConnectionProfile(
		serverName,
		azureResourceId,
		userName,
		password,
		// for login migration, connect to target Azure SQL with true/true
		// to-do: take as input from the user, should be true/false for DB/MI but true/true for VM
		true /* encryptConnection */,
		true /* trustServerCertificate */);

	const result = await azdata.connection.connect(connectionProfile, false, false);
	if (result.connected && result.connectionId) {
		const queryProvider = azdata.dataprotocol.getProvider<azdata.QueryProvider>(
			'MSSQL',
			azdata.DataProviderType.QueryProvider);

		const query = includeWindowsAuth ? query_login_tables_include_windows_auth_sql : query_login_tables_sql;
		const ownerUri = await azdata.connection.getUriForConnection(result.connectionId);
		const results = await queryProvider.runQueryAndReturn(
			ownerUri,
			query);

		return results.rows.map(row => getSqlString(row[0])) ?? [];
	}

	const errorMessage = constants.COLLECTING_TARGET_LOGINS_FAILED(result.errorCode ?? 0);
	const error = new Error(result.errorMessage);
	logError(TelemetryViews.LoginMigrationWizard, errorMessage, error);
	throw error;
}

export async function isSourceConnectionSysAdmin(): Promise<boolean> {
	const sourceConnectionId = await getSourceConnectionId();
	const ownerUri = await azdata.connection.getUriForConnection(sourceConnectionId);
	const queryProvider = azdata.dataprotocol.getProvider<azdata.QueryProvider>(
		'MSSQL',
		azdata.DataProviderType.QueryProvider);

	const results = await queryProvider.runQueryAndReturn(
		ownerUri,
		query_is_sys_admin_sql);

	return getSqlBoolean(results.rows[0][0]);
}

export async function getSourceServerLevelCollation(): Promise<string> {
	const sourceConnectionId = await getSourceConnectionId();
	const ownerUri = await azdata.connection.getUriForConnection(sourceConnectionId);
	const queryProvider = azdata.dataprotocol.getProvider<azdata.QueryProvider>(
		'MSSQL',
		azdata.DataProviderType.QueryProvider);

	const results = await queryProvider.runQueryAndReturn(
		ownerUri,
		query_get_server_collation_sql);

	return getSqlString(results.rows[0][0]);
}

export async function getSourceDatabaseLevelCollations(): Promise<DatabaseCollationMapping[]> {
	const sourceConnectionId = await getSourceConnectionId();
	const ownerUri = await azdata.connection.getUriForConnection(sourceConnectionId);
	const queryProvider = azdata.dataprotocol.getProvider<azdata.QueryProvider>(
		'MSSQL',
		azdata.DataProviderType.QueryProvider);

	const results = await queryProvider.runQueryAndReturn(
		ownerUri,
		query_get_database_collations_sql);

	const databaseNames = results.rows.map(row => getSqlString(row[0])) ?? [];
	const collations = results.rows.map(row => getSqlString(row[1])) ?? [];

	return databaseNames.map((databaseName, index) => {
		return {
			databaseName: databaseName,
			databaseCollation: collations[index]
		};
	});
}<|MERGE_RESOLUTION|>--- conflicted
+++ resolved
@@ -9,11 +9,8 @@
 import { generateGuid } from './utils';
 import * as utils from '../api/utils';
 import { TelemetryAction, TelemetryViews, logError } from '../telemetry';
-<<<<<<< HEAD
 import { DatabaseCollationMapping } from '../service/contracts';
-=======
 import * as constants from '../constants/strings';
->>>>>>> 29c1f5ed
 
 const query_database_tables_sql = `
 	SELECT
