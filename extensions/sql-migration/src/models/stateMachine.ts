--- conflicted
+++ resolved
@@ -298,12 +298,8 @@
 	constructor(
 		public extensionContext: vscode.ExtensionContext,
 		private readonly _sourceConnectionId: string,
-<<<<<<< HEAD
-		public readonly migrationService: features.SqlMigrationService
-=======
-		public readonly migrationService: mssql.ISqlMigrationService,
-		public readonly tdeMigrationService: mssql.ITdeMigrationService
->>>>>>> d8c54ccd
+		public readonly migrationService: features.SqlMigrationService,
+		public readonly tdeMigrationService: features.TdeMigrationService
 	) {
 		this._currentState = State.INIT;
 		this._databaseBackup = {} as DatabaseBackupModel;
@@ -1114,11 +1110,11 @@
 				accessToken,
 				reportUpdate);
 
-			opResult.errors = migrationResult.migrationStatuses
+			opResult.errors = migrationResult!.migrationStatuses
 				.filter(entry => !entry.success)
 				.map(entry => constants.TDE_MIGRATION_ERROR_DB(entry.dbName, entry.message));
 
-			opResult.result = migrationResult.migrationStatuses.map(m => ({
+			opResult.result = migrationResult!.migrationStatuses.map(m => ({
 				name: m.dbName,
 				success: m.success,
 				message: m.message
