/*---------------------------------------------------------------------------------------------
 *  Copyright (c) Microsoft Corporation. All rights reserved.
 *  Licensed under the Source EULA. See License.txt in the project root for license information.
 *--------------------------------------------------------------------------------------------*/

import * as vscode from 'vscode';
import { DashboardWidget } from './dashboard/sqlServerDashboard';
<<<<<<< HEAD
import * as constants from './constants/strings';
import { ServiceClient } from './service/serviceClient';
import { migrationServiceProvider } from './service/provider';
=======
import { TelemetryReporter } from './telemetry';
>>>>>>> 711bffb1

let widget: DashboardWidget;
export async function activate(context: vscode.ExtensionContext): Promise<DashboardWidget> {
	if (!migrationServiceProvider) {
		await vscode.window.showErrorMessage(constants.serviceProviderInitializationError);
	}
	// asynchronously starting the service
	const outputChannel = vscode.window.createOutputChannel(constants.serviceName);
	const serviceClient = new ServiceClient(outputChannel);
	serviceClient.startService(context).catch((e) => {
		console.error(e);
	});

	widget = new DashboardWidget(context);
	await widget.register();
	context.subscriptions.push(TelemetryReporter);
	return widget;
}

export function deactivate(): void {
}<|MERGE_RESOLUTION|>--- conflicted
+++ resolved
@@ -5,13 +5,10 @@
 
 import * as vscode from 'vscode';
 import { DashboardWidget } from './dashboard/sqlServerDashboard';
-<<<<<<< HEAD
 import * as constants from './constants/strings';
 import { ServiceClient } from './service/serviceClient';
 import { migrationServiceProvider } from './service/provider';
-=======
 import { TelemetryReporter } from './telemetry';
->>>>>>> 711bffb1
 
 let widget: DashboardWidget;
 export async function activate(context: vscode.ExtensionContext): Promise<DashboardWidget> {
