--- conflicted
+++ resolved
@@ -296,20 +296,6 @@
 									"name": "keyword.operator.assignment.powershell"
 								}
 							}
-<<<<<<< HEAD
-						},
-						{
-							"begin": "(?<!')'",
-							"end": "'(?!')",
-							"name": "string.quoted.single.powershell",
-							"patterns": [
-								{
-									"match": "''",
-									"name": "constant.character.escape.powershell"
-								}
-							]
-=======
->>>>>>> 54326ce3
 						}
 					]
 				}
@@ -636,12 +622,9 @@
 				},
 				{
 					"captures": {
-<<<<<<< HEAD
-=======
 						"0": {
 							"name": "support.variable.automatic.powershell"
 						},
->>>>>>> 54326ce3
 						"1": {
 							"name": "keyword.other.variable.definition.powershell"
 						},
