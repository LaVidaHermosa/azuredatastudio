--- conflicted
+++ resolved
@@ -694,15 +694,6 @@
 	},
 	{
 		"c": "$",
-<<<<<<< HEAD
-		"t": "source.powershell meta.scriptblock.powershell meta.scriptblock.powershell keyword.other.variable.definition.powershell",
-		"r": {
-			"dark_plus": null,
-			"light_plus": null,
-			"dark_vs": null,
-			"light_vs": null,
-			"hc_black": "keyword: #569CD6"
-=======
 		"t": "source.powershell meta.scriptblock.powershell meta.scriptblock.powershell support.variable.automatic.powershell punctuation.definition.variable.powershell",
 		"r": {
 			"dark_plus": "support.variable: #9CDCFE",
@@ -710,26 +701,17 @@
 			"dark_vs": "default: #D4D4D4",
 			"light_vs": "default: #000000",
 			"hc_black": "support.variable: #9CDCFE"
->>>>>>> 54326ce3
 		}
 	},
 	{
 		"c": "_",
 		"t": "source.powershell meta.scriptblock.powershell meta.scriptblock.powershell support.variable.automatic.powershell",
 		"r": {
-<<<<<<< HEAD
-			"dark_plus": null,
-			"light_plus": null,
-			"dark_vs": null,
-			"light_vs": null,
-			"hc_black": "default: #FFFFFF"
-=======
 			"dark_plus": "support.variable: #9CDCFE",
 			"light_plus": "support.variable: #001080",
 			"dark_vs": "default: #D4D4D4",
 			"light_vs": "default: #000000",
 			"hc_black": "support.variable: #9CDCFE"
->>>>>>> 54326ce3
 		}
 	},
 	{
@@ -1086,15 +1068,6 @@
 	},
 	{
 		"c": "$",
-<<<<<<< HEAD
-		"t": "source.powershell meta.scriptblock.powershell interpolated.simple.source.powershell keyword.other.variable.definition.powershell",
-		"r": {
-			"dark_plus": null,
-			"light_plus": null,
-			"dark_vs": null,
-			"light_vs": null,
-			"hc_black": "keyword: #569CD6"
-=======
 		"t": "source.powershell meta.scriptblock.powershell interpolated.simple.source.powershell support.variable.automatic.powershell punctuation.definition.variable.powershell",
 		"r": {
 			"dark_plus": "support.variable: #9CDCFE",
@@ -1102,26 +1075,17 @@
 			"dark_vs": "default: #D4D4D4",
 			"light_vs": "default: #000000",
 			"hc_black": "support.variable: #9CDCFE"
->>>>>>> 54326ce3
 		}
 	},
 	{
 		"c": "_",
 		"t": "source.powershell meta.scriptblock.powershell interpolated.simple.source.powershell support.variable.automatic.powershell",
 		"r": {
-<<<<<<< HEAD
-			"dark_plus": null,
-			"light_plus": null,
-			"dark_vs": null,
-			"light_vs": null,
-			"hc_black": "default: #FFFFFF"
-=======
 			"dark_plus": "support.variable: #9CDCFE",
 			"light_plus": "support.variable: #001080",
 			"dark_vs": "default: #D4D4D4",
 			"light_vs": "default: #000000",
 			"hc_black": "support.variable: #9CDCFE"
->>>>>>> 54326ce3
 		}
 	},
 	{
@@ -1302,15 +1266,6 @@
 	},
 	{
 		"c": "$",
-<<<<<<< HEAD
-		"t": "source.powershell meta.scriptblock.powershell meta.scriptblock.powershell interpolated.simple.source.powershell keyword.other.variable.definition.powershell",
-		"r": {
-			"dark_plus": null,
-			"light_plus": null,
-			"dark_vs": null,
-			"light_vs": null,
-			"hc_black": "keyword: #569CD6"
-=======
 		"t": "source.powershell meta.scriptblock.powershell meta.scriptblock.powershell interpolated.simple.source.powershell support.variable.automatic.powershell punctuation.definition.variable.powershell",
 		"r": {
 			"dark_plus": "support.variable: #9CDCFE",
@@ -1318,26 +1273,17 @@
 			"dark_vs": "default: #D4D4D4",
 			"light_vs": "default: #000000",
 			"hc_black": "support.variable: #9CDCFE"
->>>>>>> 54326ce3
 		}
 	},
 	{
 		"c": "_",
 		"t": "source.powershell meta.scriptblock.powershell meta.scriptblock.powershell interpolated.simple.source.powershell support.variable.automatic.powershell",
 		"r": {
-<<<<<<< HEAD
-			"dark_plus": null,
-			"light_plus": null,
-			"dark_vs": null,
-			"light_vs": null,
-			"hc_black": "default: #FFFFFF"
-=======
 			"dark_plus": "support.variable: #9CDCFE",
 			"light_plus": "support.variable: #001080",
 			"dark_vs": "default: #D4D4D4",
 			"light_vs": "default: #000000",
 			"hc_black": "support.variable: #9CDCFE"
->>>>>>> 54326ce3
 		}
 	},
 	{
@@ -1485,15 +1431,6 @@
 	},
 	{
 		"c": "$",
-<<<<<<< HEAD
-		"t": "source.powershell meta.scriptblock.powershell meta.scriptblock.powershell meta.scriptblock.powershell interpolated.simple.source.powershell keyword.other.variable.definition.powershell",
-		"r": {
-			"dark_plus": null,
-			"light_plus": null,
-			"dark_vs": null,
-			"light_vs": null,
-			"hc_black": "keyword: #569CD6"
-=======
 		"t": "source.powershell meta.scriptblock.powershell meta.scriptblock.powershell meta.scriptblock.powershell interpolated.simple.source.powershell support.variable.automatic.powershell punctuation.definition.variable.powershell",
 		"r": {
 			"dark_plus": "support.variable: #9CDCFE",
@@ -1501,26 +1438,17 @@
 			"dark_vs": "default: #D4D4D4",
 			"light_vs": "default: #000000",
 			"hc_black": "support.variable: #9CDCFE"
->>>>>>> 54326ce3
 		}
 	},
 	{
 		"c": "matches",
 		"t": "source.powershell meta.scriptblock.powershell meta.scriptblock.powershell meta.scriptblock.powershell interpolated.simple.source.powershell support.variable.automatic.powershell",
 		"r": {
-<<<<<<< HEAD
-			"dark_plus": null,
-			"light_plus": null,
-			"dark_vs": null,
-			"light_vs": null,
-			"hc_black": "default: #FFFFFF"
-=======
 			"dark_plus": "support.variable: #9CDCFE",
 			"light_plus": "support.variable: #001080",
 			"dark_vs": "default: #D4D4D4",
 			"light_vs": "default: #000000",
 			"hc_black": "support.variable: #9CDCFE"
->>>>>>> 54326ce3
 		}
 	},
 	{
@@ -1580,15 +1508,6 @@
 	},
 	{
 		"c": "$",
-<<<<<<< HEAD
-		"t": "source.powershell meta.scriptblock.powershell meta.scriptblock.powershell meta.scriptblock.powershell interpolated.simple.source.powershell keyword.other.variable.definition.powershell",
-		"r": {
-			"dark_plus": null,
-			"light_plus": null,
-			"dark_vs": null,
-			"light_vs": null,
-			"hc_black": "keyword: #569CD6"
-=======
 		"t": "source.powershell meta.scriptblock.powershell meta.scriptblock.powershell meta.scriptblock.powershell interpolated.simple.source.powershell support.variable.automatic.powershell punctuation.definition.variable.powershell",
 		"r": {
 			"dark_plus": "support.variable: #9CDCFE",
@@ -1596,26 +1515,17 @@
 			"dark_vs": "default: #D4D4D4",
 			"light_vs": "default: #000000",
 			"hc_black": "support.variable: #9CDCFE"
->>>>>>> 54326ce3
 		}
 	},
 	{
 		"c": "matches",
 		"t": "source.powershell meta.scriptblock.powershell meta.scriptblock.powershell meta.scriptblock.powershell interpolated.simple.source.powershell support.variable.automatic.powershell",
 		"r": {
-<<<<<<< HEAD
-			"dark_plus": null,
-			"light_plus": null,
-			"dark_vs": null,
-			"light_vs": null,
-			"hc_black": "default: #FFFFFF"
-=======
 			"dark_plus": "support.variable: #9CDCFE",
 			"light_plus": "support.variable: #001080",
 			"dark_vs": "default: #D4D4D4",
 			"light_vs": "default: #000000",
 			"hc_black": "support.variable: #9CDCFE"
->>>>>>> 54326ce3
 		}
 	},
 	{
