--- conflicted
+++ resolved
@@ -9,14 +9,9 @@
 		"vscode": "^1.57.0"
 	},
 	"enabledApiProposals": [
-<<<<<<< HEAD
-		"notebookEditor",
-		"notebookEditorEdit"
-=======
 		"documentPaste",
 		"diffContentOptions",
 		"dropMetadata"
->>>>>>> 5b6af074
 	],
 	"activationEvents": [
 		"onNotebook:jupyter-notebook"
