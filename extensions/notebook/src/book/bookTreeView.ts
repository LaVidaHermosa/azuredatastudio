--- conflicted
+++ resolved
@@ -28,7 +28,6 @@
 	private _onReadAllTOCFiles: vscode.EventEmitter<void> = new vscode.EventEmitter<void>();
 
 	constructor(workspaceFolders: vscode.WorkspaceFolder[], extensionContext: vscode.ExtensionContext) {
-<<<<<<< HEAD
 		this.initialze(workspaceFolders, null, extensionContext);
 	}
 
@@ -40,14 +39,8 @@
 		else if (workspaceFolders) {
 			workspacePaths = workspaceFolders.map(a => a.uri.fsPath);
 		}
-		this._tableOfContentsPath = this.getTableOfContentFiles(workspacePaths);
-		let bookOpened: boolean = this._tableOfContentsPath && this._tableOfContentsPath.length > 0;
-		vscode.commands.executeCommand('setContext', 'bookOpened', bookOpened);
+		this.getTableOfContentFiles(workspaceFolders).then(() => undefined, (err) => { console.log(err); });
 		this._extensionContext = context;
-=======
-		this.getTableOfContentFiles(workspaceFolders).then(() => undefined, (err) => { console.log(err); });
-		this._extensionContext = extensionContext;
->>>>>>> 3bb70a7b
 	}
 
 	public get onReadAllTOCFiles(): vscode.Event<void> {
