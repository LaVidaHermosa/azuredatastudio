--- conflicted
+++ resolved
@@ -717,11 +717,7 @@
 	}
 
 	public async updateKernelSpecPaths(kernelsFolder: string): Promise<void> {
-<<<<<<< HEAD
 		if (!this._runningOnSAW) {
-=======
-		if (!this._runningOnSAW || this._kernelSpecsUpdated) {
->>>>>>> c4f649a8
 			return;
 		}
 		let fileNames = await fs.readdir(kernelsFolder);
@@ -730,10 +726,6 @@
 		let folderPaths = filePaths.filter((value, index) => value && fileStats[index].isDirectory());
 		let kernelFiles = folderPaths.map(folder => path.join(folder, 'kernel.json'));
 		await Promise.all(kernelFiles.map(file => this.updateKernelSpecPath(file)));
-<<<<<<< HEAD
-=======
-		this._kernelSpecsUpdated = true;
->>>>>>> c4f649a8
 	}
 
 	private async updateKernelSpecPath(kernelPath: string): Promise<void> {
