{
	"information_for_contributors": [
		"This file has been generated from data in https://github.com/jesseweed/seti-ui",
		"- icon definitions: https://github.com/jesseweed/seti-ui/blob/master/styles/_fonts/seti.less",
		"- icon colors: https://github.com/jesseweed/seti-ui/blob/master/styles/ui-variables.less",
		"- file associations: https://github.com/jesseweed/seti-ui/blob/master/styles/components/icons/mapping.less",
		"If you want to provide a fix or improvement, please create a pull request against the jesseweed/seti-ui repository.",
		"Once accepted there, we are happy to receive an update request."
	],
	"fonts": [
		{
			"id": "seti",
			"src": [
				{
					"path": "./seti.woff",
					"format": "woff"
				}
			],
			"weight": "normal",
			"style": "normal",
			"size": "150%"
		}
	],
	"iconDefinitions": {
		"_R_light": {
			"fontCharacter": "\\E001",
			"fontColor": "#498ba7"
		},
		"_R": {
			"fontCharacter": "\\E001",
			"fontColor": "#519aba"
		},
		"_argdown_light": {
			"fontCharacter": "\\E003",
			"fontColor": "#498ba7"
		},
		"_argdown": {
			"fontCharacter": "\\E003",
			"fontColor": "#519aba"
		},
		"_asm_light": {
			"fontCharacter": "\\E004",
			"fontColor": "#b8383d"
		},
		"_asm": {
			"fontCharacter": "\\E004",
			"fontColor": "#cc3e44"
		},
		"_audio_light": {
			"fontCharacter": "\\E005",
			"fontColor": "#9068b0"
		},
		"_audio": {
			"fontCharacter": "\\E005",
			"fontColor": "#a074c4"
		},
		"_babel_light": {
			"fontCharacter": "\\E006",
			"fontColor": "#b7b73b"
		},
		"_babel": {
			"fontCharacter": "\\E006",
			"fontColor": "#cbcb41"
		},
		"_bower_light": {
			"fontCharacter": "\\E007",
			"fontColor": "#cc6d2e"
		},
		"_bower": {
			"fontCharacter": "\\E007",
			"fontColor": "#e37933"
		},
		"_bsl_light": {
			"fontCharacter": "\\E008",
			"fontColor": "#b8383d"
		},
		"_bsl": {
			"fontCharacter": "\\E008",
			"fontColor": "#cc3e44"
		},
		"_c_light": {
			"fontCharacter": "\\E00A",
			"fontColor": "#498ba7"
		},
		"_c": {
			"fontCharacter": "\\E00A",
			"fontColor": "#519aba"
		},
		"_c-sharp_light": {
			"fontCharacter": "\\E009",
			"fontColor": "#498ba7"
		},
		"_c-sharp": {
			"fontCharacter": "\\E009",
			"fontColor": "#519aba"
		},
		"_c_1_light": {
			"fontCharacter": "\\E00A",
			"fontColor": "#9068b0"
		},
		"_c_1": {
			"fontCharacter": "\\E00A",
			"fontColor": "#a074c4"
		},
		"_c_2_light": {
			"fontCharacter": "\\E00A",
			"fontColor": "#b7b73b"
		},
		"_c_2": {
			"fontCharacter": "\\E00A",
			"fontColor": "#cbcb41"
		},
		"_cake_light": {
			"fontCharacter": "\\E00B",
			"fontColor": "#b8383d"
		},
		"_cake": {
			"fontCharacter": "\\E00B",
			"fontColor": "#cc3e44"
		},
		"_cake_php_light": {
			"fontCharacter": "\\E00C",
			"fontColor": "#b8383d"
		},
		"_cake_php": {
			"fontCharacter": "\\E00C",
			"fontColor": "#cc3e44"
		},
		"_clock_light": {
			"fontCharacter": "\\E010",
			"fontColor": "#498ba7"
		},
		"_clock": {
			"fontCharacter": "\\E010",
			"fontColor": "#519aba"
		},
		"_clock_1_light": {
			"fontCharacter": "\\E010",
			"fontColor": "#627379"
		},
		"_clock_1": {
			"fontCharacter": "\\E010",
			"fontColor": "#6d8086"
		},
		"_clojure_light": {
			"fontCharacter": "\\E011",
			"fontColor": "#7fae42"
		},
		"_clojure": {
			"fontCharacter": "\\E011",
			"fontColor": "#8dc149"
		},
		"_clojure_1_light": {
			"fontCharacter": "\\E011",
			"fontColor": "#498ba7"
		},
		"_clojure_1": {
			"fontCharacter": "\\E011",
			"fontColor": "#519aba"
		},
		"_code-climate_light": {
			"fontCharacter": "\\E012",
			"fontColor": "#7fae42"
		},
		"_code-climate": {
			"fontCharacter": "\\E012",
			"fontColor": "#8dc149"
		},
		"_code-search_light": {
			"fontCharacter": "\\E013",
			"fontColor": "#9068b0"
		},
		"_code-search": {
			"fontCharacter": "\\E013",
			"fontColor": "#a074c4"
		},
		"_coffee_light": {
			"fontCharacter": "\\E014",
			"fontColor": "#b7b73b"
		},
		"_coffee": {
			"fontCharacter": "\\E014",
			"fontColor": "#cbcb41"
		},
		"_coldfusion_light": {
			"fontCharacter": "\\E016",
			"fontColor": "#498ba7"
		},
		"_coldfusion": {
			"fontCharacter": "\\E016",
			"fontColor": "#519aba"
		},
		"_config_light": {
			"fontCharacter": "\\E017",
			"fontColor": "#627379"
		},
		"_config": {
			"fontCharacter": "\\E017",
			"fontColor": "#6d8086"
		},
		"_cpp_light": {
			"fontCharacter": "\\E018",
			"fontColor": "#498ba7"
		},
		"_cpp": {
			"fontCharacter": "\\E018",
			"fontColor": "#519aba"
		},
		"_cpp_1_light": {
			"fontCharacter": "\\E018",
			"fontColor": "#9068b0"
		},
		"_cpp_1": {
			"fontCharacter": "\\E018",
			"fontColor": "#a074c4"
		},
		"_cpp_2_light": {
			"fontCharacter": "\\E018",
			"fontColor": "#b7b73b"
		},
		"_cpp_2": {
			"fontCharacter": "\\E018",
			"fontColor": "#cbcb41"
		},
		"_crystal_light": {
			"fontCharacter": "\\E019",
			"fontColor": "#bfc2c1"
		},
		"_crystal": {
			"fontCharacter": "\\E019",
			"fontColor": "#d4d7d6"
		},
		"_crystal_embedded_light": {
			"fontCharacter": "\\E01A",
			"fontColor": "#bfc2c1"
		},
		"_crystal_embedded": {
			"fontCharacter": "\\E01A",
			"fontColor": "#d4d7d6"
		},
		"_css_light": {
			"fontCharacter": "\\E01B",
			"fontColor": "#498ba7"
		},
		"_css": {
			"fontCharacter": "\\E01B",
			"fontColor": "#519aba"
		},
		"_csv_light": {
			"fontCharacter": "\\E01C",
			"fontColor": "#7fae42"
		},
		"_csv": {
			"fontCharacter": "\\E01C",
			"fontColor": "#8dc149"
		},
		"_d_light": {
			"fontCharacter": "\\E01D",
			"fontColor": "#b8383d"
		},
		"_d": {
			"fontCharacter": "\\E01D",
			"fontColor": "#cc3e44"
		},
		"_dart_light": {
			"fontCharacter": "\\E01E",
			"fontColor": "#498ba7"
		},
		"_dart": {
			"fontCharacter": "\\E01E",
			"fontColor": "#519aba"
		},
		"_db_light": {
			"fontCharacter": "\\E01F",
			"fontColor": "#dd4b78"
		},
		"_db": {
			"fontCharacter": "\\E01F",
			"fontColor": "#f55385"
		},
		"_default_light": {
			"fontCharacter": "\\E020",
			"fontColor": "#bfc2c1"
		},
		"_default": {
			"fontCharacter": "\\E020",
			"fontColor": "#d4d7d6"
		},
		"_docker_light": {
			"fontCharacter": "\\E022",
			"fontColor": "#498ba7"
		},
		"_docker": {
			"fontCharacter": "\\E022",
			"fontColor": "#519aba"
		},
		"_docker_1_light": {
			"fontCharacter": "\\E022",
			"fontColor": "#455155"
		},
		"_docker_1": {
			"fontCharacter": "\\E022",
			"fontColor": "#4d5a5e"
		},
		"_docker_2_light": {
			"fontCharacter": "\\E022",
			"fontColor": "#7fae42"
		},
		"_docker_2": {
			"fontCharacter": "\\E022",
			"fontColor": "#8dc149"
		},
		"_docker_3_light": {
			"fontCharacter": "\\E022",
			"fontColor": "#dd4b78"
		},
		"_docker_3": {
			"fontCharacter": "\\E022",
			"fontColor": "#f55385"
		},
		"_ejs_light": {
			"fontCharacter": "\\E024",
			"fontColor": "#b7b73b"
		},
		"_ejs": {
			"fontCharacter": "\\E024",
			"fontColor": "#cbcb41"
		},
		"_elixir_light": {
			"fontCharacter": "\\E025",
			"fontColor": "#9068b0"
		},
		"_elixir": {
			"fontCharacter": "\\E025",
			"fontColor": "#a074c4"
		},
		"_elixir_script_light": {
			"fontCharacter": "\\E026",
			"fontColor": "#9068b0"
		},
		"_elixir_script": {
			"fontCharacter": "\\E026",
			"fontColor": "#a074c4"
		},
		"_elm_light": {
			"fontCharacter": "\\E027",
			"fontColor": "#498ba7"
		},
		"_elm": {
			"fontCharacter": "\\E027",
			"fontColor": "#519aba"
		},
		"_eslint_light": {
			"fontCharacter": "\\E029",
			"fontColor": "#9068b0"
		},
		"_eslint": {
			"fontCharacter": "\\E029",
			"fontColor": "#a074c4"
		},
		"_eslint_1_light": {
			"fontCharacter": "\\E029",
			"fontColor": "#455155"
		},
		"_eslint_1": {
			"fontCharacter": "\\E029",
			"fontColor": "#4d5a5e"
		},
		"_ethereum_light": {
			"fontCharacter": "\\E02A",
			"fontColor": "#498ba7"
		},
		"_ethereum": {
			"fontCharacter": "\\E02A",
			"fontColor": "#519aba"
		},
		"_f-sharp_light": {
			"fontCharacter": "\\E02B",
			"fontColor": "#498ba7"
		},
		"_f-sharp": {
			"fontCharacter": "\\E02B",
			"fontColor": "#519aba"
		},
		"_favicon_light": {
			"fontCharacter": "\\E02C",
			"fontColor": "#b7b73b"
		},
		"_favicon": {
			"fontCharacter": "\\E02C",
			"fontColor": "#cbcb41"
		},
		"_firebase_light": {
			"fontCharacter": "\\E02D",
			"fontColor": "#cc6d2e"
		},
		"_firebase": {
			"fontCharacter": "\\E02D",
			"fontColor": "#e37933"
		},
		"_firefox_light": {
			"fontCharacter": "\\E02E",
			"fontColor": "#cc6d2e"
		},
		"_firefox": {
			"fontCharacter": "\\E02E",
			"fontColor": "#e37933"
		},
		"_font_light": {
			"fontCharacter": "\\E030",
			"fontColor": "#b8383d"
		},
		"_font": {
			"fontCharacter": "\\E030",
			"fontColor": "#cc3e44"
		},
		"_git_light": {
			"fontCharacter": "\\E031",
			"fontColor": "#3b4b52"
		},
		"_git": {
			"fontCharacter": "\\E031",
			"fontColor": "#41535b"
		},
		"_go_light": {
			"fontCharacter": "\\E035",
			"fontColor": "#498ba7"
		},
		"_go": {
			"fontCharacter": "\\E035",
			"fontColor": "#519aba"
		},
		"_go2_light": {
			"fontCharacter": "\\E036",
			"fontColor": "#498ba7"
		},
		"_go2": {
			"fontCharacter": "\\E036",
			"fontColor": "#519aba"
		},
		"_gradle_light": {
			"fontCharacter": "\\E037",
			"fontColor": "#7fae42"
		},
		"_gradle": {
			"fontCharacter": "\\E037",
			"fontColor": "#8dc149"
		},
		"_grails_light": {
			"fontCharacter": "\\E038",
			"fontColor": "#7fae42"
		},
		"_grails": {
			"fontCharacter": "\\E038",
			"fontColor": "#8dc149"
		},
		"_graphql_light": {
			"fontCharacter": "\\E039",
			"fontColor": "#dd4b78"
		},
		"_graphql": {
			"fontCharacter": "\\E039",
			"fontColor": "#f55385"
		},
		"_grunt_light": {
			"fontCharacter": "\\E03A",
			"fontColor": "#cc6d2e"
		},
		"_grunt": {
			"fontCharacter": "\\E03A",
			"fontColor": "#e37933"
		},
		"_gulp_light": {
			"fontCharacter": "\\E03B",
			"fontColor": "#b8383d"
		},
		"_gulp": {
			"fontCharacter": "\\E03B",
			"fontColor": "#cc3e44"
		},
		"_haml_light": {
			"fontCharacter": "\\E03D",
			"fontColor": "#b8383d"
		},
		"_haml": {
			"fontCharacter": "\\E03D",
			"fontColor": "#cc3e44"
		},
		"_happenings_light": {
			"fontCharacter": "\\E03E",
			"fontColor": "#498ba7"
		},
		"_happenings": {
			"fontCharacter": "\\E03E",
			"fontColor": "#519aba"
		},
		"_haskell_light": {
			"fontCharacter": "\\E03F",
			"fontColor": "#9068b0"
		},
		"_haskell": {
			"fontCharacter": "\\E03F",
			"fontColor": "#a074c4"
		},
		"_haxe_light": {
			"fontCharacter": "\\E040",
			"fontColor": "#cc6d2e"
		},
		"_haxe": {
			"fontCharacter": "\\E040",
			"fontColor": "#e37933"
		},
		"_haxe_1_light": {
			"fontCharacter": "\\E040",
			"fontColor": "#b7b73b"
		},
		"_haxe_1": {
			"fontCharacter": "\\E040",
			"fontColor": "#cbcb41"
		},
		"_haxe_2_light": {
			"fontCharacter": "\\E040",
			"fontColor": "#498ba7"
		},
		"_haxe_2": {
			"fontCharacter": "\\E040",
			"fontColor": "#519aba"
		},
		"_haxe_3_light": {
			"fontCharacter": "\\E040",
			"fontColor": "#9068b0"
		},
		"_haxe_3": {
			"fontCharacter": "\\E040",
			"fontColor": "#a074c4"
		},
		"_heroku_light": {
			"fontCharacter": "\\E041",
			"fontColor": "#9068b0"
		},
		"_heroku": {
			"fontCharacter": "\\E041",
			"fontColor": "#a074c4"
		},
		"_hex_light": {
			"fontCharacter": "\\E042",
			"fontColor": "#b8383d"
		},
		"_hex": {
			"fontCharacter": "\\E042",
			"fontColor": "#cc3e44"
		},
		"_html_light": {
			"fontCharacter": "\\E043",
			"fontColor": "#498ba7"
		},
		"_html": {
			"fontCharacter": "\\E043",
			"fontColor": "#519aba"
		},
		"_html_1_light": {
			"fontCharacter": "\\E043",
			"fontColor": "#7fae42"
		},
		"_html_1": {
			"fontCharacter": "\\E043",
			"fontColor": "#8dc149"
		},
		"_html_2_light": {
			"fontCharacter": "\\E043",
			"fontColor": "#b7b73b"
		},
		"_html_2": {
			"fontCharacter": "\\E043",
			"fontColor": "#cbcb41"
		},
		"_html_3_light": {
			"fontCharacter": "\\E043",
			"fontColor": "#cc6d2e"
		},
		"_html_3": {
			"fontCharacter": "\\E043",
			"fontColor": "#e37933"
		},
		"_html_erb_light": {
			"fontCharacter": "\\E044",
			"fontColor": "#b8383d"
		},
		"_html_erb": {
			"fontCharacter": "\\E044",
			"fontColor": "#cc3e44"
		},
		"_ignored_light": {
			"fontCharacter": "\\E045",
			"fontColor": "#3b4b52"
		},
		"_ignored": {
			"fontCharacter": "\\E045",
			"fontColor": "#41535b"
		},
		"_illustrator_light": {
			"fontCharacter": "\\E046",
			"fontColor": "#b7b73b"
		},
		"_illustrator": {
			"fontCharacter": "\\E046",
			"fontColor": "#cbcb41"
		},
		"_image_light": {
			"fontCharacter": "\\E047",
			"fontColor": "#9068b0"
		},
		"_image": {
			"fontCharacter": "\\E047",
			"fontColor": "#a074c4"
		},
		"_info_light": {
			"fontCharacter": "\\E048",
			"fontColor": "#498ba7"
		},
		"_info": {
			"fontCharacter": "\\E048",
			"fontColor": "#519aba"
		},
		"_ionic_light": {
			"fontCharacter": "\\E049",
			"fontColor": "#498ba7"
		},
		"_ionic": {
			"fontCharacter": "\\E049",
			"fontColor": "#519aba"
		},
		"_jade_light": {
			"fontCharacter": "\\E04A",
			"fontColor": "#b8383d"
		},
		"_jade": {
			"fontCharacter": "\\E04A",
			"fontColor": "#cc3e44"
		},
		"_java_light": {
			"fontCharacter": "\\E04B",
			"fontColor": "#b8383d"
		},
		"_java": {
			"fontCharacter": "\\E04B",
			"fontColor": "#cc3e44"
		},
		"_javascript_light": {
			"fontCharacter": "\\E04C",
			"fontColor": "#b7b73b"
		},
		"_javascript": {
			"fontCharacter": "\\E04C",
			"fontColor": "#cbcb41"
		},
		"_javascript_1_light": {
			"fontCharacter": "\\E04C",
			"fontColor": "#cc6d2e"
		},
		"_javascript_1": {
			"fontCharacter": "\\E04C",
			"fontColor": "#e37933"
		},
		"_javascript_2_light": {
			"fontCharacter": "\\E04C",
			"fontColor": "#498ba7"
		},
		"_javascript_2": {
			"fontCharacter": "\\E04C",
			"fontColor": "#519aba"
		},
		"_jenkins_light": {
			"fontCharacter": "\\E04D",
			"fontColor": "#b8383d"
		},
		"_jenkins": {
			"fontCharacter": "\\E04D",
			"fontColor": "#cc3e44"
		},
		"_jinja_light": {
			"fontCharacter": "\\E04E",
			"fontColor": "#b8383d"
		},
		"_jinja": {
			"fontCharacter": "\\E04E",
			"fontColor": "#cc3e44"
		},
		"_json_light": {
			"fontCharacter": "\\E050",
			"fontColor": "#b7b73b"
		},
		"_json": {
			"fontCharacter": "\\E050",
			"fontColor": "#cbcb41"
		},
		"_json_1_light": {
			"fontCharacter": "\\E050",
			"fontColor": "#7fae42"
		},
		"_json_1": {
			"fontCharacter": "\\E050",
			"fontColor": "#8dc149"
		},
		"_julia_light": {
			"fontCharacter": "\\E051",
			"fontColor": "#9068b0"
		},
		"_julia": {
			"fontCharacter": "\\E051",
			"fontColor": "#a074c4"
		},
		"_karma_light": {
			"fontCharacter": "\\E052",
			"fontColor": "#7fae42"
		},
		"_karma": {
			"fontCharacter": "\\E052",
			"fontColor": "#8dc149"
		},
		"_kotlin_light": {
			"fontCharacter": "\\E053",
			"fontColor": "#cc6d2e"
		},
		"_kotlin": {
			"fontCharacter": "\\E053",
			"fontColor": "#e37933"
		},
		"_less_light": {
			"fontCharacter": "\\E054",
			"fontColor": "#498ba7"
		},
		"_less": {
			"fontCharacter": "\\E054",
			"fontColor": "#519aba"
		},
		"_license_light": {
			"fontCharacter": "\\E055",
			"fontColor": "#b7b73b"
		},
		"_license": {
			"fontCharacter": "\\E055",
			"fontColor": "#cbcb41"
		},
		"_license_1_light": {
			"fontCharacter": "\\E055",
			"fontColor": "#cc6d2e"
		},
		"_license_1": {
			"fontCharacter": "\\E055",
			"fontColor": "#e37933"
		},
		"_license_2_light": {
			"fontCharacter": "\\E055",
			"fontColor": "#b8383d"
		},
		"_license_2": {
			"fontCharacter": "\\E055",
			"fontColor": "#cc3e44"
		},
		"_liquid_light": {
			"fontCharacter": "\\E056",
			"fontColor": "#7fae42"
		},
		"_liquid": {
			"fontCharacter": "\\E056",
			"fontColor": "#8dc149"
		},
		"_livescript_light": {
			"fontCharacter": "\\E057",
			"fontColor": "#498ba7"
		},
		"_livescript": {
			"fontCharacter": "\\E057",
			"fontColor": "#519aba"
		},
		"_lock_light": {
			"fontCharacter": "\\E058",
			"fontColor": "#7fae42"
		},
		"_lock": {
			"fontCharacter": "\\E058",
			"fontColor": "#8dc149"
		},
		"_lua_light": {
			"fontCharacter": "\\E059",
			"fontColor": "#498ba7"
		},
		"_lua": {
			"fontCharacter": "\\E059",
			"fontColor": "#519aba"
		},
		"_makefile_light": {
			"fontCharacter": "\\E05A",
			"fontColor": "#cc6d2e"
		},
		"_makefile": {
			"fontCharacter": "\\E05A",
			"fontColor": "#e37933"
		},
		"_makefile_1_light": {
			"fontCharacter": "\\E05A",
			"fontColor": "#9068b0"
		},
		"_makefile_1": {
			"fontCharacter": "\\E05A",
			"fontColor": "#a074c4"
		},
		"_makefile_2_light": {
			"fontCharacter": "\\E05A",
			"fontColor": "#627379"
		},
		"_makefile_2": {
			"fontCharacter": "\\E05A",
			"fontColor": "#6d8086"
		},
		"_makefile_3_light": {
			"fontCharacter": "\\E05A",
			"fontColor": "#498ba7"
		},
		"_makefile_3": {
			"fontCharacter": "\\E05A",
			"fontColor": "#519aba"
		},
		"_markdown_light": {
			"fontCharacter": "\\E05B",
			"fontColor": "#498ba7"
		},
		"_markdown": {
			"fontCharacter": "\\E05B",
			"fontColor": "#519aba"
		},
		"_maven_light": {
			"fontCharacter": "\\E05C",
			"fontColor": "#b8383d"
		},
		"_maven": {
			"fontCharacter": "\\E05C",
			"fontColor": "#cc3e44"
		},
		"_mdo_light": {
			"fontCharacter": "\\E05D",
			"fontColor": "#b8383d"
		},
		"_mdo": {
			"fontCharacter": "\\E05D",
			"fontColor": "#cc3e44"
		},
		"_mustache_light": {
			"fontCharacter": "\\E05E",
			"fontColor": "#cc6d2e"
		},
		"_mustache": {
			"fontCharacter": "\\E05E",
			"fontColor": "#e37933"
		},
		"_npm_light": {
			"fontCharacter": "\\E060",
			"fontColor": "#3b4b52"
		},
		"_npm": {
			"fontCharacter": "\\E060",
			"fontColor": "#41535b"
		},
		"_npm_1_light": {
			"fontCharacter": "\\E060",
			"fontColor": "#b8383d"
		},
		"_npm_1": {
			"fontCharacter": "\\E060",
			"fontColor": "#cc3e44"
		},
		"_npm_ignored_light": {
			"fontCharacter": "\\E061",
			"fontColor": "#3b4b52"
		},
		"_npm_ignored": {
			"fontCharacter": "\\E061",
			"fontColor": "#41535b"
		},
		"_nunjucks_light": {
			"fontCharacter": "\\E062",
			"fontColor": "#7fae42"
		},
		"_nunjucks": {
			"fontCharacter": "\\E062",
			"fontColor": "#8dc149"
		},
		"_ocaml_light": {
			"fontCharacter": "\\E063",
			"fontColor": "#cc6d2e"
		},
		"_ocaml": {
			"fontCharacter": "\\E063",
			"fontColor": "#e37933"
		},
		"_odata_light": {
			"fontCharacter": "\\E064",
			"fontColor": "#cc6d2e"
		},
		"_odata": {
			"fontCharacter": "\\E064",
			"fontColor": "#e37933"
		},
		"_pddl_light": {
			"fontCharacter": "\\E065",
			"fontColor": "#9068b0"
		},
		"_pddl": {
			"fontCharacter": "\\E065",
			"fontColor": "#a074c4"
		},
		"_pdf_light": {
			"fontCharacter": "\\E066",
			"fontColor": "#b8383d"
		},
		"_pdf": {
			"fontCharacter": "\\E066",
			"fontColor": "#cc3e44"
		},
		"_perl_light": {
			"fontCharacter": "\\E067",
			"fontColor": "#498ba7"
		},
		"_perl": {
			"fontCharacter": "\\E067",
			"fontColor": "#519aba"
		},
		"_photoshop_light": {
			"fontCharacter": "\\E068",
			"fontColor": "#498ba7"
		},
		"_photoshop": {
			"fontCharacter": "\\E068",
			"fontColor": "#519aba"
		},
		"_php_light": {
			"fontCharacter": "\\E069",
			"fontColor": "#9068b0"
		},
		"_php": {
			"fontCharacter": "\\E069",
			"fontColor": "#a074c4"
		},
		"_plan_light": {
			"fontCharacter": "\\E06A",
			"fontColor": "#7fae42"
		},
		"_plan": {
			"fontCharacter": "\\E06A",
			"fontColor": "#8dc149"
		},
		"_platformio_light": {
			"fontCharacter": "\\E06B",
			"fontColor": "#cc6d2e"
		},
		"_platformio": {
			"fontCharacter": "\\E06B",
			"fontColor": "#e37933"
		},
		"_powershell_light": {
			"fontCharacter": "\\E06C",
			"fontColor": "#498ba7"
		},
		"_powershell": {
			"fontCharacter": "\\E06C",
			"fontColor": "#519aba"
		},
		"_prolog_light": {
			"fontCharacter": "\\E06E",
			"fontColor": "#cc6d2e"
		},
		"_prolog": {
			"fontCharacter": "\\E06E",
			"fontColor": "#e37933"
		},
		"_pug_light": {
			"fontCharacter": "\\E06F",
			"fontColor": "#b8383d"
		},
		"_pug": {
			"fontCharacter": "\\E06F",
			"fontColor": "#cc3e44"
		},
		"_puppet_light": {
			"fontCharacter": "\\E070",
			"fontColor": "#b7b73b"
		},
		"_puppet": {
			"fontCharacter": "\\E070",
			"fontColor": "#cbcb41"
		},
		"_python_light": {
			"fontCharacter": "\\E071",
			"fontColor": "#498ba7"
		},
		"_python": {
			"fontCharacter": "\\E071",
			"fontColor": "#519aba"
		},
		"_react_light": {
			"fontCharacter": "\\E073",
			"fontColor": "#498ba7"
		},
		"_react": {
			"fontCharacter": "\\E073",
			"fontColor": "#519aba"
		},
		"_react_1_light": {
			"fontCharacter": "\\E073",
			"fontColor": "#cc6d2e"
		},
		"_react_1": {
			"fontCharacter": "\\E073",
			"fontColor": "#e37933"
		},
		"_react_2_light": {
			"fontCharacter": "\\E073",
			"fontColor": "#b7b73b"
		},
		"_react_2": {
			"fontCharacter": "\\E073",
			"fontColor": "#cbcb41"
		},
		"_reasonml_light": {
			"fontCharacter": "\\E074",
			"fontColor": "#b8383d"
		},
		"_reasonml": {
			"fontCharacter": "\\E074",
			"fontColor": "#cc3e44"
		},
		"_rmd_light": {
			"fontColor": "#498ba7"
		},
		"_rmd": {
			"fontColor": "#519aba"
		},
		"_rollup_light": {
			"fontCharacter": "\\E075",
			"fontColor": "#b8383d"
		},
		"_rollup": {
			"fontCharacter": "\\E075",
			"fontColor": "#cc3e44"
		},
		"_ruby_light": {
			"fontCharacter": "\\E076",
			"fontColor": "#b8383d"
		},
		"_ruby": {
			"fontCharacter": "\\E076",
			"fontColor": "#cc3e44"
		},
		"_rust_light": {
			"fontCharacter": "\\E077",
			"fontColor": "#627379"
		},
		"_rust": {
			"fontCharacter": "\\E077",
			"fontColor": "#6d8086"
		},
		"_salesforce_light": {
			"fontCharacter": "\\E078",
			"fontColor": "#498ba7"
		},
		"_salesforce": {
			"fontCharacter": "\\E078",
			"fontColor": "#519aba"
		},
		"_sass_light": {
			"fontCharacter": "\\E079",
			"fontColor": "#dd4b78"
		},
		"_sass": {
			"fontCharacter": "\\E079",
			"fontColor": "#f55385"
		},
		"_sbt_light": {
			"fontCharacter": "\\E07A",
			"fontColor": "#498ba7"
		},
		"_sbt": {
			"fontCharacter": "\\E07A",
			"fontColor": "#519aba"
		},
		"_scala_light": {
			"fontCharacter": "\\E07B",
			"fontColor": "#b8383d"
		},
		"_scala": {
			"fontCharacter": "\\E07B",
			"fontColor": "#cc3e44"
		},
		"_shell_light": {
			"fontCharacter": "\\E07E",
			"fontColor": "#455155"
		},
		"_shell": {
			"fontCharacter": "\\E07E",
			"fontColor": "#4d5a5e"
		},
		"_slim_light": {
			"fontCharacter": "\\E07F",
			"fontColor": "#cc6d2e"
		},
		"_slim": {
			"fontCharacter": "\\E07F",
			"fontColor": "#e37933"
		},
		"_smarty_light": {
			"fontCharacter": "\\E080",
			"fontColor": "#b7b73b"
		},
		"_smarty": {
			"fontCharacter": "\\E080",
			"fontColor": "#cbcb41"
		},
		"_spring_light": {
			"fontCharacter": "\\E081",
			"fontColor": "#7fae42"
		},
		"_spring": {
			"fontCharacter": "\\E081",
			"fontColor": "#8dc149"
		},
		"_stylelint_light": {
			"fontCharacter": "\\E082",
			"fontColor": "#bfc2c1"
		},
		"_stylelint": {
			"fontCharacter": "\\E082",
			"fontColor": "#d4d7d6"
		},
		"_stylelint_1_light": {
			"fontCharacter": "\\E082",
			"fontColor": "#455155"
		},
		"_stylelint_1": {
			"fontCharacter": "\\E082",
			"fontColor": "#4d5a5e"
		},
		"_stylus_light": {
			"fontCharacter": "\\E083",
			"fontColor": "#7fae42"
		},
		"_stylus": {
			"fontCharacter": "\\E083",
			"fontColor": "#8dc149"
		},
		"_sublime_light": {
			"fontCharacter": "\\E084",
			"fontColor": "#cc6d2e"
		},
		"_sublime": {
			"fontCharacter": "\\E084",
			"fontColor": "#e37933"
		},
		"_svg_light": {
			"fontCharacter": "\\E085",
			"fontColor": "#9068b0"
		},
		"_svg": {
			"fontCharacter": "\\E085",
			"fontColor": "#a074c4"
		},
		"_svg_1_light": {
			"fontCharacter": "\\E085",
			"fontColor": "#498ba7"
		},
		"_svg_1": {
			"fontCharacter": "\\E085",
			"fontColor": "#519aba"
		},
		"_swift_light": {
			"fontCharacter": "\\E086",
			"fontColor": "#cc6d2e"
		},
		"_swift": {
			"fontCharacter": "\\E086",
			"fontColor": "#e37933"
		},
		"_terraform_light": {
			"fontCharacter": "\\E087",
			"fontColor": "#9068b0"
		},
		"_terraform": {
			"fontCharacter": "\\E087",
			"fontColor": "#a074c4"
		},
		"_tex_light": {
			"fontCharacter": "\\E088",
			"fontColor": "#498ba7"
		},
		"_tex": {
			"fontCharacter": "\\E088",
			"fontColor": "#519aba"
		},
		"_tex_1_light": {
			"fontCharacter": "\\E088",
			"fontColor": "#b7b73b"
		},
		"_tex_1": {
			"fontCharacter": "\\E088",
			"fontColor": "#cbcb41"
		},
		"_tex_2_light": {
			"fontCharacter": "\\E088",
			"fontColor": "#cc6d2e"
		},
		"_tex_2": {
			"fontCharacter": "\\E088",
			"fontColor": "#e37933"
		},
		"_tex_3_light": {
			"fontCharacter": "\\E088",
			"fontColor": "#bfc2c1"
		},
		"_tex_3": {
			"fontCharacter": "\\E088",
			"fontColor": "#d4d7d6"
		},
		"_todo": {
			"fontCharacter": "\\E08A"
		},
		"_tsconfig_light": {
			"fontCharacter": "\\E08B",
			"fontColor": "#498ba7"
		},
		"_tsconfig": {
			"fontCharacter": "\\E08B",
			"fontColor": "#519aba"
		},
		"_twig_light": {
			"fontCharacter": "\\E08C",
			"fontColor": "#7fae42"
		},
		"_twig": {
			"fontCharacter": "\\E08C",
			"fontColor": "#8dc149"
		},
		"_typescript_light": {
			"fontCharacter": "\\E08D",
			"fontColor": "#498ba7"
		},
		"_typescript": {
			"fontCharacter": "\\E08D",
			"fontColor": "#519aba"
		},
		"_typescript_1_light": {
			"fontCharacter": "\\E08D",
			"fontColor": "#b7b73b"
		},
		"_typescript_1": {
			"fontCharacter": "\\E08D",
			"fontColor": "#cbcb41"
		},
		"_vala_light": {
			"fontCharacter": "\\E08E",
			"fontColor": "#627379"
		},
		"_vala": {
			"fontCharacter": "\\E08E",
			"fontColor": "#6d8086"
		},
		"_video_light": {
			"fontCharacter": "\\E08F",
			"fontColor": "#dd4b78"
		},
		"_video": {
			"fontCharacter": "\\E08F",
			"fontColor": "#f55385"
		},
		"_vue_light": {
			"fontCharacter": "\\E090",
			"fontColor": "#7fae42"
		},
		"_vue": {
			"fontCharacter": "\\E090",
			"fontColor": "#8dc149"
		},
		"_wasm_light": {
			"fontCharacter": "\\E091",
			"fontColor": "#9068b0"
		},
		"_wasm": {
			"fontCharacter": "\\E091",
			"fontColor": "#a074c4"
		},
		"_wat_light": {
			"fontCharacter": "\\E092",
			"fontColor": "#9068b0"
		},
		"_wat": {
			"fontCharacter": "\\E092",
			"fontColor": "#a074c4"
		},
		"_webpack_light": {
			"fontCharacter": "\\E093",
			"fontColor": "#498ba7"
		},
		"_webpack": {
			"fontCharacter": "\\E093",
			"fontColor": "#519aba"
		},
		"_wgt_light": {
			"fontCharacter": "\\E094",
			"fontColor": "#498ba7"
		},
		"_wgt": {
			"fontCharacter": "\\E094",
			"fontColor": "#519aba"
		},
		"_windows_light": {
			"fontCharacter": "\\E095",
			"fontColor": "#498ba7"
		},
		"_windows": {
			"fontCharacter": "\\E095",
			"fontColor": "#519aba"
		},
		"_word_light": {
			"fontCharacter": "\\E096",
			"fontColor": "#498ba7"
		},
		"_word": {
			"fontCharacter": "\\E096",
			"fontColor": "#519aba"
		},
		"_xls_light": {
			"fontCharacter": "\\E097",
			"fontColor": "#7fae42"
		},
		"_xls": {
			"fontCharacter": "\\E097",
			"fontColor": "#8dc149"
		},
		"_xml_light": {
			"fontCharacter": "\\E098",
			"fontColor": "#cc6d2e"
		},
		"_xml": {
			"fontCharacter": "\\E098",
			"fontColor": "#e37933"
		},
		"_yarn_light": {
			"fontCharacter": "\\E099",
			"fontColor": "#498ba7"
		},
		"_yarn": {
			"fontCharacter": "\\E099",
			"fontColor": "#519aba"
		},
		"_yml_light": {
			"fontCharacter": "\\E09A",
			"fontColor": "#9068b0"
		},
		"_yml": {
			"fontCharacter": "\\E09A",
			"fontColor": "#a074c4"
		},
		"_zip_light": {
			"fontCharacter": "\\E09B",
			"fontColor": "#b8383d"
		},
		"_zip": {
			"fontCharacter": "\\E09B",
			"fontColor": "#cc3e44"
		},
		"_zip_1_light": {
			"fontCharacter": "\\E09B",
			"fontColor": "#627379"
		},
		"_zip_1": {
			"fontCharacter": "\\E09B",
			"fontColor": "#6d8086"
		},
		// {{SQL CARBON EDIT}}
		"notebook": {
			"iconPath": "./images/notebook.svg"
		},
		"notebook_dark": {
			"iconPath": "./images/notebook_inverse.svg"
		},
		"scmp": {
			"iconPath": "./images/scmp.svg"
		},
		"scmp_dark": {
			"iconPath": "./images/scmp_inverse.svg"
		}
	},
	"file": "_default",
	"fileExtensions": {
		"bsl": "_bsl",
		"mdo": "_mdo",
		"asm": "_asm",
		"s": "_asm",
		"h": "_c_1",
		"aspx": "_html",
		"ascx": "_html_1",
		"asax": "_html_2",
		"master": "_html_2",
		"hh": "_cpp_1",
		"hpp": "_cpp_1",
		"hxx": "_cpp_1",
		"edn": "_clojure_1",
		"cfc": "_coldfusion",
		"cfm": "_coldfusion",
		"litcoffee": "_coffee",
		"config": "_config",
		"cfg": "_config",
		"conf": "_config",
		"cr": "_crystal",
		"ecr": "_crystal_embedded",
		"slang": "_crystal_embedded",
		"cson": "_json",
		"css.map": "_css",
		"sss": "_css",
		"csv": "_csv",
		"xls": "_xls",
		"xlsx": "_xls",
		"cake": "_cake",
		"ctp": "_cake_php",
		"d": "_d",
		"doc": "_word",
		"docx": "_word",
		"ejs": "_ejs",
		"ex": "_elixir",
		"exs": "_elixir_script",
		"elm": "_elm",
		"ico": "_favicon",
		"gitignore": "_git",
		"gitconfig": "_git",
		"gitkeep": "_git",
		"gitattributes": "_git",
		"gitmodules": "_git",
		"slide": "_go",
		"article": "_go",
		"gradle": "_gradle",
		"gsp": "_grails",
		"gql": "_graphql",
		"graphql": "_graphql",
		"haml": "_haml",
		"hs": "_haskell",
		"lhs": "_haskell",
		"hx": "_haxe",
		"hxs": "_haxe_1",
		"hxp": "_haxe_2",
		"hxml": "_haxe_3",
		"class": "_java",
		"classpath": "_java",
		"properties": "_java",
		"js.map": "_javascript",
		"spec.js": "_javascript_1",
		"test.js": "_javascript_1",
		"es": "_javascript",
		"es5": "_javascript",
		"es7": "_javascript",
		"jinja": "_jinja",
		"jinja2": "_jinja",
		"jl": "_julia",
		"kt": "_kotlin",
		"kts": "_kotlin",
		"dart": "_dart",
		"liquid": "_liquid",
		"ls": "_livescript",
		"argdown": "_argdown",
		"ad": "_argdown",
		"mustache": "_mustache",
		"stache": "_mustache",
		"njk": "_nunjucks",
		"nunjucks": "_nunjucks",
		"nunjs": "_nunjucks",
		"nunj": "_nunjucks",
		"njs": "_nunjucks",
		"nj": "_nunjucks",
		"npm-debug.log": "_npm",
		"npmignore": "_npm_1",
		"npmrc": "_npm_1",
		"ml": "_ocaml",
		"mli": "_ocaml",
		"cmx": "_ocaml",
		"cmxa": "_ocaml",
		"odata": "_odata",
		"php.inc": "_php",
		"pddl": "_pddl",
		"plan": "_plan",
		"happenings": "_happenings",
		"pug": "_pug",
		"pp": "_puppet",
		"epp": "_puppet",
		"spec.jsx": "_react_1",
		"test.jsx": "_react_1",
		"cjsx": "_react",
		"spec.tsx": "_react_2",
		"test.tsx": "_react_2",
		"re": "_reasonml",
		"r": "_R",
		"rmd": "_rmd",
		"erb": "_html_erb",
		"erb.html": "_html_erb",
		"html.erb": "_html_erb",
		"sass": "_sass",
		"springbeans": "_spring",
		"slim": "_slim",
		"smarty.tpl": "_smarty",
		"sbt": "_sbt",
		"scala": "_scala",
		"sol": "_ethereum",
		"styl": "_stylus",
		"tf": "_terraform",
		"tf.json": "_terraform",
		"tfvars": "_terraform",
		"tex": "_tex",
		"sty": "_tex_1",
		"dtx": "_tex_2",
		"ins": "_tex_3",
		"toml": "_config",
		"twig": "_twig",
		"spec.ts": "_typescript_1",
		"test.ts": "_typescript_1",
		"vala": "_vala",
		"vapi": "_vala",
		"vue": "_vue",
		"wasm": "_wasm",
		"wat": "_wat",
		"pro": "_prolog",
		"jar": "_zip",
		"zip": "_zip_1",
		"wgt": "_wgt",
		"ai": "_illustrator",
		"psd": "_photoshop",
		"pdf": "_pdf",
		"eot": "_font",
		"ttf": "_font",
		"woff": "_font",
		"woff2": "_font",
		"gif": "_image",
		"jpg": "_image",
		"jpeg": "_image",
		"png": "_image",
		"pxm": "_image",
		"svg": "_svg",
		"svgx": "_image",
		"sublime-project": "_sublime",
		"sublime-workspace": "_sublime",
		"component": "_salesforce",
		"cls": "_salesforce",
		"fish": "_shell",
		"mov": "_video",
		"ogv": "_video",
		"webm": "_video",
		"avi": "_video",
		"mpg": "_video",
		"mp4": "_video",
		"mp3": "_audio",
		"ogg": "_audio",
		"wav": "_audio",
		"flac": "_audio",
		"3ds": "_svg_1",
		"3dm": "_svg_1",
		"stl": "_svg_1",
		"obj": "_svg_1",
		"dae": "_svg_1",
		"babelrc": "_babel",
		"babelrc.js": "_babel",
		"babelrc.cjs": "_babel",
		"bowerrc": "_bower",
		"dockerignore": "_docker_1",
		"codeclimate.yml": "_code-climate",
		"eslintrc": "_eslint",
		"eslintrc.js": "_eslint",
		"eslintrc.yaml": "_eslint",
		"eslintrc.yml": "_eslint",
		"eslintrc.json": "_eslint",
		"eslintignore": "_eslint_1",
		"firebaserc": "_firebase",
		"jshintrc": "_javascript_2",
		"jscsrc": "_javascript_2",
		"stylelintrc": "_stylelint",
		"stylelintrc.json": "_stylelint",
		"stylelintrc.yaml": "_stylelint",
		"stylelintrc.yml": "_stylelint",
		"stylelintrc.js": "_stylelint",
		"stylelintignore": "_stylelint_1",
		"direnv": "_config",
		"env": "_config",
		"static": "_config",
		"editorconfig": "_config",
		"slugignore": "_config",
		"tmp": "_clock_1",
		"htaccess": "_config",
		"key": "_lock",
		"cert": "_lock",
		"ds_store": "_ignored",
		// {{SQL CARBON EDIT}}
		"ipynb": "notebook_dark",
		"scmp": "scmp_dark"
	},
	"fileNames": {
		"mix": "_hex",
		"karma.conf.js": "_karma",
		"karma.conf.coffee": "_karma",
		"readme.md": "_info",
		"changelog.md": "_clock",
		"changelog": "_clock",
		"changes.md": "_clock",
		"version.md": "_clock",
		"version": "_clock",
		"mvnw": "_maven",
		"swagger.json": "_json_1",
		"swagger.yml": "_json_1",
		"swagger.yaml": "_json_1",
		"mime.types": "_config",
		"jenkinsfile": "_jenkins",
		"babel.config.js": "_babel",
		"babel.config.json": "_babel",
		"babel.config.cjs": "_babel",
		"bower.json": "_bower",
		"docker-healthcheck": "_docker_2",
		"docker-compose.yml": "_docker_3",
		"docker-compose.yaml": "_docker_3",
		"docker-compose.override.yml": "_docker_3",
		"docker-compose.override.yaml": "_docker_3",
		"firebase.json": "_firebase",
		"geckodriver": "_firefox",
		"gruntfile.js": "_grunt",
		"gruntfile.babel.js": "_grunt",
		"gruntfile.coffee": "_grunt",
		"gulpfile": "_gulp",
		"gulpfile.js": "_gulp",
		"ionic.config.json": "_ionic",
		"ionic.project": "_ionic",
		"platformio.ini": "_platformio",
		"rollup.config.js": "_rollup",
		"sass-lint.yml": "_sass",
		"stylelint.config.js": "_stylelint",
		"yarn.clean": "_yarn",
		"yarn.lock": "_yarn",
		"webpack.config.js": "_webpack",
		"webpack.config.build.js": "_webpack",
		"webpack.common.js": "_webpack",
		"webpack.dev.js": "_webpack",
		"webpack.prod.js": "_webpack",
		"license": "_license",
		"licence": "_license",
		"copying": "_license",
		"compiling": "_license_1",
		"contributing": "_license_2",
		"qmakefile": "_makefile_1",
		"omakefile": "_makefile_2",
		"cmakelists.txt": "_makefile_3",
		"procfile": "_heroku",
		"todo": "_todo",
		"npm-debug.log": "_npm_ignored",
		"dashboard": "_shell",
		"profiler": "_csv",
		"Schema Compare": "scmp_dark",
	},
	"languageIds": {
		"bat": "_windows",
		"clojure": "_clojure",
		"coffeescript": "_coffee",
		"jsonc": "_json",
		"c": "_c",
		"cpp": "_cpp",
		"csharp": "_c-sharp",
		"css": "_css",
		"dockerfile": "_docker",
		"fsharp": "_f-sharp",
		"go": "_go2",
		"groovy": "_grails",
		"handlebars": "_mustache",
		"html": "_html_3",
		"java": "_java",
		"javascriptreact": "_react",
		"javascript": "_javascript",
		"json": "_json",
		"less": "_less",
		"lua": "_lua",
		"makefile": "_makefile",
		"markdown": "_markdown",
		"objective-c": "_c_2",
		"objective-cpp": "_cpp_2",
		"perl": "_perl",
		"php": "_php",
		"powershell": "_powershell",
		"jade": "_jade",
		"python": "_python",
		"r": "_R",
		"razor": "_html",
		"ruby": "_ruby",
		"rust": "_rust",
		"scss": "_sass",
		"search-result": "_code-search",
		"shellscript": "_shell",
		"sql": "_db",
		"swift": "_swift",
		"typescript": "_typescript",
		"typescriptreact": "_react",
		"xml": "_xml",
		"yaml": "_yml",
		"argdown": "_argdown",
		"elm": "_elm",
		"ocaml": "_ocaml",
		"nunjucks": "_nunjucks",
		"mustache": "_mustache",
		"erb": "_html_erb",
		"terraform": "_terraform",
		"vue": "_vue",
		"sass": "_sass",
		"kotlin": "_kotlin",
		"jinja": "_jinja",
		"haxe": "_haxe",
		"haskell": "_haskell",
		"gradle": "_gradle",
		"elixir": "_elixir",
		"haml": "_haml",
		"stylus": "_stylus",
		"vala": "_vala",
		"todo": "_todo",
<<<<<<< HEAD
		// {{SQL CARBON EDIT}}
		"notebook": "notebook_dark",
		"scmp": "scmp_dark"
=======
		"postcss": "_css",
		"django-html": "_html_3"
>>>>>>> f8c59fed
	},
	"light": {
		"file": "_default_light",
		"fileExtensions": {
			"bsl": "_bsl_light",
			"mdo": "_mdo_light",
			"asm": "_asm_light",
			"s": "_asm_light",
			"h": "_c_1_light",
			"aspx": "_html_light",
			"ascx": "_html_1_light",
			"asax": "_html_2_light",
			"master": "_html_2_light",
			"hh": "_cpp_1_light",
			"hpp": "_cpp_1_light",
			"hxx": "_cpp_1_light",
			"edn": "_clojure_1_light",
			"cfc": "_coldfusion_light",
			"cfm": "_coldfusion_light",
			"litcoffee": "_coffee_light",
			"config": "_config_light",
			"cfg": "_config_light",
			"conf": "_config_light",
			"cr": "_crystal_light",
			"ecr": "_crystal_embedded_light",
			"slang": "_crystal_embedded_light",
			"cson": "_json_light",
			"css.map": "_css_light",
			"sss": "_css_light",
			"csv": "_csv_light",
			"xls": "_xls_light",
			"xlsx": "_xls_light",
			"cake": "_cake_light",
			"ctp": "_cake_php_light",
			"d": "_d_light",
			"doc": "_word_light",
			"docx": "_word_light",
			"ejs": "_ejs_light",
			"ex": "_elixir_light",
			"exs": "_elixir_script_light",
			"elm": "_elm_light",
			"ico": "_favicon_light",
			"gitignore": "_git_light",
			"gitconfig": "_git_light",
			"gitkeep": "_git_light",
			"gitattributes": "_git_light",
			"gitmodules": "_git_light",
			"slide": "_go_light",
			"article": "_go_light",
			"gradle": "_gradle_light",
			"gsp": "_grails_light",
			"gql": "_graphql_light",
			"graphql": "_graphql_light",
			"haml": "_haml_light",
			"hs": "_haskell_light",
			"lhs": "_haskell_light",
			"hx": "_haxe_light",
			"hxs": "_haxe_1_light",
			"hxp": "_haxe_2_light",
			"hxml": "_haxe_3_light",
			"class": "_java_light",
			"classpath": "_java_light",
			"properties": "_java_light",
			"js.map": "_javascript_light",
			"spec.js": "_javascript_1_light",
			"test.js": "_javascript_1_light",
			"es": "_javascript_light",
			"es5": "_javascript_light",
			"es7": "_javascript_light",
			"jinja": "_jinja_light",
			"jinja2": "_jinja_light",
			"jl": "_julia_light",
			"kt": "_kotlin_light",
			"kts": "_kotlin_light",
			"dart": "_dart_light",
			"liquid": "_liquid_light",
			"ls": "_livescript_light",
			"argdown": "_argdown_light",
			"ad": "_argdown_light",
			"mustache": "_mustache_light",
			"stache": "_mustache_light",
			"njk": "_nunjucks_light",
			"nunjucks": "_nunjucks_light",
			"nunjs": "_nunjucks_light",
			"nunj": "_nunjucks_light",
			"njs": "_nunjucks_light",
			"nj": "_nunjucks_light",
			"npm-debug.log": "_npm_light",
			"npmignore": "_npm_1_light",
			"npmrc": "_npm_1_light",
			"ml": "_ocaml_light",
			"mli": "_ocaml_light",
			"cmx": "_ocaml_light",
			"cmxa": "_ocaml_light",
			"odata": "_odata_light",
			"php.inc": "_php_light",
			"pddl": "_pddl_light",
			"plan": "_plan_light",
			"happenings": "_happenings_light",
			"pug": "_pug_light",
			"pp": "_puppet_light",
			"epp": "_puppet_light",
			"spec.jsx": "_react_1_light",
			"test.jsx": "_react_1_light",
			"cjsx": "_react_light",
			"spec.tsx": "_react_2_light",
			"test.tsx": "_react_2_light",
			"re": "_reasonml_light",
			"r": "_R_light",
			"rmd": "_rmd_light",
			"erb": "_html_erb_light",
			"erb.html": "_html_erb_light",
			"html.erb": "_html_erb_light",
			"sass": "_sass_light",
			"springbeans": "_spring_light",
			"slim": "_slim_light",
			"smarty.tpl": "_smarty_light",
			"sbt": "_sbt_light",
			"scala": "_scala_light",
			"sol": "_ethereum_light",
			"styl": "_stylus_light",
			"tf": "_terraform_light",
			"tf.json": "_terraform_light",
			"tfvars": "_terraform_light",
			"tex": "_tex_light",
			"sty": "_tex_1_light",
			"dtx": "_tex_2_light",
			"ins": "_tex_3_light",
			"toml": "_config_light",
			"twig": "_twig_light",
			"spec.ts": "_typescript_1_light",
			"test.ts": "_typescript_1_light",
			"vala": "_vala_light",
			"vapi": "_vala_light",
			"vue": "_vue_light",
			"wasm": "_wasm_light",
			"wat": "_wat_light",
			"pro": "_prolog_light",
			"jar": "_zip_light",
			"zip": "_zip_1_light",
			"wgt": "_wgt_light",
			"ai": "_illustrator_light",
			"psd": "_photoshop_light",
			"pdf": "_pdf_light",
			"eot": "_font_light",
			"ttf": "_font_light",
			"woff": "_font_light",
			"woff2": "_font_light",
			"gif": "_image_light",
			"jpg": "_image_light",
			"jpeg": "_image_light",
			"png": "_image_light",
			"pxm": "_image_light",
			"svg": "_svg_light",
			"svgx": "_image_light",
			"sublime-project": "_sublime_light",
			"sublime-workspace": "_sublime_light",
			"component": "_salesforce_light",
			"cls": "_salesforce_light",
			"fish": "_shell_light",
			"mov": "_video_light",
			"ogv": "_video_light",
			"webm": "_video_light",
			"avi": "_video_light",
			"mpg": "_video_light",
			"mp4": "_video_light",
			"mp3": "_audio_light",
			"ogg": "_audio_light",
			"wav": "_audio_light",
			"flac": "_audio_light",
			"3ds": "_svg_1_light",
			"3dm": "_svg_1_light",
			"stl": "_svg_1_light",
			"obj": "_svg_1_light",
			"dae": "_svg_1_light",
			"babelrc": "_babel_light",
			"babelrc.js": "_babel_light",
			"babelrc.cjs": "_babel_light",
			"bowerrc": "_bower_light",
			"dockerignore": "_docker_1_light",
			"codeclimate.yml": "_code-climate_light",
			"eslintrc": "_eslint_light",
			"eslintrc.js": "_eslint_light",
			"eslintrc.yaml": "_eslint_light",
			"eslintrc.yml": "_eslint_light",
			"eslintrc.json": "_eslint_light",
			"eslintignore": "_eslint_1_light",
			"firebaserc": "_firebase_light",
			"jshintrc": "_javascript_2_light",
			"jscsrc": "_javascript_2_light",
			"stylelintrc": "_stylelint_light",
			"stylelintrc.json": "_stylelint_light",
			"stylelintrc.yaml": "_stylelint_light",
			"stylelintrc.yml": "_stylelint_light",
			"stylelintrc.js": "_stylelint_light",
			"stylelintignore": "_stylelint_1_light",
			"direnv": "_config_light",
			"env": "_config_light",
			"static": "_config_light",
			"editorconfig": "_config_light",
			"slugignore": "_config_light",
			"tmp": "_clock_1_light",
			"htaccess": "_config_light",
			"key": "_lock_light",
			"cert": "_lock_light",
			"ds_store": "_ignored_light",
			// {{SQL CARBON EDIT}}
			"ipynb": "notebook",
			"scmp": "scmp"
		},
		"languageIds": {
			"bat": "_windows_light",
			"clojure": "_clojure_light",
			"coffeescript": "_coffee_light",
			"jsonc": "_json_light",
			"c": "_c_light",
			"cpp": "_cpp_light",
			"csharp": "_c-sharp_light",
			"css": "_css_light",
			"dockerfile": "_docker_light",
			"fsharp": "_f-sharp_light",
			"go": "_go2_light",
			"groovy": "_grails_light",
			"handlebars": "_mustache_light",
			"html": "_html_3_light",
			"java": "_java_light",
			"javascriptreact": "_react_light",
			"javascript": "_javascript_light",
			"json": "_json_light",
			"less": "_less_light",
			"lua": "_lua_light",
			"makefile": "_makefile_light",
			"markdown": "_markdown_light",
			"objective-c": "_c_2_light",
			"objective-cpp": "_cpp_2_light",
			"perl": "_perl_light",
			"php": "_php_light",
			"powershell": "_powershell_light",
			"jade": "_jade_light",
			"python": "_python_light",
			"r": "_R_light",
			"razor": "_html_light",
			"ruby": "_ruby_light",
			"rust": "_rust_light",
			"scss": "_sass_light",
			"search-result": "_code-search_light",
			"shellscript": "_shell_light",
			"sql": "_db_light",
			"swift": "_swift_light",
			"typescript": "_typescript_light",
			"typescriptreact": "_react_light",
			"xml": "_xml_light",
			"yaml": "_yml_light",
			"argdown": "_argdown_light",
			"elm": "_elm_light",
			"ocaml": "_ocaml_light",
			"nunjucks": "_nunjucks_light",
			"mustache": "_mustache_light",
			"erb": "_html_erb_light",
			"terraform": "_terraform_light",
			"vue": "_vue_light",
			"sass": "_sass_light",
			"kotlin": "_kotlin_light",
			"jinja": "_jinja_light",
			"haxe": "_haxe_light",
			"haskell": "_haskell_light",
			"gradle": "_gradle_light",
			"elixir": "_elixir_light",
			"haml": "_haml_light",
			"stylus": "_stylus_light",
			"vala": "_vala_light",
<<<<<<< HEAD
			// {{SQL CARBON EDIT}}
			"notebook": "notebook",
			"scmp": "scmp"
=======
			"postcss": "_css_light",
			"django-html": "_html_3_light"
>>>>>>> f8c59fed
		},
		"fileNames": {
			"mix": "_hex_light",
			"karma.conf.js": "_karma_light",
			"karma.conf.coffee": "_karma_light",
			"readme.md": "_info_light",
			"changelog.md": "_clock_light",
			"changelog": "_clock_light",
			"changes.md": "_clock_light",
			"version.md": "_clock_light",
			"version": "_clock_light",
			"mvnw": "_maven_light",
			"swagger.json": "_json_1_light",
			"swagger.yml": "_json_1_light",
			"swagger.yaml": "_json_1_light",
			"mime.types": "_config_light",
			"jenkinsfile": "_jenkins_light",
			"babel.config.js": "_babel_light",
			"babel.config.json": "_babel_light",
			"babel.config.cjs": "_babel_light",
			"bower.json": "_bower_light",
			"docker-healthcheck": "_docker_2_light",
			"docker-compose.yml": "_docker_3_light",
			"docker-compose.yaml": "_docker_3_light",
			"docker-compose.override.yml": "_docker_3_light",
			"docker-compose.override.yaml": "_docker_3_light",
			"firebase.json": "_firebase_light",
			"geckodriver": "_firefox_light",
			"gruntfile.js": "_grunt_light",
			"gruntfile.babel.js": "_grunt_light",
			"gruntfile.coffee": "_grunt_light",
			"gulpfile": "_gulp_light",
			"gulpfile.js": "_gulp_light",
			"ionic.config.json": "_ionic_light",
			"ionic.project": "_ionic_light",
			"platformio.ini": "_platformio_light",
			"rollup.config.js": "_rollup_light",
			"sass-lint.yml": "_sass_light",
			"stylelint.config.js": "_stylelint_light",
			"yarn.clean": "_yarn_light",
			"yarn.lock": "_yarn_light",
			"webpack.config.js": "_webpack_light",
			"webpack.config.build.js": "_webpack_light",
			"webpack.common.js": "_webpack_light",
			"webpack.dev.js": "_webpack_light",
			"webpack.prod.js": "_webpack_light",
			"license": "_license_light",
			"licence": "_license_light",
			"copying": "_license_light",
			"compiling": "_license_1_light",
			"contributing": "_license_2_light",
			"qmakefile": "_makefile_1_light",
			"omakefile": "_makefile_2_light",
			"cmakelists.txt": "_makefile_3_light",
			"procfile": "_heroku_light",
			"npm-debug.log": "_npm_ignored_light",
			"dashboard": "_shell_light",
			"profiler": "_csv_light",
			"Schema Compare": "scmp"
		}
	},
	"version": "https://github.com/jesseweed/seti-ui/commit/8f22764c37feb7f706465f5186132111a2401b6b"
}<|MERGE_RESOLUTION|>--- conflicted
+++ resolved
@@ -1719,14 +1719,11 @@
 		"stylus": "_stylus",
 		"vala": "_vala",
 		"todo": "_todo",
-<<<<<<< HEAD
 		// {{SQL CARBON EDIT}}
 		"notebook": "notebook_dark",
-		"scmp": "scmp_dark"
-=======
+		"scmp": "scmp_dark",
 		"postcss": "_css",
 		"django-html": "_html_3"
->>>>>>> f8c59fed
 	},
 	"light": {
 		"file": "_default_light",
@@ -1998,14 +1995,11 @@
 			"haml": "_haml_light",
 			"stylus": "_stylus_light",
 			"vala": "_vala_light",
-<<<<<<< HEAD
 			// {{SQL CARBON EDIT}}
 			"notebook": "notebook",
-			"scmp": "scmp"
-=======
+			"scmp": "scmp",
 			"postcss": "_css_light",
 			"django-html": "_html_3_light"
->>>>>>> f8c59fed
 		},
 		"fileNames": {
 			"mix": "_hex_light",
