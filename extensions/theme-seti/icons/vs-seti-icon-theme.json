--- conflicted
+++ resolved
@@ -1534,11 +1534,7 @@
 			"fontColor": "#627379"
 		},
 		"_zip_1": {
-<<<<<<< HEAD
-			"fontCharacter": "\\E0A5",
-=======
-			"fontCharacter": "\\E0A8",
->>>>>>> e034d59a
+			"fontCharacter": "\\E0A7",
 			"fontColor": "#6d8086"
 		},
 		// {{SQL CARBON EDIT}}
