<<<<<<< HEAD
// /*---------------------------------------------------------------------------------------------
//  *  Copyright (c) Microsoft Corporation. All rights reserved.
//  *  Licensed under the Source EULA. See License.txt in the project root for license information.
//  *--------------------------------------------------------------------------------------------*/
// import * as should from 'should';
// import { NoAzdataError, searchForCmd as searchForExe } from '../../common/utils';
=======
/*---------------------------------------------------------------------------------------------
 *  Copyright (c) Microsoft Corporation. All rights reserved.
 *  Licensed under the Source EULA. See License.txt in the project root for license information.
 *--------------------------------------------------------------------------------------------*/
import * as should from 'should';
import { searchForCmd as searchForExe } from '../../common/utils';
>>>>>>> 2d8e0d64

// describe('utils', function () {
// 	describe('searchForExe', function (): void {
// 		it('finds exe successfully', async function (): Promise<void> {
// 			await searchForExe('node');
// 		});
// 		it('throws for non-existent exe', async function (): Promise<void> {
// 			await should(searchForExe('someFakeExe')).be.rejected();
// 		});
// 	});

<<<<<<< HEAD
// 	describe('NoAzdataError', function (): void {
// 		it('error contains message with and without links', function (): void {
// 			const error = new NoAzdataError();
// 			should(error.message).not.be.empty();
// 			should(error.messageWithLink).not.be.empty();
// 			should(error.message).not.equal(error.messageWithLink, 'Messages should not be equal');
// 		});
// 	});
// });
=======
});
>>>>>>> 2d8e0d64
<|MERGE_RESOLUTION|>--- conflicted
+++ resolved
@@ -1,18 +1,9 @@
-<<<<<<< HEAD
-// /*---------------------------------------------------------------------------------------------
-//  *  Copyright (c) Microsoft Corporation. All rights reserved.
-//  *  Licensed under the Source EULA. See License.txt in the project root for license information.
-//  *--------------------------------------------------------------------------------------------*/
-// import * as should from 'should';
-// import { NoAzdataError, searchForCmd as searchForExe } from '../../common/utils';
-=======
 /*---------------------------------------------------------------------------------------------
  *  Copyright (c) Microsoft Corporation. All rights reserved.
  *  Licensed under the Source EULA. See License.txt in the project root for license information.
  *--------------------------------------------------------------------------------------------*/
-import * as should from 'should';
-import { searchForCmd as searchForExe } from '../../common/utils';
->>>>>>> 2d8e0d64
+// import * as should from 'should';
+// import { searchForCmd as searchForExe } from '../../common/utils';
 
 // describe('utils', function () {
 // 	describe('searchForExe', function (): void {
@@ -24,16 +15,4 @@
 // 		});
 // 	});
 
-<<<<<<< HEAD
-// 	describe('NoAzdataError', function (): void {
-// 		it('error contains message with and without links', function (): void {
-// 			const error = new NoAzdataError();
-// 			should(error.message).not.be.empty();
-// 			should(error.messageWithLink).not.be.empty();
-// 			should(error.message).not.equal(error.messageWithLink, 'Messages should not be equal');
-// 		});
-// 	});
-// });
-=======
-});
->>>>>>> 2d8e0d64
+// });