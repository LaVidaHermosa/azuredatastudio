--- conflicted
+++ resolved
@@ -69,12 +69,8 @@
 	}
 
 	protected abstract initialize(): void;
-<<<<<<< HEAD
 	protected abstract onOk(): Promise<void>;
-=======
-	protected abstract async onOk(): Promise<void>;
 	protected async onGenerateScript(): Promise<void> { }
->>>>>>> b8de69df
 	protected abstract onCancel(): void;
 
 	public addButton(button: azdata.window.Button) {
