--- conflicted
+++ resolved
@@ -25,11 +25,8 @@
 		{ "open": "<", "close": ">" }
 	],
 	"colorizedBracketPairs": [
-<<<<<<< HEAD
-=======
 		["{", "}"],
 		["(", ")"]
->>>>>>> 4baebf9e
 	],
 	"folding": {
 		"markers": {
