--- conflicted
+++ resolved
@@ -218,69 +218,4 @@
 	return result;
 }
 
-<<<<<<< HEAD
-// {{SQL CARBON EDIT}} - delete unneeded functions at end of file
-=======
-async function checkGitv1(info: IGit): Promise<void> {
-	const config = workspace.getConfiguration('git');
-	const shouldIgnore = config.get<boolean>('ignoreLegacyWarning') === true;
-
-	if (shouldIgnore) {
-		return;
-	}
-
-	if (!/^[01]/.test(info.version)) {
-		return;
-	}
-
-	const update = localize('updateGit', "Update Git");
-	const neverShowAgain = localize('neverShowAgain', "Don't Show Again");
-
-	const choice = await window.showWarningMessage(
-		localize('git20', "You seem to have git {0} installed. Code works best with git >= 2", info.version),
-		update,
-		neverShowAgain
-	);
-
-	if (choice === update) {
-		commands.executeCommand('vscode.open', Uri.parse('https://aka.ms/vscode-download-git'));
-	} else if (choice === neverShowAgain) {
-		await config.update('ignoreLegacyWarning', true, true);
-	}
-}
-
-async function checkGitWindows(info: IGit): Promise<void> {
-	if (!/^2\.(25|26)\./.test(info.version)) {
-		return;
-	}
-
-	const config = workspace.getConfiguration('git');
-	const shouldIgnore = config.get<boolean>('ignoreWindowsGit27Warning') === true;
-
-	if (shouldIgnore) {
-		return;
-	}
-
-	const update = localize('updateGit', "Update Git");
-	const neverShowAgain = localize('neverShowAgain', "Don't Show Again");
-	const choice = await window.showWarningMessage(
-		localize('git2526', "There are known issues with the installed Git {0}. Please update to Git >= 2.27 for the git features to work correctly.", info.version),
-		update,
-		neverShowAgain
-	);
-
-	if (choice === update) {
-		commands.executeCommand('vscode.open', Uri.parse('https://aka.ms/vscode-download-git'));
-	} else if (choice === neverShowAgain) {
-		await config.update('ignoreWindowsGit27Warning', true, true);
-	}
-}
-
-async function checkGitVersion(info: IGit): Promise<void> {
-	await checkGitv1(info);
-
-	if (process.platform === 'win32') {
-		await checkGitWindows(info);
-	}
-}
->>>>>>> 559e9bee
+// {{SQL CARBON EDIT}} - delete unneeded functions at end of file