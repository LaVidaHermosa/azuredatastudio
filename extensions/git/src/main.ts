/*---------------------------------------------------------------------------------------------
 *  Copyright (c) Microsoft Corporation. All rights reserved.
 *  Licensed under the Source EULA. See License.txt in the project root for license information.
 *--------------------------------------------------------------------------------------------*/

import * as nls from 'vscode-nls';
const localize = nls.loadMessageBundle();

<<<<<<< HEAD
import { ExtensionContext, workspace, window, Disposable, commands, OutputChannel } from 'vscode';
import { findGit, Git } from './git';
=======
import { env, ExtensionContext, workspace, window, Disposable, commands, Uri, version as vscodeVersion, WorkspaceFolder } from 'vscode';
import { findGit, Git, IGit } from './git';
>>>>>>> 7599f3bd
import { Model } from './model';
import { CommandCenter } from './commands';
import { GitFileSystemProvider } from './fileSystemProvider';
import { GitDecorations } from './decorationProvider';
import { Askpass } from './askpass';
import { toDisposable, filterEvent, eventToPromise } from './util';
import TelemetryReporter from '@vscode/extension-telemetry';
import { GitExtension } from './api/git';
import { GitProtocolHandler } from './protocolHandler';
import { GitExtensionImpl } from './api/extension';
import * as path from 'path';
// import * as fs from 'fs';
import * as os from 'os';
import { GitTimelineProvider } from './timelineProvider';
import { registerAPICommands } from './api/api1';
import { TerminalEnvironmentManager } from './terminal';
import { OutputChannelLogger } from './log';

const deactivateTasks: { (): Promise<any> }[] = [];

export async function deactivate(): Promise<any> {
	for (const task of deactivateTasks) {
		await task();
	}
}

async function createModel(context: ExtensionContext, outputChannelLogger: OutputChannelLogger, telemetryReporter: TelemetryReporter, disposables: Disposable[]): Promise<Model> {
	const pathValue = workspace.getConfiguration('git').get<string | string[]>('path');
	let pathHints = Array.isArray(pathValue) ? pathValue : pathValue ? [pathValue] : [];

	const { isTrusted, workspaceFolders = [] } = workspace;
	const excludes = isTrusted ? [] : workspaceFolders.map(f => path.normalize(f.uri.fsPath).replace(/[\r\n]+$/, ''));

	if (!isTrusted && pathHints.length !== 0) {
		// Filter out any non-absolute paths
		pathHints = pathHints.filter(p => path.isAbsolute(p));
	}

	const info = await findGit(pathHints, gitPath => {
		outputChannelLogger.logInfo(localize('validating', "Validating found git in: {0}", gitPath));
		if (excludes.length === 0) {
			return true;
		}

		const normalized = path.normalize(gitPath).replace(/[\r\n]+$/, '');
		const skip = excludes.some(e => normalized.startsWith(e));
		if (skip) {
			outputChannelLogger.logInfo(localize('skipped', "Skipped found git in: {0}", gitPath));
		}
		return !skip;
	});

	const askpass = await Askpass.create(outputChannelLogger, context.storagePath);
	disposables.push(askpass);

	const environment = askpass.getEnv();
	const terminalEnvironmentManager = new TerminalEnvironmentManager(context, environment);
	disposables.push(terminalEnvironmentManager);

	outputChannelLogger.logInfo(localize('using git', "Using git {0} from {1}", info.version, info.path));

	const git = new Git({
		gitPath: info.path,
		userAgent: `git/${info.version} (${(os as any).version?.() ?? os.type()} ${os.release()}; ${os.platform()} ${os.arch()}) azuredatudio`,
		version: info.version,
		env: environment,
	});
	const model = new Model(git, askpass, context.globalState, outputChannelLogger, telemetryReporter);
	disposables.push(model);

	const onRepository = () => commands.executeCommand('setContext', 'gitOpenRepositoryCount', `${model.repositories.length}`);
	model.onDidOpenRepository(onRepository, null, disposables);
	model.onDidCloseRepository(onRepository, null, disposables);
	onRepository();

	const onOutput = (str: string) => {
		const lines = str.split(/\r?\n/mg);

		while (/^\s*$/.test(lines[lines.length - 1])) {
			lines.pop();
		}

		outputChannelLogger.logGitCommand(lines.join('\n'));
	};
	git.onOutput.addListener('log', onOutput);
	disposables.push(toDisposable(() => git.onOutput.removeListener('log', onOutput)));

	const cc = new CommandCenter(git, model, outputChannelLogger, telemetryReporter);
	disposables.push(
		cc,
		new GitFileSystemProvider(model),
		new GitDecorations(model),
		new GitProtocolHandler(),
		new GitTimelineProvider(model, cc)
	);

	// checkGitVersion(info); {{SQL CARBON EDIT}} Don't check git version

	return model;
}

/* {{SQL CARBON EDIT}} - Comment out function that is unused due to our edit below
async function isGitRepository(folder: WorkspaceFolder): Promise<boolean> {
	if (folder.uri.scheme !== 'file') {
		return false;
	}

	const dotGit = path.join(folder.uri.fsPath, '.git');

	try {
		const dotGitStat = await new Promise<fs.Stats>((c, e) => fs.stat(dotGit, (err, stat) => err ? e(err) : c(stat)));
		return dotGitStat.isDirectory();
	} catch (err) {
		return false;
	}
}

async function warnAboutMissingGit(): Promise<void> {
	const config = workspace.getConfiguration('git');
	const shouldIgnore = config.get<boolean>('ignoreMissingGitWarning') === true;

	if (shouldIgnore) {
		return;
	}

	if (!workspace.workspaceFolders) {
		return;
	}

	const areGitRepositories = await Promise.all(workspace.workspaceFolders.map(isGitRepository));

	if (areGitRepositories.every(isGitRepository => !isGitRepository)) {
		return;
	}

	const download = localize('downloadgit', "Download Git");
	const neverShowAgain = localize('neverShowAgain', "Don't Show Again");
	const choice = await window.showWarningMessage(
		localize('notfound', "Git not found. Install it or configure it using the 'git.path' setting."),
		download,
		neverShowAgain
	);

	if (choice === download) {
		commands.executeCommand('vscode.open', Uri.parse('https://aka.ms/vscode-download-git'));
	} else if (choice === neverShowAgain) {
		await config.update('ignoreMissingGitWarning', true, true);
	}
}*/

export async function _activate(context: ExtensionContext): Promise<GitExtensionImpl> {
	const disposables: Disposable[] = [];
	context.subscriptions.push(new Disposable(() => Disposable.from(...disposables).dispose()));

	const outputChannelLogger = new OutputChannelLogger();
	disposables.push(outputChannelLogger);

	const { name, version, aiKey } = require('../package.json') as { name: string; version: string; aiKey: string };
	const telemetryReporter = new TelemetryReporter(name, version, aiKey);
	deactivateTasks.push(() => telemetryReporter.dispose());

	const config = workspace.getConfiguration('git', null);
	const enabled = config.get<boolean>('enabled');

	if (!enabled) {
		const onConfigChange = filterEvent(workspace.onDidChangeConfiguration, e => e.affectsConfiguration('git'));
		const onEnabled = filterEvent(onConfigChange, () => workspace.getConfiguration('git', null).get<boolean>('enabled') === true);
		const result = new GitExtensionImpl();

		eventToPromise(onEnabled).then(async () => result.model = await createModel(context, outputChannelLogger, telemetryReporter, disposables));
		return result;
	}

	try {
		const model = await createModel(context, outputChannelLogger, telemetryReporter, disposables);
		return new GitExtensionImpl(model);
	} catch (err) {
		if (!/Git installation not found/.test(err.message || '')) {
			throw err;
		}

<<<<<<< HEAD
		// console.warn(err.message); {{SQL CARBON EDIT}} turn-off Git missing prompt
		// outputChannel.appendLine(err.message); {{SQL CARBON EDIT}} turn-off Git missing prompt
=======
		console.warn(err.message);
		outputChannelLogger.logWarning(err.message);
>>>>>>> 7599f3bd

		/* __GDPR__
			"git.missing" : {}
		*/
		telemetryReporter.sendTelemetryEvent('git.missing');

		commands.executeCommand('setContext', 'git.missing', true);
		// warnAboutMissingGit(); {{SQL CARBON EDIT}} turn-off Git missing prompt

		return new GitExtensionImpl();
	}
}

let _context: ExtensionContext;
export function getExtensionContext(): ExtensionContext {
	return _context;
}

export async function activate(context: ExtensionContext): Promise<GitExtension> {
	_context = context;

	const result = await _activate(context);
	context.subscriptions.push(registerAPICommands(result));
	return result;
}

// {{SQL CARBON EDIT}} - delete unneeded functions at end of file<|MERGE_RESOLUTION|>--- conflicted
+++ resolved
@@ -6,13 +6,8 @@
 import * as nls from 'vscode-nls';
 const localize = nls.loadMessageBundle();
 
-<<<<<<< HEAD
-import { ExtensionContext, workspace, window, Disposable, commands, OutputChannel } from 'vscode';
+import { env, ExtensionContext, workspace, window, Disposable, commands, Uri, OutputChannel, version as vscodeVersion, WorkspaceFolder } from 'vscode';
 import { findGit, Git } from './git';
-=======
-import { env, ExtensionContext, workspace, window, Disposable, commands, Uri, version as vscodeVersion, WorkspaceFolder } from 'vscode';
-import { findGit, Git, IGit } from './git';
->>>>>>> 7599f3bd
 import { Model } from './model';
 import { CommandCenter } from './commands';
 import { GitFileSystemProvider } from './fileSystemProvider';
@@ -194,13 +189,8 @@
 			throw err;
 		}
 
-<<<<<<< HEAD
 		// console.warn(err.message); {{SQL CARBON EDIT}} turn-off Git missing prompt
 		// outputChannel.appendLine(err.message); {{SQL CARBON EDIT}} turn-off Git missing prompt
-=======
-		console.warn(err.message);
-		outputChannelLogger.logWarning(err.message);
->>>>>>> 7599f3bd
 
 		/* __GDPR__
 			"git.missing" : {}
