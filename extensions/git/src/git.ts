--- conflicted
+++ resolved
@@ -15,11 +15,7 @@
 import { assign, groupBy, IDisposable, toDisposable, dispose, mkdirp, readBytes, detectUnicodeEncoding, Encoding, onceEvent, splitInChunks, Limiter, Versions, isWindows, pathEquals } from './util';
 import { CancellationError, CancellationToken, ConfigurationChangeEvent, LogOutputChannel, Uri, workspace } from 'vscode';  // {{SQL CARBON EDIT}} remove Progress
 import { detectEncoding } from './encoding';
-<<<<<<< HEAD
-import { Ref, RefType, Branch, Remote, ForcePushMode, GitErrorCodes, LogOptions, Change, Status, CommitOptions, RefQuery, ICloneOptions } from './api/git'; // {{SQL CARBON EDIT}} add ICloneOptions
-=======
 import { Ref, RefType, Branch, Remote, ForcePushMode, GitErrorCodes, LogOptions, Change, Status, CommitOptions, RefQuery, InitOptions } from './api/git';
->>>>>>> 7a0d9626
 import * as byline from 'byline';
 import { StringDecoder } from 'string_decoder';
 
