--- conflicted
+++ resolved
@@ -2244,57 +2244,37 @@
       {
         "view": "scm",
         "contents": "%view.workbench.scm.empty%",
-<<<<<<< HEAD
-        "when": "config.git.enabled && git.state == initialized && workbenchState == empty"
-=======
         "when": "config.git.enabled && workbenchState == empty",
         "enablement": "git.state == initialized",
         "group": "2_open@1"
->>>>>>> e81eb576
       },
       {
         "view": "scm",
         "contents": "%view.workbench.scm.folder%",
-<<<<<<< HEAD
-        "when": "config.git.enabled && git.state == initialized && workbenchState == folder"
-=======
         "when": "config.git.enabled && workbenchState == folder",
         "enablement": "git.state == initialized",
         "group": "5_scm@1"
->>>>>>> e81eb576
       },
       {
         "view": "scm",
         "contents": "%view.workbench.scm.workspace%",
-<<<<<<< HEAD
-        "when": "config.git.enabled && git.state == initialized && workbenchState == workspace && workspaceFolderCount != 0"
-=======
         "when": "config.git.enabled && git.state == initialized && workbenchState == workspace && workspaceFolderCount != 0",
         "enablement": "git.state == initialized",
         "group": "5_scm@1"
->>>>>>> e81eb576
       },
       {
         "view": "scm",
         "contents": "%view.workbench.scm.emptyWorkspace%",
-<<<<<<< HEAD
-        "when": "config.git.enabled && git.state == initialized && workbenchState == workspace && workspaceFolderCount == 0"
-=======
         "when": "config.git.enabled && workbenchState == workspace && workspaceFolderCount == 0",
         "enablement": "git.state == initialized",
         "group": "2_open@1"
->>>>>>> e81eb576
       },
       {
         "view": "explorer",
         "contents": "%view.workbench.cloneRepository%",
-<<<<<<< HEAD
-        "when": "config.git.enabled && git.state == initialized"
-=======
         "when": "config.git.enabled",
         "enablement": "git.state == initialized",
         "group": "5_scm@1"
->>>>>>> e81eb576
       }
     ]
   },
