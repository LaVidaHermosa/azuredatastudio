{
  "name": "git",
  "displayName": "%displayName%",
  "description": "%description%",
  "publisher": "vscode",
  "license": "MIT",
  "version": "1.0.0",
  "engines": {
    "vscode": "^1.5.0"
  },
  "aiKey": "AIF-d9b70cd4-b9f9-4d70-929b-a071c400b217",
  "enableProposedApi": true,
  "categories": [
    "Other"
  ],
  "activationEvents": [
    "*",
    "onFileSystem:git"
  ],
  "main": "./out/main",
  "icon": "resources/icons/git.png",
  "scripts": {
    "compile": "gulp compile-extension:git",
    "watch": "gulp watch-extension:git",
    "update-emoji": "node ./build/update-emoji.js",
    "update-grammar": "node ./build/update-grammars.js",
    "test": "node ../../node_modules/mocha/bin/mocha"
  },
  "contributes": {
    "commands": [
      {
        "command": "git.setLogLevel",
        "title": "%command.setLogLevel%",
        "category": "Git"
      },
      {
        "command": "git.clone",
        "title": "%command.clone%",
        "category": "Git"
      },
      {
        "command": "git.cloneRecursive",
        "title": "%command.cloneRecursive%",
        "category": "Git"
      },
      {
        "command": "git.init",
        "title": "%command.init%",
        "category": "Git",
        "icon": "$(add)"
      },
      {
        "command": "git.openRepository",
        "title": "%command.openRepository%",
        "category": "Git"
      },
      {
        "command": "git.close",
        "title": "%command.close%",
        "category": "Git"
      },
      {
        "command": "git.refresh",
        "title": "%command.refresh%",
        "category": "Git",
        "icon": "$(refresh)"
      },
      {
        "command": "git.openChange",
        "title": "%command.openChange%",
        "category": "Git",
        "icon": "$(compare-changes)"
      },
      {
        "command": "git.openAllChanges",
        "title": "%command.openAllChanges%",
        "category": "Git"
      },
      {
        "command": "git.openFile",
        "title": "%command.openFile%",
        "category": "Git",
        "icon": "$(go-to-file)"
      },
      {
        "command": "git.openFile2",
        "title": "%command.openFile%",
        "category": "Git",
        "icon": "$(go-to-file)"
      },
      {
        "command": "git.openHEADFile",
        "title": "%command.openHEADFile%",
        "category": "Git"
      },
      {
        "command": "git.stage",
        "title": "%command.stage%",
        "category": "Git",
        "icon": "$(add)"
      },
      {
        "command": "git.stageAll",
        "title": "%command.stageAll%",
        "category": "Git",
        "icon": "$(add)"
      },
      {
        "command": "git.stageAllTracked",
        "title": "%command.stageAllTracked%",
        "category": "Git",
        "icon": "$(add)"
      },
      {
        "command": "git.stageAllUntracked",
        "title": "%command.stageAllUntracked%",
        "category": "Git",
        "icon": "$(add)"
      },
      {
        "command": "git.stageAllMerge",
        "title": "%command.stageAllMerge%",
        "category": "Git",
        "icon": "$(add)"
      },
      {
        "command": "git.stageSelectedRanges",
        "title": "%command.stageSelectedRanges%",
        "category": "Git"
      },
      {
        "command": "git.revertSelectedRanges",
        "title": "%command.revertSelectedRanges%",
        "category": "Git"
      },
      {
        "command": "git.stageChange",
        "title": "%command.stageChange%",
        "category": "Git",
        "icon": "$(add)"
      },
      {
        "command": "git.revertChange",
        "title": "%command.revertChange%",
        "category": "Git",
        "icon": "$(discard)"
      },
      {
        "command": "git.unstage",
        "title": "%command.unstage%",
        "category": "Git",
        "icon": "$(remove)"
      },
      {
        "command": "git.unstageAll",
        "title": "%command.unstageAll%",
        "category": "Git",
        "icon": "$(remove)"
      },
      {
        "command": "git.unstageSelectedRanges",
        "title": "%command.unstageSelectedRanges%",
        "category": "Git"
      },
      {
        "command": "git.clean",
        "title": "%command.clean%",
        "category": "Git",
        "icon": "$(discard)"
      },
      {
        "command": "git.cleanAll",
        "title": "%command.cleanAll%",
        "category": "Git",
        "icon": "$(discard)"
      },
      {
        "command": "git.cleanAllTracked",
        "title": "%command.cleanAllTracked%",
        "category": "Git",
        "icon": "$(discard)"
      },
      {
        "command": "git.cleanAllUntracked",
        "title": "%command.cleanAllUntracked%",
        "category": "Git",
        "icon": "$(discard)"
      },
      {
        "command": "git.rename",
        "title": "%command.rename%",
        "category": "Git",
        "icon": "$(discard)"
      },
      {
        "command": "git.commit",
        "title": "%command.commit%",
        "category": "Git",
        "icon": "$(check)"
      },
      {
        "command": "git.commitStaged",
        "title": "%command.commitStaged%",
        "category": "Git"
      },
      {
        "command": "git.commitEmpty",
        "title": "%command.commitEmpty%",
        "category": "Git"
      },
      {
        "command": "git.commitStagedSigned",
        "title": "%command.commitStagedSigned%",
        "category": "Git"
      },
      {
        "command": "git.commitStagedAmend",
        "title": "%command.commitStagedAmend%",
        "category": "Git"
      },
      {
        "command": "git.commitAll",
        "title": "%command.commitAll%",
        "category": "Git"
      },
      {
        "command": "git.commitAllSigned",
        "title": "%command.commitAllSigned%",
        "category": "Git"
      },
      {
        "command": "git.commitAllAmend",
        "title": "%command.commitAllAmend%",
        "category": "Git"
      },
      {
        "command": "git.commitNoVerify",
        "title": "%command.commitNoVerify%",
        "category": "Git",
        "icon": "$(check)"
      },
      {
        "command": "git.commitStagedNoVerify",
        "title": "%command.commitStagedNoVerify%",
        "category": "Git"
      },
      {
        "command": "git.commitEmptyNoVerify",
        "title": "%command.commitEmptyNoVerify%",
        "category": "Git"
      },
      {
        "command": "git.commitStagedSignedNoVerify",
        "title": "%command.commitStagedSignedNoVerify%",
        "category": "Git"
      },
      {
        "command": "git.commitStagedAmendNoVerify",
        "title": "%command.commitStagedAmendNoVerify%",
        "category": "Git"
      },
      {
        "command": "git.commitAllNoVerify",
        "title": "%command.commitAllNoVerify%",
        "category": "Git"
      },
      {
        "command": "git.commitAllSignedNoVerify",
        "title": "%command.commitAllSignedNoVerify%",
        "category": "Git"
      },
      {
        "command": "git.commitAllAmendNoVerify",
        "title": "%command.commitAllAmendNoVerify%",
        "category": "Git"
      },
      {
        "command": "git.restoreCommitTemplate",
        "title": "%command.restoreCommitTemplate%",
        "category": "Git"
      },
      {
        "command": "git.undoCommit",
        "title": "%command.undoCommit%",
        "category": "Git"
      },
      {
        "command": "git.checkout",
        "title": "%command.checkout%",
        "category": "Git"
      },
      {
        "command": "git.checkoutDetached",
        "title": "%command.checkoutDetached%",
        "category": "Git"
      },
      {
        "command": "git.branch",
        "title": "%command.branch%",
        "category": "Git"
      },
      {
        "command": "git.branchFrom",
        "title": "%command.branchFrom%",
        "category": "Git"
      },
      {
        "command": "git.deleteBranch",
        "title": "%command.deleteBranch%",
        "category": "Git"
      },
      {
        "command": "git.renameBranch",
        "title": "%command.renameBranch%",
        "category": "Git"
      },
      {
        "command": "git.merge",
        "title": "%command.merge%",
        "category": "Git"
      },
      {
        "command": "git.rebase",
        "title": "%command.rebase%",
        "category": "Git"
      },
      {
        "command": "git.createTag",
        "title": "%command.createTag%",
        "category": "Git"
      },
      {
        "command": "git.deleteTag",
        "title": "%command.deleteTag%",
        "category": "Git"
      },
      {
        "command": "git.fetch",
        "title": "%command.fetch%",
        "category": "Git"
      },
      {
        "command": "git.fetchPrune",
        "title": "%command.fetchPrune%",
        "category": "Git"
      },
      {
        "command": "git.fetchAll",
        "title": "%command.fetchAll%",
        "category": "Git"
      },
      {
        "command": "git.pull",
        "title": "%command.pull%",
        "category": "Git"
      },
      {
        "command": "git.pullRebase",
        "title": "%command.pullRebase%",
        "category": "Git"
      },
      {
        "command": "git.pullFrom",
        "title": "%command.pullFrom%",
        "category": "Git"
      },
      {
        "command": "git.push",
        "title": "%command.push%",
        "category": "Git"
      },
      {
        "command": "git.pushForce",
        "title": "%command.pushForce%",
        "category": "Git"
      },
      {
        "command": "git.pushTo",
        "title": "%command.pushTo%",
        "category": "Git"
      },
      {
        "command": "git.pushToForce",
        "title": "%command.pushToForce%",
        "category": "Git"
      },
      {
        "command": "git.pushTags",
        "title": "%command.pushTags%",
        "category": "Git"
      },
      {
        "command": "git.pushWithTags",
        "title": "%command.pushFollowTags%",
        "category": "Git"
      },
      {
        "command": "git.pushWithTagsForce",
        "title": "%command.pushFollowTagsForce%",
        "category": "Git"
      },
      {
        "command": "git.cherryPick",
        "title": "%command.cherryPick%",
        "category": "Git"
      },
      {
        "command": "git.addRemote",
        "title": "%command.addRemote%",
        "category": "Git"
      },
      {
        "command": "git.removeRemote",
        "title": "%command.removeRemote%",
        "category": "Git"
      },
      {
        "command": "git.sync",
        "title": "%command.sync%",
        "category": "Git"
      },
      {
        "command": "git.syncRebase",
        "title": "%command.syncRebase%",
        "category": "Git"
      },
      {
        "command": "git.publish",
        "title": "%command.publish%",
        "category": "Git"
      },
      {
        "command": "git.showOutput",
        "title": "%command.showOutput%",
        "category": "Git"
      },
      {
        "command": "git.ignore",
        "title": "%command.ignore%",
        "category": "Git"
      },
      {
        "command": "git.revealInExplorer",
        "title": "%command.revealInExplorer%",
        "category": "Git"
      },
      {
        "command": "git.stashIncludeUntracked",
        "title": "%command.stashIncludeUntracked%",
        "category": "Git"
      },
      {
        "command": "git.stash",
        "title": "%command.stash%",
        "category": "Git"
      },
      {
        "command": "git.stashPop",
        "title": "%command.stashPop%",
        "category": "Git"
      },
      {
        "command": "git.stashPopLatest",
        "title": "%command.stashPopLatest%",
        "category": "Git"
      },
      {
        "command": "git.stashApply",
        "title": "%command.stashApply%",
        "category": "Git"
      },
      {
        "command": "git.stashApplyLatest",
        "title": "%command.stashApplyLatest%",
        "category": "Git"
      },
      {
        "command": "git.stashDrop",
        "title": "%command.stashDrop%",
        "category": "Git"
      },
      {
        "command": "git.timeline.openDiff",
        "title": "%command.timelineOpenDiff%",
        "icon": "$(compare-changes)",
        "category": "Git"
      },
      {
        "command": "git.timeline.copyCommitId",
        "title": "%command.timelineCopyCommitId%",
        "category": "Git"
      },
      {
        "command": "git.timeline.copyCommitMessage",
        "title": "%command.timelineCopyCommitMessage%",
        "category": "Git"
      },
      {
        "command": "git.rebaseAbort",
        "title": "%command.rebaseAbort%",
        "category": "Git"
      }
    ],
    "keybindings": [
      {
        "command": "git.stageSelectedRanges",
        "key": "ctrl+k ctrl+alt+s",
        "mac": "cmd+k cmd+alt+s",
        "when": "isInDiffEditor"
      },
      {
        "command": "git.unstageSelectedRanges",
        "key": "ctrl+k ctrl+n",
        "mac": "cmd+k cmd+n",
        "when": "isInDiffEditor"
      },
      {
        "command": "git.revertSelectedRanges",
        "key": "ctrl+k ctrl+r",
        "mac": "cmd+k cmd+r",
        "when": "isInDiffEditor"
      }
    ],
    "menus": {
      "commandPalette": [
        {
          "command": "git.setLogLevel",
          "when": "config.git.enabled && !git.missing"
        },
        {
          "command": "git.clone",
          "when": "config.git.enabled && !git.missing"
        },
        {
          "command": "git.cloneRecursive",
          "when": "config.git.enabled && !git.missing"
        },
        {
          "command": "git.init",
          "when": "config.git.enabled && !git.missing"
        },
        {
          "command": "git.openRepository",
          "when": "config.git.enabled && !git.missing"
        },
        {
          "command": "git.close",
          "when": "config.git.enabled && !git.missing && gitOpenRepositoryCount != 0"
        },
        {
          "command": "git.refresh",
          "when": "config.git.enabled && !git.missing && gitOpenRepositoryCount != 0"
        },
        {
          "command": "git.openFile",
          "when": "config.git.enabled && !git.missing && gitOpenRepositoryCount != 0"
        },
        {
          "command": "git.openHEADFile",
          "when": "config.git.enabled && !git.missing && gitOpenRepositoryCount != 0"
        },
        {
          "command": "git.openChange",
          "when": "config.git.enabled && !git.missing && gitOpenRepositoryCount != 0"
        },
        {
          "command": "git.stage",
          "when": "config.git.enabled && !git.missing && gitOpenRepositoryCount != 0"
        },
        {
          "command": "git.stageAll",
          "when": "config.git.enabled && !git.missing && gitOpenRepositoryCount != 0"
        },
        {
          "command": "git.stageAllTracked",
          "when": "config.git.enabled && !git.missing && gitOpenRepositoryCount != 0"
        },
        {
          "command": "git.stageAllUntracked",
          "when": "config.git.enabled && !git.missing && gitOpenRepositoryCount != 0"
        },
        {
          "command": "git.stageAllMerge",
          "when": "config.git.enabled && !git.missing && gitOpenRepositoryCount != 0"
        },
        {
          "command": "git.stageSelectedRanges",
          "when": "config.git.enabled && !git.missing && gitOpenRepositoryCount != 0"
        },
        {
          "command": "git.stageChange",
          "when": "false"
        },
        {
          "command": "git.revertSelectedRanges",
          "when": "config.git.enabled && !git.missing && gitOpenRepositoryCount != 0"
        },
        {
          "command": "git.revertChange",
          "when": "false"
        },
        {
          "command": "git.openFile2",
          "when": "false"
        },
        {
          "command": "git.unstage",
          "when": "config.git.enabled && !git.missing && gitOpenRepositoryCount != 0"
        },
        {
          "command": "git.unstageAll",
          "when": "config.git.enabled && !git.missing && gitOpenRepositoryCount != 0"
        },
        {
          "command": "git.unstageSelectedRanges",
          "when": "config.git.enabled && !git.missing && gitOpenRepositoryCount != 0"
        },
        {
          "command": "git.clean",
          "when": "config.git.enabled && !git.missing && gitOpenRepositoryCount != 0"
        },
        {
          "command": "git.cleanAll",
          "when": "config.git.enabled && !git.missing && gitOpenRepositoryCount != 0"
        },
        {
          "command": "git.cleanAllTracked",
          "when": "config.git.enabled && !git.missing && gitOpenRepositoryCount != 0"
        },
        {
          "command": "git.cleanAllUntracked",
          "when": "config.git.enabled && !git.missing && gitOpenRepositoryCount != 0"
        },
        {
          "command": "git.rename",
          "when": "config.git.enabled && !git.missing && gitOpenRepositoryCount != 0 && resourceScheme == file"
        },
        {
          "command": "git.commit",
          "when": "config.git.enabled && !git.missing && gitOpenRepositoryCount != 0"
        },
        {
          "command": "git.commitStaged",
          "when": "config.git.enabled && !git.missing && gitOpenRepositoryCount != 0"
        },
        {
          "command": "git.commitEmpty",
          "when": "config.git.enabled && !git.missing && gitOpenRepositoryCount != 0"
        },
        {
          "command": "git.commitStagedSigned",
          "when": "config.git.enabled && !git.missing && gitOpenRepositoryCount != 0"
        },
        {
          "command": "git.commitStagedAmend",
          "when": "config.git.enabled && !git.missing && gitOpenRepositoryCount != 0"
        },
        {
          "command": "git.commitAll",
          "when": "config.git.enabled && !git.missing && gitOpenRepositoryCount != 0"
        },
        {
          "command": "git.commitAllSigned",
          "when": "config.git.enabled && !git.missing && gitOpenRepositoryCount != 0"
        },
        {
          "command": "git.commitAllAmend",
          "when": "config.git.enabled && !git.missing && gitOpenRepositoryCount != 0"
        },
        {
          "command": "git.rebaseAbort",
          "when": "config.git.enabled && !git.missing && gitOpenRepositoryCount != 0 && gitRebaseInProgress"
        },
        {
          "command": "git.commitNoVerify",
          "when": "config.git.enabled && !git.missing && config.git.allowNoVerifyCommit && gitOpenRepositoryCount != 0"
        },
        {
          "command": "git.commitStagedNoVerify",
          "when": "config.git.enabled && !git.missing && config.git.allowNoVerifyCommit && gitOpenRepositoryCount != 0"
        },
        {
          "command": "git.commitEmptyNoVerify",
          "when": "config.git.enabled && !git.missing && config.git.allowNoVerifyCommit && gitOpenRepositoryCount != 0"
        },
        {
          "command": "git.commitStagedSignedNoVerify",
          "when": "config.git.enabled && !git.missing && config.git.allowNoVerifyCommit && gitOpenRepositoryCount != 0"
        },
        {
          "command": "git.commitStagedAmendNoVerify",
          "when": "config.git.enabled && !git.missing && config.git.allowNoVerifyCommit && gitOpenRepositoryCount != 0"
        },
        {
          "command": "git.commitAllNoVerify",
          "when": "config.git.enabled && !git.missing && config.git.allowNoVerifyCommit && gitOpenRepositoryCount != 0"
        },
        {
          "command": "git.commitAllSignedNoVerify",
          "when": "config.git.enabled && !git.missing && config.git.allowNoVerifyCommit && gitOpenRepositoryCount != 0"
        },
        {
          "command": "git.commitAllAmendNoVerify",
          "when": "config.git.enabled && !git.missing && config.git.allowNoVerifyCommit && gitOpenRepositoryCount != 0"
        },
        {
          "command": "git.restoreCommitTemplate",
          "when": "false"
        },
        {
          "command": "git.revealInExplorer",
          "when": "false"
        },
        {
          "command": "git.undoCommit",
          "when": "config.git.enabled && !git.missing && gitOpenRepositoryCount != 0"
        },
        {
          "command": "git.checkout",
          "when": "config.git.enabled && !git.missing && gitOpenRepositoryCount != 0"
        },
        {
          "command": "git.branch",
          "when": "config.git.enabled && !git.missing && gitOpenRepositoryCount != 0"
        },
        {
          "command": "git.branchFrom",
          "when": "config.git.enabled && !git.missing && gitOpenRepositoryCount != 0"
        },
        {
          "command": "git.deleteBranch",
          "when": "config.git.enabled && !git.missing && gitOpenRepositoryCount != 0"
        },
        {
          "command": "git.renameBranch",
          "when": "config.git.enabled && !git.missing && gitOpenRepositoryCount != 0"
        },
        {
          "command": "git.cherryPick",
          "when": "config.git.enabled && !git.missing && gitOpenRepositoryCount != 0"
        },
        {
          "command": "git.pull",
          "when": "config.git.enabled && !git.missing && gitOpenRepositoryCount != 0"
        },
        {
          "command": "git.pullFrom",
          "when": "config.git.enabled && !git.missing && gitOpenRepositoryCount != 0"
        },
        {
          "command": "git.pullRebase",
          "when": "config.git.enabled && !git.missing && gitOpenRepositoryCount != 0"
        },
        {
          "command": "git.merge",
          "when": "config.git.enabled && !git.missing && gitOpenRepositoryCount != 0"
        },
        {
          "command": "git.rebase",
          "when": "config.git.enabled && !git.missing && gitOpenRepositoryCount != 0"
        },
        {
          "command": "git.createTag",
          "when": "config.git.enabled && !git.missing && gitOpenRepositoryCount != 0"
        },
        {
          "command": "git.deleteTag",
          "when": "config.git.enabled && !git.missing && gitOpenRepositoryCount != 0"
        },
        {
          "command": "git.fetch",
          "when": "config.git.enabled && !git.missing && gitOpenRepositoryCount != 0"
        },
        {
          "command": "git.fetchPrune",
          "when": "config.git.enabled && !git.missing && gitOpenRepositoryCount != 0"
        },
        {
          "command": "git.fetchAll",
          "when": "config.git.enabled && !git.missing && gitOpenRepositoryCount != 0"
        },
        {
          "command": "git.push",
          "when": "config.git.enabled && !git.missing && gitOpenRepositoryCount != 0"
        },
        {
          "command": "git.pushForce",
          "when": "config.git.enabled && !git.missing && config.git.allowForcePush && gitOpenRepositoryCount != 0"
        },
        {
          "command": "git.pushTo",
          "when": "config.git.enabled && !git.missing && gitOpenRepositoryCount != 0"
        },
        {
          "command": "git.pushToForce",
          "when": "config.git.enabled && !git.missing && config.git.allowForcePush && gitOpenRepositoryCount != 0"
        },
        {
          "command": "git.pushWithTags",
          "when": "config.git.enabled && !git.missing && gitOpenRepositoryCount != 0"
        },
        {
          "command": "git.pushWithTagsForce",
          "when": "config.git.enabled && !git.missing && config.git.allowForcePush && gitOpenRepositoryCount != 0"
        },
        {
          "command": "git.pushTags",
          "when": "config.git.enabled && !git.missing && gitOpenRepositoryCount != 0"
        },
        {
          "command": "git.addRemote",
          "when": "config.git.enabled && !git.missing && gitOpenRepositoryCount != 0"
        },
        {
          "command": "git.removeRemote",
          "when": "config.git.enabled && !git.missing && gitOpenRepositoryCount != 0"
        },
        {
          "command": "git.sync",
          "when": "config.git.enabled && !git.missing && gitOpenRepositoryCount != 0"
        },
        {
          "command": "git.syncRebase",
          "when": "config.git.enabled && !git.missing && gitOpenRepositoryCount != 0"
        },
        {
          "command": "git.publish",
          "when": "config.git.enabled && !git.missing && gitOpenRepositoryCount != 0"
        },
        {
          "command": "git.showOutput",
          "when": "config.git.enabled"
        },
        {
          "command": "git.ignore",
          "when": "config.git.enabled && !git.missing && gitOpenRepositoryCount != 0"
        },
        {
          "command": "git.stashIncludeUntracked",
          "when": "config.git.enabled && !git.missing && gitOpenRepositoryCount != 0"
        },
        {
          "command": "git.stash",
          "when": "config.git.enabled && !git.missing && gitOpenRepositoryCount != 0"
        },
        {
          "command": "git.stashPop",
          "when": "config.git.enabled && !git.missing && gitOpenRepositoryCount != 0"
        },
        {
          "command": "git.stashPopLatest",
          "when": "config.git.enabled && !git.missing && gitOpenRepositoryCount != 0"
        },
        {
          "command": "git.stashApply",
          "when": "config.git.enabled && !git.missing && gitOpenRepositoryCount != 0"
        },
        {
          "command": "git.stashApplyLatest",
          "when": "config.git.enabled && !git.missing && gitOpenRepositoryCount != 0"
        },
        {
          "command": "git.stashDrop",
          "when": "config.git.enabled && !git.missing && gitOpenRepositoryCount != 0"
        },
        {
          "command": "git.timeline.openDiff",
          "when": "false"
        },
        {
          "command": "git.timeline.copyCommitId",
          "when": "false"
        },
        {
          "command": "git.timeline.copyCommitMessage",
          "when": "false"
        }
      ],
      "scm/title": [
        {
          "command": "git.commit",
          "group": "navigation",
          "when": "scmProvider == git"
        },
        {
          "command": "git.refresh",
          "group": "navigation",
          "when": "scmProvider == git"
        },
        {
          "command": "git.pull",
          "group": "1_header@1",
          "when": "scmProvider == git"
        },
        {
          "command": "git.push",
          "group": "1_header@2",
          "when": "scmProvider == git"
        },
        {
          "command": "git.clone",
          "group": "1_header@3",
          "when": "scmProvider == git"
        },
        {
          "command": "git.checkout",
          "group": "1_header@4",
          "when": "scmProvider == git"
        },
        {
          "submenu": "git.commit",
          "group": "2_main@1",
          "when": "scmProvider == git"
        },
        {
          "submenu": "git.changes",
          "group": "2_main@2",
          "when": "scmProvider == git"
        },
        {
          "submenu": "git.pullpush",
          "group": "2_main@3",
          "when": "scmProvider == git"
        },
        {
          "submenu": "git.branch",
          "group": "2_main@4",
          "when": "scmProvider == git"
        },
        {
          "submenu": "git.remotes",
          "group": "2_main@5",
          "when": "scmProvider == git"
        },
        {
          "submenu": "git.stash",
          "group": "2_main@6",
          "when": "scmProvider == git"
        },
        {
          "submenu": "git.tags",
          "group": "2_main@7",
          "when": "scmProvider == git"
        },
        {
          "command": "git.showOutput",
          "group": "3_footer",
          "when": "scmProvider == git"
        }
      ],
      "scm/sourceControl": [
        {
          "command": "git.close",
          "group": "navigation",
          "when": "scmProvider == git"
        }
      ],
      "scm/resourceGroup/context": [
        {
          "command": "git.stageAllMerge",
          "when": "scmProvider == git && scmResourceGroup == merge",
          "group": "1_modification"
        },
        {
          "command": "git.stageAllMerge",
          "when": "scmProvider == git && scmResourceGroup == merge",
          "group": "inline"
        },
        {
          "command": "git.unstageAll",
          "when": "scmProvider == git && scmResourceGroup == index",
          "group": "1_modification"
        },
        {
          "command": "git.unstageAll",
          "when": "scmProvider == git && scmResourceGroup == index",
          "group": "inline"
        },
        {
          "command": "git.cleanAll",
          "when": "scmProvider == git && scmResourceGroup == workingTree && config.git.untrackedChanges == mixed",
          "group": "1_modification"
        },
        {
          "command": "git.stageAll",
          "when": "scmProvider == git && scmResourceGroup == workingTree && config.git.untrackedChanges == mixed",
          "group": "1_modification"
        },
        {
          "command": "git.cleanAll",
          "when": "scmProvider == git && scmResourceGroup == workingTree && config.git.untrackedChanges == mixed",
          "group": "inline"
        },
        {
          "command": "git.stageAll",
          "when": "scmProvider == git && scmResourceGroup == workingTree && config.git.untrackedChanges == mixed",
          "group": "inline"
        },
        {
          "command": "git.cleanAllTracked",
          "when": "scmProvider == git && scmResourceGroup == workingTree && config.git.untrackedChanges != mixed",
          "group": "1_modification"
        },
        {
          "command": "git.stageAllTracked",
          "when": "scmProvider == git && scmResourceGroup == workingTree && config.git.untrackedChanges != mixed",
          "group": "1_modification"
        },
        {
          "command": "git.cleanAllTracked",
          "when": "scmProvider == git && scmResourceGroup == workingTree && config.git.untrackedChanges != mixed",
          "group": "inline"
        },
        {
          "command": "git.stageAllTracked",
          "when": "scmProvider == git && scmResourceGroup == workingTree && config.git.untrackedChanges != mixed",
          "group": "inline"
        },
        {
          "command": "git.cleanAllUntracked",
          "when": "scmProvider == git && scmResourceGroup == untracked",
          "group": "1_modification"
        },
        {
          "command": "git.stageAllUntracked",
          "when": "scmProvider == git && scmResourceGroup == untracked",
          "group": "1_modification"
        },
        {
          "command": "git.cleanAllUntracked",
          "when": "scmProvider == git && scmResourceGroup == untracked",
          "group": "inline"
        },
        {
          "command": "git.stageAllUntracked",
          "when": "scmProvider == git && scmResourceGroup == untracked",
          "group": "inline"
        }
      ],
      "scm/resourceFolder/context": [
        {
          "command": "git.stage",
          "when": "scmProvider == git && scmResourceGroup == merge",
          "group": "1_modification"
        },
        {
          "command": "git.stage",
          "when": "scmProvider == git && scmResourceGroup == merge",
          "group": "inline"
        },
        {
          "command": "git.unstage",
          "when": "scmProvider == git && scmResourceGroup == index",
          "group": "1_modification"
        },
        {
          "command": "git.unstage",
          "when": "scmProvider == git && scmResourceGroup == index",
          "group": "inline"
        },
        {
          "command": "git.stage",
          "when": "scmProvider == git && scmResourceGroup == workingTree",
          "group": "1_modification"
        },
        {
          "command": "git.clean",
          "when": "scmProvider == git && scmResourceGroup == workingTree",
          "group": "1_modification"
        },
        {
          "command": "git.clean",
          "when": "scmProvider == git && scmResourceGroup == workingTree",
          "group": "inline"
        },
        {
          "command": "git.stage",
          "when": "scmProvider == git && scmResourceGroup == workingTree",
          "group": "inline"
        },
        {
          "command": "git.ignore",
          "when": "scmProvider == git && scmResourceGroup == workingTree",
          "group": "1_modification@3"
        },
        {
          "command": "git.stage",
          "when": "scmProvider == git && scmResourceGroup == untracked",
          "group": "1_modification"
        },
        {
          "command": "git.stage",
          "when": "scmProvider == git && scmResourceGroup == untracked",
          "group": "inline"
        },
        {
          "command": "git.clean",
          "when": "scmProvider == git && scmResourceGroup == untracked",
          "group": "1_modification"
        },
        {
          "command": "git.clean",
          "when": "scmProvider == git && scmResourceGroup == untracked",
          "group": "inline"
        },
        {
          "command": "git.ignore",
          "when": "scmProvider == git && scmResourceGroup == untracked",
          "group": "1_modification@3"
        }
      ],
      "scm/resourceState/context": [
        {
          "command": "git.stage",
          "when": "scmProvider == git && scmResourceGroup == merge",
          "group": "1_modification"
        },
        {
          "command": "git.openFile",
          "when": "scmProvider == git && scmResourceGroup == merge",
          "group": "navigation"
        },
        {
          "command": "git.stage",
          "when": "scmProvider == git && scmResourceGroup == merge",
          "group": "inline"
        },
        {
          "command": "git.revealInExplorer",
          "when": "scmProvider == git && scmResourceGroup == merge",
          "group": "2_view"
        },
        {
          "command": "git.openFile2",
          "when": "scmProvider == git && scmResourceGroup == merge && config.git.showInlineOpenFileAction && config.git.openDiffOnClick",
          "group": "inline0"
        },
        {
          "command": "git.openChange",
          "when": "scmProvider == git && scmResourceGroup == merge && config.git.showInlineOpenFileAction && !config.git.openDiffOnClick",
          "group": "inline0"
        },
        {
          "command": "git.openChange",
          "when": "scmProvider == git && scmResourceGroup == index",
          "group": "navigation"
        },
        {
          "command": "git.openFile",
          "when": "scmProvider == git && scmResourceGroup == index",
          "group": "navigation"
        },
        {
          "command": "git.openHEADFile",
          "when": "scmProvider == git && scmResourceGroup == index",
          "group": "navigation"
        },
        {
          "command": "git.unstage",
          "when": "scmProvider == git && scmResourceGroup == index",
          "group": "1_modification"
        },
        {
          "command": "git.unstage",
          "when": "scmProvider == git && scmResourceGroup == index",
          "group": "inline"
        },
        {
          "command": "git.revealInExplorer",
          "when": "scmProvider == git && scmResourceGroup == index",
          "group": "2_view"
        },
        {
          "command": "git.openFile2",
          "when": "scmProvider == git && scmResourceGroup == index && config.git.showInlineOpenFileAction && config.git.openDiffOnClick",
          "group": "inline0"
        },
        {
          "command": "git.openChange",
          "when": "scmProvider == git && scmResourceGroup == index && config.git.showInlineOpenFileAction && !config.git.openDiffOnClick",
          "group": "inline0"
        },
        {
          "command": "git.openChange",
          "when": "scmProvider == git && scmResourceGroup == workingTree",
          "group": "navigation"
        },
        {
          "command": "git.openHEADFile",
          "when": "scmProvider == git && scmResourceGroup == workingTree",
          "group": "navigation"
        },
        {
          "command": "git.openFile",
          "when": "scmProvider == git && scmResourceGroup == workingTree",
          "group": "navigation"
        },
        {
          "command": "git.stage",
          "when": "scmProvider == git && scmResourceGroup == workingTree",
          "group": "1_modification"
        },
        {
          "command": "git.clean",
          "when": "scmProvider == git && scmResourceGroup == workingTree",
          "group": "1_modification"
        },
        {
          "command": "git.clean",
          "when": "scmProvider == git && scmResourceGroup == workingTree",
          "group": "inline"
        },
        {
          "command": "git.stage",
          "when": "scmProvider == git && scmResourceGroup == workingTree",
          "group": "inline"
        },
        {
          "command": "git.openFile2",
          "when": "scmProvider == git && scmResourceGroup == workingTree && config.git.showInlineOpenFileAction && config.git.openDiffOnClick",
          "group": "inline0"
        },
        {
          "command": "git.openChange",
          "when": "scmProvider == git && scmResourceGroup == workingTree && config.git.showInlineOpenFileAction && !config.git.openDiffOnClick",
          "group": "inline0"
        },
        {
          "command": "git.ignore",
          "when": "scmProvider == git && scmResourceGroup == workingTree",
          "group": "1_modification@3"
        },
        {
          "command": "git.revealInExplorer",
          "when": "scmProvider == git && scmResourceGroup == workingTree",
          "group": "2_view"
        },
        {
          "command": "git.openChange",
          "when": "scmProvider == git && scmResourceGroup == untracked",
          "group": "navigation"
        },
        {
          "command": "git.openHEADFile",
          "when": "scmProvider == git && scmResourceGroup == untracked",
          "group": "navigation"
        },
        {
          "command": "git.openFile",
          "when": "scmProvider == git && scmResourceGroup == untracked",
          "group": "navigation"
        },
        {
          "command": "git.stage",
          "when": "scmProvider == git && scmResourceGroup == untracked",
          "group": "1_modification"
        },
        {
          "command": "git.clean",
          "when": "scmProvider == git && scmResourceGroup == untracked && !gitFreshRepository",
          "group": "1_modification"
        },
        {
          "command": "git.clean",
          "when": "scmProvider == git && scmResourceGroup == untracked && !gitFreshRepository",
          "group": "inline"
        },
        {
          "command": "git.stage",
          "when": "scmProvider == git && scmResourceGroup == untracked",
          "group": "inline"
        },
        {
          "command": "git.openFile2",
          "when": "scmProvider == git && scmResourceGroup == untracked && config.git.showInlineOpenFileAction && config.git.openDiffOnClick",
          "group": "inline0"
        },
        {
          "command": "git.openChange",
          "when": "scmProvider == git && scmResourceGroup == untracked && config.git.showInlineOpenFileAction && !config.git.openDiffOnClick",
          "group": "inline0"
        },
        {
          "command": "git.ignore",
          "when": "scmProvider == git && scmResourceGroup == untracked",
          "group": "1_modification@3"
        }
      ],
      "editor/title": [
        {
          "command": "git.openFile",
          "group": "navigation",
          "when": "config.git.enabled && !git.missing && gitOpenRepositoryCount != 0 && isInDiffEditor && resourceScheme =~ /^git$|^file$/"
        },
        {
          "command": "git.openFile",
          "group": "navigation",
          "when": "config.git.enabled && !git.missing && gitOpenRepositoryCount != 0 && isInNotebookTextDiffEditor && resourceScheme =~ /^git$|^file$/"
        },
        {
          "command": "git.openChange",
          "group": "navigation",
          "when": "config.git.enabled && !git.missing && gitOpenRepositoryCount != 0 && !isInDiffEditor && resourceScheme == file"
        },
        {
          "command": "git.stageSelectedRanges",
          "group": "2_git@1",
          "when": "config.git.enabled && !git.missing && gitOpenRepositoryCount != 0 && isInDiffEditor && resourceScheme =~ /^git$|^file$/"
        },
        {
          "command": "git.unstageSelectedRanges",
          "group": "2_git@2",
          "when": "config.git.enabled && !git.missing && gitOpenRepositoryCount != 0 && isInDiffEditor && resourceScheme =~ /^git$|^file$/"
        },
        {
          "command": "git.revertSelectedRanges",
          "group": "2_git@3",
          "when": "config.git.enabled && !git.missing && gitOpenRepositoryCount != 0 && isInDiffEditor && resourceScheme =~ /^git$|^file$/"
        }
      ],
      "editor/context": [
        {
          "command": "git.stageSelectedRanges",
          "group": "2_git@1",
          "when": "isInDiffRightEditor && !isInEmbeddedDiffEditor && config.git.enabled && !git.missing && gitOpenRepositoryCount != 0 && isInDiffEditor && resourceScheme =~ /^git$|^file$/"
        },
        {
          "command": "git.unstageSelectedRanges",
          "group": "2_git@2",
          "when": "isInDiffRightEditor && !isInEmbeddedDiffEditor && config.git.enabled && !git.missing && gitOpenRepositoryCount != 0 && isInDiffEditor && resourceScheme =~ /^git$|^file$/"
        },
        {
          "command": "git.revertSelectedRanges",
          "group": "2_git@3",
          "when": "isInDiffRightEditor && !isInEmbeddedDiffEditor && config.git.enabled && !git.missing && gitOpenRepositoryCount != 0 && isInDiffEditor && resourceScheme =~ /^git$|^file$/"
        }
      ],
      "scm/change/title": [
        {
          "command": "git.stageChange",
          "when": "config.git.enabled && !git.missing && originalResourceScheme == git"
        },
        {
          "command": "git.revertChange",
          "when": "config.git.enabled && !git.missing && originalResourceScheme == git"
        }
      ],
      "timeline/item/context": [
        {
          "command": "git.timeline.openDiff",
          "group": "1_actions",
          "when": "config.git.enabled && !git.missing && timelineItem =~ /git:file\\b/"
        },
        {
          "command": "git.timeline.copyCommitId",
          "group": "5_copy@1",
          "when": "config.git.enabled && !git.missing && timelineItem =~ /git:file:commit\\b/"
        },
        {
          "command": "git.timeline.copyCommitMessage",
          "group": "5_copy@2",
          "when": "config.git.enabled && !git.missing && timelineItem =~ /git:file:commit\\b/"
        }
      ],
      "git.commit": [
        {
          "command": "git.commit",
          "group": "1_commit@1"
        },
        {
          "command": "git.commitStaged",
          "group": "1_commit@2"
        },
        {
          "command": "git.commitAll",
          "group": "1_commit@3"
        },
        {
          "command": "git.undoCommit",
          "group": "1_commit@4"
        },
        {
          "command": "git.rebaseAbort",
          "group": "1_commit@5"
        },
        {
          "command": "git.commitNoVerify",
          "group": "1_commit@6",
          "when": "config.git.allowNoVerifyCommit"
        },
        {
          "command": "git.commitStagedNoVerify",
          "group": "1_commit@7",
          "when": "config.git.allowNoVerifyCommit"
        },
        {
          "command": "git.commitAllNoVerify",
          "group": "1_commit@8",
          "when": "config.git.allowNoVerifyCommit"
        },
        {
          "command": "git.commitStagedAmend",
          "group": "2_amend@1"
        },
        {
          "command": "git.commitAllAmend",
          "group": "2_amend@2"
        },
        {
          "command": "git.commitStagedAmendNoVerify",
          "group": "2_amend@3",
          "when": "config.git.allowNoVerifyCommit"
        },
        {
          "command": "git.commitAllAmendNoVerify",
          "group": "2_amend@4",
          "when": "config.git.allowNoVerifyCommit"
        },
        {
          "command": "git.commitStagedSigned",
          "group": "3_signoff@1"
        },
        {
          "command": "git.commitAllSigned",
          "group": "3_signoff@2"
        },
        {
          "command": "git.commitStagedSignedNoVerify",
          "group": "3_signoff@3",
          "when": "config.git.allowNoVerifyCommit"
        },
        {
          "command": "git.commitAllSignedNoVerify",
          "group": "3_signoff@4",
          "when": "config.git.allowNoVerifyCommit"
        }
      ],
      "git.changes": [
        {
          "command": "git.stageAll",
          "group": "changes@1"
        },
        {
          "command": "git.unstageAll",
          "group": "changes@2"
        },
        {
          "command": "git.cleanAll",
          "group": "changes@3"
        }
      ],
      "git.pullpush": [
        {
          "command": "git.sync",
          "group": "1_sync@1"
        },
        {
          "command": "git.syncRebase",
          "when": "gitState == idle",
          "group": "1_sync@2"
        },
        {
          "command": "git.pull",
          "group": "2_pull@1"
        },
        {
          "command": "git.pullRebase",
          "group": "2_pull@2"
        },
        {
          "command": "git.pullFrom",
          "group": "2_pull@3"
        },
        {
          "command": "git.push",
          "group": "3_push@1"
        },
        {
          "command": "git.pushForce",
          "when": "config.git.allowForcePush",
          "group": "3_push@2"
        },
        {
          "command": "git.pushTo",
          "group": "3_push@3"
        },
        {
          "command": "git.pushToForce",
          "when": "config.git.allowForcePush",
          "group": "3_push@4"
        },
        {
          "command": "git.fetch",
          "group": "4_fetch@1"
        },
        {
          "command": "git.fetchPrune",
          "group": "4_fetch@2"
        },
        {
          "command": "git.fetchAll",
          "group": "4_fetch@3"
        }
      ],
      "git.branch": [
        {
          "command": "git.merge",
          "group": "branch@1"
        },
        {
          "command": "git.rebase",
          "group": "branch@2"
        },
        {
          "command": "git.branch",
          "group": "branch@3"
        },
        {
          "command": "git.branchFrom",
          "group": "branch@4"
        },
        {
          "command": "git.renameBranch",
          "group": "branch@5"
        },
        {
          "command": "git.publish",
          "group": "branch@6"
        }
      ],
      "git.remotes": [
        {
          "command": "git.addRemote",
          "group": "remote@1"
        },
        {
          "command": "git.removeRemote",
          "group": "remote@2"
        }
      ],
      "git.stash": [
        {
          "command": "git.stash",
          "group": "stash@1"
        },
        {
          "command": "git.stashIncludeUntracked",
          "group": "stash@2"
        },
        {
          "command": "git.stashApplyLatest",
          "group": "stash@3"
        },
        {
          "command": "git.stashApply",
          "group": "stash@4"
        },
        {
          "command": "git.stashPopLatest",
          "group": "stash@5"
        },
        {
          "command": "git.stashPop",
          "group": "stash@6"
        },
        {
          "command": "git.stashDrop",
          "group": "stash@7"
        }
      ],
      "git.tags": [
        {
          "command": "git.createTag",
          "group": "tags@1"
        },
        {
          "command": "git.deleteTag",
          "group": "tags@2"
        }
      ]
    },
    "submenus": [
      {
        "id": "git.commit",
        "label": "%submenu.commit%"
      },
      {
        "id": "git.changes",
        "label": "%submenu.changes%"
      },
      {
        "id": "git.pullpush",
        "label": "%submenu.pullpush%"
      },
      {
        "id": "git.branch",
        "label": "%submenu.branch%"
      },
      {
        "id": "git.remotes",
        "label": "%submenu.remotes%"
      },
      {
        "id": "git.stash",
        "label": "%submenu.stash%"
      },
      {
        "id": "git.tags",
        "label": "%submenu.tags%"
      }
    ],
    "configuration": {
      "title": "Git",
      "properties": {
        "git.enabled": {
          "type": "boolean",
          "scope": "resource",
          "description": "%config.enabled%",
          "default": true
        },
        "git.path": {
          "type": [
            "string",
            "null",
            "array"
          ],
          "markdownDescription": "%config.path%",
          "default": null,
          "scope": "machine"
        },
        "git.autoRepositoryDetection": {
          "type": [
            "boolean",
            "string"
          ],
          "enum": [
            true,
            false,
            "subFolders",
            "openEditors"
          ],
          "enumDescriptions": [
            "%config.autoRepositoryDetection.true%",
            "%config.autoRepositoryDetection.false%",
            "%config.autoRepositoryDetection.subFolders%",
            "%config.autoRepositoryDetection.openEditors%"
          ],
          "description": "%config.autoRepositoryDetection%",
          "default": true
        },
        "git.autorefresh": {
          "type": "boolean",
          "description": "%config.autorefresh%",
          "default": true
        },
        "git.autofetch": {
          "anyOf": [
            {
              "type": "boolean"
            },
            {
              "type": "string",
              "enum": [
                "all"
              ]
            }
          ],
          "scope": "resource",
          "description": "%config.autofetch%",
          "default": false,
          "tags": [
            "usesOnlineServices"
          ]
        },
        "git.autofetchPeriod": {
          "type": "number",
          "scope": "resource",
          "description": "%config.autofetchPeriod%",
          "default": 180
        },
        "git.branchValidationRegex": {
          "type": "string",
          "description": "%config.branchValidationRegex%",
          "default": ""
        },
        "git.branchWhitespaceChar": {
          "type": "string",
          "description": "%config.branchWhitespaceChar%",
          "default": "-"
        },
        "git.confirmSync": {
          "type": "boolean",
          "description": "%config.confirmSync%",
          "default": true
        },
        "git.countBadge": {
          "type": "string",
          "enum": [
            "all",
            "tracked",
            "off"
          ],
          "enumDescriptions": [
            "%config.countBadge.all%",
            "%config.countBadge.tracked%",
            "%config.countBadge.off%"
          ],
          "description": "%config.countBadge%",
          "default": "all",
          "scope": "resource"
        },
        "git.checkoutType": {
          "type": "array",
          "items": {
            "type": "string",
            "enum": [
              "local",
              "tags",
              "remote"
            ],
            "enumDescriptions": [
              "%config.checkoutType.local%",
              "%config.checkoutType.tags%",
              "%config.checkoutType.remote%"
            ]
          },
          "uniqueItems": true,
          "markdownDescription": "%config.checkoutType%",
          "default": [
            "local",
            "remote",
            "tags"
          ]
        },
        "git.ignoreLegacyWarning": {
          "type": "boolean",
          "description": "%config.ignoreLegacyWarning%",
          "default": false
        },
        "git.ignoreMissingGitWarning": {
          "type": "boolean",
          "description": "%config.ignoreMissingGitWarning%",
          "default": false
        },
        "git.ignoreWindowsGit27Warning": {
          "type": "boolean",
          "description": "%config.ignoreWindowsGit27Warning%",
          "default": false
        },
        "git.ignoreLimitWarning": {
          "type": "boolean",
          "description": "%config.ignoreLimitWarning%",
          "default": false
        },
        "git.ignoreRebaseWarning": {
          "type": "boolean",
          "description": "%config.ignoreRebaseWarning%",
          "default": false
        },
        "git.defaultCloneDirectory": {
          "type": [
            "string",
            "null"
          ],
          "default": null,
          "scope": "machine",
          "description": "%config.defaultCloneDirectory%"
        },
        "git.enableSmartCommit": {
          "type": "boolean",
          "scope": "resource",
          "description": "%config.enableSmartCommit%",
          "default": false
        },
        "git.smartCommitChanges": {
          "type": "string",
          "enum": [
            "all",
            "tracked"
          ],
          "enumDescriptions": [
            "%config.smartCommitChanges.all%",
            "%config.smartCommitChanges.tracked%"
          ],
          "scope": "resource",
          "description": "%config.smartCommitChanges%",
          "default": "all"
        },
        "git.suggestSmartCommit": {
          "type": "boolean",
          "scope": "resource",
          "description": "%config.suggestSmartCommit%",
          "default": true
        },
        "git.enableCommitSigning": {
          "type": "boolean",
          "scope": "resource",
          "description": "%config.enableCommitSigning%",
          "default": false
        },
        "git.confirmEmptyCommits": {
          "type": "boolean",
          "scope": "resource",
          "description": "%config.confirmEmptyCommits%",
          "default": true
        },
        "git.decorations.enabled": {
          "type": "boolean",
          "default": true,
          "description": "%config.decorations.enabled%"
        },
        "git.enableStatusBarSync": {
          "type": "boolean",
          "default": true,
          "description": "%config.enableStatusBarSync%",
          "scope": "resource"
        },
        "git.followTagsWhenSync": {
          "type": "boolean",
          "scope": "resource",
          "default": false,
          "description": "%config.followTagsWhenSync%"
        },
        "git.promptToSaveFilesBeforeStash": {
          "type": "string",
          "enum": [
            "always",
            "staged",
            "never"
          ],
          "enumDescriptions": [
            "%config.promptToSaveFilesBeforeStash.always%",
            "%config.promptToSaveFilesBeforeStash.staged%",
            "%config.promptToSaveFilesBeforeStash.never%"
          ],
          "scope": "resource",
          "default": "always",
          "description": "%config.promptToSaveFilesBeforeStash%"
        },
        "git.promptToSaveFilesBeforeCommit": {
          "type": "string",
          "enum": [
            "always",
            "staged",
            "never"
          ],
          "enumDescriptions": [
            "%config.promptToSaveFilesBeforeCommit.always%",
            "%config.promptToSaveFilesBeforeCommit.staged%",
            "%config.promptToSaveFilesBeforeCommit.never%"
          ],
          "scope": "resource",
          "default": "always",
          "description": "%config.promptToSaveFilesBeforeCommit%"
        },
        "git.postCommitCommand": {
          "type": "string",
          "enum": [
            "none",
            "push",
            "sync"
          ],
          "enumDescriptions": [
            "%config.postCommitCommand.none%",
            "%config.postCommitCommand.push%",
            "%config.postCommitCommand.sync%"
          ],
          "markdownDescription": "%config.postCommitCommand%",
          "scope": "resource",
          "default": "none"
        },
        "git.openAfterClone": {
          "type": "string",
          "enum": [
            "always",
            "alwaysNewWindow",
            "whenNoFolderOpen",
            "prompt"
          ],
          "enumDescriptions": [
            "%config.openAfterClone.always%",
            "%config.openAfterClone.alwaysNewWindow%",
            "%config.openAfterClone.whenNoFolderOpen%",
            "%config.openAfterClone.prompt%"
          ],
          "default": "prompt",
          "description": "%config.openAfterClone%"
        },
        "git.showInlineOpenFileAction": {
          "type": "boolean",
          "default": true,
          "description": "%config.showInlineOpenFileAction%"
        },
        "git.showPushSuccessNotification": {
          "type": "boolean",
          "description": "%config.showPushSuccessNotification%",
          "default": false
        },
        "git.inputValidation": {
          "type": "string",
          "enum": [
            "always",
            "warn",
            "off"
          ],
          "default": "warn",
          "description": "%config.inputValidation%"
        },
        "git.inputValidationLength": {
          "type": "number",
          "default": 72,
          "description": "%config.inputValidationLength%"
        },
        "git.inputValidationSubjectLength": {
          "type": [
            "number",
            "null"
          ],
          "default": 50,
          "description": "%config.inputValidationSubjectLength%"
        },
        "git.detectSubmodules": {
          "type": "boolean",
          "scope": "resource",
          "default": true,
          "description": "%config.detectSubmodules%"
        },
        "git.detectSubmodulesLimit": {
          "type": "number",
          "scope": "resource",
          "default": 10,
          "description": "%config.detectSubmodulesLimit%"
        },
        "git.alwaysShowStagedChangesResourceGroup": {
          "type": "boolean",
          "scope": "resource",
          "default": false,
          "description": "%config.alwaysShowStagedChangesResourceGroup%"
        },
        "git.alwaysSignOff": {
          "type": "boolean",
          "scope": "resource",
          "default": false,
          "description": "%config.alwaysSignOff%"
        },
        "git.ignoreSubmodules": {
          "type": "boolean",
          "scope": "resource",
          "default": false,
          "description": "%config.ignoreSubmodules%"
        },
        "git.ignoredRepositories": {
          "type": "array",
          "items": {
            "type": "string"
          },
          "default": [],
          "scope": "window",
          "description": "%config.ignoredRepositories%"
        },
        "git.scanRepositories": {
          "type": "array",
          "items": {
            "type": "string"
          },
          "default": [],
          "scope": "resource",
          "description": "%config.scanRepositories%"
        },
        "git.showProgress": {
          "type": "boolean",
          "description": "%config.showProgress%",
          "default": true,
          "scope": "resource"
        },
        "git.rebaseWhenSync": {
          "type": "boolean",
          "scope": "resource",
          "default": false,
          "description": "%config.rebaseWhenSync%"
        },
        "git.fetchOnPull": {
          "type": "boolean",
          "scope": "resource",
          "default": false,
          "description": "%config.fetchOnPull%"
        },
        "git.pruneOnFetch": {
          "type": "boolean",
          "scope": "resource",
          "default": false,
          "description": "%config.pruneOnFetch%"
        },
        "git.pullTags": {
          "type": "boolean",
          "scope": "resource",
          "default": true,
          "description": "%config.pullTags%"
        },
        "git.autoStash": {
          "type": "boolean",
          "scope": "resource",
          "default": false,
          "description": "%config.autoStash%"
        },
        "git.allowForcePush": {
          "type": "boolean",
          "default": false,
          "description": "%config.allowForcePush%"
        },
        "git.useForcePushWithLease": {
          "type": "boolean",
          "default": true,
          "description": "%config.useForcePushWithLease%"
        },
        "git.confirmForcePush": {
          "type": "boolean",
          "default": true,
          "description": "%config.confirmForcePush%"
        },
        "git.allowNoVerifyCommit": {
          "type": "boolean",
          "default": false,
          "description": "%config.allowNoVerifyCommit%"
        },
        "git.confirmNoVerifyCommit": {
          "type": "boolean",
          "default": true,
          "description": "%config.confirmNoVerifyCommit%"
        },
        "git.openDiffOnClick": {
          "type": "boolean",
          "scope": "resource",
          "default": true,
          "description": "%config.openDiffOnClick%"
        },
        "git.supportCancellation": {
          "type": "boolean",
          "scope": "resource",
          "default": false,
          "description": "%config.supportCancellation%"
        },
        "git.branchSortOrder": {
          "type": "string",
          "enum": [
            "committerdate",
            "alphabetically"
          ],
          "default": "committerdate",
          "description": "%config.branchSortOrder%"
        },
        "git.untrackedChanges": {
          "type": "string",
          "enum": [
            "mixed",
            "separate",
            "hidden"
          ],
          "enumDescriptions": [
            "%config.untrackedChanges.mixed%",
            "%config.untrackedChanges.separate%",
            "%config.untrackedChanges.hidden%"
          ],
          "default": "mixed",
          "description": "%config.untrackedChanges%",
          "scope": "resource"
        },
        "git.requireGitUserConfig": {
          "type": "boolean",
          "description": "%config.requireGitUserConfig%",
          "default": true
        },
        "git.showCommitInput": {
          "type": "boolean",
          "scope": "resource",
          "default": true,
          "description": "%config.showCommitInput%"
        },
        "git.terminalAuthentication": {
          "type": "boolean",
          "scope": "resource",
          "default": true,
          "description": "%config.terminalAuthentication%"
        },
        "git.useCommitInputAsStashMessage": {
          "type": "boolean",
          "scope": "resource",
          "default": false,
          "description": "%config.useCommitInputAsStashMessage%"
        },
        "git.githubAuthentication": {
          "deprecationMessage": "This setting is now deprecated, please use `github.gitAuthentication` instead."
        },
        "git.timeline.date": {
          "enum": [
            "committed",
            "authored"
          ],
          "enumDescriptions": [
            "%config.timeline.date.committed%",
            "%config.timeline.date.authored%"
          ],
          "default": "committed",
          "description": "%config.timeline.date%",
          "scope": "window"
        },
        "git.timeline.showAuthor": {
          "type": "boolean",
          "default": true,
          "description": "%config.timeline.showAuthor%",
          "scope": "window"
        }
      }
    },
    "colors": [
      {
        "id": "gitDecoration.addedResourceForeground",
        "description": "%colors.added%",
        "defaults": {
          "light": "#587c0c",
          "dark": "#81b88b",
          "highContrast": "#1b5225"
        }
      },
      {
        "id": "gitDecoration.modifiedResourceForeground",
        "description": "%colors.modified%",
        "defaults": {
          "light": "#895503",
          "dark": "#E2C08D",
          "highContrast": "#E2C08D"
        }
      },
      {
        "id": "gitDecoration.deletedResourceForeground",
        "description": "%colors.deleted%",
        "defaults": {
          "light": "#ad0707",
          "dark": "#c74e39",
          "highContrast": "#c74e39"
        }
      },
      {
        "id": "gitDecoration.untrackedResourceForeground",
        "description": "%colors.untracked%",
        "defaults": {
          "light": "#007100",
          "dark": "#73C991",
          "highContrast": "#73C991"
        }
      },
      {
        "id": "gitDecoration.ignoredResourceForeground",
        "description": "%colors.ignored%",
        "defaults": {
          "light": "#8E8E90",
          "dark": "#8C8C8C",
          "highContrast": "#A7A8A9"
        }
      },
      {
        "id": "gitDecoration.conflictingResourceForeground",
        "description": "%colors.conflict%",
        "defaults": {
          "light": "#6c6cc4",
          "dark": "#6c6cc4",
          "highContrast": "#6c6cc4"
        }
      },
      {
        "id": "gitDecoration.submoduleResourceForeground",
        "description": "%colors.submodule%",
        "defaults": {
          "light": "#1258a7",
          "dark": "#8db9e2",
          "highContrast": "#8db9e2"
        }
      }
    ],
    "languages": [
      {
        "id": "git-commit",
        "aliases": [
          "Git Commit Message",
          "git-commit"
        ],
        "filenames": [
          "COMMIT_EDITMSG",
          "MERGE_MSG"
        ],
        "configuration": "./languages/git-commit.language-configuration.json"
      },
      {
        "id": "git-rebase",
        "aliases": [
          "Git Rebase Message",
          "git-rebase"
        ],
        "filenames": [
          "git-rebase-todo"
        ],
        "configuration": "./languages/git-rebase.language-configuration.json"
      },
      {
        "id": "diff",
        "aliases": [
          "Diff",
          "diff"
        ],
        "extensions": [
          ".diff",
          ".patch",
          ".rej"
        ],
        "configuration": "./languages/diff.language-configuration.json"
      },
      {
        "id": "ignore",
        "aliases": [
          "Ignore",
          "ignore"
        ],
        "extensions": [
          ".gitignore_global",
          ".gitignore"
        ],
        "configuration": "./languages/ignore.language-configuration.json"
      }
    ],
    "grammars": [
      {
        "language": "git-commit",
        "scopeName": "text.git-commit",
        "path": "./syntaxes/git-commit.tmLanguage.json"
      },
      {
        "language": "git-rebase",
        "scopeName": "text.git-rebase",
        "path": "./syntaxes/git-rebase.tmLanguage.json"
      },
      {
        "language": "diff",
        "scopeName": "source.diff",
        "path": "./syntaxes/diff.tmLanguage.json"
      },
      {
        "language": "ignore",
        "scopeName": "source.ignore",
        "path": "./syntaxes/ignore.tmLanguage.json"
      }
    ],
    "configurationDefaults": {
      "[git-commit]": {
        "editor.rulers": [
          72
        ],
        "workbench.editor.restoreViewState": false
      },
      "[git-rebase]": {
        "workbench.editor.restoreViewState": false
      }
    },
    "viewsWelcome": [
      {
        "view": "scm",
        "contents": "%view.workbench.scm.disabled%",
        "when": "!config.git.enabled"
      },
      {
        "view": "scm",
        "contents": "%view.workbench.scm.missing%",
        "when": "config.git.enabled && git.missing"
      },
      {
        "view": "scm",
        "contents": "%view.workbench.scm.empty%",
        "when": "config.git.enabled && workbenchState == empty",
        "enablement": "git.state == initialized",
        "group": "2_open@1"
      },
      {
        "view": "scm",
        "contents": "%view.workbench.scm.folder%",
        "when": "config.git.enabled && workbenchState == folder",
        "enablement": "git.state == initialized",
        "group": "5_scm@1"
      },
      {
        "view": "scm",
        "contents": "%view.workbench.scm.workspace%",
        "when": "config.git.enabled && workbenchState == workspace && workspaceFolderCount != 0",
        "enablement": "git.state == initialized",
        "group": "5_scm@1"
      },
      {
        "view": "scm",
        "contents": "%view.workbench.scm.emptyWorkspace%",
        "when": "config.git.enabled && workbenchState == workspace && workspaceFolderCount == 0",
        "enablement": "git.state == initialized",
        "group": "2_open@1"
      },
      {
        "view": "explorer",
        "contents": "%view.workbench.cloneRepository%",
        "when": "config.git.enabled",
        "enablement": "git.state == initialized",
        "group": "5_scm@1"
      }
    ]
  },
  "dependencies": {
    "byline": "^5.0.0",
    "file-type": "^7.2.0",
    "iconv-lite-umd": "0.6.8",
    "jschardet": "2.2.1",
    "vscode-extension-telemetry": "0.1.1",
    "vscode-nls": "^4.0.0",
    "vscode-uri": "^2.0.0",
    "which": "^1.3.0"
  },
  "devDependencies": {
    "@types/byline": "4.2.31",
    "@types/file-type": "^5.2.1",
<<<<<<< HEAD
    "@types/mocha": "^8.2.0",
    "@types/node": "^12.19.9",
    "@types/which": "^1.0.28"
  },
  "repository": {
    "type": "git",
    "url": "https://github.com/microsoft/azuredatastudio.git"
=======
    "@types/mocha": "2.2.43",
    "@types/node": "^12.12.31",
    "@types/which": "^1.0.28",
    "mocha": "^3.2.0",
    "mocha-junit-reporter": "^1.23.3",
    "mocha-multi-reporters": "^1.1.7",
    "vscode": "^1.1.36"
>>>>>>> e761eb12
  }
}<|MERGE_RESOLUTION|>--- conflicted
+++ resolved
@@ -2321,15 +2321,6 @@
   "devDependencies": {
     "@types/byline": "4.2.31",
     "@types/file-type": "^5.2.1",
-<<<<<<< HEAD
-    "@types/mocha": "^8.2.0",
-    "@types/node": "^12.19.9",
-    "@types/which": "^1.0.28"
-  },
-  "repository": {
-    "type": "git",
-    "url": "https://github.com/microsoft/azuredatastudio.git"
-=======
     "@types/mocha": "2.2.43",
     "@types/node": "^12.12.31",
     "@types/which": "^1.0.28",
@@ -2337,6 +2328,5 @@
     "mocha-junit-reporter": "^1.23.3",
     "mocha-multi-reporters": "^1.1.7",
     "vscode": "^1.1.36"
->>>>>>> e761eb12
   }
 }