# Code - OSS Development Container

This repository includes configuration for a development container for working with Code - OSS in a local container or using [GitHub Codespaces](https://github.com/features/codespaces).

> **Tip:** The default VNC password is `vscode`. The VNC server runs on port `5901` and a web client is available on port `6080`.

## Quick start - local

1. Install Docker Desktop or Docker for Linux on your local machine. (See [docs](https://aka.ms/vscode-remote/containers/getting-started) for additional details.)

2. **Important**: Docker needs at least **4 Cores and 6 GB of RAM (8 GB recommended)** to run a full build. If you are on macOS, or are using the old Hyper-V engine for Windows, update these values for Docker Desktop by right-clicking on the Docker status bar item and going to **Preferences/Settings > Resources > Advanced**.

    > **Note:** The [Resource Monitor](https://marketplace.visualstudio.com/items?itemName=mutantdino.resourcemonitor) extension is included in the container so you can keep an eye on CPU/Memory in the status bar.

3. Install [Visual Studio Code Stable](https://code.visualstudio.com/) or [Insiders](https://code.visualstudio.com/insiders/) and the [Remote - Containers](https://aka.ms/vscode-remote/download/containers) extension.

    ![Image of Remote - Containers extension](https://microsoft.github.io/vscode-remote-release/images/remote-containers-extn.png)

    > **Note:** The Remote - Containers extension requires the Visual Studio Code distribution of Code - OSS. See the [FAQ](https://aka.ms/vscode-remote/faq/license) for details.

<<<<<<< HEAD
4. Press <kbd>Ctrl/Cmd</kbd> + <kbd>Shift</kbd> + <kbd>P</kbd> and select **Remote - Containers: Open Repository in Container...**.

    > **Tip:** While you can use your local source tree instead, operations like `yarn install` can be slow on macOS or using the Hyper-V engine on Windows. We recommend the "open repository" approach instead since it uses "named volume" rather than the local filesystem.
=======
4. Press <kbd>Ctrl/Cmd</kbd> + <kbd>Shift</kbd> + <kbd>P</kbd> or <kbd>F1</kbd> and select **Remote-Containers: Clone Repository in Container Volume...**.

    > **Tip:** While you can use your local source tree instead, operations like `yarn install` can be slow on macOS or when using the Hyper-V engine on Windows. We recommend the "clone repository in container" approach instead since it uses "named volume" rather than the local filesystem.
>>>>>>> daabc187

5. Type `https://github.com/microsoft/vscode` (or a branch or PR URL) in the input box and press <kbd>Enter</kbd>.

6. After the container is running, open a web browser and go to [http://localhost:6080](http://localhost:6080), or use a [VNC Viewer](https://www.realvnc.com/en/connect/download/viewer/) to connect to `localhost:5901` and enter `vscode` as the password.

Anything you start in VS Code, or the integrated terminal, will appear here.

Next: **[Try it out!](#try-it)**

## Quick start - GitHub Codespaces

1. From the [microsoft/vscode GitHub repository](https://github.com/microsoft/vscode), click on the **Code** dropdown, select **Open with Codespaces**, and then click on **New codespace**. If prompted, select the **Standard** machine size (which is also the default).

   > **Note:** You will not see these options within GitHub if you are not in the Codespaces beta.

2. After the codespace is up and running in your browser, press <kbd>Ctrl/Cmd</kbd> + <kbd>Shift</kbd> + <kbd>P</kbd> or <kbd>F1</kbd> and select **Ports: Focus on Ports View**.

3. You should see **VNC web client (6080)** under in the list of ports. Select the line and click on the globe icon to open it in a browser tab.

    > **Tip:** If you do not see the port, <kbd>Ctrl/Cmd</kbd> + <kbd>Shift</kbd> + <kbd>P</kbd> or <kbd>F1</kbd>, select **Forward a Port** and enter port `6080`.

4. In the new tab, you should see noVNC. Click **Connect** and enter `vscode` as the password.

Anything you start in VS Code, or the integrated terminal, will appear here.

Next: **[Try it out!](#try-it)**

### Using VS Code with GitHub Codespaces

You may see improved VNC responsiveness when accessing a codespace from VS Code client since you can use a [VNC Viewer](https://www.realvnc.com/en/connect/download/viewer/). Here's how to do it.

1.  Install [Visual Studio Code Stable](https://code.visualstudio.com/) or [Insiders](https://code.visualstudio.com/insiders/) and the the [GitHub Codespaces extension](https://marketplace.visualstudio.com/items?itemName=GitHub.codespaces).

	> **Note:** The GitHub Codespaces extension requires the Visual Studio Code distribution of Code - OSS.

2. After the VS Code is up and running, press <kbd>Ctrl/Cmd</kbd> + <kbd>Shift</kbd> + <kbd>P</kbd> or <kbd>F1</kbd>, choose **Codespaces: Create New Codespace**, and use the following settings:
    - `microsoft/vscode` for the repository.
	- Select any branch (e.g. **main**) - you select a different one later.
	- Choose **Standard** (4-core, 8GB) as the size.

4. After you have connected to the codespace, you can use a [VNC Viewer](https://www.realvnc.com/en/connect/download/viewer/) to connect to `localhost:5901` and enter `vscode` as the password.

    > **Tip:** You may also need change your VNC client's **Picture Quaility** setting to **High** to get a full color desktop.

5. Anything you start in VS Code, or the integrated terminal, will appear here.

Next: **[Try it out!](#try-it)**

## Try it!

This container uses the [Fluxbox](http://fluxbox.org/) window manager to keep things lean. **Right-click on the desktop** to see menu options. It works with GNOME and GTK applications, so other tools can be installed if needed.

> **Note:** You can also set the resolution from the command line by typing `set-resolution`.

To start working with Code - OSS, follow these steps:

1. In your local VS Code client, open a terminal (<kbd>Ctrl/Cmd</kbd> + <kbd>Shift</kbd> + <kbd>\`</kbd>) and type the following commands:

    ```bash
    yarn install
    bash scripts/code.sh
    ```

2. After the build is complete, open a web browser or a [VNC Viewer](https://www.realvnc.com/en/connect/download/viewer/) to connect to the desktop environment as described in the quick start and enter `vscode` as the password.

3. You should now see Code - OSS!

Next, let's try debugging.

1. Shut down Code - OSS by clicking the box in the upper right corner of the Code - OSS window through your browser or VNC viewer.

2. Go to your local VS Code client, and use the **Run / Debug** view to launch the **VS Code** configuration. (Typically the default, so you can likely just press <kbd>F5</kbd>).

    > **Note:** If launching times out, you can increase the value of `timeout` in the "VS Code", "Attach Main Process", "Attach Extension Host", and "Attach to Shared Process" configurations in [launch.json](../.vscode/launch.json). However, running `scripts/code.sh` first will set up Electron which will usually solve timeout issues.

3. After a bit, Code - OSS will appear with the debugger attached!

Enjoy!<|MERGE_RESOLUTION|>--- conflicted
+++ resolved
@@ -18,15 +18,9 @@
 
     > **Note:** The Remote - Containers extension requires the Visual Studio Code distribution of Code - OSS. See the [FAQ](https://aka.ms/vscode-remote/faq/license) for details.
 
-<<<<<<< HEAD
-4. Press <kbd>Ctrl/Cmd</kbd> + <kbd>Shift</kbd> + <kbd>P</kbd> and select **Remote - Containers: Open Repository in Container...**.
-
-    > **Tip:** While you can use your local source tree instead, operations like `yarn install` can be slow on macOS or using the Hyper-V engine on Windows. We recommend the "open repository" approach instead since it uses "named volume" rather than the local filesystem.
-=======
 4. Press <kbd>Ctrl/Cmd</kbd> + <kbd>Shift</kbd> + <kbd>P</kbd> or <kbd>F1</kbd> and select **Remote-Containers: Clone Repository in Container Volume...**.
 
     > **Tip:** While you can use your local source tree instead, operations like `yarn install` can be slow on macOS or when using the Hyper-V engine on Windows. We recommend the "clone repository in container" approach instead since it uses "named volume" rather than the local filesystem.
->>>>>>> daabc187
 
 5. Type `https://github.com/microsoft/vscode` (or a branch or PR URL) in the input box and press <kbd>Enter</kbd>.
 
