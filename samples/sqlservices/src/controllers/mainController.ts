/*---------------------------------------------------------------------------------------------
 *  Copyright (c) Microsoft Corporation. All rights reserved.
 *  Licensed under the Source EULA. See License.txt in the project root for license information.
 *--------------------------------------------------------------------------------------------*/

'use strict';

import * as azdata from 'azdata';
import * as Utils from '../utils';
import * as vscode from 'vscode';
import SplitPropertiesPanel from './splitPropertiesPanel';
import * as fs from 'fs';
import * as path from 'path';
import { TreeNode, TreeDataProvider } from './treeDataProvider';
import * as dashboard from './modelViewDashboard';
import { ConnectionProvider } from '../featureProviders/connectionProvider';
import { IconProvider } from '../featureProviders/iconProvider';
import { ObjectExplorerProvider } from '../featureProviders/objectExplorerProvider';

/**
 * The main controller class that initializes the extension
 */
export default class MainController implements vscode.Disposable {

	constructor(protected context: vscode.ExtensionContext) {

	}

	// PUBLIC METHODS //////////////////////////////////////////////////////

	public dispose(): void {
		this.deactivate();
	}

	/**
	 * Deactivates the extension
	 */
	public deactivate(): void {
		Utils.logDebug('Main controller deactivated');
	}

	public activate(): Promise<boolean> {
		const connectionProvider = new ConnectionProvider();
		const iconProvider = new IconProvider();
		const objectExplorer = new ObjectExplorerProvider(this.context);
		azdata.dataprotocol.registerConnectionProvider(connectionProvider);
		azdata.dataprotocol.registerIconProvider(iconProvider);
		azdata.dataprotocol.registerObjectExplorerProvider(objectExplorer);

		const buttonHtml = fs.readFileSync(path.join(__dirname, 'button.html')).toString();
		const counterHtml = fs.readFileSync(path.join(__dirname, 'counter.html')).toString();
		this.registerSqlServicesModelView();
		this.registerSplitPanelModelView();
		this.registerModelViewDashboardTab();

		vscode.commands.registerCommand('sqlservices.openEditor', () => { this.openEditor(); });
		vscode.commands.registerCommand('sqlservices.openDialog', () => { this.openDialog(); });
		vscode.commands.registerCommand('sqlservices.openEditorWithWebView', () => { this.openEditorWithWebview(buttonHtml, counterHtml); });
		vscode.commands.registerCommand('sqlservices.openEditorWithWebView2', () => { this.openEditorWithWebview2(); });
		vscode.commands.registerCommand('sqlservices.openWizard', () => { this.openWizard(); });
		vscode.commands.registerCommand('sqlservices.openModelViewDashboard', () => { dashboard.openModelViewDashboard(this.context); });
		vscode.commands.registerCommand('sqlservices.updateObjectExplorerNode', async (context: azdata.ObjectExplorerContext) => { await objectExplorer.updateNode(context); });

		azdata.tasks.registerTask('sqlservices.clickTask', (profile) => {
			vscode.window.showInformationMessage(`Clicked from profile ${profile.serverName}.${profile.databaseName}`);
		});

		vscode.commands.registerCommand('sqlservices.openConnectionDialog', async () => {
			let connection = await azdata.connection.openConnectionDialog();
			if (connection) {
				console.info('Connection Opened: ' + connection.options['server']);
			}
		});

		return Promise.resolve(true);
	}

	//#region Primary entrypoints

	private openDialog(): void {
		let dialog = azdata.window.createModelViewDialog('Test dialog', '', 'wide');

		// Dialog button customizations

		dialog.okButton.onClick(() => console.log('ok clicked!'));
		dialog.okButton.label = 'ok';

		dialog.cancelButton.onClick(() => console.log('cancel clicked!'));
		dialog.cancelButton.label = 'no';

		const customButton1 = azdata.window.createButton('Load name');
		customButton1.onClick(() => console.log('button 1 clicked!'));

		const customButton2 = azdata.window.createButton('Load all');
		customButton2.onClick(() => console.log('button 2 clicked!'));

		dialog.customButtons = [customButton1, customButton2];

		// Dialog tabs

		dialog.content = [];

		const basicUiTab = azdata.window.createTab('Basic UI Controls');
		basicUiTab.registerContent(async (view) => {
			await this.getBasicUiTabContent(view, customButton1, customButton2, 400);
		});
		dialog.content.push(basicUiTab);

		const widgetTab = azdata.window.createTab('Widget');
		widgetTab.content = 'sqlservices';
		dialog.content.push(widgetTab);

		const treeTab = azdata.window.createTab('Tree');
		treeTab.registerContent(async (view) => {
			await this.getTreeTabContent(view);
		});
		dialog.content.push(treeTab);

		// Open the dialog

		azdata.window.openDialog(dialog);
	}

	private openWizard(): void {
		let wizard = azdata.window.createWizard('Test wizard');
		let page1 = azdata.window.createWizardPage('First wizard page');
		let page2 = azdata.window.createWizardPage('Second wizard page');
		page2.content = 'sqlservices';
		let customButton1 = azdata.window.createButton('Load name');
		customButton1.onClick(() => console.log('button 1 clicked!'));
		let customButton2 = azdata.window.createButton('Load all');
		customButton2.onClick(() => console.log('button 2 clicked!'));
		wizard.customButtons = [customButton1, customButton2];
		page1.registerContent(async (view) => {
			await this.getBasicUiTabContent(view, customButton1, customButton2, 800);
		});

		wizard.registerOperation({
			displayName: 'test task',
			description: 'task description',
			isCancelable: true,
			connection: undefined,
			operation: op => {
				op.updateStatus(azdata.TaskStatus.InProgress);
				op.updateStatus(azdata.TaskStatus.InProgress, 'Task is running');
				setTimeout(() => {
					op.updateStatus(azdata.TaskStatus.Succeeded);
				}, 5000);
			}
		});
		wizard.pages = [page1, page2];
		wizard.open();
	}

	private openEditor(): void {
		let editor = azdata.workspace.createModelViewEditor('Test Model View');
		editor.registerContent(async view => {
			let inputBox = view.modelBuilder.inputBox()
				.withValidation(component => component.value !== 'valid')
				.component();
			let formModel = view.modelBuilder.formContainer()
				.withFormItems([{
					component: inputBox,
					title: 'Enter anything but "valid"'
				}]).component();
			view.onClosed((params) => {
				vscode.window.showInformationMessage('The model view editor is closed.');
			});
			await view.initializeModel(formModel);
		});
		editor.openEditor();
	}

	private openEditorWithWebview(html1: string, html2: string): void {
		let editor = azdata.workspace.createModelViewEditor('Editor webview', { retainContextWhenHidden: true });
		editor.registerContent(async view => {
			let count = 0;
			let webview1 = view.modelBuilder.webView()
				.withProps({
					html: html1
				})
				.component();
			let webview2 = view.modelBuilder.webView()
				.withProps({
					html: html2
				})
				.component();
			webview1.onMessage((params) => {
				count++;
				webview2.message = count;
			});

			let editor1 = view.modelBuilder.editor()
				.withProps({
					content: 'select * from sys.tables'
				})
				.component();

			let editor2 = view.modelBuilder.editor()
				.withProps({
					content: 'print("Hello World !")',
					languageMode: 'python'
				})
				.component();

			let flexModel = view.modelBuilder.flexContainer().component();
			flexModel.addItem(editor1, { flex: '1' });
			flexModel.addItem(editor2, { flex: '1' });
			flexModel.setLayout({
				flexFlow: 'column',
				alignItems: 'stretch',
				height: '100%'
			});

			view.onClosed((params) => {
				vscode.window.showInformationMessage('editor1: language: ' + editor1.languageMode + ' Content1: ' + editor1.content);
				vscode.window.showInformationMessage('editor2: language: ' + editor2.languageMode + ' Content2: ' + editor2.content);
			});
			await view.initializeModel(flexModel);
		});
		editor.openEditor();
	}

	private openEditorWithWebview2(): void {
		let editor = azdata.workspace.createModelViewEditor('Editor webview2', { retainContextWhenHidden: true });
		editor.registerContent(async view => {

			let inputBox = view.modelBuilder.inputBox().component();
			let dropdown = view.modelBuilder.dropDown()
				.withProps({
					value: 'aa',
					values: ['aa', 'bb', 'cc']
				})
				.component();
			let runIcon = path.join(__dirname, '..', 'media', 'start.svg');
			let runButton = view.modelBuilder.button()
				.withProps({
					label: 'Run',
					iconPath: runIcon,
					title: 'Run title'
				}).component();

			let monitorLightPath = vscode.Uri.file(path.join(__dirname, '..', 'media', 'monitor.svg'));
			let monitorIcon = {
				light: monitorLightPath,
				dark: path.join(__dirname, '..', 'media', 'monitor_inverse.svg')
			};

			let monitorButton = view.modelBuilder.button()
				.withProps({
					label: 'Monitor',
					iconPath: monitorIcon,
					title: 'Monitor title'
				}).component();
			let toolbarModel = view.modelBuilder.toolbarContainer()
				.withToolbarItems([{
					component: inputBox,
					title: 'User name:'
				}, {
					component: dropdown,
					title: 'favorite:'
				}, {
					component: runButton
				}, {
					component: monitorButton
				}]).component();


			let webview = view.modelBuilder.webView()
				.component();

			let flexModel = view.modelBuilder.flexContainer().component();
			flexModel.addItem(toolbarModel, { flex: '0' });
			flexModel.addItem(webview, { flex: '1' });
			flexModel.setLayout({
				flexFlow: 'column',
				alignItems: 'stretch',
				height: '100%'
			});

			let templateValues = { url: 'http://whoisactive.com/docs/' };
			Utils.renderTemplateHtml(path.join(__dirname, '..'), 'templateTab.html', templateValues)
				.then(html => {
					webview.html = html;
				});

			await view.initializeModel(flexModel);
		});
		editor.openEditor();
	}

<<<<<<< HEAD
=======
	//#endregion

	//#region Component helpers

>>>>>>> 594aabb8
	private async getTreeTabContent(view: azdata.ModelView): Promise<void> {
		let treeData = {
			label: '1',
			children: [
				{
					label: '11',
					id: '11',
					children: [
						{
							label: '111',
							id: '111',
							checked: false
						},
						{
							label: '112',
							id: '112',
							children: [
								{
									label: '1121',
									id: '1121',
									checked: true
								},
								{
									label: '1122',
									id: '1122',
									checked: false
								}
							]
						}
					]
				},
				{
					label: '12',
					id: '12',
					checked: true
				}
			],
			id: '1'
		};
		let root = TreeNode.createTree(treeData);

		let treeDataProvider = new TreeDataProvider(root);

		let tree: azdata.TreeComponent<TreeNode> = view.modelBuilder.tree<TreeNode>().withProps({
			'withCheckbox': true
		}).component();
		let treeView = tree.registerDataProvider(treeDataProvider);
		treeView.onNodeCheckedChanged(item => {
			if (item && item.element) {
				item.element.changeNodeCheckedState(item.checked);
			}
		});
		treeView.onDidChangeSelection(selectedNodes => {
			if (selectedNodes && selectedNodes.selection) {
				selectedNodes.selection.forEach(node => {
					console.info('tree node selected: ' + node.label);
				});
			}
		});
		let formModel = view.modelBuilder.formContainer()
			.withFormItems([{
				component: tree,
				title: 'Tree'
			}], {
				horizontal: false,
				componentWidth: 800,
				componentHeight: 800
			}).component();
		let formWrapper = view.modelBuilder.loadingComponent().withItem(formModel).component();
		formWrapper.loading = false;

		await view.initializeModel(formWrapper);
	}

	private async getBasicUiTabContent(view: azdata.ModelView, customButton1: azdata.window.Button, customButton2: azdata.window.Button, componentWidth: number | string): Promise<void> {
		let inputBox = view.modelBuilder.inputBox()
			.withProps({
				multiline: true,
				height: 100
			}).component();
		let inputBoxWrapper = view.modelBuilder.loadingComponent().withItem(inputBox).component();
		inputBoxWrapper.loading = false;
		customButton1.onClick(() => {
			inputBoxWrapper.loading = true;
			setTimeout(() => inputBoxWrapper.loading = false, 5000);
		});
		let inputBox2 = view.modelBuilder.inputBox().component();
		let backupFilesInputBox = view.modelBuilder.inputBox().component();

		let checkbox = view.modelBuilder.checkBox()
			.withProps({
				label: 'Copy-only backup'
			})
			.component();
		checkbox.onChanged(e => {
			console.info('inputBox.enabled ' + inputBox.enabled);
			inputBox.enabled = !inputBox.enabled;
		});
		let button = view.modelBuilder.button()
			.withProps({
				label: '+'
			}).component();
		let button3 = view.modelBuilder.button()
			.withProps({
				label: '-'

			}).component();
		button.onDidClick(e => {
			backupFilesInputBox.value = 'Button clicked';
		});
		let dropdown = view.modelBuilder.dropDown()
			.withProps({
				value: 'Full',
				values: ['Full', 'Differential', 'Transaction Log']
			})
			.component();
		let f = 0;
		inputBox.onTextChanged((params) => {
			vscode.window.showInformationMessage(inputBox.value);
			f = f + 1;
			inputBox2.value = f.toString();
		});
		dropdown.onValueChanged((params) => {
			vscode.window.showInformationMessage(inputBox2.value);
			inputBox.value = dropdown.value.toString();
			console.info('dropdown change ' + dropdown.value.toString());
		});
		let radioButton = view.modelBuilder.radioButton()
			.withProps({
				value: 'option1',
				name: 'radioButtonOptions',
				label: 'Option 1',
				checked: true
				// width: 300
			}).component();
		let radioButton2 = view.modelBuilder.radioButton()
			.withProps({
				value: 'option2',
				name: 'radioButtonOptions',
				label: 'Option 2'
			}).component();
		let inputBox3 = view.modelBuilder.inputBox().component();
		let inputBox4 = view.modelBuilder.inputBox().component();
		let form2Model = view.modelBuilder.formContainer()
			.withFormItems([{
				component: inputBox3,
				title: 'inputBox3'
			}, {
				component: inputBox4,
				title: 'inputBox4'
			}], {
				horizontal: true
			}).component();
		let groupModel1 = view.modelBuilder.groupContainer()
			.withLayout({
			}).withItems([
				form2Model
			]).component();

		const checkedRows: number[] = [2];

		const startIcon = path.join(__dirname, '..', 'media', 'start.svg');
		const monitorIcon = {
			light: path.join(__dirname, '..', 'media', 'monitor.svg'),
			dark: path.join(__dirname, '..', 'media', 'monitor_inverse.svg')
		};
		let table = view.modelBuilder.table().withProps({
			data: [
				['1', '2', '2', { enabled: false, checked: false },
					undefined, // for button/hyperlink column, 'undefined' means to use the default information provided by the column definition
					undefined,
					undefined,
					undefined
				],
				['4', '5', '6', false,
					<azdata.ButtonColumnCellValue>{ // use cell specific icon and title
						icon: monitorIcon,
						title: 'Monitor'
					}, <azdata.ButtonColumnCellValue>{ // use cell specific title
						title: 'Monitor'
					}, <azdata.HyperlinkColumnCellValue>{
						icon: monitorIcon,
						title: 'Monitor'
					}, <azdata.HyperlinkColumnCellValue>{
						title: 'Monitor',
						url: 'https://www.microsoft.com'
					}],
				['7', '8', '9', { enabled: true, checked: true }, undefined, undefined, undefined, undefined]
			],
			columns: [
				{ value: 'c1' },
				{ value: 'c2' },
				{ value: 'c3' }, {
					value: 'checkbox',
					type: azdata.ColumnType.checkBox,
					options: { actionOnCheckbox: azdata.ActionOnCellCheckboxCheck.customAction }
				}, <azdata.ButtonColumn>{ // image button
					value: 'Start1',
					icon: startIcon,
					type: azdata.ColumnType.button
				}, <azdata.ButtonColumn>{ // text button
					value: 'Start',
					showText: true,
					type: azdata.ColumnType.button,
					name: 'Button 2'
				}, <azdata.HyperlinkColumn>{
					value: 'Start Image Link',
					icon: startIcon,
					type: azdata.ColumnType.hyperlink,
					name: 'Link 1'
				}, <azdata.HyperlinkColumn>{
					value: 'Start Link',
					type: azdata.ColumnType.hyperlink,
					name: 'Link 2'
				}],
			height: 250,
			width: 800,
			selectedRows: [0]
		}).component();
		table.onRowSelected(e => {
			// TODO:
		});
		table.onCellAction((arg: azdata.ICellActionEventArgs) => {
			if (arg.column === 3) { // checkbox column
				if ((<azdata.ICheckboxCellActionEventArgs>arg).checked) {
					checkedRows.push(arg.row);
				} else {
					checkedRows.splice(checkedRows.indexOf(arg.row), 1);
				}
				vscode.window.showInformationMessage('checked rows: ' + checkedRows.join(','));
			} else {
				vscode.window.showInformationMessage(`cell action triggere. row: ${arg.row}, cell: ${arg.column}`);
			}
		});

		let listBox = view.modelBuilder.listBox().withProps({
			values: ['1', '2', '3'],
			selectedRow: 2
		}).component();

		let declarativeTable = view.modelBuilder.declarativeTable()
			.withProps({
				columns: [{
					displayName: 'Column 1',
					valueType: azdata.DeclarativeDataType.string,
					width: '20px',
					isReadOnly: true
				}, {
					displayName: 'Column 2',
					valueType: azdata.DeclarativeDataType.string,
					width: '100px',
					isReadOnly: false
				}, {
					displayName: 'Column 3',
					valueType: azdata.DeclarativeDataType.boolean,
					width: '20px',
					isReadOnly: false
				}, {
					displayName: 'Column 4',
					valueType: azdata.DeclarativeDataType.category,
					isReadOnly: false,
					width: '120px',
					categoryValues: [
						{ name: 'options1', displayName: 'option 1' },
						{ name: 'options2', displayName: 'option 2' }
					]
				}
				],
				data: [
					['Data00', 'Data01', false, 'options2'],
					['Data10', 'Data11', true, 'options1']
				]
			}).component();

		declarativeTable.onDataChanged(e => {
			inputBox2.value = e.row.toString() + ' ' + e.column.toString() + ' ' + e.value.toString();
			inputBox3.value = declarativeTable.data[e.row][e.column];
		});

		let flexRadioButtonsModel = view.modelBuilder.flexContainer()
			.withLayout({
				flexFlow: 'column',
				height: 150
			}).withItems([
				radioButton, groupModel1, radioButton2]
				, { flex: '1 1 50%' }).component();
		let formItemLayout = {
			horizontal: false,
			componentWidth: componentWidth
		};
		let formBuilder = view.modelBuilder.formContainer()
			.withFormItems([{
				component: checkbox,
				title: ''
			}, {
				component: backupFilesInputBox,
				title: 'Backup files',
				actions: [button, button3]
			}, {
				component: flexRadioButtonsModel,
				title: 'Options'
			}, {
				component: declarativeTable,
				title: 'Declarative Table'
			}], formItemLayout);

		const img = view.modelBuilder.image().withProps({
			iconPath: startIcon,
			iconHeight: 16,
			iconWidth: 16,
			width: 16,
			height: 16
		}).component();
		const text1 = view.modelBuilder.text().withProps({ value: 'text1' }).component();
		const text2 = view.modelBuilder.text().withProps({ value: 'text2' }).component();
		const flex = view.modelBuilder.flexContainer().withLayout({
			flexFlow: 'row',
			alignItems: 'center',
			width: 100,
			height: 30
		}).withProps({
			CSSStyles: {
				'border-style': 'solid',
				'border-width': '1px'
			},
			width: 100,
			height: 40
		}).component();
		flex.addItem(img, {
			flex: '0 0 auto'
		});
		flex.addItem(text1, {
			flex: '1 1 auto'
		});
		flex.addItem(text2, {
			flex: '0 0 auto',
			CSSStyles: {
				'font-size': 'large'
			}
		});
		const compositeButton = view.modelBuilder.divContainer().withItems([flex]).withProps({
			ariaRole: 'button',
			ariaLabel: 'show status',
			clickable: true
		}).component();

		let groupItems = {
			components: [{
				component: table,
				title: 'Table'
			}, {
				component: listBox,
				title: 'List Box'
			}, {
				component: compositeButton,
				title: 'compositeButton'
			}], title: 'group'
		};
		formBuilder.addFormItem(groupItems, formItemLayout);

		formBuilder.insertFormItem({
			component: inputBoxWrapper,
			title: 'Backup name'
		}, 0, formItemLayout);
		formBuilder.insertFormItem({
			component: inputBox2,
			title: 'Recovery model'
		}, 1, formItemLayout);
		formBuilder.insertFormItem({
			component: dropdown,
			title: 'Backup type'
		}, 2, formItemLayout);
		let formModel = formBuilder.component();
		let inputBox6 = view.modelBuilder.inputBox().component();
		inputBox6.onTextChanged(e => {
			console.info('textbox6 changed: ' + inputBox6.value);
		});
		radioButton.onDidClick(() => {
			inputBox.value = radioButton.value;
			groupModel1.enabled = true;

			formBuilder.insertFormItem({
				component: dropdown,
				title: 'Backup type'
			}, 2, formItemLayout);
			flexRadioButtonsModel.addItem(inputBox6, { flex: '1 1 50%' });
			formBuilder.addFormItem(groupItems, formItemLayout);
		});

		radioButton2.onDidClick(() => {
			inputBox.value = radioButton.value;
			groupModel1.enabled = false;
			formBuilder.removeFormItem({
				component: dropdown,
				title: 'Backup type'
			});
			flexRadioButtonsModel.removeItem(inputBox6);
			formBuilder.removeFormItem(groupItems);
		});
		let formWrapper = view.modelBuilder.loadingComponent().withItem(formModel).component();
		formWrapper.loading = false;
		customButton2.onClick(() => {
			formWrapper.loading = true;
			setTimeout(() => formWrapper.loading = false, 5000);
		});
		await view.initializeModel(formWrapper);
	}

<<<<<<< HEAD
	private openDialog(): void {
		let dialog = azdata.window.createModelViewDialog('Test dialog', '', 'wide');

		// Dialog button customizations

		dialog.okButton.onClick(() => console.log('ok clicked!'));
		dialog.okButton.label = 'ok';

		dialog.cancelButton.onClick(() => console.log('cancel clicked!'));
		dialog.cancelButton.label = 'no';

		const customButton1 = azdata.window.createButton('Load name');
		customButton1.onClick(() => console.log('button 1 clicked!'));

		const customButton2 = azdata.window.createButton('Load all');
		customButton2.onClick(() => console.log('button 2 clicked!'));

		dialog.customButtons = [customButton1, customButton2];

		// Dialog tabs

		dialog.content = [];

		const basicUiTab = azdata.window.createTab('Basic UI Controls');
		basicUiTab.registerContent(async (view) => {
			await this.getBasicUiTabContent(view, customButton1, customButton2, 400);
		});
		dialog.content.push(basicUiTab);

		const widgetTab = azdata.window.createTab('Widget');
		widgetTab.content = 'sqlservices';
		dialog.content.push(widgetTab);

		const treeTab = azdata.window.createTab('Tree');
		treeTab.registerContent(async (view) => {
			await this.getTreeTabContent(view);
		});
		dialog.content.push(treeTab);

		const graphTab = azdata.window.createTab('Graphs');
		graphTab.registerContent(async (view) => {
			await this.getGraphTabContent(view);
		});
		dialog.content.push(graphTab);

		// Open the dialog

		azdata.window.openDialog(dialog);
	}

	private async getGraphTabContent(view: azdata.ModelView): Promise<void> {

		// Bar chart

		const barConfig: azdata.BarChartConfiguration = {
			chartTitle: 'Test Bar Chart',
			datasets: [
				{
					data: [2, 3, 4],
					backgroundColor: '#FFFF88',
					borderColor: '#FFFF00',
					dataLabel: 'By One'
				},
				{
					data: [3.5, 4, 4.5],
					backgroundColor: '#88FFFF',
					borderColor: '#00FFFF',
					dataLabel: 'By Half'
				},
				{
					data: [1, 3, 5],
					backgroundColor: '#FF88FF',
					borderColor: '#FF00FF',
					dataLabel: 'By Two'
				}
			],
			labels: ['uno', 'dos', 'tres', 'quatro'],
			options: {
				scales: {
					x: {
						max: 8
					}
				}
			}
		};

		const barChart = view.modelBuilder.chart<azdata.BarChartConfiguration>()
			.withProps({
				chartType: 'bar',
				configuration: barConfig
			}).component();

		// Line chart

		const lineConfig: azdata.LineChartConfiguration = {
			chartTitle: 'Test Line Chart',
			datasets: [
				{
					data: [2, 3, 4],
					backgroundColor: '#FFFF88',
					borderColor: '#FFFF00',
					dataLabel: 'By One'
				},
				{
					data: [3.5, 4, 4.5],
					backgroundColor: '#88FFFF',
					borderColor: '#00FFFF',
					dataLabel: 'By Half'
				},
				{
					data: [1, 3, 5],
					backgroundColor: '#FF88FF',
					borderColor: '#FF00FF',
					dataLabel: 'By Two'
				}
			],
			labels: ['uno', 'dos', 'tres', 'quatro'],
			options: {
				scales: {
					x: {
						max: 8
					}
				}
			}
		};

		const lineChart = view.modelBuilder.chart<azdata.LineChartConfiguration>()
			.withProps({
				chartType: 'line',
				configuration: lineConfig
			}).component();

		// Doughnut chart

		const doughnutConfig: azdata.DoughnutChartConfiguration = {
			chartTitle: 'Test Doughnut Chart',
			dataset: [
				{
					value: 50,
					backgroundColor: '#FF8888',
					borderColor: '#FF0000',
					dataLabel: 'Some'
				},
				{
					value: 100,
					backgroundColor: '#88FF88',
					borderColor: '#00FF00',
					dataLabel: 'More'
				},
				{
					value: 300,
					backgroundColor: '#8888FF',
					borderColor: '#0000FF',
					dataLabel: 'Most'
				}
			],
			options: {

			}
		};

		// Scatterplot

		const scatterConfig: azdata.ScatterplotConfiguration = {
			chartTitle: 'Test Scatter Chart',
			datasets: [
				{
					data: [
						{ x: -10, y: 0 },
						{ x: 0, y: 10 },
						{ x: 10, y: 5 },
						{ x: 0.5, y: 5.5 }
					],
					backgroundColor: 'rgb(255, 99, 132)',
					borderColor: 'rgb(0, 255, 132)',
					dataLabel: 'Scatter Dataset'
				}
			],
			options: {
				scales: {
					x: {
						// type: 'linear',
						position: 'bottom'
					}
				}
			}
		};

		const scatterplot = view.modelBuilder.chart<azdata.ScatterplotConfiguration>()
			.withProps({
				chartType: 'scatter',
				configuration: scatterConfig
			}).component();

		const doughnutChart = view.modelBuilder.chart<azdata.DoughnutChartConfiguration>()
			.withProps({
				chartType: 'doughnut',
				configuration: doughnutConfig
			}).component();

		const flexContainer = view.modelBuilder.flexContainer()
			.withLayout({ flexFlow: 'column' })
			.withProps({ CSSStyles: { 'padding': '20px 15px' } })
			.component();

		flexContainer.addItem(barChart, { flex: '0 0 auto' });
		flexContainer.addItem(lineChart, { flex: '0 0 auto' });
		flexContainer.addItem(doughnutChart, { flex: '0 0 auto' });
		flexContainer.addItem(scatterplot, { flex: '0 0 auto' });

		const flexWrapper = view.modelBuilder.loadingComponent().withItem(flexContainer).component();
		flexWrapper.loading = false;

		await view.initializeModel(flexWrapper);
	}

	private openWizard(): void {
		let wizard = azdata.window.createWizard('Test wizard');
		let page1 = azdata.window.createWizardPage('First wizard page');
		let page2 = azdata.window.createWizardPage('Second wizard page');
		page2.content = 'sqlservices';
		let customButton1 = azdata.window.createButton('Load name');
		customButton1.onClick(() => console.log('button 1 clicked!'));
		let customButton2 = azdata.window.createButton('Load all');
		customButton2.onClick(() => console.log('button 2 clicked!'));
		wizard.customButtons = [customButton1, customButton2];
		page1.registerContent(async (view) => {
			await this.getBasicUiTabContent(view, customButton1, customButton2, 800);
		});

		wizard.registerOperation({
			displayName: 'test task',
			description: 'task description',
			isCancelable: true,
			connection: undefined,
			operation: op => {
				op.updateStatus(azdata.TaskStatus.InProgress);
				op.updateStatus(azdata.TaskStatus.InProgress, 'Task is running');
				setTimeout(() => {
					op.updateStatus(azdata.TaskStatus.Succeeded);
				}, 5000);
			}
		});
		wizard.pages = [page1, page2];
		wizard.open();
	}

	private openEditor(): void {
		let editor = azdata.workspace.createModelViewEditor('Test Model View');
		editor.registerContent(async view => {
			let inputBox = view.modelBuilder.inputBox()
				.withValidation(component => component.value !== 'valid')
				.component();
			let formModel = view.modelBuilder.formContainer()
				.withFormItems([{
					component: inputBox,
					title: 'Enter anything but "valid"'
				}]).component();
			view.onClosed((params) => {
				vscode.window.showInformationMessage('The model view editor is closed.');
			});
			await view.initializeModel(formModel);
		});
		editor.openEditor();
	}

	private openEditorWithWebview(html1: string, html2: string): void {
		let editor = azdata.workspace.createModelViewEditor('Editor webview', { retainContextWhenHidden: true });
		editor.registerContent(async view => {
			let count = 0;
			let webview1 = view.modelBuilder.webView()
				.withProps({
					html: html1
				})
				.component();
			let webview2 = view.modelBuilder.webView()
				.withProps({
					html: html2
				})
				.component();
			webview1.onMessage((params) => {
				count++;
				webview2.message = count;
			});

			let editor1 = view.modelBuilder.editor()
				.withProps({
					content: 'select * from sys.tables'
				})
				.component();

			let editor2 = view.modelBuilder.editor()
				.withProps({
					content: 'print("Hello World !")',
					languageMode: 'python'
				})
				.component();

			let flexModel = view.modelBuilder.flexContainer().component();
			flexModel.addItem(editor1, { flex: '1' });
			flexModel.addItem(editor2, { flex: '1' });
			flexModel.setLayout({
				flexFlow: 'column',
				alignItems: 'stretch',
				height: '100%'
			});

			view.onClosed((params) => {
				vscode.window.showInformationMessage('editor1: language: ' + editor1.languageMode + ' Content1: ' + editor1.content);
				vscode.window.showInformationMessage('editor2: language: ' + editor2.languageMode + ' Content2: ' + editor2.content);
			});
			await view.initializeModel(flexModel);
		});
		editor.openEditor();
	}

	private openEditorWithWebview2(): void {
		let editor = azdata.workspace.createModelViewEditor('Editor webview2', { retainContextWhenHidden: true });
		editor.registerContent(async view => {

			let inputBox = view.modelBuilder.inputBox().component();
			let dropdown = view.modelBuilder.dropDown()
				.withProps({
					value: 'aa',
					values: ['aa', 'bb', 'cc']
				})
				.component();
			let runIcon = path.join(__dirname, '..', 'media', 'start.svg');
			let runButton = view.modelBuilder.button()
				.withProps({
					label: 'Run',
					iconPath: runIcon,
					title: 'Run title'
				}).component();

			let monitorLightPath = vscode.Uri.file(path.join(__dirname, '..', 'media', 'monitor.svg'));
			let monitorIcon = {
				light: monitorLightPath,
				dark: path.join(__dirname, '..', 'media', 'monitor_inverse.svg')
			};

			let monitorButton = view.modelBuilder.button()
				.withProps({
					label: 'Monitor',
					iconPath: monitorIcon,
					title: 'Monitor title'
				}).component();
			let toolbarModel = view.modelBuilder.toolbarContainer()
				.withToolbarItems([{
					component: inputBox,
					title: 'User name:'
				}, {
					component: dropdown,
					title: 'favorite:'
				}, {
					component: runButton
				}, {
					component: monitorButton
				}]).component();


			let webview = view.modelBuilder.webView()
				.component();

			let flexModel = view.modelBuilder.flexContainer().component();
			flexModel.addItem(toolbarModel, { flex: '0' });
			flexModel.addItem(webview, { flex: '1' });
			flexModel.setLayout({
				flexFlow: 'column',
				alignItems: 'stretch',
				height: '100%'
			});

			let templateValues = { url: 'http://whoisactive.com/docs/' };
			Utils.renderTemplateHtml(path.join(__dirname, '..'), 'templateTab.html', templateValues)
				.then(html => {
					webview.html = html;
				});

			await view.initializeModel(flexModel);
		});
		editor.openEditor();
	}
=======
	//#endregion
>>>>>>> 594aabb8

	//#region Registrations

	private registerSqlServicesModelView(): void {
		azdata.ui.registerModelViewProvider('sqlservices', async (view) => {
			let flexModel = view.modelBuilder.flexContainer()
				.withLayout({
					flexFlow: 'row',
					alignItems: 'center'
				}).withItems([
					// 1st child panel with N cards
					view.modelBuilder.flexContainer()
						.withLayout({
							flexFlow: 'column',
							alignItems: 'center',
							justifyContent: 'center'
						})
						.withItems([
							view.modelBuilder.card()
								.withProps({
									label: 'label1',
									value: 'value1',
									actions: [{ label: 'action' }]
								})
								.component()
						]).component(),
					// 2nd child panel with N cards
					view.modelBuilder.flexContainer()
						.withLayout({ flexFlow: 'column' })
						.withItems([
							view.modelBuilder.card()
								.withProps({
									label: 'label2',
									value: 'value2',
									actions: [{ label: 'action' }]
								})
								.component()
						]).component()
				], { flex: '1 1 50%' })
				.component();
			await view.initializeModel(flexModel);
		});
	}

	private registerModelViewDashboardTab(): void {
		azdata.ui.registerModelViewProvider('sqlservices-home', async (view) => {
			const text = view.modelBuilder.text().withProps({
				value: 'home tab content place holder'
			}).component();
			await view.initializeModel(text);
		});
	}

	private registerSplitPanelModelView(): void {
		azdata.ui.registerModelViewProvider('splitPanel', async (view) => {
			let numPanels = 3;
			let splitPanel = new SplitPropertiesPanel(view, numPanels);
			await view.initializeModel(splitPanel.modelBase);

			// Add a bunch of cards after an initial timeout
			setTimeout(async () => {

				for (let i = 0; i < 10; i++) {
					let panel = i % numPanels;
					let card = view.modelBuilder.card().component();
					card.label = `label${i.toString()}`;

					splitPanel.addItem(card, panel);
				}

			}, 0);

		});
	}

	//#endregion
}<|MERGE_RESOLUTION|>--- conflicted
+++ resolved
@@ -289,13 +289,10 @@
 		editor.openEditor();
 	}
 
-<<<<<<< HEAD
-=======
 	//#endregion
 
 	//#region Component helpers
 
->>>>>>> 594aabb8
 	private async getTreeTabContent(view: azdata.ModelView): Promise<void> {
 		let treeData = {
 			label: '1',
@@ -704,7 +701,6 @@
 		await view.initializeModel(formWrapper);
 	}
 
-<<<<<<< HEAD
 	private openDialog(): void {
 		let dialog = azdata.window.createModelViewDialog('Test dialog', '', 'wide');
 
@@ -1088,11 +1084,7 @@
 		});
 		editor.openEditor();
 	}
-=======
-	//#endregion
->>>>>>> 594aabb8
-
-	//#region Registrations
+
 
 	private registerSqlServicesModelView(): void {
 		azdata.ui.registerModelViewProvider('sqlservices', async (view) => {
