#!/usr/bin/env sh
#
# Copyright (c) Microsoft Corporation. All rights reserved.
<<<<<<< HEAD
# Licensed under the Source EULA. See License.txt in the project root for license information.
=======
# Licensed under the MIT License. See License.txt in the project root for license information.
if [ "$VSCODE_WSL_DEBUG_INFO" = true ]; then
	set -x
fi

>>>>>>> 29b5f872
COMMIT="@@COMMIT@@"
APP_NAME="@@APPNAME@@"
QUALITY="@@QUALITY@@"
NAME="@@NAME@@"
DATAFOLDER="@@DATAFOLDER@@"
VSCODE_PATH="$(dirname "$(dirname "$(realpath "$0")")")"
ELECTRON="$VSCODE_PATH/$NAME.exe"
if grep -qi Microsoft /proc/version; then
	# in a wsl shell
	WSL_BUILD=$(uname -r | sed -E 's/^[0-9.]+-([0-9]+)-Microsoft.*|([0-9]+).([0-9]+).([0-9]+)-microsoft-standard.*|.*/\1\2\3\4/')
	if [ -z "$WSL_BUILD" ]; then
		WSL_BUILD=0
	fi

	if [ $WSL_BUILD -ge 17063 ]; then
		# $WSL_DISTRO_NAME is available since WSL builds 18362, also for WSL2
		# WSLPATH is available since WSL build 17046
		# WSLENV is available since WSL build 17063
		export WSLENV=ELECTRON_RUN_AS_NODE/w:$WSLENV
		CLI=$(wslpath -m "$VSCODE_PATH/resources/app/out/cli.js")

		# use the Remote WSL extension if installed
		WSL_EXT_ID="ms-vscode-remote.remote-wsl"

		if [ $WSL_BUILD -ge 41955 -a $WSL_BUILD -lt 41959 ]; then
			# WSL2 workaround for https://github.com/microsoft/WSL/issues/4337
			CWD="$(pwd)"
			cd "$VSCODE_PATH"
			cmd.exe /C ".\\bin\\$APP_NAME.cmd --locate-extension $WSL_EXT_ID >%TEMP%\\remote-wsl-loc.txt"
			WSL_EXT_WLOC=$(cmd.exe /C type %TEMP%\\remote-wsl-loc.txt)
			cd "$CWD"
		else
			ELECTRON_RUN_AS_NODE=1 "$ELECTRON" "$CLI" --locate-extension $WSL_EXT_ID >/tmp/remote-wsl-loc.txt 2>/dev/null
			WSL_EXT_WLOC=$(cat /tmp/remote-wsl-loc.txt)
		fi
		if [ -n "$WSL_EXT_WLOC" ]; then
			# replace \r\n with \n in WSL_EXT_WLOC
			WSL_CODE=$(wslpath -u "${WSL_EXT_WLOC%%[[:cntrl:]]}")/scripts/wslCode.sh
			"$WSL_CODE" "$COMMIT" "$QUALITY" "$ELECTRON" "$APP_NAME" "$DATAFOLDER" "$@"
			exit $?
		fi
	else
		# If running under older WSL, don't pass cli.js to Electron as
		# environment vars cannot be transferred from WSL to Windows
		# See: https://github.com/Microsoft/BashOnWindows/issues/1363
		#      https://github.com/Microsoft/BashOnWindows/issues/1494
		"$ELECTRON" "$@"
		exit $?
	fi
elif [ -x "$(command -v cygpath)" ]; then
	CLI=$(cygpath -m "$VSCODE_PATH/resources/app/out/cli.js")
else
	CLI="$VSCODE_PATH/resources/app/out/cli.js"
fi
ELECTRON_RUN_AS_NODE=1 "$ELECTRON" "$CLI" "$@"
exit $?<|MERGE_RESOLUTION|>--- conflicted
+++ resolved
@@ -1,15 +1,11 @@
 #!/usr/bin/env sh
 #
 # Copyright (c) Microsoft Corporation. All rights reserved.
-<<<<<<< HEAD
-# Licensed under the Source EULA. See License.txt in the project root for license information.
-=======
 # Licensed under the MIT License. See License.txt in the project root for license information.
 if [ "$VSCODE_WSL_DEBUG_INFO" = true ]; then
 	set -x
 fi
 
->>>>>>> 29b5f872
 COMMIT="@@COMMIT@@"
 APP_NAME="@@APPNAME@@"
 QUALITY="@@QUALITY@@"
