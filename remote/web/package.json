{
	"name": "vscode-web",
	"version": "0.0.0",
	"private": true,
	"dependencies": {
		"@angular/animations": "~4.1.3",
		"@angular/common": "~4.1.3",
		"@angular/compiler": "~4.1.3",
		"@angular/core": "~4.1.3",
		"@angular/forms": "~4.1.3",
		"@angular/platform-browser": "~4.1.3",
		"@angular/platform-browser-dynamic": "~4.1.3",
		"@angular/router": "~4.1.3",
		"angular2-grid": "2.0.6",
		"ansi_up": "^3.0.0",
		"chart.js": "^2.9.4",
		"html-query-plan": "git://github.com/kburtram/html-query-plan.git#2.6",
		"iconv-lite-umd": "0.6.8",
<<<<<<< HEAD
    "jquery": "3.5.0",
		"jschardet": "2.2.1",
		"mark.js": "^8.11.1",
		"ng2-charts": "^1.6.0",
		"reflect-metadata": "^0.1.8",
		"rxjs": "5.4.0",
		"sanitize-html": "^1.19.1",
		"semver-umd": "^5.5.7",
		"slickgrid": "github:kburtram/SlickGrid#2.3.33",
		"turndown": "^7.0.0",
		"turndown-plugin-gfm": "^1.0.2",
=======
		"jschardet": "2.3.0",
>>>>>>> 848e3301
		"tas-client-umd": "0.1.4",
		"vscode-oniguruma": "1.3.1",
		"vscode-textmate": "5.2.0",
		"xterm": "4.12.0-beta.7",
		"xterm-addon-search": "0.8.0",
		"xterm-addon-unicode11": "0.3.0-beta.3",
		"xterm-addon-webgl": "0.10.0"
	}
}<|MERGE_RESOLUTION|>--- conflicted
+++ resolved
@@ -16,9 +16,8 @@
 		"chart.js": "^2.9.4",
 		"html-query-plan": "git://github.com/kburtram/html-query-plan.git#2.6",
 		"iconv-lite-umd": "0.6.8",
-<<<<<<< HEAD
     "jquery": "3.5.0",
-		"jschardet": "2.2.1",
+		"jschardet": "2.3.0",
 		"mark.js": "^8.11.1",
 		"ng2-charts": "^1.6.0",
 		"reflect-metadata": "^0.1.8",
@@ -28,9 +27,6 @@
 		"slickgrid": "github:kburtram/SlickGrid#2.3.33",
 		"turndown": "^7.0.0",
 		"turndown-plugin-gfm": "^1.0.2",
-=======
-		"jschardet": "2.3.0",
->>>>>>> 848e3301
 		"tas-client-umd": "0.1.4",
 		"vscode-oniguruma": "1.3.1",
 		"vscode-textmate": "5.2.0",
