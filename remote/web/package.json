{
	"name": "vscode-web",
	"version": "0.0.0",
	"dependencies": {
		"@angular/animations": "~4.1.3",
		"@angular/common": "~4.1.3",
		"@angular/compiler": "~4.1.3",
		"@angular/core": "~4.1.3",
		"@angular/forms": "~4.1.3",
		"@angular/platform-browser": "~4.1.3",
		"@angular/platform-browser-dynamic": "~4.1.3",
		"@angular/router": "~4.1.3",
		"angular2-grid": "2.0.6",
		"ansi_up": "^3.0.0",
		"chart.js": "^2.6.0",
		"html-query-plan": "git://github.com/anthonydresser/html-query-plan.git#2.6",
		"iconv-lite-umd": "0.6.8",
		"jschardet": "2.2.1",
		"jquery": "3.5.0",
		"ng2-charts": "^1.6.0",
		"reflect-metadata": "^0.1.8",
		"rxjs": "5.4.0",
		"sanitize-html": "^1.19.1",
		"semver-umd": "^5.5.7",
		"slickgrid": "github:anthonydresser/SlickGrid#2.3.33",
		"vscode-oniguruma": "1.3.1",
		"vscode-textmate": "5.2.0",
		"xterm": "4.9.0-beta.25",
		"xterm-addon-search": "0.7.0",
		"xterm-addon-unicode11": "0.2.0",
<<<<<<< HEAD
		"xterm-addon-webgl": "0.8.0",
		"zone.js": "^0.8.4"
=======
		"xterm-addon-webgl": "0.9.0-beta.1"
>>>>>>> 47b0b0d2
	}
}<|MERGE_RESOLUTION|>--- conflicted
+++ resolved
@@ -28,11 +28,7 @@
 		"xterm": "4.9.0-beta.25",
 		"xterm-addon-search": "0.7.0",
 		"xterm-addon-unicode11": "0.2.0",
-<<<<<<< HEAD
-		"xterm-addon-webgl": "0.8.0",
+		"xterm-addon-webgl": "0.9.0-beta.1",
 		"zone.js": "^0.8.4"
-=======
-		"xterm-addon-webgl": "0.9.0-beta.1"
->>>>>>> 47b0b0d2
 	}
 }