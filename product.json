{
	"nameShort": "azuredatastudio",
	"nameLong": "Azure Data Studio",
	"applicationName": "azuredatastudio",
	"dataFolderName": ".azuredatastudio",
	"win32MutexName": "azuredatastudio",
	"licenseName": "Microsoft EULA",
	"licenseUrl": "https://github.com/Microsoft/azuredatastudio/blob/main/LICENSE.txt",
	"win32DirName": "Azure Data Studio",
	"win32NameVersion": "Azure Data Studio",
	"win32RegValueName": "azuredatastudio",
	"win32AppId": "{{760C8610-682F-4E9B-9C9C-4E1120308DF2}",
	"win32arm64AppId": "{{D1ACE434-89C5-48D1-88D3-E2991DF85479}",
	"win32x64AppId": "{{6591F69E-6588-4980-81ED-C8FCBD7EC4B8}",
	"win32UserAppId": "{{EA2AB3AA-446D-450F-9948-AE5768C1161A}",
	"win32x64UserAppId": "{{1F0FD1CE-9703-4734-8F50-5B5CEEDAE6B9}",
	"win32arm64UserAppId": "{{3AEBF0C8-F733-4AD4-BADE-FDB816D53D7D}",
	"win32AppUserModelId": "Microsoft.azuredatastudio",
	"win32ShellNameShort": "Azure Data Studio",
	"darwinBundleIdentifier": "com.azuredatastudio.oss",
	"linuxIconName": "com.azuredatastudio.oss",
	"licenseFileName": "LICENSE.txt",
	"reportIssueUrl": "https://github.com/Microsoft/azuredatastudio/issues/new?labels=customer%20reported%20issue",
	"requestFeatureUrl": "https://go.microsoft.com/fwlink/?linkid=2118021",
	"privacyStatementUrl": "https://privacy.microsoft.com/en-us/privacystatement",
	"telemetryOptOutUrl": "https://github.com/Microsoft/azuredatastudio/wiki/How-to-Disable-Telemetry-Reporting",
	"urlProtocol": "azuredatastudio",
	"enableTelemetry": true,
	"aiConfig": {
		"asimovKey": "AIF-37eefaf0-8022-4671-a3fb-64752724682e"
	},
	"sendASmile": {
		"reportIssueUrl": "https://github.com/Microsoft/azuredatastudio/issues/new?labels=customer%20reported%20issue",
		"requestFeatureUrl": "https://go.microsoft.com/fwlink/?linkid=2118115"
	},
	"gettingStartedUrl": "https://go.microsoft.com/fwlink/?linkid=862039",
	"releaseNotesUrl": "https://go.microsoft.com/fwlink/?linkid=875578",
	"documentationUrl": "https://go.microsoft.com/fwlink/?linkid=862277",
	"vscodeVersion": "1.48.0",
	"commit": "9ca6200018fc206d67a47229f991901a8a453781",
	"date": "2017-12-15T12:00:00.000Z",
	"recommendedExtensions": [
		"Microsoft.admin-pack",
		"Microsoft.admin-tool-ext-win",
		"Microsoft.agent",
		"Microsoft.arc",
		"Microsoft.azdata",
		"Microsoft.azuredatastudio-postgresql",
		"Microsoft.azurehybridtoolkit",
		"Microsoft.cms",
		"Microsoft.dacpac",
		"Microsoft.import",
		"Microsoft.managed-instance-dashboard",
		"Microsoft.powershell",
		"Microsoft.profiler",
		"Microsoft.query-history",
		"Microsoft.schema-compare",
		"Microsoft.sql-assessment",
		"Microsoft.datavirtualization",
		"Microsoft.sql-database-projects",
		"Microsoft.machine-learning",
		"Redgate.sql-prompt",
		"Redgate.sql-search",
		"IDERA.sqldm-performance-insights",
		"SentryOne.plan-explorer"
	],
	"recommendedExtensionsByScenario": {
		"visualizerExtensions": [
			"msrvida.azdata-sanddance"
		]
	},
	"extensionAllowedProposedApi": [
		"ms-vscode.vscode-js-profile-flame",
		"ms-vscode.vscode-js-profile-table",
		"ms-vscode.references-view",
		"ms-vscode.github-browser",
		"ms-vscode.github-richnav"
	],
	"extensionsGallery": {
		"serviceUrl": "https://sqlopsextensions.blob.core.windows.net/marketplace/v1/extensionsGallery.json"
	},
	"builtInExtensions": [
		{
			"name": "Microsoft.sqlservernotebook",
<<<<<<< HEAD
			"version": "0.0.72",
			"version": "0.3.8",
			"version": "1.50.2",
=======
			"version": "0.3.9",
>>>>>>> 5da30e61
			"repo": "https://github.com/Microsoft/azuredatastudio"
		}
	],
	"webBuiltInExtensions": []
}<|MERGE_RESOLUTION|>--- conflicted
+++ resolved
@@ -82,13 +82,7 @@
 	"builtInExtensions": [
 		{
 			"name": "Microsoft.sqlservernotebook",
-<<<<<<< HEAD
-			"version": "0.0.72",
-			"version": "0.3.8",
-			"version": "1.50.2",
-=======
 			"version": "0.3.9",
->>>>>>> 5da30e61
 			"repo": "https://github.com/Microsoft/azuredatastudio"
 		}
 	],
