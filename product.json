{
	"nameShort": "azuredatastudio",
	"nameLong": "Azure Data Studio",
	"applicationName": "azuredatastudio",
	"dataFolderName": ".azuredatastudio",
	"win32MutexName": "azuredatastudio",
	"licenseName": "Microsoft EULA",
	"licenseUrl": "https://raw.githubusercontent.com/microsoft/azuredatastudio/main/LICENSE.txt",
	"serverGreeting": [],
	"serverLicense": [],
	"serverLicensePrompt": "",
	"serverApplicationName": "code-server-oss",
	"serverDataFolderName": ".vscode-server-oss",
	"win32DirName": "Azure Data Studio",
	"win32NameVersion": "Azure Data Studio",
	"win32RegValueName": "azuredatastudio",
	"win32AppId": "{{760C8610-682F-4E9B-9C9C-4E1120308DF2}",
	"win32arm64AppId": "{{476E9913-B59B-492B-A75A-9C2866AFF86D}",
	"win32x64AppId": "{{6591F69E-6588-4980-81ED-C8FCBD7EC4B8}",
	"win32UserAppId": "{{EA2AB3AA-446D-450F-9948-AE5768C1161A}",
	"win32x64UserAppId": "{{1F0FD1CE-9703-4734-8F50-5B5CEEDAE6B9}",
	"win32arm64UserAppId": "{{9312E619-ABD1-458C-84FD-C5F6EA0839DA}",
	"win32AppUserModelId": "Microsoft.azuredatastudio",
	"win32ShellNameShort": "Azure Data Studio",
	"darwinBundleIdentifier": "com.azuredatastudio.oss",
	"linuxIconName": "com.azuredatastudio.oss",
	"licenseFileName": "LICENSE.txt",
	"reportIssueUrl": "https://github.com/Microsoft/azuredatastudio/issues/new",
	"requestFeatureUrl": "https://go.microsoft.com/fwlink/?linkid=2118021",
	"privacyStatementUrl": "https://privacy.microsoft.com/privacystatement",
	"telemetryOptOutUrl": "https://github.com/Microsoft/azuredatastudio/wiki/How-to-Disable-Telemetry-Reporting",
	"urlProtocol": "azuredatastudio-oss",
	"enableTelemetry": false,
	"webviewContentExternalBaseUrlTemplate": "https://{{uuid}}.vscode-webview.net/insider/69df0500a8963fc469161c038a14a39384d5a303/out/vs/workbench/contrib/webview/browser/pre/",
	"npsSurveyUrl": "https://aka.ms/azuredatastudio-nps",
	"aiConfig": {
		"ariaKey": "29a207bb14f84905966a8f22524cb730-25407f35-11b6-4d4e-8114-ab9e843cb52f-7380"
	},
	"sendASmile": {
		"reportIssueUrl": "https://github.com/Microsoft/azuredatastudio/issues/new",
		"requestFeatureUrl": "https://go.microsoft.com/fwlink/?linkid=2118115"
	},
	"gettingStartedUrl": "https://go.microsoft.com/fwlink/?linkid=862039",
	"releaseNotesUrl": "https://go.microsoft.com/fwlink/?linkid=875578",
	"documentationUrl": "https://go.microsoft.com/fwlink/?linkid=862277",
	"vscodeVersion": "1.67.0",
	"commit": "9ca6200018fc206d67a47229f991901a8a453781",
	"date": "2017-12-15T12:00:00.000Z",
	"recommendedExtensions": [
		"Microsoft.admin-pack",
		"Microsoft.admin-tool-ext-win",
		"Microsoft.agent",
		"Microsoft.arc",
		"Microsoft.azcli",
		"Microsoft.azuredatastudio-mysql",
		"Microsoft.azuredatastudio-postgresql",
		"Microsoft.cms",
		"Microsoft.dacpac",
		"Microsoft.import",
		"Microsoft.managed-instance-dashboard",
		"Microsoft.powershell",
		"Microsoft.profiler",
		"Microsoft.query-history",
		"Microsoft.schema-compare",
		"Microsoft.sql-assessment",
		"Microsoft.datavirtualization",
		"Microsoft.sql-database-projects",
		"Microsoft.sql-migration",
		"Microsoft.machine-learning",
		"Redgate.sql-prompt",
		"Redgate.sql-search",
		"SentryOne.plan-explorer"
	],
	"recommendedExtensionsByScenario": {
		"visualizerExtensions": [
			"msrvida.azdata-sanddance"
		]
	},
	"extensionAllowedProposedApi": [
		"ms-vscode.vscode-js-profile-flame",
		"ms-vscode.vscode-js-profile-table",
		"ms-vscode.remotehub",
		"ms-vscode.remotehub-insiders",
		"GitHub.remotehub",
		"GitHub.remotehub-insiders",
		"ms-dotnettools.dotnet-interactive-vscode",
		"ms-toolsai.jupyter"
	],
	"extensionsGallery": {
		"version": "0.0.76",
		"serviceUrl": "https://sqlopsextensions.blob.core.windows.net/marketplace/v1/extensionsGallery.json"
	},
	"builtInExtensions": [
		{
<<<<<<< HEAD
			"name": "Microsoft.sqlservernotebook",
			"version": "0.5.0",
			"repo": "https://github.com/microsoft/azuredatastudio"
=======
			"name": "ms-vscode.js-debug-companion",
			"version": "1.0.18",
			"repo": "https://github.com/microsoft/vscode-js-debug-companion",
			"metadata": {
				"id": "99cb0b7f-7354-4278-b8da-6cc79972169d",
				"publisherId": {
					"publisherId": "5f5636e7-69ed-4afe-b5d6-8d231fb3d3ee",
					"publisherName": "ms-vscode",
					"displayName": "Microsoft",
					"flags": "verified"
				},
				"publisherDisplayName": "Microsoft"
			}
		},
		{
			"name": "ms-vscode.js-debug",
			"version": "1.70.0",
			"repo": "https://github.com/microsoft/vscode-js-debug",
			"metadata": {
				"id": "25629058-ddac-4e17-abba-74678e126c5d",
				"publisherId": {
					"publisherId": "5f5636e7-69ed-4afe-b5d6-8d231fb3d3ee",
					"publisherName": "ms-vscode",
					"displayName": "Microsoft",
					"flags": "verified"
				},
				"publisherDisplayName": "Microsoft"
			}
		},
		{
			"name": "ms-vscode.vscode-js-profile-table",
			"version": "1.0.3",
			"repo": "https://github.com/microsoft/vscode-js-profile-visualizer",
			"metadata": {
				"id": "7e52b41b-71ad-457b-ab7e-0620f1fc4feb",
				"publisherId": {
					"publisherId": "5f5636e7-69ed-4afe-b5d6-8d231fb3d3ee",
					"publisherName": "ms-vscode",
					"displayName": "Microsoft",
					"flags": "verified"
				},
				"publisherDisplayName": "Microsoft"
			}
>>>>>>> 7bc2706e
		}
	]
}<|MERGE_RESOLUTION|>--- conflicted
+++ resolved
@@ -92,55 +92,54 @@
 	},
 	"builtInExtensions": [
 		{
-<<<<<<< HEAD
 			"name": "Microsoft.sqlservernotebook",
 			"version": "0.5.0",
 			"repo": "https://github.com/microsoft/azuredatastudio"
-=======
-			"name": "ms-vscode.js-debug-companion",
-			"version": "1.0.18",
-			"repo": "https://github.com/microsoft/vscode-js-debug-companion",
-			"metadata": {
-				"id": "99cb0b7f-7354-4278-b8da-6cc79972169d",
-				"publisherId": {
-					"publisherId": "5f5636e7-69ed-4afe-b5d6-8d231fb3d3ee",
-					"publisherName": "ms-vscode",
-					"displayName": "Microsoft",
-					"flags": "verified"
-				},
-				"publisherDisplayName": "Microsoft"
-			}
-		},
-		{
-			"name": "ms-vscode.js-debug",
-			"version": "1.70.0",
-			"repo": "https://github.com/microsoft/vscode-js-debug",
-			"metadata": {
-				"id": "25629058-ddac-4e17-abba-74678e126c5d",
-				"publisherId": {
-					"publisherId": "5f5636e7-69ed-4afe-b5d6-8d231fb3d3ee",
-					"publisherName": "ms-vscode",
-					"displayName": "Microsoft",
-					"flags": "verified"
-				},
-				"publisherDisplayName": "Microsoft"
-			}
-		},
-		{
-			"name": "ms-vscode.vscode-js-profile-table",
-			"version": "1.0.3",
-			"repo": "https://github.com/microsoft/vscode-js-profile-visualizer",
-			"metadata": {
-				"id": "7e52b41b-71ad-457b-ab7e-0620f1fc4feb",
-				"publisherId": {
-					"publisherId": "5f5636e7-69ed-4afe-b5d6-8d231fb3d3ee",
-					"publisherName": "ms-vscode",
-					"displayName": "Microsoft",
-					"flags": "verified"
-				},
-				"publisherDisplayName": "Microsoft"
-			}
->>>>>>> 7bc2706e
-		}
+		}//, {{SQL CARBON TODO}} lewissanchez - Do we need these built in extensions?
+		// {
+		// 	"name": "ms-vscode.js-debug-companion",
+		// 	"version": "1.0.18",
+		// 	"repo": "https://github.com/microsoft/vscode-js-debug-companion",
+		// 	"metadata": {
+		// 		"id": "99cb0b7f-7354-4278-b8da-6cc79972169d",
+		// 		"publisherId": {
+		// 			"publisherId": "5f5636e7-69ed-4afe-b5d6-8d231fb3d3ee",
+		// 			"publisherName": "ms-vscode",
+		// 			"displayName": "Microsoft",
+		// 			"flags": "verified"
+		// 		},
+		// 		"publisherDisplayName": "Microsoft"
+		// 	}
+		// },
+		// {
+		// 	"name": "ms-vscode.js-debug",
+		// 	"version": "1.70.0",
+		// 	"repo": "https://github.com/microsoft/vscode-js-debug",
+		// 	"metadata": {
+		// 		"id": "25629058-ddac-4e17-abba-74678e126c5d",
+		// 		"publisherId": {
+		// 			"publisherId": "5f5636e7-69ed-4afe-b5d6-8d231fb3d3ee",
+		// 			"publisherName": "ms-vscode",
+		// 			"displayName": "Microsoft",
+		// 			"flags": "verified"
+		// 		},
+		// 		"publisherDisplayName": "Microsoft"
+		// 	}
+		// },
+		// {
+		// 	"name": "ms-vscode.vscode-js-profile-table",
+		// 	"version": "1.0.3",
+		// 	"repo": "https://github.com/microsoft/vscode-js-profile-visualizer",
+		// 	"metadata": {
+		// 		"id": "7e52b41b-71ad-457b-ab7e-0620f1fc4feb",
+		// 		"publisherId": {
+		// 			"publisherId": "5f5636e7-69ed-4afe-b5d6-8d231fb3d3ee",
+		// 			"publisherName": "ms-vscode",
+		// 			"displayName": "Microsoft",
+		// 			"flags": "verified"
+		// 		},
+		// 		"publisherDisplayName": "Microsoft"
+		// 	}
+		// }
 	]
 }