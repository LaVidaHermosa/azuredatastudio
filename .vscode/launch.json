--- conflicted
+++ resolved
@@ -143,13 +143,10 @@
 		{
 			"type": "pwa-chrome",
 			"request": "launch",
-<<<<<<< HEAD
-			"name": "Launch ADS (Web, Chrome) (TBD)",
-=======
+			"outFiles": [],
 			"outFiles": [],
 			"perScriptSourcemaps": "yes",
 			"name": "VS Code (Web, Chrome)",
->>>>>>> 9b646fda
 			"url": "http://localhost:8080",
 			"preLaunchTask": "Run web",
 			"presentation": {
