{
	"version": "0.1.0",
	"configurations": [
		{
			"type": "node",
			"request": "launch",
			"name": "Gulp Build",
			"program": "${workspaceFolder}/node_modules/gulp/bin/gulp.js",
			"stopOnEntry": true,
			"args": [
				"hygiene"
			]
		},
		{
			"type": "node",
			"request": "attach",
			"name": "Attach to Extension Host",
			"port": 5870,
			"timeout": 30000,
			"restart": true,
			"outFiles": [
				"${workspaceFolder}/out/**/*.js"
			],
			"presentation": {
				"hidden": true,
			}
		},
		{
			"type": "chrome",
			"request": "attach",
			"name": "Attach to Shared Process",
			"port": 9222,
			"urlFilter": "*"
		},
		{
			"type": "node",
			"request": "attach",
			"name": "Attach to Search Process",
			"port": 5876,
			"outFiles": [
				"${workspaceFolder}/out/**/*.js"
			],
			"presentation": {
				"hidden": true,
			}
		},
		{
			"type": "node",
			"request": "attach",
			"name": "Attach to CLI Process",
			"port": 5874,
			"outFiles": [
				"${workspaceFolder}/out/**/*.js"
			]
		},
		{
			"type": "node",
			"request": "attach",
			"name": "Attach to Main Process",
			"port": 5875,
			"outFiles": [
				"${workspaceFolder}/out/**/*.js"
			],
			"presentation": {
				"hidden": true,
			}
		},
		{
			"type": "chrome",
			"request": "attach",
<<<<<<< HEAD
			"name": "Attach to azuredatastudio",
			"port": 9222,
			"presentation": {
				"hidden": true
			}
=======
			"name": "Attach to VS Code",
			"port": 9222
>>>>>>> 349c36e9
		},
		{
			"type": "chrome",
			"request": "launch",
			"name": "Launch azuredatastudio",
			"windows": {
				"runtimeExecutable": "${workspaceFolder}/scripts/sql.bat"
			},
			"osx": {
				"runtimeExecutable": "${workspaceFolder}/scripts/sql.sh"
			},
			"linux": {
				"runtimeExecutable": "${workspaceFolder}/scripts/sql.sh"
			},
			"port": 9222,
			"timeout": 20000,
			"env": {
				"VSCODE_EXTHOST_WILL_SEND_SOCKET": null
			},
			"breakOnLoad": false,
			"urlFilter": "*workbench.html*",
			"runtimeArgs": [
				"--inspect=5875",
				"--no-cached-data"
			],
			"webRoot": "${workspaceFolder}"
		},
		{
			"type": "node",
			"request": "launch",
			"name": "Launch ADS (Main Process)",
			"runtimeExecutable": "${workspaceFolder}/scripts/sql.sh",
			"windows": {
				"runtimeExecutable": "${workspaceFolder}/scripts/sql.bat",
			},
			"runtimeArgs": [
				"--no-cached-data"
			],
			"outFiles": [
				"${workspaceFolder}/out/**/*.js"
			],
			"presentation": {
				"group": "2_launch",
				"order": 1
			}
		},
		{
			"type": "chrome",
			"request": "launch",
			"name": "Launch azuredatastudio with new notebook command",
			"windows": {
				"runtimeExecutable": "${workspaceFolder}/scripts/sql.bat"
			},
			"osx": {
				"runtimeExecutable": "${workspaceFolder}/scripts/sql.sh"
			},
			"linux": {
				"runtimeExecutable": "${workspaceFolder}/scripts/sql.sh"
			},
			"urlFilter": "*index.html*",
			"runtimeArgs": [
				"--inspect=5875",
				"--command=notebook.command.new"
			],
			"skipFiles": [
				"**/winjs*.js"
			],
			"webRoot": "${workspaceFolder}",
			"timeout": 45000
		},
		{
			"type": "chrome",
			"request": "launch",
			"name": "Launch ADS (Web) (TBD)",
			"runtimeExecutable": "yarn",
			"runtimeArgs": [
				"web"
			],
			"presentation": {
				"group": "2_launch",
				"order": 2
			}
		},
		{
			"type": "chrome",
			"request": "launch",
			"name": "Launch ADS (Web, Chrome) (TBD)",
			"url": "http://localhost:8080",
			"preLaunchTask": "Run web",
			"presentation": {
				"group": "2_launch",
				"order": 3
			}
		},
		{
			"type": "node",
			"request": "launch",
			"name": "Git Unit Tests",
			"program": "${workspaceFolder}/extensions/git/node_modules/mocha/bin/_mocha",
			"stopOnEntry": false,
			"cwd": "${workspaceFolder}/extensions/git",
			"outFiles": [
				"${workspaceFolder}/extensions/git/out/**/*.js"
			],
			"presentation": {
				"group": "5_tests",
				"order": 10
			}
		},
		{
			"type": "node",
			"request": "launch",
			"name": "Launch Smoke Test",
			"program": "${workspaceFolder}/test/smoke/test/index.js",
			"cwd": "${workspaceFolder}/test/smoke",
			"env": {
				"BUILD_ARTIFACTSTAGINGDIRECTORY": "${workspaceFolder}"
			},
			"presentation": {
				"group": "5_tests",
				"order": 8
			}
		},
		{
			"type": "node",
			"request": "launch",
			"name": "Run Unit Tests",
			"program": "${workspaceFolder}/test/electron/index.js",
			"runtimeExecutable": "${workspaceFolder}/.build/electron/Azure Data Studio.app/Contents/MacOS/Electron",
			"windows": {
				"runtimeExecutable": "${workspaceFolder}/.build/electron/azuredatastudio.exe"
			},
			"linux": {
				"runtimeExecutable": "${workspaceFolder}/.build/electron/azuredatastudio"
			},
			"outputCapture": "std",
			"args": [
				"--remote-debugging-port=9222"
			],
			"cwd": "${workspaceFolder}",
			"outFiles": [
				"${workspaceFolder}/out/**/*.js"
			],
			"env": {
				"MOCHA_COLORS": "true"
			},
			"presentation": {
				"hidden": true
			}
		},
		{
			"type": "chrome",
			"request": "launch",
			"name": "Run Extension Unit Tests",
			"windows": {
				"runtimeExecutable": "${workspaceFolder}/scripts/test-extensions-unit.bat"
			},
			"osx": {
				"runtimeExecutable": "${workspaceFolder}/scripts/test-extensions-unit.sh"
			},
			"linux": {
				"runtimeExecutable": "${workspaceFolder}/scripts/test-extensions-unit.sh"
			},
			"webRoot": "${workspaceFolder}",
			"timeout": 45000
		},
		{
			"type": "chrome",
			"request": "launch",
			"name": "Run Extension Integration Tests",
			"windows": {
				"runtimeExecutable": "${workspaceFolder}/scripts/sql-test-integration.bat"
			},
			"osx": {
				"runtimeExecutable": "${workspaceFolder}/scripts/sql-test-integration.sh"
			},
			"linux": {
				"runtimeExecutable": "${workspaceFolder}/scripts/sql-test-integration.sh"
			},
			"webRoot": "${workspaceFolder}",
			"timeout": 45000
		},
	],
	"compounds": [
		{
			"name": "Debug Unit Tests",
			"configurations": [
				"Attach to azuredatastudio",
				"Run Unit Tests"
			]
		},
		{
			"name": "Debug Extension Unit Tests",
			"configurations": [
				"Attach to Extension Host",
				"Run Extension Unit Tests"
			]
		},
		{
			"name": "Debug azuredatastudio Main and Renderer",
			"configurations": [
				"Launch azuredatastudio",
				"Attach to Main Process"
			],
			"presentation": {
				"group": "1_vscode",
				"order": 1
			}
		},
		{
			"name": "Debug azuredatastudio Main, Renderer & Extension Host",
			"configurations": [
				"Launch azuredatastudio",
				"Attach to Main Process",
				"Attach to Extension Host"
			],
			"presentation": {
				"group": "1_vscode",
				"order": 3
			}
		},
		{
			"name": "Debug Renderer and Extension Host processes",
			"configurations": [
				"Launch azuredatastudio",
				"Attach to Extension Host"
			],
			"presentation": {
				"group": "1_vscode",
				"order": 2
			}
		},
		{
			"name": "Attach Renderer and Extension Host",
			"configurations": [
				"Attach to azuredatastudio",
				"Attach to Extension Host"
			],
			"presentation": {
				"group": "1_vscode",
				"order": 2
			}
		}
	]
}<|MERGE_RESOLUTION|>--- conflicted
+++ resolved
@@ -68,16 +68,8 @@
 		{
 			"type": "chrome",
 			"request": "attach",
-<<<<<<< HEAD
-			"name": "Attach to azuredatastudio",
-			"port": 9222,
-			"presentation": {
-				"hidden": true
-			}
-=======
 			"name": "Attach to VS Code",
 			"port": 9222
->>>>>>> 349c36e9
 		},
 		{
 			"type": "chrome",
