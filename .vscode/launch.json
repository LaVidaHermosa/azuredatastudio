--- conflicted
+++ resolved
@@ -77,12 +77,8 @@
 		{
 			"type": "pwa-chrome",
 			"request": "launch",
-<<<<<<< HEAD
 			"name": "Launch azuredatastudio",
-=======
-			"name": "Launch VS Code",
 			"browserLaunchLocation": "workspace",
->>>>>>> bdeed50e
 			"windows": {
 				"runtimeExecutable": "${workspaceFolder}/scripts/sql.bat"
 			},
@@ -115,7 +111,6 @@
 		{
 			"type": "chrome",
 			"request": "launch",
-<<<<<<< HEAD
 			"name": "Launch azuredatastudio with new notebook command",
 			"windows": {
 				"runtimeExecutable": "${workspaceFolder}/scripts/sql.bat"
@@ -141,9 +136,6 @@
 			"type": "chrome",
 			"request": "launch",
 			"name": "Launch ADS (Web) (TBD)",
-=======
-			"name": "VS Code (Web)",
->>>>>>> bdeed50e
 			"runtimeExecutable": "yarn",
 			"runtimeArgs": [
 				"web"
@@ -156,11 +148,7 @@
 		{
 			"type": "chrome",
 			"request": "launch",
-<<<<<<< HEAD
 			"name": "Launch ADS (Web, Chrome) (TBD)",
-=======
-			"name": "VS Code (Web, Chrome)",
->>>>>>> bdeed50e
 			"url": "http://localhost:8080",
 			"preLaunchTask": "Run web",
 			"presentation": {
