{
	"version": "0.1.0",
	"configurations": [
		{
			"type": "node",
			"request": "launch",
			"name": "Gulp Build",
			"program": "${workspaceFolder}/node_modules/gulp/bin/gulp.js",
			"stopOnEntry": true,
			"args": [
				"hygiene"
			]
		},
		{
			"type": "node",
			"request": "attach",
			"restart": true,
			"name": "Attach to Extension Host",
			"timeout": 30000,
			"port": 5870,
			"outFiles": [
				"${workspaceFolder}/out/**/*.js",
				"${workspaceFolder}/extensions/*/out/**/*.js"
			]
		},
		{
			"type": "pwa-chrome",
			"request": "attach",
			"name": "Attach to Shared Process",
			"timeout": 30000,
			"port": 9222,
			"urlFilter": "*sharedProcess.html*",
			"presentation": {
				"hidden": true
			}
		},
		{
			"type": "node",
			"request": "attach",
			"name": "Attach to Search Process",
			"port": 5876,
			"outFiles": [
				"${workspaceFolder}/out/**/*.js"
			]
		},
		{
			"type": "node",
			"request": "attach",
			"name": "Attach to CLI Process",
			"port": 5874,
			"outFiles": [
				"${workspaceFolder}/out/**/*.js"
			]
		},
		{
			"type": "node",
			"request": "attach",
			"name": "Attach to Main Process",
			"timeout": 30000,
			"port": 5875,
			"outFiles": [
				"${workspaceFolder}/out/**/*.js"
			],
			"presentation": {
				"hidden": true,
			}
		},
		{
			"type": "extensionHost",
			"request": "launch",
			"name": "VS Code Emmet Tests",
			"runtimeExecutable": "${execPath}",
			"args": [
				"${workspaceFolder}/extensions/emmet/test-fixtures",
				"--extensionDevelopmentPath=${workspaceFolder}/extensions/emmet",
				"--extensionTestsPath=${workspaceFolder}/extensions/emmet/out/test"
			],
			"outFiles": [
				"${workspaceFolder}/out/**/*.js"
			],
			"presentation": {
				"group": "5_tests",
				"order": 6
			}
		},
		{
			"type": "extensionHost",
			"request": "launch",
			"name": "VS Code Git Tests",
			"runtimeExecutable": "${execPath}",
			"args": [
				"/tmp/my4g9l",
				"--extensionDevelopmentPath=${workspaceFolder}/extensions/git",
				"--extensionTestsPath=${workspaceFolder}/extensions/git/out/test"
			],
			"outFiles": [
				"${workspaceFolder}/extensions/git/out/**/*.js"
			],
			"presentation": {
				"group": "5_tests",
				"order": 6
			}
		},
		{
			"type": "extensionHost",
			"request": "launch",
			"name": "VS Code API Tests (single folder)",
			"runtimeExecutable": "${execPath}",
			"args": [
				// "${workspaceFolder}", // Uncomment for running out of sources.
				"${workspaceFolder}/extensions/vscode-api-tests/testWorkspace",
				"--extensionDevelopmentPath=${workspaceFolder}/extensions/vscode-api-tests",
				"--extensionTestsPath=${workspaceFolder}/extensions/vscode-api-tests/out/singlefolder-tests",
				"--disable-extensions"
			],
			"outFiles": [
				"${workspaceFolder}/out/**/*.js"
			],
			"presentation": {
				"group": "5_tests",
				"order": 3
			}
		},
		{
			"type": "extensionHost",
			"request": "launch",
			"name": "VS Code API Tests (workspace)",
			"runtimeExecutable": "${execPath}",
			"args": [
				"${workspaceFolder}/extensions/vscode-api-tests/testworkspace.code-workspace",
				"--extensionDevelopmentPath=${workspaceFolder}/extensions/vscode-api-tests",
				"--extensionTestsPath=${workspaceFolder}/extensions/vscode-api-tests/out/workspace-tests"
			],
			"outFiles": [
				"${workspaceFolder}/out/**/*.js"
			],
			"presentation": {
				"group": "5_tests",
				"order": 4
			}
		},
		{
			"type": "extensionHost",
			"request": "launch",
			"name": "VS Code Tokenizer Tests",
			"runtimeExecutable": "${execPath}",
			"args": [
				"${workspaceFolder}/extensions/vscode-colorize-tests/test",
				"--extensionDevelopmentPath=${workspaceFolder}/extensions/vscode-colorize-tests",
				"--extensionTestsPath=${workspaceFolder}/extensions/vscode-colorize-tests/out"
			],
			"outFiles": [
				"${workspaceFolder}/out/**/*.js"
			],
			"presentation": {
				"group": "5_tests",
				"order": 5
			}
		},
		{
			"type": "extensionHost",
			"request": "launch",
			"name": "VS Code Notebook Tests",
			"runtimeExecutable": "${execPath}",
			"args": [
				"${workspaceFolder}/extensions/vscode-notebook-tests/test",
				"--extensionDevelopmentPath=${workspaceFolder}/extensions/vscode-notebook-tests",
				"--extensionTestsPath=${workspaceFolder}/extensions/vscode-notebook-tests/out"
			],
			"outFiles": [
				"${workspaceFolder}/out/**/*.js"
			],
			"presentation": {
				"group": "5_tests",
				"order": 6
			}
		},
		{
			"type": "extensionHost",
			"request": "launch",
			"name": "VS Code Custom Editor Tests",
			"runtimeExecutable": "${execPath}",
			"args": [
				"${workspaceFolder}/extensions/vscode-custom-editor-tests/test-workspace",
				"--extensionDevelopmentPath=${workspaceFolder}/extensions/vscode-custom-editor-tests",
				"--extensionTestsPath=${workspaceFolder}/extensions/vscode-custom-editor-tests/out/test"
			],
			"outFiles": [
				"${workspaceFolder}/out/**/*.js"
			],
			"presentation": {
				"group": "5_tests",
				"order": 6
			}
		},
		{
			"type": "pwa-chrome",
			"request": "attach",
<<<<<<< HEAD
			"name": "Attach to azuredatastudio",
			"port": 9222
=======
			"name": "Attach to VS Code",
			"browserAttachLocation": "workspace",
			"port": 9222,
			"trace": true,
			"outFiles": [
				"${workspaceFolder}/out/**/*.js"
			],
			"resolveSourceMapLocations": [
				"${workspaceFolder}/out/**/*.js"
			],
			"perScriptSourcemaps": "yes"
>>>>>>> 71b23eb3
		},
		{
			"type": "pwa-chrome",
			"request": "launch",
			"name": "Launch azuredatastudio",
			"windows": {
				"runtimeExecutable": "${workspaceFolder}/scripts/sql.bat"
			},
			"osx": {
				"runtimeExecutable": "${workspaceFolder}/scripts/sql.sh"
			},
			"linux": {
				"runtimeExecutable": "${workspaceFolder}/scripts/sql.sh"
			},
			"port": 9222,
			"timeout": 20000,
			"env": {
				"VSCODE_EXTHOST_WILL_SEND_SOCKET": null,
				"VSCODE_SKIP_PRELAUNCH": "1"
			},
			"cleanUp": "wholeBrowser",
			"urlFilter": "*workbench.html*",
			"runtimeArgs": [
				"--inspect=5875",
				"--no-cached-data",
			],
			"webRoot": "${workspaceFolder}",
			"cascadeTerminateToConfigurations": [
				"Attach to Extension Host"
			],
			"userDataDir": false,
			"pauseForSourceMap": false,
			"outFiles": [
				"${workspaceFolder}/out/**/*.js"
			],
			"browserLaunchLocation": "workspace"
		},
		{
			"type": "node",
			"request": "launch",
			"name": "Launch ADS (Web) (TBD)",
			"program": "${workspaceFolder}/resources/web/code-web.js",
			"presentation": {
				"group": "0_vscode",
				"order": 2
			}
		},
		{
			"type": "node",
			"request": "launch",
			"name": "Main Process",
			"runtimeExecutable": "${workspaceFolder}/scripts/code.sh",
			"windows": {
				"runtimeExecutable": "${workspaceFolder}/scripts/code.bat",
			},
			"runtimeArgs": [
				"--no-cached-data"
			],
			"outFiles": [
				"${workspaceFolder}/out/**/*.js"
			],
			"presentation": {
				"group": "1_vscode",
				"order": 1
			}
		},
		{
			"type": "pwa-chrome",
			"request": "launch",
			"outFiles": [],
			"perScriptSourcemaps": "yes",
			"name": "VS Code (Web, Chrome)",
			"url": "http://localhost:8080",
			"preLaunchTask": "Run web",
			"presentation": {
				"group": "0_vscode",
				"order": 3
			}
		},
		{
			"type": "pwa-msedge",
			"request": "launch",
			"outFiles": [],
			"perScriptSourcemaps": "yes",
			"name": "VS Code (Web, Edge)",
			"url": "http://localhost:8080",
			"pauseForSourceMap": false,
			"preLaunchTask": "Run web",
			"presentation": {
				"group": "0_vscode",
				"order": 3
			}
		},
		{
			"type": "node",
			"request": "launch",
			"name": "Git Unit Tests",
			"program": "${workspaceFolder}/extensions/git/node_modules/mocha/bin/_mocha",
			"stopOnEntry": false,
			"cwd": "${workspaceFolder}/extensions/git",
			"outFiles": [
				"${workspaceFolder}/extensions/git/out/**/*.js"
			],
			"presentation": {
				"group": "5_tests",
				"order": 10
			}
		},
		{
			"type": "node",
			"request": "launch",
			"name": "Launch Smoke Test",
			"program": "${workspaceFolder}/test/smoke/test/index.js",
			"cwd": "${workspaceFolder}/test/smoke",
			"env": {
				"BUILD_ARTIFACTSTAGINGDIRECTORY": "${workspaceFolder}"
			},
			"presentation": {
				"group": "5_tests",
				"order": 8
			}
		},
		{
			"type": "pwa-node",
			"request": "launch",
			"name": "Run Unit Tests",
			"program": "${workspaceFolder}/test/unit/electron/index.js",
			"runtimeExecutable": "${workspaceFolder}/.build/electron/Azure Data Studio.app/Contents/MacOS/Electron",
			"windows": {
				"runtimeExecutable": "${workspaceFolder}/.build/electron/azuredatastudio.exe"
			},
			"linux": {
				"runtimeExecutable": "${workspaceFolder}/.build/electron/azuredatastudio"
			},
			"outputCapture": "std",
			"args": [
				"--remote-debugging-port=9222"
			],
			"cwd": "${workspaceFolder}",
			"outFiles": [
				"${workspaceFolder}/out/**/*.js"
			],
			"cascadeTerminateToConfigurations": [
				"Attach to azuredatastudio"
			],
			"env": {
				"MOCHA_COLORS": "true"
			},
			"presentation": {
				"hidden": true
			}
		},
		{
			"type": "pwa-node",
			"request": "launch",
			"name": "Run Unit Tests For Current File",
			"program": "${workspaceFolder}/test/unit/electron/index.js",
			"runtimeExecutable": "${workspaceFolder}/.build/electron/Azure Data Studio.app/Contents/MacOS/Electron",
			"windows": {
				"runtimeExecutable": "${workspaceFolder}/.build/electron/azuredatastudio.exe"
			},
			"linux": {
				"runtimeExecutable": "${workspaceFolder}/.build/electron/azuredatastudio"
			},
			"cascadeTerminateToConfigurations": [
				"Attach to azuredatastudio"
			],
			"outputCapture": "std",
			"args": [
				"--remote-debugging-port=9222",
				"--run",
				"${relativeFile}"
			],
			"cwd": "${workspaceFolder}",
			"outFiles": [
				"${workspaceFolder}/out/**/*.js"
			],
			"env": {
				"MOCHA_COLORS": "true"
			}
		},
		{
			"type": "chrome",
			"request": "launch",
			"name": "Run Extension Unit Tests",
			"windows": {
				"runtimeExecutable": "${workspaceFolder}/scripts/test-extensions-unit.bat"
			},
			"osx": {
				"runtimeExecutable": "${workspaceFolder}/scripts/test-extensions-unit.sh"
			},
			"linux": {
				"runtimeExecutable": "${workspaceFolder}/scripts/test-extensions-unit.sh"
			},
			"webRoot": "${workspaceFolder}",
			"timeout": 45000
		},
		{
			"type": "chrome",
			"request": "launch",
			"name": "Run Extension Integration Tests",
			"windows": {
				"runtimeExecutable": "${workspaceFolder}/scripts/sql-test-integration.bat"
			},
			"osx": {
				"runtimeExecutable": "${workspaceFolder}/scripts/sql-test-integration.sh"
			},
			"linux": {
				"runtimeExecutable": "${workspaceFolder}/scripts/sql-test-integration.sh"
			},
			"webRoot": "${workspaceFolder}",
			"timeout": 45000
		},
	],
	"compounds": [
		{
			"name": "Debug Unit Tests",
			"configurations": [
				"Attach to azuredatastudio",
				"Run Unit Tests"
			]
		},
		{
			"name": "Debug Extension Unit Tests",
			"configurations": [
				"Attach to Extension Host",
				"Run Extension Unit Tests"
			]
		},
		{
			"name": "Azure Data Studio",
			"stopAll": true,
			"configurations": [
				"Launch azuredatastudio",
				"Attach to Main Process",
				"Attach to Extension Host",
				"Attach to Shared Process",
			],
			"preLaunchTask": "Ensure Prelaunch Dependencies",
			"presentation": {
				"group": "0_vscode",
				"order": 1
			}
		},
		{
			"name": "Debug azuredatastudio Main, Renderer & Extension Host",
			"configurations": [
				"Launch azuredatastudio",
				"Attach to Main Process",
				"Attach to Extension Host"
			],
			"presentation": {
				"group": "1_vscode",
				"order": 3
			}
		},
		{
			"name": "Debug Renderer and Extension Host processes",
			"configurations": [
				"Launch azuredatastudio",
				"Attach to Extension Host"
			],
			"presentation": {
				"group": "1_vscode",
				"order": 2
			}
		},
		{
			"name": "Attach Renderer and Extension Host",
			"configurations": [
				"Attach to azuredatastudio",
				"Attach to Extension Host"
			],
			"presentation": {
				"group": "1_vscode",
				"order": 2
			}
		},
		{
			"name": "Debug Unit Tests (Current File)",
			"configurations": [
				"Attach to azuredatastudio",
				"Run Unit Tests For Current File"
			],
			"presentation": {
				"group": "1_vscode",
				"order": 2
			}
		}
	]
}<|MERGE_RESOLUTION|>--- conflicted
+++ resolved
@@ -196,11 +196,7 @@
 		{
 			"type": "pwa-chrome",
 			"request": "attach",
-<<<<<<< HEAD
 			"name": "Attach to azuredatastudio",
-			"port": 9222
-=======
-			"name": "Attach to VS Code",
 			"browserAttachLocation": "workspace",
 			"port": 9222,
 			"trace": true,
@@ -211,7 +207,6 @@
 				"${workspaceFolder}/out/**/*.js"
 			],
 			"perScriptSourcemaps": "yes"
->>>>>>> 71b23eb3
 		},
 		{
 			"type": "pwa-chrome",
