{
	"version": "0.1.0",
	"configurations": [
		{
			"type": "node",
			"request": "launch",
			"name": "Gulp Build",
			"program": "${workspaceFolder}/node_modules/gulp/bin/gulp.js",
			"stopOnEntry": true,
			"args": [
				"hygiene"
			]
		},
		{
			"type": "node",
			"request": "attach",
			"restart": true,
			"name": "Attach to Extension Host",
			"timeout": 30000,
			"port": 5870,
			"outFiles": [
				"${workspaceFolder}/out/**/*.js"
			]
		},
		{
			"type": "pwa-chrome",
			"request": "attach",
			"name": "Attach to Shared Process",
			"port": 9222,
			"urlFilter": "*sharedProcess.html*",
			"presentation": {
				"hidden": true
			}
		},
		{
			"type": "node",
			"request": "attach",
			"name": "Attach to Search Process",
			"port": 5876,
			"outFiles": [
				"${workspaceFolder}/out/**/*.js"
			],
			"presentation": {
				"hidden": true,
			}
		},
		{
			"type": "node",
			"request": "attach",
			"name": "Attach to CLI Process",
			"port": 5874,
			"outFiles": [
				"${workspaceFolder}/out/**/*.js"
			]
		},
		{
			"type": "node",
			"request": "attach",
			"name": "Attach to Main Process",
			"port": 5875,
			"outFiles": [
				"${workspaceFolder}/out/**/*.js"
			],
			"presentation": {
				"hidden": true,
			}
		},
		{
			"type": "pwa-chrome",
			"request": "attach",
			"name": "Attach to azuredatastudio",
			"timeout": 50000,
			"port": 9222
		},
		{
			"type": "pwa-chrome",
			"request": "launch",
			"name": "Launch azuredatastudio",
			"windows": {
				"runtimeExecutable": "${workspaceFolder}/scripts/sql.bat"
			},
			"osx": {
				"runtimeExecutable": "${workspaceFolder}/scripts/sql.sh"
			},
			"linux": {
				"runtimeExecutable": "${workspaceFolder}/scripts/sql.sh"
			},
			"port": 9222,
			"timeout": 20000,
			"env": {
				"VSCODE_EXTHOST_WILL_SEND_SOCKET": null
			},
			"breakOnLoad": false,
			"urlFilter": "*workbench.html*",
			"runtimeArgs": [
				"--inspect=5875",
				"--no-cached-data",
			],
			"webRoot": "${workspaceFolder}",
			// Settings for js-debug:
			"userDataDir": false,
			"pauseForSourceMap": false,
			"outFiles": [
				"${workspaceFolder}/out/**/*.js"
			],
			"browserLaunchLocation": "workspace"
		},
		{
			"type": "chrome",
			"request": "launch",
<<<<<<< HEAD
			"name": "Launch azuredatastudio with new notebook command",
			"windows": {
				"runtimeExecutable": "${workspaceFolder}/scripts/sql.bat"
			},
			"osx": {
				"runtimeExecutable": "${workspaceFolder}/scripts/sql.sh"
			},
			"linux": {
				"runtimeExecutable": "${workspaceFolder}/scripts/sql.sh"
			},
			"urlFilter": "*index.html*",
			"runtimeArgs": [
				"--inspect=5875",
				"--command=notebook.command.new"
			],
			"skipFiles": [
				"**/winjs*.js"
			],
			"webRoot": "${workspaceFolder}",
			"timeout": 45000
		},
		{
			"type": "chrome",
			"request": "launch",
			"name": "Launch ADS (Web) (TBD)",
			"runtimeExecutable": "yarn",
			"runtimeArgs": [
				"web"
			],
=======
			"name": "VS Code (Web)",
			"program": "${workspaceFolder}/scripts/code-web.js",
>>>>>>> 90861d49
			"presentation": {
				"group": "0_vscode",
				"order": 2
			}
		},
		{
			"type": "node",
			"request": "launch",
			"name": "Main Process",
			"runtimeExecutable": "${workspaceFolder}/scripts/code.sh",
			"windows": {
				"runtimeExecutable": "${workspaceFolder}/scripts/code.bat",
			},
			"runtimeArgs": [
				"--no-cached-data"
			],
			"outFiles": [
				"${workspaceFolder}/out/**/*.js"
			],
			"presentation": {
				"group": "1_vscode",
				"order": 1
			}
		},
		{
			"type": "chrome",
			"request": "launch",
			"name": "Launch ADS (Web, Chrome) (TBD)",
			"url": "http://localhost:8080",
			"preLaunchTask": "Run web",
			"presentation": {
				"group": "0_vscode",
				"order": 3
			}
		},
		{
			"type": "node",
			"request": "launch",
			"name": "Git Unit Tests",
			"program": "${workspaceFolder}/extensions/git/node_modules/mocha/bin/_mocha",
			"stopOnEntry": false,
			"cwd": "${workspaceFolder}/extensions/git",
			"outFiles": [
				"${workspaceFolder}/extensions/git/out/**/*.js"
			],
			"presentation": {
				"group": "5_tests",
				"order": 10
			}
		},
		{
			"type": "node",
			"request": "launch",
<<<<<<< HEAD
			"name": "Launch Smoke Test",
			"program": "${workspaceFolder}/test/smoke/test/index.js",
			"cwd": "${workspaceFolder}/test/smoke",
			"env": {
				"BUILD_ARTIFACTSTAGINGDIRECTORY": "${workspaceFolder}"
			},
=======
			"name": "HTML Server Unit Tests",
			"program": "${workspaceFolder}/extensions/html-language-features/server/test/index.js",
			"stopOnEntry": false,
			"cwd": "${workspaceFolder}/extensions/html-language-features/server",
			"outFiles": [
				"${workspaceFolder}/extensions/html-language-features/server/out/**/*.js"
			],
			"presentation": {
				"group": "5_tests",
				"order": 10
			}
		},
		{
			"type": "node",
			"request": "launch",
			"name": "CSS Server Unit Tests",
			"program": "${workspaceFolder}/extensions/css-language-features/server/test/index.js",
			"stopOnEntry": false,
			"cwd": "${workspaceFolder}/extensions/css-language-features/server",
			"outFiles": [
				"${workspaceFolder}/extensions/css-language-features/server/out/**/*.js"
			],
			"presentation": {
				"group": "5_tests",
				"order": 10
			}
		},
		{
			"type": "extensionHost",
			"request": "launch",
			"name": "Markdown Extension Tests",
			"runtimeExecutable": "${execPath}",
			"args": [
				"${workspaceFolder}/extensions/markdown-language-features/test-fixtures",
				"--extensionDevelopmentPath=${workspaceFolder}/extensions/markdown-language-features",
				"--extensionTestsPath=${workspaceFolder}/extensions/markdown-language-features/out/test"
			],
			"outFiles": [
				"${workspaceFolder}/extensions/markdown-language-features/out/**/*.js"
			],
			"presentation": {
				"group": "5_tests",
				"order": 7
			}
		},
		{
			"type": "extensionHost",
			"request": "launch",
			"name": "TypeScript Extension Tests",
			"runtimeExecutable": "${execPath}",
			"args": [
				"${workspaceFolder}/extensions/typescript-language-features/test-workspace",
				"--extensionDevelopmentPath=${workspaceFolder}/extensions/typescript-language-features",
				"--extensionTestsPath=${workspaceFolder}/extensions/typescript-language-features/out/test"
			],
			"outFiles": [
				"${workspaceFolder}/extensions/typescript-language-features/out/**/*.js"
			],
>>>>>>> 90861d49
			"presentation": {
				"group": "5_tests",
				"order": 8
			}
		},
		{
			"type": "node",
			"request": "launch",
			"name": "Run Unit Tests",
			"program": "${workspaceFolder}/test/unit/electron/index.js",
			"runtimeExecutable": "${workspaceFolder}/.build/electron/Azure Data Studio.app/Contents/MacOS/Electron",
			"windows": {
				"runtimeExecutable": "${workspaceFolder}/.build/electron/azuredatastudio.exe"
			},
			"linux": {
				"runtimeExecutable": "${workspaceFolder}/.build/electron/azuredatastudio"
			},
			"outputCapture": "std",
			"args": [
				"--remote-debugging-port=9222"
			],
			"cwd": "${workspaceFolder}",
			"outFiles": [
				"${workspaceFolder}/out/**/*.js"
			],
			"env": {
				"MOCHA_COLORS": "true"
			},
			"presentation": {
				"hidden": true
			}
		},
		{
			"type": "chrome",
			"request": "launch",
			"name": "Run Extension Unit Tests",
			"windows": {
				"runtimeExecutable": "${workspaceFolder}/scripts/test-extensions-unit.bat"
			},
			"osx": {
				"runtimeExecutable": "${workspaceFolder}/scripts/test-extensions-unit.sh"
			},
			"linux": {
				"runtimeExecutable": "${workspaceFolder}/scripts/test-extensions-unit.sh"
			},
			"webRoot": "${workspaceFolder}",
			"timeout": 45000
		},
		{
			"type": "chrome",
			"request": "launch",
			"name": "Run Extension Integration Tests",
			"windows": {
				"runtimeExecutable": "${workspaceFolder}/scripts/sql-test-integration.bat"
			},
			"osx": {
				"runtimeExecutable": "${workspaceFolder}/scripts/sql-test-integration.sh"
			},
			"linux": {
				"runtimeExecutable": "${workspaceFolder}/scripts/sql-test-integration.sh"
			},
			"webRoot": "${workspaceFolder}",
			"timeout": 45000
		},
	],
	"compounds": [
		{
			"name": "Debug Unit Tests",
			"configurations": [
				"Attach to azuredatastudio",
				"Run Unit Tests"
			]
		},
		{
			"name": "Debug Extension Unit Tests",
			"configurations": [
				"Attach to Extension Host",
				"Run Extension Unit Tests"
			]
		},
		{
			"name": "Azure Data Studio",
			"configurations": [
				"Launch azuredatastudio",
				"Attach to Main Process",
				"Attach to Extension Host",
				"Attach to Shared Process",
			],
			"presentation": {
				"group": "0_vscode",
				"order": 1
			}
		},
		{
			"name": "Debug azuredatastudio Main, Renderer & Extension Host",
			"configurations": [
				"Launch azuredatastudio",
				"Attach to Main Process",
				"Attach to Extension Host"
			],
			"presentation": {
				"group": "1_vscode",
				"order": 3
			}
		},
		{
			"name": "Debug Renderer and Extension Host processes",
			"configurations": [
				"Launch azuredatastudio",
				"Attach to Extension Host"
			],
			"presentation": {
				"group": "1_vscode",
				"order": 2
			}
		},
		{
			"name": "Attach Renderer and Extension Host",
			"configurations": [
				"Attach to azuredatastudio",
				"Attach to Extension Host"
			],
			"presentation": {
				"group": "1_vscode",
				"order": 2
			}
		}
	]
}<|MERGE_RESOLUTION|>--- conflicted
+++ resolved
@@ -108,40 +108,8 @@
 		{
 			"type": "chrome",
 			"request": "launch",
-<<<<<<< HEAD
-			"name": "Launch azuredatastudio with new notebook command",
-			"windows": {
-				"runtimeExecutable": "${workspaceFolder}/scripts/sql.bat"
-			},
-			"osx": {
-				"runtimeExecutable": "${workspaceFolder}/scripts/sql.sh"
-			},
-			"linux": {
-				"runtimeExecutable": "${workspaceFolder}/scripts/sql.sh"
-			},
-			"urlFilter": "*index.html*",
-			"runtimeArgs": [
-				"--inspect=5875",
-				"--command=notebook.command.new"
-			],
-			"skipFiles": [
-				"**/winjs*.js"
-			],
-			"webRoot": "${workspaceFolder}",
-			"timeout": 45000
-		},
-		{
-			"type": "chrome",
-			"request": "launch",
 			"name": "Launch ADS (Web) (TBD)",
-			"runtimeExecutable": "yarn",
-			"runtimeArgs": [
-				"web"
-			],
-=======
-			"name": "VS Code (Web)",
 			"program": "${workspaceFolder}/scripts/code-web.js",
->>>>>>> 90861d49
 			"presentation": {
 				"group": "0_vscode",
 				"order": 2
@@ -195,73 +163,12 @@
 		{
 			"type": "node",
 			"request": "launch",
-<<<<<<< HEAD
 			"name": "Launch Smoke Test",
 			"program": "${workspaceFolder}/test/smoke/test/index.js",
 			"cwd": "${workspaceFolder}/test/smoke",
 			"env": {
 				"BUILD_ARTIFACTSTAGINGDIRECTORY": "${workspaceFolder}"
 			},
-=======
-			"name": "HTML Server Unit Tests",
-			"program": "${workspaceFolder}/extensions/html-language-features/server/test/index.js",
-			"stopOnEntry": false,
-			"cwd": "${workspaceFolder}/extensions/html-language-features/server",
-			"outFiles": [
-				"${workspaceFolder}/extensions/html-language-features/server/out/**/*.js"
-			],
-			"presentation": {
-				"group": "5_tests",
-				"order": 10
-			}
-		},
-		{
-			"type": "node",
-			"request": "launch",
-			"name": "CSS Server Unit Tests",
-			"program": "${workspaceFolder}/extensions/css-language-features/server/test/index.js",
-			"stopOnEntry": false,
-			"cwd": "${workspaceFolder}/extensions/css-language-features/server",
-			"outFiles": [
-				"${workspaceFolder}/extensions/css-language-features/server/out/**/*.js"
-			],
-			"presentation": {
-				"group": "5_tests",
-				"order": 10
-			}
-		},
-		{
-			"type": "extensionHost",
-			"request": "launch",
-			"name": "Markdown Extension Tests",
-			"runtimeExecutable": "${execPath}",
-			"args": [
-				"${workspaceFolder}/extensions/markdown-language-features/test-fixtures",
-				"--extensionDevelopmentPath=${workspaceFolder}/extensions/markdown-language-features",
-				"--extensionTestsPath=${workspaceFolder}/extensions/markdown-language-features/out/test"
-			],
-			"outFiles": [
-				"${workspaceFolder}/extensions/markdown-language-features/out/**/*.js"
-			],
-			"presentation": {
-				"group": "5_tests",
-				"order": 7
-			}
-		},
-		{
-			"type": "extensionHost",
-			"request": "launch",
-			"name": "TypeScript Extension Tests",
-			"runtimeExecutable": "${execPath}",
-			"args": [
-				"${workspaceFolder}/extensions/typescript-language-features/test-workspace",
-				"--extensionDevelopmentPath=${workspaceFolder}/extensions/typescript-language-features",
-				"--extensionTestsPath=${workspaceFolder}/extensions/typescript-language-features/out/test"
-			],
-			"outFiles": [
-				"${workspaceFolder}/extensions/typescript-language-features/out/**/*.js"
-			],
->>>>>>> 90861d49
 			"presentation": {
 				"group": "5_tests",
 				"order": 8
