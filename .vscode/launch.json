{
	"version": "0.1.0",
	"configurations": [
		{
			"type": "node",
			"request": "launch",
			"name": "Gulp Build",
			"program": "${workspaceFolder}/node_modules/gulp/bin/gulp.js",
			"stopOnEntry": true,
			"args": [
				"hygiene"
			]
		},
		{
			"type": "node",
			"request": "attach",
			"restart": true,
			"name": "Attach to Extension Host",
			"timeout": 30000,
			"port": 5870,
			"outFiles": [
				"${workspaceFolder}/out/**/*.js",
				"${workspaceFolder}/extensions/*/out/**/*.js"
			]
		},
		{
			"type": "pwa-chrome",
			"request": "attach",
			"name": "Attach to Shared Process",
			"timeout": 30000,
			"port": 9222,
			"urlFilter": "*sharedProcess.html*",
			"presentation": {
				"hidden": true
			}
		},
		{
			"type": "node",
			"request": "attach",
			"name": "Attach to Search Process",
			"port": 5876,
			"outFiles": [
				"${workspaceFolder}/out/**/*.js"
			]
		},
		{
			"type": "node",
			"request": "attach",
			"name": "Attach to CLI Process",
			"port": 5874,
			"outFiles": [
				"${workspaceFolder}/out/**/*.js"
			]
		},
		{
			"type": "node",
			"request": "attach",
			"name": "Attach to Main Process",
			"timeout": 30000,
			"port": 5875,
			"outFiles": [
				"${workspaceFolder}/out/**/*.js"
			],
			"presentation": {
				"hidden": true,
			}
		},
		{
<<<<<<< HEAD
			"type": "chrome",
=======
			"type": "extensionHost",
			"request": "launch",
			"name": "VS Code Emmet Tests",
			"runtimeExecutable": "${execPath}",
			"args": [
				"${workspaceFolder}/extensions/emmet/test-fixtures",
				"--extensionDevelopmentPath=${workspaceFolder}/extensions/emmet",
				"--extensionTestsPath=${workspaceFolder}/extensions/emmet/out/test"
			],
			"outFiles": [
				"${workspaceFolder}/out/**/*.js"
			],
			"presentation": {
				"group": "5_tests",
				"order": 6
			}
		},
		{
			"type": "extensionHost",
			"request": "launch",
			"name": "VS Code Git Tests",
			"runtimeExecutable": "${execPath}",
			"args": [
				"/tmp/my4g9l",
				"--extensionDevelopmentPath=${workspaceFolder}/extensions/git",
				"--extensionTestsPath=${workspaceFolder}/extensions/git/out/test"
			],
			"outFiles": [
				"${workspaceFolder}/extensions/git/out/**/*.js"
			],
			"presentation": {
				"group": "5_tests",
				"order": 6
			}
		},
		{
			"type": "extensionHost",
			"request": "launch",
			"name": "VS Code API Tests (single folder)",
			"runtimeExecutable": "${execPath}",
			"args": [
				// "${workspaceFolder}", // Uncomment for running out of sources.
				"${workspaceFolder}/extensions/vscode-api-tests/testWorkspace",
				"--extensionDevelopmentPath=${workspaceFolder}/extensions/vscode-api-tests",
				"--extensionTestsPath=${workspaceFolder}/extensions/vscode-api-tests/out/singlefolder-tests",
				"--disable-extensions"
			],
			"outFiles": [
				"${workspaceFolder}/out/**/*.js"
			],
			"presentation": {
				"group": "5_tests",
				"order": 3
			}
		},
		{
			"type": "extensionHost",
			"request": "launch",
			"name": "VS Code API Tests (workspace)",
			"runtimeExecutable": "${execPath}",
			"args": [
				"${workspaceFolder}/extensions/vscode-api-tests/testworkspace.code-workspace",
				"--extensionDevelopmentPath=${workspaceFolder}/extensions/vscode-api-tests",
				"--extensionTestsPath=${workspaceFolder}/extensions/vscode-api-tests/out/workspace-tests"
			],
			"outFiles": [
				"${workspaceFolder}/out/**/*.js"
			],
			"presentation": {
				"group": "5_tests",
				"order": 4
			}
		},
		{
			"type": "extensionHost",
			"request": "launch",
			"name": "VS Code Tokenizer Tests",
			"runtimeExecutable": "${execPath}",
			"args": [
				"${workspaceFolder}/extensions/vscode-colorize-tests/test",
				"--extensionDevelopmentPath=${workspaceFolder}/extensions/vscode-colorize-tests",
				"--extensionTestsPath=${workspaceFolder}/extensions/vscode-colorize-tests/out"
			],
			"outFiles": [
				"${workspaceFolder}/out/**/*.js"
			],
			"presentation": {
				"group": "5_tests",
				"order": 5
			}
		},
		{
			"type": "extensionHost",
			"request": "launch",
			"name": "VS Code Notebook Tests",
			"runtimeExecutable": "${execPath}",
			"args": [
				"${workspaceFolder}/extensions/vscode-notebook-tests/test",
				"--extensionDevelopmentPath=${workspaceFolder}/extensions/vscode-notebook-tests",
				"--extensionTestsPath=${workspaceFolder}/extensions/vscode-notebook-tests/out"
			],
			"outFiles": [
				"${workspaceFolder}/out/**/*.js"
			],
			"presentation": {
				"group": "5_tests",
				"order": 6
			}
		},
		{
			"type": "extensionHost",
			"request": "launch",
			"name": "VS Code Custom Editor Tests",
			"runtimeExecutable": "${execPath}",
			"args": [
				"${workspaceFolder}/extensions/vscode-custom-editor-tests/test-workspace",
				"--extensionDevelopmentPath=${workspaceFolder}/extensions/vscode-custom-editor-tests",
				"--extensionTestsPath=${workspaceFolder}/extensions/vscode-custom-editor-tests/out/test"
			],
			"outFiles": [
				"${workspaceFolder}/out/**/*.js"
			],
			"presentation": {
				"group": "5_tests",
				"order": 6
			}
		},
		{
			"type": "pwa-chrome",
>>>>>>> f08f99a1
			"request": "attach",
			"name": "Attach to azuredatastudio",
			"port": 9222
		},
		{
			"type": "pwa-chrome",
			"request": "launch",
			"name": "Launch azuredatastudio",
			"windows": {
				"runtimeExecutable": "${workspaceFolder}/scripts/sql.bat"
			},
			"osx": {
				"runtimeExecutable": "${workspaceFolder}/scripts/sql.sh"
			},
			"linux": {
				"runtimeExecutable": "${workspaceFolder}/scripts/sql.sh"
			},
			"port": 9222,
			"timeout": 20000,
			"env": {
				"VSCODE_EXTHOST_WILL_SEND_SOCKET": null,
				"VSCODE_SKIP_PRELAUNCH": "1"
			},
			"cleanUp": "wholeBrowser",
			"urlFilter": "*workbench.html*",
			"runtimeArgs": [
				"--inspect=5875",
				"--no-cached-data",
			],
			"webRoot": "${workspaceFolder}",
			"cascadeTerminateToConfigurations": [
				"Attach to Extension Host"
			],
			"userDataDir": false,
			"pauseForSourceMap": false,
			"outFiles": [
				"${workspaceFolder}/out/**/*.js"
			],
			"browserLaunchLocation": "workspace"
		},
		{
			"type": "node",
			"request": "launch",
			"name": "Launch ADS (Web) (TBD)",
			"program": "${workspaceFolder}/resources/web/code-web.js",
			"presentation": {
				"group": "0_vscode",
				"order": 2
			}
		},
		{
			"type": "node",
			"request": "launch",
			"name": "Main Process",
			"runtimeExecutable": "${workspaceFolder}/scripts/code.sh",
			"windows": {
				"runtimeExecutable": "${workspaceFolder}/scripts/code.bat",
			},
			"runtimeArgs": [
				"--no-cached-data"
			],
			"outFiles": [
				"${workspaceFolder}/out/**/*.js"
			],
			"presentation": {
				"group": "1_vscode",
				"order": 1
			}
		},
		{
			"type": "pwa-chrome",
			"request": "launch",
			"outFiles": [],
			"perScriptSourcemaps": "yes",
			"name": "VS Code (Web, Chrome)",
			"url": "http://localhost:8080",
			"preLaunchTask": "Run web",
			"presentation": {
				"group": "0_vscode",
				"order": 3
			}
		},
		{
			"type": "pwa-msedge",
			"request": "launch",
			"outFiles": [],
			"perScriptSourcemaps": "yes",
			"name": "VS Code (Web, Edge)",
			"url": "http://localhost:8080",
			"pauseForSourceMap": false,
			"preLaunchTask": "Run web",
			"presentation": {
				"group": "0_vscode",
				"order": 3
			}
		},
		{
			"type": "node",
			"request": "launch",
			"name": "Git Unit Tests",
			"program": "${workspaceFolder}/extensions/git/node_modules/mocha/bin/_mocha",
			"stopOnEntry": false,
			"cwd": "${workspaceFolder}/extensions/git",
			"outFiles": [
				"${workspaceFolder}/extensions/git/out/**/*.js"
			],
			"presentation": {
				"group": "5_tests",
				"order": 10
			}
		},
		{
			"type": "node",
			"request": "launch",
			"name": "Launch Smoke Test",
			"program": "${workspaceFolder}/test/smoke/test/index.js",
			"cwd": "${workspaceFolder}/test/smoke",
			"env": {
				"BUILD_ARTIFACTSTAGINGDIRECTORY": "${workspaceFolder}"
			},
			"presentation": {
				"group": "5_tests",
				"order": 8
			}
		},
		{
			"type": "pwa-node",
			"request": "launch",
			"name": "Run Unit Tests",
			"program": "${workspaceFolder}/test/unit/electron/index.js",
			"runtimeExecutable": "${workspaceFolder}/.build/electron/Azure Data Studio.app/Contents/MacOS/Electron",
			"windows": {
				"runtimeExecutable": "${workspaceFolder}/.build/electron/azuredatastudio.exe"
			},
			"linux": {
				"runtimeExecutable": "${workspaceFolder}/.build/electron/azuredatastudio"
			},
			"outputCapture": "std",
			"args": [
				"--remote-debugging-port=9222"
			],
			"cwd": "${workspaceFolder}",
			"outFiles": [
				"${workspaceFolder}/out/**/*.js"
			],
			"cascadeTerminateToConfigurations": [
				"Attach to azuredatastudio"
			],
			"env": {
				"MOCHA_COLORS": "true"
			},
			"presentation": {
				"hidden": true
			}
		},
		{
			"type": "pwa-node",
			"request": "launch",
			"name": "Run Unit Tests For Current File",
			"program": "${workspaceFolder}/test/unit/electron/index.js",
			"runtimeExecutable": "${workspaceFolder}/.build/electron/Azure Data Studio.app/Contents/MacOS/Electron",
			"windows": {
				"runtimeExecutable": "${workspaceFolder}/.build/electron/azuredatastudio.exe"
			},
			"linux": {
				"runtimeExecutable": "${workspaceFolder}/.build/electron/azuredatastudio"
			},
			"cascadeTerminateToConfigurations": [
				"Attach to azuredatastudio"
			],
			"outputCapture": "std",
			"args": [
				"--remote-debugging-port=9222",
				"--run",
				"${relativeFile}"
			],
			"cwd": "${workspaceFolder}",
			"outFiles": [
				"${workspaceFolder}/out/**/*.js"
			],
			"env": {
				"MOCHA_COLORS": "true"
			}
		},
		{
			"type": "chrome",
			"request": "launch",
			"name": "Run Extension Unit Tests",
			"windows": {
				"runtimeExecutable": "${workspaceFolder}/scripts/test-extensions-unit.bat"
			},
			"osx": {
				"runtimeExecutable": "${workspaceFolder}/scripts/test-extensions-unit.sh"
			},
			"linux": {
				"runtimeExecutable": "${workspaceFolder}/scripts/test-extensions-unit.sh"
			},
			"webRoot": "${workspaceFolder}",
			"timeout": 45000
		},
		{
			"type": "chrome",
			"request": "launch",
			"name": "Run Extension Integration Tests",
			"windows": {
				"runtimeExecutable": "${workspaceFolder}/scripts/sql-test-integration.bat"
			},
			"osx": {
				"runtimeExecutable": "${workspaceFolder}/scripts/sql-test-integration.sh"
			},
			"linux": {
				"runtimeExecutable": "${workspaceFolder}/scripts/sql-test-integration.sh"
			},
			"webRoot": "${workspaceFolder}",
			"timeout": 45000
		},
	],
	"compounds": [
		{
			"name": "Debug Unit Tests",
			"configurations": [
				"Attach to azuredatastudio",
				"Run Unit Tests"
			]
		},
		{
			"name": "Debug Extension Unit Tests",
			"configurations": [
				"Attach to Extension Host",
				"Run Extension Unit Tests"
			]
		},
		{
			"name": "Azure Data Studio",
			"stopAll": true,
			"configurations": [
				"Launch azuredatastudio",
				"Attach to Main Process",
				"Attach to Extension Host",
				"Attach to Shared Process",
			],
			"preLaunchTask": "Ensure Prelaunch Dependencies",
			"presentation": {
				"group": "0_vscode",
				"order": 1
			}
		},
		{
			"name": "Debug azuredatastudio Main, Renderer & Extension Host",
			"configurations": [
				"Launch azuredatastudio",
				"Attach to Main Process",
				"Attach to Extension Host"
			],
			"presentation": {
				"group": "1_vscode",
				"order": 3
			}
		},
		{
			"name": "Debug Renderer and Extension Host processes",
			"configurations": [
				"Launch azuredatastudio",
				"Attach to Extension Host"
			],
			"presentation": {
				"group": "1_vscode",
				"order": 2
			}
		},
		{
			"name": "Attach Renderer and Extension Host",
			"configurations": [
				"Attach to azuredatastudio",
				"Attach to Extension Host"
			],
			"presentation": {
				"group": "1_vscode",
				"order": 2
			}
		},
		{
			"name": "Debug Unit Tests (Current File)",
			"configurations": [
				"Attach to azuredatastudio",
				"Run Unit Tests For Current File"
			],
			"presentation": {
				"group": "1_vscode",
				"order": 2
			}
		}
	]
}<|MERGE_RESOLUTION|>--- conflicted
+++ resolved
@@ -66,9 +66,6 @@
 			}
 		},
 		{
-<<<<<<< HEAD
-			"type": "chrome",
-=======
 			"type": "extensionHost",
 			"request": "launch",
 			"name": "VS Code Emmet Tests",
@@ -198,7 +195,6 @@
 		},
 		{
 			"type": "pwa-chrome",
->>>>>>> f08f99a1
 			"request": "attach",
 			"name": "Attach to azuredatastudio",
 			"port": 9222
