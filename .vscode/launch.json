--- conflicted
+++ resolved
@@ -91,16 +91,8 @@
 		{
 			"type": "node",
 			"request": "launch",
-<<<<<<< HEAD
 			"name": "Launch ADS (Main Process)",
 			"runtimeExecutable": "${workspaceFolder}/scripts/sql.sh",
-=======
-			"name": "Launch VS Code (Main Process)",
-			"runtimeExecutable": "${workspaceFolder}/scripts/code.sh",
-			"windows": {
-				"runtimeExecutable": "${workspaceFolder}/scripts/code.bat",
-			},
->>>>>>> 81d7885d
 			"runtimeArgs": [
 				"--no-cached-data"
 			],
