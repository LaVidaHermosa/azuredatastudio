{
	"version": "0.1.0",
	"configurations": [
		{
			"type": "node",
			"request": "launch",
			"name": "Gulp Build",
			"program": "${workspaceFolder}/node_modules/gulp/bin/gulp.js",
			"stopOnEntry": true,
			"args": [
				"hygiene"
			]
		},
		{
			"type": "node",
			"request": "attach",
			"restart": true,
			"name": "Attach to Extension Host",
			"timeout": 30000,
			"port": 5870,
			"outFiles": [
				"${workspaceFolder}/out/**/*.js"
			]
		},
		{
			"type": "pwa-chrome",
			"request": "attach",
			"name": "Attach to Shared Process",
			"port": 9222,
			"urlFilter": "*sharedProcess.html*",
			"presentation": {
				"hidden": true
			}
		},
		{
			"type": "node",
			"request": "attach",
			"name": "Attach to Search Process",
			"port": 5876,
			"outFiles": [
				"${workspaceFolder}/out/**/*.js"
			],
			"presentation": {
				"hidden": true,
			}
		},
		{
			"type": "node",
			"request": "attach",
			"name": "Attach to CLI Process",
			"port": 5874,
			"outFiles": [
				"${workspaceFolder}/out/**/*.js"
			]
		},
		{
			"type": "node",
			"request": "attach",
			"name": "Attach to Main Process",
			"port": 5875,
			"outFiles": [
				"${workspaceFolder}/out/**/*.js"
			],
			"presentation": {
				"hidden": true,
			}
		},
		{
			"type": "pwa-chrome",
			"request": "attach",
			"name": "Attach to azuredatastudio",
			"timeout": 50000,
			"port": 9222
		},
		{
			"type": "pwa-chrome",
			"request": "launch",
			"name": "Launch azuredatastudio",
			"windows": {
				"runtimeExecutable": "${workspaceFolder}/scripts/sql.bat"
			},
			"osx": {
				"runtimeExecutable": "${workspaceFolder}/scripts/sql.sh"
			},
			"linux": {
				"runtimeExecutable": "${workspaceFolder}/scripts/sql.sh"
			},
			"port": 9222,
			"timeout": 20000,
			"env": {
				"VSCODE_EXTHOST_WILL_SEND_SOCKET": null
			},
			"breakOnLoad": false,
			"urlFilter": "*workbench.html*",
			"runtimeArgs": [
				"--inspect=5875",
				"--no-cached-data",
			],
			"webRoot": "${workspaceFolder}",
			// Settings for js-debug:
			"userDataDir": false,
			"pauseForSourceMap": false,
			"outFiles": [
				"${workspaceFolder}/out/**/*.js"
			],
			"browserLaunchLocation": "workspace"
		},
		{
			"type": "chrome",
			"request": "launch",
			"name": "Launch ADS (Web) (TBD)",
			"program": "${workspaceFolder}/scripts/code-web.js",
			"presentation": {
				"group": "0_vscode",
				"order": 2
			}
		},
		{
			"type": "node",
			"request": "launch",
			"name": "Main Process",
			"runtimeExecutable": "${workspaceFolder}/scripts/code.sh",
			"windows": {
				"runtimeExecutable": "${workspaceFolder}/scripts/code.bat",
			},
			"runtimeArgs": [
				"--no-cached-data"
			],
			"outFiles": [
				"${workspaceFolder}/out/**/*.js"
			],
			"presentation": {
				"group": "1_vscode",
				"order": 1
			}
		},
		{
			"type": "chrome",
			"request": "launch",
			"name": "Launch ADS (Web, Chrome) (TBD)",
			"url": "http://localhost:8080",
			"preLaunchTask": "Run web",
			"presentation": {
				"group": "0_vscode",
				"order": 3
			}
		},
		{
			"type": "node",
			"request": "launch",
			"name": "Git Unit Tests",
			"program": "${workspaceFolder}/extensions/git/node_modules/mocha/bin/_mocha",
			"stopOnEntry": false,
			"cwd": "${workspaceFolder}/extensions/git",
			"outFiles": [
				"${workspaceFolder}/extensions/git/out/**/*.js"
			],
			"presentation": {
				"group": "5_tests",
				"order": 10
			}
		},
		{
			"type": "node",
			"request": "launch",
			"name": "Launch Smoke Test",
			"program": "${workspaceFolder}/test/smoke/test/index.js",
			"cwd": "${workspaceFolder}/test/smoke",
			"env": {
				"BUILD_ARTIFACTSTAGINGDIRECTORY": "${workspaceFolder}"
			},
			"presentation": {
				"group": "5_tests",
				"order": 8
			}
		},
		{
			"type": "node",
			"request": "launch",
			"name": "Run Unit Tests",
			"program": "${workspaceFolder}/test/unit/electron/index.js",
			"runtimeExecutable": "${workspaceFolder}/.build/electron/Azure Data Studio.app/Contents/MacOS/Electron",
			"windows": {
				"runtimeExecutable": "${workspaceFolder}/.build/electron/azuredatastudio.exe"
			},
			"linux": {
				"runtimeExecutable": "${workspaceFolder}/.build/electron/azuredatastudio"
			},
			"outputCapture": "std",
			"args": [
				"--remote-debugging-port=9222"
			],
			"cwd": "${workspaceFolder}",
			"outFiles": [
				"${workspaceFolder}/out/**/*.js"
			],
			"env": {
				"MOCHA_COLORS": "true"
			},
			"presentation": {
				"hidden": true
			}
		},
		{
			"type": "chrome",
			"request": "launch",
			"name": "Run Extension Unit Tests",
			"windows": {
				"runtimeExecutable": "${workspaceFolder}/scripts/test-extensions-unit.bat"
			},
			"osx": {
				"runtimeExecutable": "${workspaceFolder}/scripts/test-extensions-unit.sh"
			},
			"linux": {
				"runtimeExecutable": "${workspaceFolder}/scripts/test-extensions-unit.sh"
			},
			"webRoot": "${workspaceFolder}",
			"timeout": 45000
		},
		{
			"type": "chrome",
			"request": "launch",
			"name": "Run Extension Integration Tests",
			"windows": {
				"runtimeExecutable": "${workspaceFolder}/scripts/sql-test-integration.bat"
			},
			"osx": {
				"runtimeExecutable": "${workspaceFolder}/scripts/sql-test-integration.sh"
			},
			"linux": {
				"runtimeExecutable": "${workspaceFolder}/scripts/sql-test-integration.sh"
			},
			"webRoot": "${workspaceFolder}",
			"timeout": 45000
		},
	],
	"compounds": [
		{
<<<<<<< HEAD
			"name": "Debug Unit Tests",
			"configurations": [
				"Attach to azuredatastudio",
				"Run Unit Tests"
			]
		},
		{
			"name": "Debug Extension Unit Tests",
=======
			"name": "VS Code",
			"stopAll": true,
>>>>>>> b2484fb2
			"configurations": [
				"Attach to Extension Host",
				"Run Extension Unit Tests"
			]
		},
		{
			"name": "Azure Data Studio",
			"configurations": [
				"Launch azuredatastudio",
				"Attach to Main Process",
				"Attach to Extension Host",
				"Attach to Shared Process",
			],
			"presentation": {
				"group": "0_vscode",
				"order": 1
			}
		},
		{
			"name": "Debug azuredatastudio Main, Renderer & Extension Host",
			"configurations": [
				"Launch azuredatastudio",
				"Attach to Main Process",
				"Attach to Extension Host"
			],
			"presentation": {
				"group": "1_vscode",
				"order": 3
			}
		},
		{
			"name": "Debug Renderer and Extension Host processes",
			"configurations": [
				"Launch azuredatastudio",
				"Attach to Extension Host"
			],
			"presentation": {
				"group": "1_vscode",
				"order": 2
			}
		},
		{
			"name": "Attach Renderer and Extension Host",
			"configurations": [
				"Attach to azuredatastudio",
				"Attach to Extension Host"
			],
			"presentation": {
				"group": "1_vscode",
				"order": 2
			}
		}
	]
}<|MERGE_RESOLUTION|>--- conflicted
+++ resolved
@@ -236,7 +236,6 @@
 	],
 	"compounds": [
 		{
-<<<<<<< HEAD
 			"name": "Debug Unit Tests",
 			"configurations": [
 				"Attach to azuredatastudio",
@@ -245,10 +244,6 @@
 		},
 		{
 			"name": "Debug Extension Unit Tests",
-=======
-			"name": "VS Code",
-			"stopAll": true,
->>>>>>> b2484fb2
 			"configurations": [
 				"Attach to Extension Host",
 				"Run Extension Unit Tests"
@@ -256,6 +251,7 @@
 		},
 		{
 			"name": "Azure Data Studio",
+			"stopAll": true,
 			"configurations": [
 				"Launch azuredatastudio",
 				"Attach to Main Process",
