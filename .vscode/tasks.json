{
	"version": "2.0.0",
	"tasks": [
		{
			"type": "npm",
			"script": "watchd",
			"label": "Build VS Code",
			"group": {
				"kind": "build",
				"isDefault": true
			},
			"isBackground": true,
			"presentation": {
				"reveal": "never"
			},
			"problemMatcher": {
				"owner": "typescript",
				"applyTo": "closedDocuments",
				"fileLocation": [
					"absolute"
				],
				"pattern": {
					"regexp": "Error: ([^(]+)\\((\\d+|\\d+,\\d+|\\d+,\\d+,\\d+,\\d+)\\): (.*)$",
					"file": 1,
					"location": 2,
					"message": 3
				},
				"background": {
					"beginsPattern": "Starting compilation",
					"endsPattern": "Finished compilation"
				}
			}
		},
		{
			"type": "npm",
<<<<<<< HEAD
			"script": "strict-vscode-watch",
			"label": "TS - Strict VSCode",
			"isBackground": true,
			"presentation": {
				"reveal": "never"
			},
			"problemMatcher": {
				"base": "$tsc-watch",
				"owner": "typescript-vscode",
				"applyTo": "allDocuments"
			}
=======
			"script": "kill-watchd",
			"label": "Kill Build VS Code",
			"group": "build",
			"presentation": {
				"reveal": "never"
			},
			"problemMatcher": "$tsc"
>>>>>>> c7b69ce1
		},
		{
			"label": "Run tests",
			"type": "shell",
			"command": "./scripts/test.sh",
			"windows": {
				"command": ".\\scripts\\test.bat"
			},
			"group": "test",
			"presentation": {
				"echo": true,
				"reveal": "always"
			}
		},
		{
			"label": "Run Dev",
			"type": "shell",
			"command": "./scripts/code.sh",
			"windows": {
				"command": ".\\scripts\\code.bat"
			},
			"problemMatcher": []
		},
		{
			"type": "npm",
			"script": "electron",
			"label": "Download electron"
		},
		{
			"type": "gulp",
			"task": "hygiene",
			"problemMatcher": []
		},
		{
			"type": "shell",
			"command": "yarn web -- --no-launch",
			"label": "Run web",
			"isBackground": true,
			"problemMatcher": {
				"pattern": {
					"regexp": ""
				},
				"background": {
					"beginsPattern": ".*node .*",
					"endsPattern": "Web UI available at .*"
				}
			},
			"presentation": {
				"reveal": "never"
			}
		},
		{
			"type": "npm",
			"script": "eslint",
			"problemMatcher": {
				"source": "eslint",
				"base": "$eslint-stylish"
			}
		}
	]
}<|MERGE_RESOLUTION|>--- conflicted
+++ resolved
@@ -33,7 +33,6 @@
 		},
 		{
 			"type": "npm",
-<<<<<<< HEAD
 			"script": "strict-vscode-watch",
 			"label": "TS - Strict VSCode",
 			"isBackground": true,
@@ -45,7 +44,9 @@
 				"owner": "typescript-vscode",
 				"applyTo": "allDocuments"
 			}
-=======
+		},
+		{
+			"type": "npm",
 			"script": "kill-watchd",
 			"label": "Kill Build VS Code",
 			"group": "build",
@@ -53,7 +54,6 @@
 				"reveal": "never"
 			},
 			"problemMatcher": "$tsc"
->>>>>>> c7b69ce1
 		},
 		{
 			"label": "Run tests",
