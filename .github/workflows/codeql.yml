--- conflicted
+++ resolved
@@ -3,77 +3,29 @@
 on:
   push:
   schedule:
-<<<<<<< HEAD
-    - cron: '0 0 * * 0'
+    - cron: "0 0 * * 0"
 
 jobs:
   CodeQL-Build:
-
     strategy:
       fail-fast: false
-
 
     # CodeQL runs on ubuntu-latest, windows-latest, and macos-latest
     runs-on: ubuntu-latest
 
     steps:
-    - name: Checkout repository
-      uses: actions/checkout@v2
-
-    # Initializes the CodeQL tools for scanning.
-    - name: Initialize CodeQL
-      uses: github/codeql-action/init@v1
-      # Override language selection by uncommenting this and choosing your languages
-      # with:
-      #   languages: go, javascript, csharp, python, cpp, java
-
-    # Autobuild attempts to build any compiled languages  (C/C++, C#, or Java).
-    # If this step fails, then you should remove it and run the build manually (see below).
-    - name: Autobuild
-      uses: github/codeql-action/autobuild@v1
-
-    # ℹ️ Command-line programs to run using the OS shell.
-    # 📚 https://git.io/JvXDl
-
-    # ✏️ If the Autobuild fails above, remove it and uncomment the following three lines
-    #    and modify them (or add more) to build your code if your project
-    #    uses a compiled language
-
-    #- run: |
-    #   make bootstrap
-    #   make release
-
-    - name: Perform CodeQL Analysis
-      uses: github/codeql-action/analyze@v1
-=======
-    - cron: "0 0 * * 2"
-
-jobs:
-  CodeQL-Build:
-    # CodeQL runs on ubuntu-latest and windows-latest
-    runs-on: ubuntu-latest
-
-    steps:
       - name: Checkout repository
         uses: actions/checkout@v2
-        with:
-          # We must fetch at least the immediate parents so that if this is
-          # a pull request then we can checkout the head.
-          fetch-depth: 2
-
-      # If this run was triggered by a pull request event, then checkout
-      # the head of the pull request instead of the merge commit.
-      - run: git checkout HEAD^2
-        if: ${{ github.event_name == 'pull_request' }}
 
       # Initializes the CodeQL tools for scanning.
       - name: Initialize CodeQL
         uses: github/codeql-action/init@v1
-        with:
-          languages: javascript
+        # Override language selection by uncommenting this and choosing your languages
+        # with:
+        #   languages: go, javascript, csharp, python, cpp, java
 
       # Autobuild attempts to build any compiled languages  (C/C++, C#, or Java).
-      # If this step fails, then you should remove it and run the build manually (see below)
+      # If this step fails, then you should remove it and run the build manually (see below).
       - name: Autobuild
         uses: github/codeql-action/autobuild@v1
 
@@ -89,5 +41,4 @@
       #   make release
 
       - name: Perform CodeQL Analysis
-        uses: github/codeql-action/analyze@v1
->>>>>>> a4e4e7ed
+        uses: github/codeql-action/analyze@v1