--- conflicted
+++ resolved
@@ -119,40 +119,33 @@
     #   name: Download Built-in Extensions
     - run: ./scripts/test.sh --tfs "Unit Tests"
       name: Run Unit Tests (Electron)
-<<<<<<< HEAD
-    # - run: yarn test-browser --browser chromium --browser webkit {{SQL CARBON EDIT}} disable for now @TODO @anthonydresser
-    #   name: Run Unit Tests (Browser)
-    # - run: ./scripts/test-integration.sh --tfs "Integration Tests" {{SQL CARBON EDIT}} remove step
-    #   name: Run Integration Tests (Electron)
-=======
-    - run: yarn test-browser --browser chromium --browser webkit
-      name: Run Unit Tests (Browser)
-    - run: ./scripts/test-integration.sh --tfs "Integration Tests"
-      name: Run Integration Tests (Electron)
+  #   - run: yarn test-browser --browser chromium --browser webkit
+  #     name: Run Unit Tests (Browser)
+  #   - run: ./scripts/test-integration.sh --tfs "Integration Tests"
+  #     name: Run Integration Tests (Electron)
 
-  monaco:
-    runs-on: ubuntu-latest
-    env:
-      CHILD_CONCURRENCY: "1"
-      GITHUB_TOKEN: ${{ secrets.GITHUB_TOKEN }}
-    steps:
-    - uses: actions/checkout@v1
-    # TODO: rename azure-pipelines/linux/xvfb.init to github-actions
-    - run: |
-        sudo apt-get update
-        sudo apt-get install -y libxkbfile-dev pkg-config libsecret-1-dev libxss1 dbus xvfb libgtk-3-0 libgbm1
-        sudo cp build/azure-pipelines/linux/xvfb.init /etc/init.d/xvfb
-        sudo chmod +x /etc/init.d/xvfb
-        sudo update-rc.d xvfb defaults
-        sudo service xvfb start
-      name: Setup Build Environment
-    - uses: actions/setup-node@v1
-      with:
-        node-version: 10
-    - run: yarn --frozen-lockfile
-      name: Install Dependencies
-    - run: yarn monaco-compile-check
-      name: Run Monaco Editor Checks
-    - run: yarn gulp editor-esm-bundle
-      name: Editor Distro & ESM Bundle
->>>>>>> 94421edf
+  # monaco:
+  #   runs-on: ubuntu-latest
+  #   env:
+  #     CHILD_CONCURRENCY: "1"
+  #     GITHUB_TOKEN: ${{ secrets.GITHUB_TOKEN }}
+  #   steps:
+  #   - uses: actions/checkout@v1
+  #   # TODO: rename azure-pipelines/linux/xvfb.init to github-actions
+  #   - run: |
+  #       sudo apt-get update
+  #       sudo apt-get install -y libxkbfile-dev pkg-config libsecret-1-dev libxss1 dbus xvfb libgtk-3-0 libgbm1
+  #       sudo cp build/azure-pipelines/linux/xvfb.init /etc/init.d/xvfb
+  #       sudo chmod +x /etc/init.d/xvfb
+  #       sudo update-rc.d xvfb defaults
+  #       sudo service xvfb start
+  #     name: Setup Build Environment
+  #   - uses: actions/setup-node@v1
+  #     with:
+  #       node-version: 10
+  #   - run: yarn --frozen-lockfile
+  #     name: Install Dependencies
+  #   - run: yarn monaco-compile-check
+  #     name: Run Monaco Editor Checks
+  #   - run: yarn gulp editor-esm-bundle
+  #     name: Editor Distro & ESM Bundle