name: CI

on:
  push:
    branches:
      - main
      - release/*
  pull_request:
    branches:
      - main
      - release/*

jobs:
  windows:
      name: Windows
      runs-on: windows-latest
      timeout-minutes: 30
      env:
        CHILD_CONCURRENCY: "1"
        GITHUB_TOKEN: ${{ secrets.GITHUB_TOKEN }}
      steps:
        - uses: actions/checkout@v2.2.0

        - uses: actions/setup-node@v2
          with:
            node-version: 12

        - uses: actions/setup-python@v2
          with:
            python-version: "2.x"

        # {{SQL CARBON EDIT}} Skip caching for now
        # - name: Compute node modules cache key
        #   id: nodeModulesCacheKey
        #   run: echo "::set-output name=value::$(node build/azure-pipelines/common/computeNodeModulesCacheKey.js)"
        # - name: Cache node_modules archive
        #   id: cacheNodeModules
        #   uses: actions/cache@v2
        #   with:
        #     path: ".build/node_modules_cache"
        #     key: "${{ runner.os }}-cacheNodeModulesArchive-${{ steps.nodeModulesCacheKey.outputs.value }}"
        # - name: Extract node_modules archive
        #   if: ${{ steps.cacheNodeModules.outputs.cache-hit == 'true' }}
        #   run: 7z.exe x .build/node_modules_cache/cache.7z -aos
        # - name: Get yarn cache directory path
        #   id: yarnCacheDirPath
        #   if: ${{ steps.cacheNodeModules.outputs.cache-hit != 'true' }}
        #   run: echo "::set-output name=dir::$(yarn cache dir)"
        # - name: Cache yarn directory
        #   if: ${{ steps.cacheNodeModules.outputs.cache-hit != 'true' }}
        #   uses: actions/cache@v2
        #   with:
        #     path: ${{ steps.yarnCacheDirPath.outputs.dir }}
        #     key: ${{ runner.os }}-yarnCacheDir-${{ steps.nodeModulesCacheKey.outputs.value }}
        #     restore-keys: ${{ runner.os }}-yarnCacheDir-

        - name: Execute yarn
          # if: ${{ steps.cacheNodeModules.outputs.cache-hit != 'true' }} {{SQL CARBON EDIT}} Skipping caching for now
          env:
            PLAYWRIGHT_SKIP_BROWSER_DOWNLOAD: 1
            ELECTRON_SKIP_BINARY_DOWNLOAD: 1
          run: yarn --frozen-lockfile --network-timeout 180000
        # - name: Create node_modules archive {{SQL CARBON EDIT}} Skip caching for now
        #   if: ${{ steps.cacheNodeModules.outputs.cache-hit != 'true' }}
        #   run: |
        #     mkdir -Force .build
        #     node build/azure-pipelines/common/listNodeModules.js .build/node_modules_list.txt
        #     mkdir -Force .build/node_modules_cache
        #     7z.exe a .build/node_modules_cache/cache.7z -mx3 `@.build/node_modules_list.txt

        - name: Compile and Download
          run: yarn npm-run-all --max_old_space_size=4095 -lp compile "electron x64" # {{SQL CARBON EDIT}} Remove unused options playwright-install download-builtin-extensions

        - name: Run Unit Tests (Electron)
          run: .\scripts\test.bat

        # - name: Run Unit Tests (Browser) {{SQL CARBON EDIT}} disable for now
        #   run: yarn test-browser --browser chromium

        # - name: Run Integration Tests (Electron) {{SQL CARBON EDIT}} disable for now
        #   run: .\scripts\test-integration.bat

  linux:
    name: Linux
    runs-on: ubuntu-latest
    timeout-minutes: 30
    env:
      GITHUB_TOKEN: ${{ secrets.GITHUB_TOKEN }}
    steps:
      - uses: actions/checkout@v2.2.0

      # TODO: rename azure-pipelines/linux/xvfb.init to github-actions
      - name: Setup Build Environment
        run: |
          sudo apt-get update
          sudo apt-get install -y libxkbfile-dev pkg-config libsecret-1-dev libxss1 dbus xvfb libgtk-3-0 libgbm1 libkrb5-dev # {{SQL CARBON EDIT}} add kerberos dep
          sudo cp build/azure-pipelines/linux/xvfb.init /etc/init.d/xvfb
          sudo chmod +x /etc/init.d/xvfb
          sudo update-rc.d xvfb defaults
          sudo service xvfb start

      - uses: actions/setup-node@v2
        with:
          node-version: 12
      # {{SQL CARBON EDIT}} Skip caching for now
      # - name: Compute node modules cache key
      #   id: nodeModulesCacheKey
      #   run: echo "::set-output name=value::$(node build/azure-pipelines/common/computeNodeModulesCacheKey.js)"
      # - name: Cache node modules
      #   id: cacheNodeModules
      #   uses: actions/cache@v2
      #   with:
      #     path: "**/node_modules"
      #     key: ${{ runner.os }}-cacheNodeModules13-${{ steps.nodeModulesCacheKey.outputs.value }}
      #     restore-keys: ${{ runner.os }}-cacheNodeModules13-
      # - name: Get yarn cache directory path
      #   id: yarnCacheDirPath
      #   if: ${{ steps.cacheNodeModules.outputs.cache-hit != 'true' }}
      #   run: echo "::set-output name=dir::$(yarn cache dir)"
      # - name: Cache yarn directory
      #   if: ${{ steps.cacheNodeModules.outputs.cache-hit != 'true' }}
      #   uses: actions/cache@v2
      #   with:
      #     path: ${{ steps.yarnCacheDirPath.outputs.dir }}
      #     key: ${{ runner.os }}-yarnCacheDir-${{ steps.nodeModulesCacheKey.outputs.value }}
      #     restore-keys: ${{ runner.os }}-yarnCacheDir-
      - name: Execute yarn
        # if: ${{ steps.cacheNodeModules.outputs.cache-hit != 'true' }} {{SQL CARBON EDIT}} Skip caching for now
        env:
          PLAYWRIGHT_SKIP_BROWSER_DOWNLOAD: 1
          ELECTRON_SKIP_BINARY_DOWNLOAD: 1
        run: yarn --frozen-lockfile --network-timeout 180000

      - name: Compile and Download
        run: yarn npm-run-all --max_old_space_size=4095 -lp compile "electron x64" playwright-install download-builtin-extensions

      - name: Run Unit Tests (Electron)
        id: electron-unit-tests
        run: DISPLAY=:10 ./scripts/test.sh --coverage --runGlob "**/sql/**/*.test.js" # {{SQL CARBON EDIT}} Run only our tests with coverage

      - name: Run Extension Unit Tests (Electron)
        id: electron-extension-unit-tests
        run: DISPLAY=:10 ./scripts/test-extensions-unit.sh

      # {{SQL CARBON EDIT}} Add coveralls. We merge first to get around issue where parallel builds weren't being combined correctly
      - name: Combine code coverage files
        run: node test/combineCoverage
      - name: Upload Code Coverage
        uses: coverallsapp/github-action@v1.1.1
        with:
          github-token: ${{ secrets.GITHUB_TOKEN }}
          path-to-lcov: "test/coverage/lcov.info"

      # - name: Run Unit Tests (Browser) {{SQL CARBON EDIT}} Skip for now
      #   id: browser-unit-tests
      #   run: DISPLAY=:10 yarn test-browser --browser chromium

      # - name: Run Integration Tests (Electron) {{SQL CARBON EDIT}} Skip for now
      #   id: electron-integration-tests
      #   run: DISPLAY=:10 ./scripts/test-integration.sh

  darwin:
    name: macOS
    runs-on: macos-latest
    timeout-minutes: 30
    env:
      GITHUB_TOKEN: ${{ secrets.GITHUB_TOKEN }}
    steps:
      - uses: actions/checkout@v2.2.0

      - uses: actions/setup-node@v2
        with:
          node-version: 12

      # {{SQL CARBON EDIT}} Skip caching for now
      # - name: Compute node modules cache key
      #   id: nodeModulesCacheKey
      #   run: echo "::set-output name=value::$(node build/azure-pipelines/common/computeNodeModulesCacheKey.js)"
      # - name: Cache node modules
      #   id: cacheNodeModules
      #   uses: actions/cache@v2
      #   with:
      #     path: "**/node_modules"
      #     key: ${{ runner.os }}-cacheNodeModules13-${{ steps.nodeModulesCacheKey.outputs.value }}
      #     restore-keys: ${{ runner.os }}-cacheNodeModules13-
      # - name: Get yarn cache directory path
      #   id: yarnCacheDirPath
      #   if: ${{ steps.cacheNodeModules.outputs.cache-hit != 'true' }}
      #   run: echo "::set-output name=dir::$(yarn cache dir)"
      # - name: Cache yarn directory
      #   if: ${{ steps.cacheNodeModules.outputs.cache-hit != 'true' }}
      #   uses: actions/cache@v2
      #   with:
      #     path: ${{ steps.yarnCacheDirPath.outputs.dir }}
      #     key: ${{ runner.os }}-yarnCacheDir-${{ steps.nodeModulesCacheKey.outputs.value }}
      #     restore-keys: ${{ runner.os }}-yarnCacheDir-
      - name: Execute yarn
        if: ${{ steps.cacheNodeModules.outputs.cache-hit != 'true' }}
        env:
          PLAYWRIGHT_SKIP_BROWSER_DOWNLOAD: 1
          ELECTRON_SKIP_BINARY_DOWNLOAD: 1
        run: yarn --frozen-lockfile --network-timeout 180000

      - name: Compile and Download
        run: yarn npm-run-all --max_old_space_size=4095 -lp compile "electron x64" playwright-install download-builtin-extensions

      - name: Run Unit Tests (Electron)
        run: DISPLAY=:10 ./scripts/test.sh

      # - name: Run Unit Tests (Browser) {{SQL CARBON EDIT}} Skip for now
      #   run: DISPLAY=:10 yarn test-browser --browser chromium

      # - name: Run Integration Tests (Electron) {{SQL CARBON EDIT}} Skip for now
      #   run: DISPLAY=:10 ./scripts/test-integration.sh

  hygiene:
    name: Hygiene and Layering
    runs-on: ubuntu-latest
    timeout-minutes: 30
    env:
      GITHUB_TOKEN: ${{ secrets.GITHUB_TOKEN }}
    steps:
      - uses: actions/checkout@v2

      - uses: actions/setup-node@v2
        with:
          node-version: 12

      - name: Compute node modules cache key
        id: nodeModulesCacheKey
        run: echo "::set-output name=value::$(node build/azure-pipelines/common/computeNodeModulesCacheKey.js)"
      - name: Cache node modules
        id: cacheNodeModules
        uses: actions/cache@v2
        with:
          path: "**/node_modules"
          key: ${{ runner.os }}-cacheNodeModules13-${{ steps.nodeModulesCacheKey.outputs.value }}
          restore-keys: ${{ runner.os }}-cacheNodeModules13-
      - name: Get yarn cache directory path
        id: yarnCacheDirPath
        if: ${{ steps.cacheNodeModules.outputs.cache-hit != 'true' }}
        run: echo "::set-output name=dir::$(yarn cache dir)"
      - name: Cache yarn directory
        if: ${{ steps.cacheNodeModules.outputs.cache-hit != 'true' }}
        uses: actions/cache@v2
        with:
          path: ${{ steps.yarnCacheDirPath.outputs.dir }}
          key: ${{ runner.os }}-yarnCacheDir-${{ steps.nodeModulesCacheKey.outputs.value }}
          restore-keys: ${{ runner.os }}-yarnCacheDir-
<<<<<<< HEAD
=======
      - name: Setup Build Environment # {{SQL CARBON EDIT}} Add step to install required packages if we need to run yarn
        if: ${{ steps.cacheNodeModules.outputs.cache-hit != 'true' }}
        run: |
          sudo apt-get update
          sudo apt-get install -y libkrb5-dev
>>>>>>> 3cb2f552
      - name: Execute yarn
        if: ${{ steps.cacheNodeModules.outputs.cache-hit != 'true' }}
        env:
          PLAYWRIGHT_SKIP_BROWSER_DOWNLOAD: 1
          ELECTRON_SKIP_BINARY_DOWNLOAD: 1
        run: yarn --frozen-lockfile --network-timeout 180000

      - name: Run Hygiene Checks
        run: yarn gulp hygiene

      - name: Run Valid Layers Checks
        run: yarn valid-layers-check

<<<<<<< HEAD
      - run: yarn strict-vscode # {{SQL CARBON EDIT}} add step
        name: Run Strict Compile Options
=======
      - name: Run Strict Compile Options # {{SQL CARBON EDIT}} add step
        run: yarn strict-vscode
>>>>>>> 3cb2f552

      # - name: Run Monaco Editor Checks {{SQL CARBON EDIT}} Remove Monaco checks
      #   run: yarn monaco-compile-check

      - name: Run Trusted Types Checks
        run: yarn tsec-compile-check

      # - name: Editor Distro & ESM Bundle {{SQL CARBON EDIT}} Remove Monaco checks
      #   run: yarn gulp editor-esm-bundle

      # - name: Typings validation prep {{SQL CARBON EDIT}} Remove Monaco checks
      #   run: |
      #     mkdir typings-test

      # - name: Typings validation {{SQL CARBON EDIT}} Remove Monaco checks
      #   working-directory: ./typings-test
      #   run: |
      #     yarn init -yp
      #     ../node_modules/.bin/tsc --init
      #     echo "import '../out-monaco-editor-core';" > a.ts
      #     ../node_modules/.bin/tsc --noEmit

      # - name: Webpack Editor {{SQL CARBON EDIT}} Remove Monaco checks
      #   working-directory: ./test/monaco
      #   run: yarn run bundle

      # - name: Compile Editor Tests {{SQL CARBON EDIT}} Remove Monaco checks
      #   working-directory: ./test/monaco
      #   run: yarn run compile

      # - name: Download Playwright {{SQL CARBON EDIT}} Remove Monaco checks
      #   run: yarn playwright-install

      # - name: Run Editor Tests {{SQL CARBON EDIT}} Remove Monaco checks
      #   timeout-minutes: 5
      #   working-directory: ./test/monaco
      #   run: yarn test<|MERGE_RESOLUTION|>--- conflicted
+++ resolved
@@ -247,14 +247,11 @@
           path: ${{ steps.yarnCacheDirPath.outputs.dir }}
           key: ${{ runner.os }}-yarnCacheDir-${{ steps.nodeModulesCacheKey.outputs.value }}
           restore-keys: ${{ runner.os }}-yarnCacheDir-
-<<<<<<< HEAD
-=======
       - name: Setup Build Environment # {{SQL CARBON EDIT}} Add step to install required packages if we need to run yarn
         if: ${{ steps.cacheNodeModules.outputs.cache-hit != 'true' }}
         run: |
           sudo apt-get update
           sudo apt-get install -y libkrb5-dev
->>>>>>> 3cb2f552
       - name: Execute yarn
         if: ${{ steps.cacheNodeModules.outputs.cache-hit != 'true' }}
         env:
@@ -268,13 +265,8 @@
       - name: Run Valid Layers Checks
         run: yarn valid-layers-check
 
-<<<<<<< HEAD
-      - run: yarn strict-vscode # {{SQL CARBON EDIT}} add step
-        name: Run Strict Compile Options
-=======
       - name: Run Strict Compile Options # {{SQL CARBON EDIT}} add step
         run: yarn strict-vscode
->>>>>>> 3cb2f552
 
       # - name: Run Monaco Editor Checks {{SQL CARBON EDIT}} Remove Monaco checks
       #   run: yarn monaco-compile-check
