name: CI

on:
  push:
    branches:
      - master
      - release/*
  pull_request:
    branches:
      - master
      - release/*

jobs:
  linux:
    runs-on: ubuntu-latest
    env:
      CHILD_CONCURRENCY: "1"
      GITHUB_TOKEN: ${{ secrets.GITHUB_TOKEN }}
    steps:
    - uses: actions/checkout@v1
    # TODO: rename azure-pipelines/linux/xvfb.init to github-actions
    - run: |
        sudo apt-get update
        sudo apt-get install -y libxkbfile-dev pkg-config libsecret-1-dev libxss1 dbus xvfb libgtk-3-0 libkrb5-dev # {{SQL CARBON EDIT}} add kerberos dep
        sudo cp build/azure-pipelines/linux/xvfb.init /etc/init.d/xvfb
        sudo chmod +x /etc/init.d/xvfb
        sudo update-rc.d xvfb defaults
        sudo service xvfb start
      name: Setup Build Environment
    - uses: actions/setup-node@v1
      with:
        node-version: 10
    # TODO: cache node modules
    - run: yarn --frozen-lockfile
      name: Install Dependencies
    - run: yarn electron x64
      name: Download Electron
    - run: yarn gulp hygiene
      name: Run Hygiene Checks
<<<<<<< HEAD
    - run: yarn strict-null-check # {{SQL CARBON EDIT}} add step
      name: Run Strict Null Check
    # - run: yarn monaco-compile-check {{SQL CARBON EDIT}} remove step
    #   name: Run Monaco Editor Checks    - run: yarn valid-globals-check
    - run: yarn valid-globals-check
      name: Run Valid Globals Checks
=======
    - run: yarn monaco-compile-check
      name: Run Monaco Editor Checks
    - run: yarn valid-layers-check
      name: Run Valid Layers Checks
>>>>>>> 078b82d4
    - run: yarn compile
      name: Compile Sources
    # - run: yarn download-builtin-extensions {{SQL CARBON EDIT}} remove step
    #   name: Download Built-in Extensions
    - run: DISPLAY=:10 ./scripts/test.sh --tfs "Unit Tests"
      name: Run Unit Tests
    # - run: DISPLAY=:10 ./scripts/test-integration.sh --tfs "Integration Tests" {{SQL CARBON EDIT}} remove step
    #   name: Run Integration Tests

  windows:
    runs-on: windows-2016
    env:
      CHILD_CONCURRENCY: "1"
      GITHUB_TOKEN: ${{ secrets.GITHUB_TOKEN }}
    steps:
    - uses: actions/checkout@v1
    - uses: actions/setup-node@v1
      with:
        node-version: 10
    - uses: actions/setup-python@v1
      with:
        python-version: '2.x'
    - run: yarn --frozen-lockfile
      name: Install Dependencies
    - run: yarn electron
      name: Download Electron
    - run: yarn gulp hygiene
      name: Run Hygiene Checks
<<<<<<< HEAD
    - run: yarn strict-null-check # {{SQL CARBON EDIT}} add step
      name: Run Strict Null Check
    # - run: yarn monaco-compile-check {{SQL CARBON EDIT}} remove step
    #   name: Run Monaco Editor Checks
    - run: yarn valid-globals-check
      name: Run Valid Globals Checks
=======
    - run: yarn monaco-compile-check
      name: Run Monaco Editor Checks
    - run: yarn valid-layers-check
      name: Run Valid Layers Checks
>>>>>>> 078b82d4
    - run: yarn compile
      name: Compile Sources
    # - run: yarn download-builtin-extensions {{SQL CARBON EDIT}} remove step
    #   name: Download Built-in Extensions
    - run: .\scripts\test.bat --tfs "Unit Tests"
      name: Run Unit Tests
    # - run: .\scripts\test-integration.bat --tfs "Integration Tests" {{SQL CARBON EDIT}} remove step
    #   name: Run Integration Tests

  darwin:
    runs-on: macos-latest
    env:
      CHILD_CONCURRENCY: "1"
      GITHUB_TOKEN: ${{ secrets.GITHUB_TOKEN }}
    steps:
    - uses: actions/checkout@v1
    - uses: actions/setup-node@v1
      with:
        node-version: 10
    - run: yarn --frozen-lockfile
      name: Install Dependencies
    - run: yarn electron x64
      name: Download Electron
    - run: yarn gulp hygiene
      name: Run Hygiene Checks
<<<<<<< HEAD
    - run: yarn strict-null-check # {{SQL CARBON EDIT}} add step
      name: Run Strict Null Check
    # - run: yarn monaco-compile-check {{SQL CARBON EDIT}} remove step
    #   name: Run Monaco Editor Checks
    - run: yarn valid-globals-check
      name: Run Valid Globals Checks
=======
    - run: yarn monaco-compile-check
      name: Run Monaco Editor Checks
    - run: yarn valid-layers-check
      name: Run Valid Layers Checks
>>>>>>> 078b82d4
    - run: yarn compile
      name: Compile Sources
    # - run: yarn download-builtin-extensions {{SQL CARBON EDIT}} remove step
    #   name: Download Built-in Extensions
    - run: ./scripts/test.sh --tfs "Unit Tests"
      name: Run Unit Tests
    # - run: ./scripts/test-integration.sh --tfs "Integration Tests" {{SQL CARBON EDIT}} remove step
    #   name: Run Integration Tests<|MERGE_RESOLUTION|>--- conflicted
+++ resolved
@@ -37,19 +37,12 @@
       name: Download Electron
     - run: yarn gulp hygiene
       name: Run Hygiene Checks
-<<<<<<< HEAD
     - run: yarn strict-null-check # {{SQL CARBON EDIT}} add step
       name: Run Strict Null Check
     # - run: yarn monaco-compile-check {{SQL CARBON EDIT}} remove step
-    #   name: Run Monaco Editor Checks    - run: yarn valid-globals-check
-    - run: yarn valid-globals-check
-      name: Run Valid Globals Checks
-=======
-    - run: yarn monaco-compile-check
-      name: Run Monaco Editor Checks
+    #   name: Run Monaco Editor Checks
     - run: yarn valid-layers-check
       name: Run Valid Layers Checks
->>>>>>> 078b82d4
     - run: yarn compile
       name: Compile Sources
     # - run: yarn download-builtin-extensions {{SQL CARBON EDIT}} remove step
@@ -78,19 +71,12 @@
       name: Download Electron
     - run: yarn gulp hygiene
       name: Run Hygiene Checks
-<<<<<<< HEAD
     - run: yarn strict-null-check # {{SQL CARBON EDIT}} add step
       name: Run Strict Null Check
     # - run: yarn monaco-compile-check {{SQL CARBON EDIT}} remove step
     #   name: Run Monaco Editor Checks
-    - run: yarn valid-globals-check
-      name: Run Valid Globals Checks
-=======
-    - run: yarn monaco-compile-check
-      name: Run Monaco Editor Checks
     - run: yarn valid-layers-check
       name: Run Valid Layers Checks
->>>>>>> 078b82d4
     - run: yarn compile
       name: Compile Sources
     # - run: yarn download-builtin-extensions {{SQL CARBON EDIT}} remove step
@@ -116,19 +102,12 @@
       name: Download Electron
     - run: yarn gulp hygiene
       name: Run Hygiene Checks
-<<<<<<< HEAD
     - run: yarn strict-null-check # {{SQL CARBON EDIT}} add step
       name: Run Strict Null Check
     # - run: yarn monaco-compile-check {{SQL CARBON EDIT}} remove step
     #   name: Run Monaco Editor Checks
-    - run: yarn valid-globals-check
-      name: Run Valid Globals Checks
-=======
-    - run: yarn monaco-compile-check
-      name: Run Monaco Editor Checks
     - run: yarn valid-layers-check
       name: Run Valid Layers Checks
->>>>>>> 078b82d4
     - run: yarn compile
       name: Compile Sources
     # - run: yarn download-builtin-extensions {{SQL CARBON EDIT}} remove step
