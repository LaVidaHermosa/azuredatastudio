--- conflicted
+++ resolved
@@ -125,13 +125,8 @@
   #       uses: actions/cache@v2
   #       with:
   #         path: '**/node_modules'
-<<<<<<< HEAD
-  #         key: ${{ runner.os }}-cacheNodeModules4-${{ hashFiles('.yarnrc', 'remote/.yarnrc', '**/yarn.lock', '!**/node_modules/**/yarn.lock', '!**/.*/**/yarn.lock') }}
-  #         restore-keys: ${{ runner.os }}-cacheNodeModules4-
-=======
-  #         key: ${{ runner.os }}-cacheNodeModules6-${{ hashFiles('.yarnrc', 'remote/.yarnrc', '**/yarn.lock', '!**/node_modules/**/yarn.lock', '!**/.*/**/yarn.lock') }}
-  #         restore-keys: ${{ runner.os }}-cacheNodeModules6-
->>>>>>> 202a8fa3
+  #         key: ${{ runner.os }}-cacheNodeModules6-${{ hashFiles('.yarnrc', 'remote/.yarnrc', '**/yarn.lock', '!**/node_modules/**/yarn.lock', '!**/.*/**/yarn.lock') }}
+  #         restore-keys: ${{ runner.os }}-cacheNodeModules6-
   #     - name: Get yarn cache directory path
   #       id: yarnCacheDirPath
   #       if: ${{ steps.cacheNodeModules.outputs.cache-hit != 'true' }}
@@ -168,9 +163,66 @@
   #   env:
   #     GITHUB_TOKEN: ${{ secrets.GITHUB_TOKEN }}
   #   steps:
-<<<<<<< HEAD
   #     - uses: actions/checkout@v2.2.0
-=======
+  #     # TODO: rename azure-pipelines/linux/xvfb.init to github-actions
+  #     - run: |
+  #         sudo apt-get update
+  #         sudo apt-get install -y libxkbfile-dev pkg-config libsecret-1-dev libxss1 dbus xvfb libgtk-3-0 libkrb5-dev # {{SQL CARBON EDIT}} add kerberos dep
+  #         sudo cp build/azure-pipelines/linux/xvfb.init /etc/init.d/xvfb
+  #         sudo chmod +x /etc/init.d/xvfb
+  #         sudo update-rc.d xvfb defaults
+  #         sudo service xvfb start
+
+  #     - uses: actions/setup-node@v2-beta
+  #       with:
+  #         node-version: 12
+
+  #     - name: Restore cached node modules
+  #       id: cacheNodeModules
+  #       uses: actions/cache@v2
+  #       with:
+  #         path: '**/node_modules'
+  #         key: ${{ runner.os }}-cacheNodeModules6-${{ hashFiles('.yarnrc', 'remote/.yarnrc', '**/yarn.lock', '!**/node_modules/**/yarn.lock', '!**/.*/**/yarn.lock') }}
+  #         restore-keys: ${{ runner.os }}-cacheNodeModules6-
+
+  #     - name: Restore compiled core code
+  #       id: cacheCompiledCoreCode
+  #       uses: actions/cache@v2
+  #       with:
+  #         path: |
+  #           out-build
+  #           out-vscode-min
+  #         key: cacheCompiledCoreCode-${{ github.sha }}
+
+  #     - name: Restore compiled extensions code
+  #       id: cacheCompiledExtensionsCode
+  #       uses: actions/cache@v2
+  #       with:
+  #         path: .build
+  #         key: cacheCompiledExtensionsCode-${{ github.sha }}
+
+  #     - name: Build VS Code
+  #       run: yarn gulp vscode-linux-x64-min-ci
+
+  #     - name: Download Electron
+  #       run: yarn electron x64
+
+  #     - name: Run Unit Tests (Electron)
+  #       run: DISPLAY=:10 ./scripts/test.sh --build
+
+  #     - name: Download Playwright
+  #       run: node ./node_modules/playwright/install.js
+
+  #     - name: Run Unit Tests (Browser)
+  #       run: DISPLAY=:10 yarn test-browser --build --browser chromium
+
+  # build-linux-integration-tests:
+  #   name: "Build: Linux Integration Tests"
+  #   needs: [build-compile-core, build-compile-extensions]
+  #   runs-on: ubuntu-latest
+  #   env:
+  #     GITHUB_TOKEN: ${{ secrets.GITHUB_TOKEN }}
+  #   steps:
   #     - uses: actions/checkout@v2
 
   #     # TODO: rename azure-pipelines/linux/xvfb.init to github-actions
@@ -217,39 +269,54 @@
   #     - name: Download Electron
   #       run: yarn electron x64
 
-  #     - name: Run Unit Tests (Electron)
-  #       run: DISPLAY=:10 ./scripts/test.sh --build
-
-  #     - name: Download Playwright
-  #       run: node ./node_modules/playwright/install.js
-
-  #     - name: Run Unit Tests (Browser)
-  #       run: DISPLAY=:10 yarn test-browser --build --browser chromium
-
-  # build-linux-integration-tests:
-  #   name: "Build: Linux Integration Tests"
-  #   needs: [build-compile-core, build-compile-extensions]
-  #   runs-on: ubuntu-latest
+  #     - name: Run Integration Tests (Electron)
+  #       run: DISPLAY=:10 ./scripts/test-integration.sh --build
+
+  # build-darwin-node-modules:
+  #   name: "Build: macOS Node Modules"
+  #   runs-on: macos-latest
   #   env:
   #     GITHUB_TOKEN: ${{ secrets.GITHUB_TOKEN }}
   #   steps:
   #     - uses: actions/checkout@v2
 
->>>>>>> 202a8fa3
-  #     # TODO: rename azure-pipelines/linux/xvfb.init to github-actions
-  #     - run: |
-  #         sudo apt-get update
-  #         sudo apt-get install -y libxkbfile-dev pkg-config libsecret-1-dev libxss1 dbus xvfb libgtk-3-0 libkrb5-dev # {{SQL CARBON EDIT}} add kerberos dep
-  #         sudo cp build/azure-pipelines/linux/xvfb.init /etc/init.d/xvfb
-  #         sudo chmod +x /etc/init.d/xvfb
-  #         sudo update-rc.d xvfb defaults
-  #         sudo service xvfb start
-<<<<<<< HEAD
-  #         key: ${{ runner.os }}-cacheNodeModules4-${{ hashFiles('.yarnrc', 'remote/.yarnrc', '**/yarn.lock', '!**/node_modules/**/yarn.lock', '!**/.*/**/yarn.lock') }}
-  #         restore-keys: ${{ runner.os }}-cacheNodeModules4-
-  #       name: Setup Build Environment
-  #     - uses: actions/setup-node@v1
-=======
+  #     - uses: actions/setup-node@v2-beta
+  #       with:
+  #         node-version: 12
+
+  #     - name: Cache node modules
+  #       id: cacheNodeModules
+  #       uses: actions/cache@v2
+  #       with:
+  #         path: '**/node_modules'
+  #         key: ${{ runner.os }}-cacheNodeModules6-${{ hashFiles('.yarnrc', 'remote/.yarnrc', '**/yarn.lock', '!**/node_modules/**/yarn.lock', '!**/.*/**/yarn.lock') }}
+  #         restore-keys: ${{ runner.os }}-cacheNodeModules6-
+  #     - name: Get yarn cache directory path
+  #       id: yarnCacheDirPath
+  #       if: ${{ steps.cacheNodeModules.outputs.cache-hit != 'true' }}
+  #       run: echo "::set-output name=dir::$(yarn cache dir)"
+  #     - name: Cache yarn directory
+  #       if: ${{ steps.cacheNodeModules.outputs.cache-hit != 'true' }}
+  #       uses: actions/cache@v2
+  #       with:
+  #         path: ${{ steps.yarnCacheDirPath.outputs.dir }}
+  #         key: ${{ runner.os }}-yarnCacheDir-${{ hashFiles('.yarnrc', 'remote/.yarnrc', '**/yarn.lock', '!**/node_modules/**/yarn.lock', '!**/.*/**/yarn.lock') }}
+  #         restore-keys: ${{ runner.os }}-yarnCacheDir-
+  #     - name: Execute yarn
+  #       if: ${{ steps.cacheNodeModules.outputs.cache-hit != 'true' }}
+  #       env:
+  #         PLAYWRIGHT_SKIP_BROWSER_DOWNLOAD: 1
+  #         ELECTRON_SKIP_BINARY_DOWNLOAD: 1
+  #       run: yarn --frozen-lockfile --network-timeout 180000
+
+  # build-darwin-unit-tests:
+  #   name: "Build: macOS Unit Tests"
+  #   needs: [build-compile-core, build-compile-extensions, build-darwin-node-modules]
+  #   runs-on: macos-latest
+  #   env:
+  #     GITHUB_TOKEN: ${{ secrets.GITHUB_TOKEN }}
+  #   steps:
+  #     - uses: actions/checkout@v2
 
   #     - uses: actions/setup-node@v2-beta
   #       with:
@@ -280,53 +347,22 @@
   #         key: cacheCompiledExtensionsCode-${{ github.sha }}
 
   #     - name: Build VS Code
-  #       run: yarn gulp vscode-linux-x64-min-ci
+  #       run: yarn gulp vscode-darwin-x64-min-ci
 
   #     - name: Download Electron
   #       run: yarn electron x64
 
-  #     - name: Run Integration Tests (Electron)
-  #       run: DISPLAY=:10 ./scripts/test-integration.sh --build
-
-  # build-darwin-node-modules:
-  #   name: "Build: macOS Node Modules"
-  #   runs-on: macos-latest
-  #   env:
-  #     GITHUB_TOKEN: ${{ secrets.GITHUB_TOKEN }}
-  #   steps:
-  #     - uses: actions/checkout@v2
-
-  #     - uses: actions/setup-node@v2-beta
-  #       with:
-  #         node-version: 12
-
-  #     - name: Cache node modules
-  #       id: cacheNodeModules
-  #       uses: actions/cache@v2
-  #       with:
-  #         path: '**/node_modules'
-  #         key: ${{ runner.os }}-cacheNodeModules6-${{ hashFiles('.yarnrc', 'remote/.yarnrc', '**/yarn.lock', '!**/node_modules/**/yarn.lock', '!**/.*/**/yarn.lock') }}
-  #         restore-keys: ${{ runner.os }}-cacheNodeModules6-
-  #     - name: Get yarn cache directory path
-  #       id: yarnCacheDirPath
-  #       if: ${{ steps.cacheNodeModules.outputs.cache-hit != 'true' }}
-  #       run: echo "::set-output name=dir::$(yarn cache dir)"
-  #     - name: Cache yarn directory
-  #       if: ${{ steps.cacheNodeModules.outputs.cache-hit != 'true' }}
-  #       uses: actions/cache@v2
-  #       with:
-  #         path: ${{ steps.yarnCacheDirPath.outputs.dir }}
-  #         key: ${{ runner.os }}-yarnCacheDir-${{ hashFiles('.yarnrc', 'remote/.yarnrc', '**/yarn.lock', '!**/node_modules/**/yarn.lock', '!**/.*/**/yarn.lock') }}
-  #         restore-keys: ${{ runner.os }}-yarnCacheDir-
-  #     - name: Execute yarn
-  #       if: ${{ steps.cacheNodeModules.outputs.cache-hit != 'true' }}
-  #       env:
-  #         PLAYWRIGHT_SKIP_BROWSER_DOWNLOAD: 1
-  #         ELECTRON_SKIP_BINARY_DOWNLOAD: 1
-  #       run: yarn --frozen-lockfile --network-timeout 180000
-
-  # build-darwin-unit-tests:
-  #   name: "Build: macOS Unit Tests"
+  #     - name: Run Unit Tests (Electron)
+  #       run: ./scripts/test.sh --build
+
+  #     - name: Download Playwright
+  #       run: node ./node_modules/playwright/install.js
+
+  #     - name: Run Unit Tests (Browser)
+  #       run: yarn test-browser --build --browser chromium --browser webkit --browser firefox
+
+  # build-darwin-integration-tests:
+  #   name: "Build: macOS Integration Tests"
   #   needs: [build-compile-core, build-compile-extensions, build-darwin-node-modules]
   #   runs-on: macos-latest
   #   env:
@@ -368,17 +404,11 @@
   #     - name: Download Electron
   #       run: yarn electron x64
 
-  #     - name: Run Unit Tests (Electron)
-  #       run: ./scripts/test.sh --build
-
-  #     - name: Download Playwright
-  #       run: node ./node_modules/playwright/install.js
-
-  #     - name: Run Unit Tests (Browser)
-  #       run: yarn test-browser --build --browser chromium --browser webkit --browser firefox
-
-  # build-darwin-integration-tests:
-  #   name: "Build: macOS Integration Tests"
+  #     - name: Run Integration Tests (Electron)
+  #       run: ./scripts/test-integration.sh --build
+
+  # build-darwin-smoke-tests:
+  #   name: "Build: macOS Smoke Tests"
   #   needs: [build-compile-core, build-compile-extensions, build-darwin-node-modules]
   #   runs-on: macos-latest
   #   env:
@@ -394,76 +424,6 @@
   #       id: cacheNodeModules
   #       uses: actions/cache@v2
   #       with:
-  #         path: '**/node_modules'
-  #         key: ${{ runner.os }}-cacheNodeModules6-${{ hashFiles('.yarnrc', 'remote/.yarnrc', '**/yarn.lock', '!**/node_modules/**/yarn.lock', '!**/.*/**/yarn.lock') }}
-  #         restore-keys: ${{ runner.os }}-cacheNodeModules6-
-
-  #     - name: Restore compiled core code
-  #       id: cacheCompiledCoreCode
-  #       uses: actions/cache@v2
-  #       with:
-  #         path: |
-  #           out-build
-  #           out-vscode-min
-  #         key: cacheCompiledCoreCode-${{ github.sha }}
-
-  #     - name: Restore compiled extensions code
-  #       id: cacheCompiledExtensionsCode
-  #       uses: actions/cache@v2
->>>>>>> 202a8fa3
-  #       with:
-  #         node-version: 10
-  #     # TODO: cache node modules
-  #     # Increase timeout to get around latency issues when fetching certain packages
-  #         key: ${{ runner.os }}-cacheNodeModules4-${{ hashFiles('.yarnrc', 'remote/.yarnrc', '**/yarn.lock', '!**/node_modules/**/yarn.lock', '!**/.*/**/yarn.lock') }}
-  #         restore-keys: ${{ runner.os }}-cacheNodeModules4-
-  #     - run: |
-  #         yarn config set network-timeout 300000
-  #         yarn --frozen-lockfile
-  #       name: Install Dependencies
-  #     - run: yarn electron x64
-  #       name: Download Electron
-  #     - run: yarn gulp hygiene
-  #       name: Run Hygiene Checks
-  #         key: ${{ runner.os }}-cacheNodeModules4-${{ hashFiles('.yarnrc', 'remote/.yarnrc', '**/yarn.lock', '!**/node_modules/**/yarn.lock', '!**/.*/**/yarn.lock') }}
-  #         restore-keys: ${{ runner.os }}-cacheNodeModules4-
-  #     - run: yarn strict-vscode # {{SQL CARBON EDIT}} add step
-  #       name: Run Strict Compile Options
-  #         key: ${{ runner.os }}-cacheNodeModules4-${{ hashFiles('.yarnrc', 'remote/.yarnrc', '**/yarn.lock', '!**/node_modules/**/yarn.lock', '!**/.*/**/yarn.lock') }}
-  #         restore-keys: ${{ runner.os }}-cacheNodeModules4-
-  #     #   name: Run Monaco Editor Checks
-  #     - run: yarn valid-layers-check
-  #       name: Run Valid Layers Checks
-  #     - run: yarn compile
-  #         key: ${{ runner.os }}-cacheNodeModules4-${{ hashFiles('.yarnrc', 'remote/.yarnrc', '**/yarn.lock', '!**/node_modules/**/yarn.lock', '!**/.*/**/yarn.lock') }}
-  #         restore-keys: ${{ runner.os }}-cacheNodeModules4-
-  #       name: Compile Sources
-  #     # - run: yarn download-builtin-extensions {{SQL CARBON EDIT}} remove step
-  #     #   name: Download Built-in Extensions
-  #     - run: DISPLAY=:10 ./scripts/test.sh --tfs "Unit Tests" --coverage --runGlob "**/sql/**/*.test.js"
-  #       name: Run Unit Tests (Electron)
-  #     - run: DISPLAY=:10 ./scripts/test-extensions-unit.sh
-  #       name: Run Extension Unit Tests (Electron)
-  #       # {{SQL CARBON EDIT}} Add coveralls. We merge first to get around issue where parallel builds weren't being combined correctly
-  #     - run: node test/combineCoverage
-  #       name: Combine code coverage files
-  #         key: ${{ runner.os }}-cacheNodeModules4-${{ hashFiles('.yarnrc', 'remote/.yarnrc', '**/yarn.lock', '!**/node_modules/**/yarn.lock', '!**/.*/**/yarn.lock') }}
-  #         restore-keys: ${{ runner.os }}-cacheNodeModules4-
-  #     - name: Upload Code Coverage
-  #       uses: coverallsapp/github-action@v1.1.1
-  #       with:
-<<<<<<< HEAD
-  #         github-token: ${{ secrets.GITHUB_TOKEN }}
-  #         path-to-lcov: "test/coverage/lcov.info"
-
-    # Fails with cryptic error (e.g. https://github.com/microsoft/vscode/pull/90292/checks?check_run_id=433681926#step:13:9)
-          key: ${{ runner.os }}-cacheNodeModules4-${{ hashFiles('.yarnrc', 'remote/.yarnrc', '**/yarn.lock', '!**/node_modules/**/yarn.lock', '!**/.*/**/yarn.lock') }}
-          restore-keys: ${{ runner.os }}-cacheNodeModules4-
-    # - run: DISPLAY=:10 yarn test-browser --browser chromium
-    #   name: Run Unit Tests (Browser)
-    # - run: DISPLAY=:10 ./scripts/test-integration.sh --tfs "Integration Tests" {{SQL CARBON EDIT}} remove step
-    #   name: Run Integration Tests (Electron)
-=======
   #         path: '**/node_modules'
   #         key: ${{ runner.os }}-cacheNodeModules6-${{ hashFiles('.yarnrc', 'remote/.yarnrc', '**/yarn.lock', '!**/node_modules/**/yarn.lock', '!**/.*/**/yarn.lock') }}
   #         restore-keys: ${{ runner.os }}-cacheNodeModules6-
@@ -556,7 +516,6 @@
       - name: Run Integration Tests (Electron)
         id: electron-integration-tests
         run: DISPLAY=:10 ./scripts/test-integration.sh
->>>>>>> 202a8fa3
 
   windows:
     runs-on: windows-2016
@@ -571,7 +530,6 @@
       - uses: actions/setup-python@v1
         with:
           python-version: "2.x"
-      # Increase timeout to get around latency issues when fetching certain packages
       - run: |
           yarn config set network-timeout 300000
           yarn --frozen-lockfile
@@ -586,9 +544,8 @@
             !**/Release/*.ilk
             !**/Release/obj/**
             !**/Release/**/*.tlog
-<<<<<<< HEAD
-          key: ${{ runner.os }}-cacheNodeModules4-${{ hashFiles('.yarnrc', 'remote/.yarnrc', '**/yarn.lock', '!**/node_modules/**/yarn.lock', '!**/.*/**/yarn.lock') }}
-          restore-keys: ${{ runner.os }}-cacheNodeModules4-
+          key: ${{ runner.os }}-cacheNodeModules5-${{ hashFiles('.yarnrc', 'remote/.yarnrc', '**/yarn.lock', '!**/node_modules/**/yarn.lock', '!**/.*/**/yarn.lock') }}
+          restore-keys: ${{ runner.os }}-cacheNodeModules5-
       #   name: Run Monaco Editor Checks
       - run: yarn valid-layers-check
         name: Run Valid Layers Checks
@@ -602,39 +559,6 @@
     #   name: Run Unit Tests (Browser)
     # - run: .\scripts\test-integration.bat --tfs "Integration Tests" {{SQL CARBON EDIT}} remove step
     #   name: Run Integration Tests (Electron)
-=======
-          key: ${{ runner.os }}-cacheNodeModules6-${{ hashFiles('.yarnrc', 'remote/.yarnrc', '**/yarn.lock', '!**/node_modules/**/yarn.lock', '!**/.*/**/yarn.lock') }}
-          restore-keys: ${{ runner.os }}-cacheNodeModules6-
-      - name: Get yarn cache directory path
-        id: yarnCacheDirPath
-        if: ${{ steps.cacheNodeModules.outputs.cache-hit != 'true' }}
-        run: echo "::set-output name=dir::$(yarn cache dir)"
-      - name: Cache yarn directory
-        if: ${{ steps.cacheNodeModules.outputs.cache-hit != 'true' }}
-        uses: actions/cache@v2
-        with:
-          path: ${{ steps.yarnCacheDirPath.outputs.dir }}
-          key: ${{ runner.os }}-yarnCacheDir-${{ hashFiles('.yarnrc', 'remote/.yarnrc', '**/yarn.lock', '!**/node_modules/**/yarn.lock', '!**/.*/**/yarn.lock') }}
-          restore-keys: ${{ runner.os }}-yarnCacheDir-
-      - name: Execute yarn
-        if: ${{ steps.cacheNodeModules.outputs.cache-hit != 'true' }}
-        env:
-          PLAYWRIGHT_SKIP_BROWSER_DOWNLOAD: 1
-          ELECTRON_SKIP_BINARY_DOWNLOAD: 1
-        run: yarn --frozen-lockfile --network-timeout 180000
-
-      - name: Compile and Download
-        run: yarn npm-run-all --max_old_space_size=4095 -lp compile "electron x64" playwright-install download-builtin-extensions
-
-      - name: Run Unit Tests (Electron)
-        run: .\scripts\test.bat
-
-      - name: Run Unit Tests (Browser)
-        run: yarn test-browser --browser chromium
-
-      - name: Run Integration Tests (Electron)
-        run: .\scripts\test-integration.bat
->>>>>>> 202a8fa3
 
   darwin:
     runs-on: macos-latest
@@ -642,66 +566,6 @@
       CHILD_CONCURRENCY: "1"
       GITHUB_TOKEN: ${{ secrets.GITHUB_TOKEN }}
     steps:
-<<<<<<< HEAD
-      - uses: actions/checkout@v2.2.0
-      - uses: actions/setup-node@v1
-        with:
-          node-version: 10
-      # Increase timeout to get around latency issues when fetching certain packages
-      - run: |
-          yarn config set network-timeout 300000
-          yarn --frozen-lockfile
-        name: Install Dependencies
-      - run: yarn electron x64
-        name: Download Electron
-      - run: yarn gulp hygiene
-        name: Run Hygiene Checks
-      - run: yarn strict-vscode # {{SQL CARBON EDIT}} add step
-        name: Run Strict Compile Options
-          key: ${{ runner.os }}-cacheNodeModules4-${{ hashFiles('.yarnrc', 'remote/.yarnrc', '**/yarn.lock', '!**/node_modules/**/yarn.lock', '!**/.*/**/yarn.lock') }}
-          restore-keys: ${{ runner.os }}-cacheNodeModules4-
-      #   name: Run Monaco Editor Checks
-      - run: yarn valid-layers-check
-        name: Run Valid Layers Checks
-      - run: yarn compile
-        name: Compile Sources
-      # - run: yarn download-builtin-extensions {{SQL CARBON EDIT}} remove step
-      #   name: Download Built-in Extensions
-      - run: ./scripts/test.sh --tfs "Unit Tests"
-        name: Run Unit Tests (Electron)
-  #   - run: yarn test-browser --browser chromium --browser webkit
-  #     name: Run Unit Tests (Browser)
-  #   - run: ./scripts/test-integration.sh --tfs "Integration Tests"
-  #     name: Run Integration Tests (Electron)
-
-  # monaco:
-  #   runs-on: ubuntu-latest
-  #   env:
-  #     CHILD_CONCURRENCY: "1"
-  #     GITHUB_TOKEN: ${{ secrets.GITHUB_TOKEN }}
-  #   steps:
-  #   - uses: actions/checkout@v2.2.0
-  #   # TODO: rename azure-pipelines/linux/xvfb.init to github-actions
-  #   - run: |
-  #       sudo apt-get update
-  #       sudo apt-get install -y libxkbfile-dev pkg-config libsecret-1-dev libxss1 dbus xvfb libgtk-3-0 libgbm1
-  #       sudo cp build/azure-pipelines/linux/xvfb.init /etc/init.d/xvfb
-  #       sudo chmod +x /etc/init.d/xvfb
-  #       sudo update-rc.d xvfb defaults
-  #       sudo service xvfb start
-  #     name: Setup Build Environment
-  #   - uses: actions/setup-node@v1
-  #     with:
-  #       node-version: 10
-          key: ${{ runner.os }}-cacheNodeModules4-${{ hashFiles('.yarnrc', 'remote/.yarnrc', '**/yarn.lock', '!**/node_modules/**/yarn.lock', '!**/.*/**/yarn.lock') }}
-          restore-keys: ${{ runner.os }}-cacheNodeModules4-
-  #   - run: yarn --frozen-lockfile
-  #     name: Install Dependencies
-  #   - run: yarn monaco-compile-check
-  #     name: Run Monaco Editor Checks
-  #   - run: yarn gulp editor-esm-bundle
-  #     name: Editor Distro & ESM Bundle
-=======
       - uses: actions/checkout@v2
 
       - uses: actions/setup-node@v2-beta
@@ -775,5 +639,4 @@
         run: yarn monaco-compile-check
 
       - name: Editor Distro & ESM Bundle
-        run: yarn gulp editor-esm-bundle
->>>>>>> 202a8fa3
+        run: yarn gulp editor-esm-bundle