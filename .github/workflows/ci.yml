--- conflicted
+++ resolved
@@ -39,17 +39,12 @@
       name: Run Hygiene Checks
     - run: yarn gulp tslint
       name: Run TSLint Checks
-<<<<<<< HEAD
     - run: yarn strict-null-check # {{SQL CARBON EDIT}} add step
       name: Run Strict Null Check
     # - run: yarn monaco-compile-check {{SQL CARBON EDIT}} remove step
-    #   name: Run Monaco Editor Checks
-=======
-    - run: yarn monaco-compile-check
-      name: Run Monaco Editor Checks
+    #   name: Run Monaco Editor Checks    - run: yarn valid-globals-check
     - run: yarn valid-globals-check
       name: Run Valid Globals Checks
->>>>>>> 79094626
     - run: yarn compile
       name: Compile Sources
     # - run: yarn download-builtin-extensions {{SQL CARBON EDIT}} remove step
@@ -80,17 +75,12 @@
       name: Run Hygiene Checks
     - run: yarn gulp tslint
       name: Run TSLint Checks
-<<<<<<< HEAD
     - run: yarn strict-null-check # {{SQL CARBON EDIT}} add step
       name: Run Strict Null Check
     # - run: yarn monaco-compile-check {{SQL CARBON EDIT}} remove step
     #   name: Run Monaco Editor Checks
-=======
-    - run: yarn monaco-compile-check
-      name: Run Monaco Editor Checks
     - run: yarn valid-globals-check
       name: Run Valid Globals Checks
->>>>>>> 79094626
     - run: yarn compile
       name: Compile Sources
     # - run: yarn download-builtin-extensions {{SQL CARBON EDIT}} remove step
@@ -118,17 +108,12 @@
       name: Run Hygiene Checks
     - run: yarn gulp tslint
       name: Run TSLint Checks
-<<<<<<< HEAD
     - run: yarn strict-null-check # {{SQL CARBON EDIT}} add step
       name: Run Strict Null Check
     # - run: yarn monaco-compile-check {{SQL CARBON EDIT}} remove step
     #   name: Run Monaco Editor Checks
-=======
-    - run: yarn monaco-compile-check
-      name: Run Monaco Editor Checks
     - run: yarn valid-globals-check
       name: Run Valid Globals Checks
->>>>>>> 79094626
     - run: yarn compile
       name: Compile Sources
     # - run: yarn download-builtin-extensions {{SQL CARBON EDIT}} remove step
