--- conflicted
+++ resolved
@@ -137,7 +137,6 @@
       - name: Run Trusted Types Checks
         run: yarn tsec-compile-check
 
-<<<<<<< HEAD
   # {{SQL CARBON TODO}} Update node modules caching to work with our cache keys
   # warm-cache:
   #   name: Warm up node modules cache
@@ -151,7 +150,7 @@
 
   #     - uses: actions/setup-node@v3
   #       with:
-  #         node-version: 16
+  #         node-version: 18
 
   #     - name: Compute node modules cache key
   #       id: nodeModulesCacheKey
@@ -178,46 +177,4 @@
   #       env:
   #         PLAYWRIGHT_SKIP_BROWSER_DOWNLOAD: 1
   #         ELECTRON_SKIP_BINARY_DOWNLOAD: 1
-  #       run: yarn --frozen-lockfile --network-timeout 180000
-=======
-  warm-cache:
-    name: Warm up node modules cache
-    if: github.ref == 'refs/heads/main'
-    runs-on: ubuntu-latest
-    timeout-minutes: 40
-    env:
-      GITHUB_TOKEN: ${{ secrets.GITHUB_TOKEN }}
-    steps:
-      - uses: actions/checkout@v3
-
-      - uses: actions/setup-node@v3
-        with:
-          node-version: 18
-
-      - name: Compute node modules cache key
-        id: nodeModulesCacheKey
-        run: echo "value=$(node build/azure-pipelines/common/computeNodeModulesCacheKey.js)" >> $GITHUB_OUTPUT
-      - name: Cache node modules
-        id: cacheNodeModules
-        uses: actions/cache@v3
-        with:
-          path: "**/node_modules"
-          key: ${{ runner.os }}-cacheNodeModulesLinux-${{ steps.nodeModulesCacheKey.outputs.value }}
-      - name: Get yarn cache directory path
-        id: yarnCacheDirPath
-        if: ${{ steps.cacheNodeModules.outputs.cache-hit != 'true' }}
-        run: echo "dir=$(yarn cache dir)" >> $GITHUB_OUTPUT
-      - name: Cache yarn directory
-        if: ${{ steps.cacheNodeModules.outputs.cache-hit != 'true' }}
-        uses: actions/cache@v3
-        with:
-          path: ${{ steps.yarnCacheDirPath.outputs.dir }}
-          key: ${{ runner.os }}-yarnCacheDir-${{ steps.nodeModulesCacheKey.outputs.value }}
-          restore-keys: ${{ runner.os }}-yarnCacheDir-
-      - name: Execute yarn
-        if: ${{ steps.cacheNodeModules.outputs.cache-hit != 'true' }}
-        env:
-          PLAYWRIGHT_SKIP_BROWSER_DOWNLOAD: 1
-          ELECTRON_SKIP_BINARY_DOWNLOAD: 1
-        run: yarn --frozen-lockfile --network-timeout 180000
->>>>>>> 2db1f3b1
+  #       run: yarn --frozen-lockfile --network-timeout 180000