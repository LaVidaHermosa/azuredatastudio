--- conflicted
+++ resolved
@@ -1,10 +1,5 @@
 {
   perform: true,
-<<<<<<< HEAD
   whenCreatedByTeam: true,
-  comment: "Thanks for submitting this issue. Please also check if it is already covered by an existing one, like:\n${potentialDuplicates}"
-=======
-  whenCreatedByTeam: false,
-  comment: "(Experimental duplicate detection)\nThanks for submitting this issue. Please also check if it is already covered by an existing one, like:\n${potentialDuplicates}",
->>>>>>> a4e4e7ed
+  comment: "Thanks for submitting this issue. Please also check if it is already covered by an existing one, like:\n${potentialDuplicates}",
 }