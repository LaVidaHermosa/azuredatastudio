---
name: Bug report
about: Create a report to help us improve
title: ''
labels: ''
assignees: ''

---
<!-- ⚠️⚠️ Do Not Delete This! bug_report_template ⚠️⚠️ -->
<!-- Please read our Rules of Conduct: https://opensource.microsoft.com/codeofconduct/ -->
<!-- 🔎 Search existing issues to avoid creating duplicates. -->
<!-- 🧪 Test using the latest Insiders build to see if your issue has already been fixed: https://github.com/Microsoft/azuredatastudio#try-out-the-latest-insiders-build-from-main -->
<!-- 💡 Instead of creating your report here, use 'Report Issue' from the 'Help' menu in Azure Data Studio to pre-fill useful information. -->
- Azure Data Studio Version:
- OS Version:

Steps to Reproduce:

1.
2.

<!-- 🔧 Launch with `azuredatastudio --disable-extensions` to check. -->
Does this issue occur when all extensions are disabled?: Yes/No

<<<<<<< HEAD
<!-- 📣 Issues caused by an extension need to be reported direct to the extension publisher. The 'Help > Report Issue' dialog can assist with this. -->
=======
<!-- 🪓 If you answered No above, use 'Help: Start Extension Bisect' from Command Palette to try to identify the cause. -->
<!-- 📣 Issues caused by an extension need to be reported directly to the extension publisher. The 'Help > Report Issue' dialog can assist with this. -->
>>>>>>> 4c3becc0
<|MERGE_RESOLUTION|>--- conflicted
+++ resolved
@@ -22,9 +22,4 @@
 <!-- 🔧 Launch with `azuredatastudio --disable-extensions` to check. -->
 Does this issue occur when all extensions are disabled?: Yes/No
 
-<<<<<<< HEAD
-<!-- 📣 Issues caused by an extension need to be reported direct to the extension publisher. The 'Help > Report Issue' dialog can assist with this. -->
-=======
-<!-- 🪓 If you answered No above, use 'Help: Start Extension Bisect' from Command Palette to try to identify the cause. -->
-<!-- 📣 Issues caused by an extension need to be reported directly to the extension publisher. The 'Help > Report Issue' dialog can assist with this. -->
->>>>>>> 4c3becc0
+<!-- 📣 Issues caused by an extension need to be reported directly to the extension publisher. The 'Help > Report Issue' dialog can assist with this. -->