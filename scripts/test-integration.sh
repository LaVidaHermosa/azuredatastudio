#!/usr/bin/env bash
set -e

if [[ "$OSTYPE" == "darwin"* ]]; then
	realpath() { [[ $1 = /* ]] && echo "$1" || echo "$PWD/${1#./}"; }
	ROOT=$(dirname $(dirname $(realpath "$0")))
else
	ROOT=$(dirname $(dirname $(readlink -f $0)))
	# {{SQL CARBON EDIT}} Completed disable sandboxing via --no-sandbox since we still see failures on our test runs
	# --disable-setuid-sandbox: setuid sandboxes requires root and is used in containers so we disable this
	# --disable-dev-shm-usage --use-gl=swiftshader: when run on docker containers where size of /dev/shm
	# partition < 64MB which causes OOM failure for chromium compositor that uses the partition for shared memory
	LINUX_EXTRA_ARGS="--no-sandbox --disable-dev-shm-usage --use-gl=swiftshader"
fi

VSCODEUSERDATADIR=`mktemp -d 2>/dev/null`
VSCODECRASHDIR=$ROOT/.build/crashes
VSCODELOGSDIR=$ROOT/.build/logs/integration-tests
cd $ROOT

# Figure out which Electron to use for running tests
if [ -z "$INTEGRATION_TEST_ELECTRON_PATH" ]
then
	# Run out of sources: no need to compile as code.sh takes care of it
	INTEGRATION_TEST_ELECTRON_PATH="./scripts/code.sh"

	echo "Storing crash reports into '$VSCODECRASHDIR'."
	echo "Storing log files into '$VSCODELOGSDIR'."
	echo "Running integration tests out of sources."
else
	# Run from a built: need to compile all test extensions
	# because we run extension tests from their source folders
	# and the build bundles extensions into .build webpacked
<<<<<<< HEAD
	# {{SQL CARBON EDIT}} Don't compile unused extensions
	yarn gulp 	compile-extension:azurecore \
				compile-extension:git
				# compile-extension:vscode-api-tests \
				# compile-extension:vscode-colorize-tests \
				# compile-extension:vscode-custom-editor-tests \
				# compile-extension:markdown-language-features \
				# compile-extension:typescript-language-features \
				# compile-extension:emmet \
				# compile-extension:css-language-features-server \
				# compile-extension:html-language-features-server \
				# compile-extension:json-language-features-server \
				# compile-extension:ipynb \
				# compile-extension-media

=======
	yarn gulp 	compile-extension:vscode-api-tests \
				compile-extension:vscode-colorize-tests \
				compile-extension:vscode-custom-editor-tests \
				compile-extension:vscode-notebook-tests \
				compile-extension:markdown-language-features \
				compile-extension:typescript-language-features \
				compile-extension:emmet \
				compile-extension:css-language-features-server \
				compile-extension:html-language-features-server \
				compile-extension:json-language-features-server \
				compile-extension:git \
				compile-extension:ipynb \
				compile-extension-media
>>>>>>> 18777d92

	# Configuration for more verbose output
	export VSCODE_CLI=1
	export ELECTRON_ENABLE_STACK_DUMPING=1
	export ELECTRON_ENABLE_LOGGING=1

	echo "Storing crash reports into '$VSCODECRASHDIR'."
	echo "Storing log files into '$VSCODELOGSDIR'."
	echo "Running integration tests with '$INTEGRATION_TEST_ELECTRON_PATH' as build."
fi

if [ -z "$INTEGRATION_TEST_APP_NAME" ]; then
	after_suite() { true; }
else
	after_suite() { killall $INTEGRATION_TEST_APP_NAME || true; }
fi


# Tests standalone (AMD)

./scripts/test.sh --runGlob **/*.integrationTest.js "$@"
after_suite


# Tests in the extension host

ALL_PLATFORMS_API_TESTS_EXTRA_ARGS="--disable-telemetry --skip-welcome --skip-release-notes --crash-reporter-directory=$VSCODECRASHDIR --logsPath=$VSCODELOGSDIR --no-cached-data --disable-updates --disable-extensions --disable-workspace-trust --user-data-dir=$VSCODEUSERDATADIR"

# {{SQL CARBON EDIT}} Don't run tests for unused extensions
# "$INTEGRATION_TEST_ELECTRON_PATH" $LINUX_EXTRA_ARGS $ROOT/extensions/vscode-api-tests/testWorkspace --enable-proposed-api=vscode.vscode-api-tests --extensionDevelopmentPath=$ROOT/extensions/vscode-api-tests --extensionTestsPath=$ROOT/extensions/vscode-api-tests/out/singlefolder-tests $ALL_PLATFORMS_API_TESTS_EXTRA_ARGS
# after_suite

# "$INTEGRATION_TEST_ELECTRON_PATH" $LINUX_EXTRA_ARGS $ROOT/extensions/vscode-api-tests/testworkspace.code-workspace --enable-proposed-api=vscode.vscode-api-tests --extensionDevelopmentPath=$ROOT/extensions/vscode-api-tests --extensionTestsPath=$ROOT/extensions/vscode-api-tests/out/workspace-tests $ALL_PLATFORMS_API_TESTS_EXTRA_ARGS
# after_suite

# "$INTEGRATION_TEST_ELECTRON_PATH" $LINUX_EXTRA_ARGS $ROOT/extensions/vscode-colorize-tests/test --extensionDevelopmentPath=$ROOT/extensions/vscode-colorize-tests --extensionTestsPath=$ROOT/extensions/vscode-colorize-tests/out $ALL_PLATFORMS_API_TESTS_EXTRA_ARGS
# after_suite

# "$INTEGRATION_TEST_ELECTRON_PATH" $LINUX_EXTRA_ARGS $ROOT/extensions/typescript-language-features/test-workspace --extensionDevelopmentPath=$ROOT/extensions/typescript-language-features --extensionTestsPath=$ROOT/extensions/typescript-language-features/out/test/unit $ALL_PLATFORMS_API_TESTS_EXTRA_ARGS
# after_suite

# "$INTEGRATION_TEST_ELECTRON_PATH" $LINUX_EXTRA_ARGS $ROOT/extensions/markdown-language-features/test-workspace --extensionDevelopmentPath=$ROOT/extensions/markdown-language-features --extensionTestsPath=$ROOT/extensions/markdown-language-features/out/test $ALL_PLATFORMS_API_TESTS_EXTRA_ARGS
# after_suite

# "$INTEGRATION_TEST_ELECTRON_PATH" $LINUX_EXTRA_ARGS $ROOT/extensions/emmet/test-workspace --extensionDevelopmentPath=$ROOT/extensions/emmet --extensionTestsPath=$ROOT/extensions/emmet/out/test $ALL_PLATFORMS_API_TESTS_EXTRA_ARGS
# after_suite

"$INTEGRATION_TEST_ELECTRON_PATH" $LINUX_EXTRA_ARGS $(mktemp -d 2>/dev/null) --enable-proposed-api=vscode.git --extensionDevelopmentPath=$ROOT/extensions/git --extensionTestsPath=$ROOT/extensions/git/out/test $ALL_PLATFORMS_API_TESTS_EXTRA_ARGS
after_suite

"$INTEGRATION_TEST_ELECTRON_PATH" $LINUX_EXTRA_ARGS $ROOT/extensions/azurecore/test-fixtures --extensionDevelopmentPath=$ROOT/extensions/azurecore --extensionTestsPath=$ROOT/extensions/azurecore/out/test $ALL_PLATFORMS_API_TESTS_EXTRA_ARGS
after_suite

# "$INTEGRATION_TEST_ELECTRON_PATH" $LINUX_EXTRA_ARGS $(mktemp -d 2>/dev/null) --extensionDevelopmentPath=$ROOT/extensions/ipynb --extensionTestsPath=$ROOT/extensions/ipynb/out/test $ALL_PLATFORMS_API_TESTS_EXTRA_ARGS
# after_suite


# Tests standalone (CommonJS)
# cd $ROOT/extensions/css-language-features/server && $ROOT/scripts/node-electron.sh test/index.js
# after_suite

# cd $ROOT/extensions/html-language-features/server && $ROOT/scripts/node-electron.sh test/index.js
# after_suite

rm -rf $VSCODEUSERDATADIR<|MERGE_RESOLUTION|>--- conflicted
+++ resolved
@@ -31,13 +31,13 @@
 	# Run from a built: need to compile all test extensions
 	# because we run extension tests from their source folders
 	# and the build bundles extensions into .build webpacked
-<<<<<<< HEAD
 	# {{SQL CARBON EDIT}} Don't compile unused extensions
 	yarn gulp 	compile-extension:azurecore \
 				compile-extension:git
 				# compile-extension:vscode-api-tests \
 				# compile-extension:vscode-colorize-tests \
 				# compile-extension:vscode-custom-editor-tests \
+				# compile-extension:vscode-notebook-tests \
 				# compile-extension:markdown-language-features \
 				# compile-extension:typescript-language-features \
 				# compile-extension:emmet \
@@ -47,21 +47,6 @@
 				# compile-extension:ipynb \
 				# compile-extension-media
 
-=======
-	yarn gulp 	compile-extension:vscode-api-tests \
-				compile-extension:vscode-colorize-tests \
-				compile-extension:vscode-custom-editor-tests \
-				compile-extension:vscode-notebook-tests \
-				compile-extension:markdown-language-features \
-				compile-extension:typescript-language-features \
-				compile-extension:emmet \
-				compile-extension:css-language-features-server \
-				compile-extension:html-language-features-server \
-				compile-extension:json-language-features-server \
-				compile-extension:git \
-				compile-extension:ipynb \
-				compile-extension-media
->>>>>>> 18777d92
 
 	# Configuration for more verbose output
 	export VSCODE_CLI=1
