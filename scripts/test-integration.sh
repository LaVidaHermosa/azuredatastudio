--- conflicted
+++ resolved
@@ -31,7 +31,6 @@
 	# Run from a built: need to compile all test extensions
 	# because we run extension tests from their source folders
 	# and the build bundles extensions into .build webpacked
-<<<<<<< HEAD
 	# {{SQL CARBON EDIT}} Don't compile unused extensions
 	yarn gulp 	compile-extension:azurecore \
 				compile-extension:git
@@ -44,22 +43,9 @@
 				# compile-extension:css-language-features-server \
 				# compile-extension:html-language-features-server \
 				# compile-extension:json-language-features-server \
+				# compile-extension:ipynb \
 				# compile-extension-media
 
-=======
-	yarn gulp 	compile-extension:vscode-api-tests \
-				compile-extension:vscode-colorize-tests \
-				compile-extension:vscode-custom-editor-tests \
-				compile-extension:markdown-language-features \
-				compile-extension:typescript-language-features \
-				compile-extension:emmet \
-				compile-extension:css-language-features-server \
-				compile-extension:html-language-features-server \
-				compile-extension:json-language-features-server \
-				compile-extension:git \
-				compile-extension:ipynb \
-				compile-extension-media
->>>>>>> 504f9346
 
 	# Configuration for more verbose output
 	export VSCODE_CLI=1
@@ -110,14 +96,12 @@
 "$INTEGRATION_TEST_ELECTRON_PATH" $LINUX_EXTRA_ARGS $(mktemp -d 2>/dev/null) --enable-proposed-api=vscode.git --extensionDevelopmentPath=$ROOT/extensions/git --extensionTestsPath=$ROOT/extensions/git/out/test $ALL_PLATFORMS_API_TESTS_EXTRA_ARGS
 after_suite
 
-<<<<<<< HEAD
 "$INTEGRATION_TEST_ELECTRON_PATH" $LINUX_EXTRA_ARGS $ROOT/extensions/azurecore/test-fixtures --extensionDevelopmentPath=$ROOT/extensions/azurecore --extensionTestsPath=$ROOT/extensions/azurecore/out/test $ALL_PLATFORMS_API_TESTS_EXTRA_ARGS
 after_suite
-=======
-"$INTEGRATION_TEST_ELECTRON_PATH" $LINUX_EXTRA_ARGS $(mktemp -d 2>/dev/null) --extensionDevelopmentPath=$ROOT/extensions/ipynb --extensionTestsPath=$ROOT/extensions/ipynb/out/test $ALL_PLATFORMS_API_TESTS_EXTRA_ARGS
-after_suite
 
->>>>>>> 504f9346
+# "$INTEGRATION_TEST_ELECTRON_PATH" $LINUX_EXTRA_ARGS $(mktemp -d 2>/dev/null) --extensionDevelopmentPath=$ROOT/extensions/ipynb --extensionTestsPath=$ROOT/extensions/ipynb/out/test $ALL_PLATFORMS_API_TESTS_EXTRA_ARGS
+# after_suite
+
 
 # Tests standalone (CommonJS)
 # cd $ROOT/extensions/css-language-features/server && $ROOT/scripts/node-electron.sh test/index.js
