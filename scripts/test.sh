--- conflicted
+++ resolved
@@ -24,16 +24,14 @@
 	CODE=".build/electron/$NAME"
 fi
 
-<<<<<<< HEAD
 # Default to only running stable tests if test grep isn't set
 if [[ "$ADS_TEST_GREP" == "" ]]; then
 	echo Running stable tests only
 	export ADS_TEST_GREP="@UNSTABLE@"
 	export ADS_TEST_INVERT_GREP=1
 fi
-=======
+
 VSCODECRASHDIR=$ROOT/.build/crashes
->>>>>>> 0b353370
 
 # Node modules
 test -d node_modules || yarn
