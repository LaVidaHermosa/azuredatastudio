--- conflicted
+++ resolved
@@ -47,9 +47,5 @@
 	cd $ROOT ; \
 		ELECTRON_ENABLE_LOGGING=1 \
 		"$CODE" \
-<<<<<<< HEAD
-		test/electron/index.js $CODE_ARGS "$@"
-=======
 		test/electron/index.js --no-sandbox "$@" # Electron 6 introduces a chrome-sandbox that requires root to run. This can fail. Disable sandbox via --no-sandbox.
->>>>>>> 23956cc5
 fi