--- conflicted
+++ resolved
@@ -15,7 +15,6 @@
 
 	echo Running integration tests out of sources.
 ) else (
-<<<<<<< HEAD
 	:: Run from a built: need to compile all test extensions
 	:: because we run extension tests from their source folders
 	:: and the build bundles extensions into .build webpacked
@@ -35,22 +34,13 @@
 					:: compile-extension-media
 
 	:: Configuration for more verbose output
-=======
->>>>>>> 5b6af074
 	set VSCODE_CLI=1
 	set ELECTRON_ENABLE_LOGGING=1
 
 	echo Running integration tests with '%INTEGRATION_TEST_ELECTRON_PATH%' as build.
 )
 
-<<<<<<< HEAD
 :: {{SQL CARBON EDIT}} Tests disabled
-=======
-echo Storing crash reports into '%VSCODECRASHDIR%'.
-echo Storing log files into '%VSCODELOGSDIR%'.
-
-
->>>>>>> 5b6af074
 :: Tests standalone (AMD)
 echo.
 echo ### node.js integration tests
