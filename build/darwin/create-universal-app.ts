--- conflicted
+++ resolved
@@ -7,32 +7,23 @@
 import * as fs from 'fs';
 import { makeUniversalApp } from 'vscode-universal-bundler';
 import { spawn } from '@malept/cross-spawn-promise';
-<<<<<<< HEAD
 import * as fs from 'fs-extra';
 import * as path from 'path';
 import * as product from '../../product.json';
 import * as glob from 'glob'; // {{SQL CARBON EDIT}}
-=======
->>>>>>> 5b6af074
 
-const root = path.dirname(path.dirname(__dirname));
-
-async function main(buildDir?: string) {
+async function main() {
+	const buildDir = process.env['AGENT_BUILDDIRECTORY'];
 	const arch = process.env['VSCODE_ARCH'];
 
 	if (!buildDir) {
 		throw new Error('Build dir not provided');
 	}
 
-<<<<<<< HEAD
-	// {{SQL CARBON EDIT}}
 	const x64AppNameBase = 'azuredatastudio-darwin-x64';
 	const arm64AppNameBase = 'azuredatastudio-darwin-arm64';
 	// {{SQL CARBON EDIT}} - END
 
-=======
-	const product = JSON.parse(fs.readFileSync(path.join(root, 'product.json'), 'utf8'));
->>>>>>> 5b6af074
 	const appName = product.nameLong + '.app';
 	const x64AppPath = path.join(buildDir, x64AppNameBase, appName); // {{SQL CARBON EDIT}} - CHANGE VSCode to azuredatastudio
 	const arm64AppPath = path.join(buildDir, arm64AppNameBase, appName); // {{SQL CARBON EDIT}} - CHANGE VSCode to azuredatastudio
