--- conflicted
+++ resolved
@@ -162,24 +162,6 @@
 		.pipe(filter(copyrightFilter))
 		.pipe(copyrights);
 
-<<<<<<< HEAD
-	const typescript = result.pipe(filter(tsHygieneFilter)).pipe(formatting);
-
-	const javascript = result
-		.pipe(filter(jsHygieneFilter.concat(tsHygieneFilter)))
-		.pipe(
-			gulpeslint({
-				configFile: '.eslintrc.json',
-				rulePaths: ['./build/lib/eslint'],
-			})
-		)
-		.pipe(gulpeslint.formatEach('compact'))
-		.pipe(
-			gulpeslint.results((results) => {
-				errorCount += results.warningCount;
-				errorCount += results.errorCount;
-			})
-=======
 	const streams = [
 		result.pipe(filter(tsFormattingFilter)).pipe(formatting)
 	];
@@ -201,8 +183,8 @@
 						errorCount += results.errorCount;
 					})
 				)
->>>>>>> 559e9bee
 		);
+	}
 
 	let count = 0;
 	return es.merge(typescript, javascript).pipe(
