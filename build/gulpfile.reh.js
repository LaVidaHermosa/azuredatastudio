--- conflicted
+++ resolved
@@ -81,7 +81,6 @@
 	'!**/test/**'
 ];
 
-<<<<<<< HEAD
 let serverWithWebResources = undefined;
 try {
 	serverWithWebResources = [
@@ -98,16 +97,6 @@
 		...serverResources
 	];
 }
-=======
-const serverWithWebResources = [
-
-	// Include all of server...
-	...serverResources,
-
-	// ...and all of web
-	...vscodeWebResourceIncludes
-];
->>>>>>> 65a6230a
 
 const serverEntryPoints = [
 	{
@@ -131,19 +120,11 @@
 		exclude: ['vs/css', 'vs/nls']
 	},
 	{
-<<<<<<< HEAD
-=======
-		name: 'vs/platform/files/node/watcher/parcel/watcherApp',
-		exclude: ['vs/css', 'vs/nls']
-	},
-	{
->>>>>>> 65a6230a
 		name: 'vs/platform/terminal/node/ptyHostMain',
 		exclude: ['vs/css', 'vs/nls']
 	}
 ];
 
-<<<<<<< HEAD
 let serverWithWebEntryPoints = undefined;
 try {
 	serverWithWebEntryPoints = [
@@ -160,16 +141,6 @@
 		...serverEntryPoints
 	];
 }
-=======
-const serverWithWebEntryPoints = [
-
-	// Include all of server
-	...serverEntryPoints,
-
-	// Include workbench web
-	...vscodeWebEntryPoints
-];
->>>>>>> 65a6230a
 
 function getNodeVersion() {
 	const yarnrc = fs.readFileSync(path.join(REPO_ROOT, 'remote', '.yarnrc'), 'utf8');
@@ -265,7 +236,6 @@
 					// Default is UI Extension
 					return true;
 				}
-<<<<<<< HEAD
 			}
 		};
 		const localWorkspaceExtensions = glob.sync('extensions/*/package.json')
@@ -542,29 +512,32 @@
 	});
 });
 
-function mixinServer(watch) {
-	const packageJSONPath = path.join(path.dirname(__dirname), 'package.json');
-	function exec(cmdLine) {
-		console.log(cmdLine);
-		cp.execSync(cmdLine, { stdio: 'inherit' });
-	}
-	function checkout() {
-		const packageJSON = JSON.parse(fs.readFileSync(packageJSONPath).toString());
-		exec('git fetch distro');
-		exec(`git checkout ${packageJSON['distro']} -- src/vs/server resources/server`);
-		exec('git reset HEAD src/vs/server resources/server');
-	}
-	checkout();
-	if (watch) {
-		console.log('Enter watch mode (observing package.json)');
-		const watcher = fs.watch(packageJSONPath);
-		watcher.addListener('change', () => {
-			try {
-				checkout();
-			} catch (e) {
-				console.log(e);
-=======
->>>>>>> 65a6230a
+function packageTask(type, platform, arch, sourceFolderName, destinationFolderName) {
+	const destination = path.join(BUILD_ROOT, destinationFolderName);
+
+	return () => {
+		const json = require('gulp-json-editor');
+
+		const src = gulp.src(sourceFolderName + '/**', { base: '.' })
+			.pipe(rename(function (path) { path.dirname = path.dirname.replace(new RegExp('^' + sourceFolderName), 'out'); }))
+			.pipe(util.setExecutableBit(['**/*.sh']))
+			.pipe(filter(['**', '!**/*.js.map']));
+
+		const workspaceExtensionPoints = ['debuggers', 'jsonValidation'];
+		const isUIExtension = (manifest) => {
+			switch (manifest.extensionKind) {
+				case 'ui': return true;
+				case 'workspace': return false;
+				default: {
+					if (manifest.main) {
+						return false;
+					}
+					if (manifest.contributes && Object.keys(manifest.contributes).some(key => workspaceExtensionPoints.indexOf(key) !== -1)) {
+						return false;
+					}
+					// Default is UI Extension
+					return true;
+				}
 			}
 		};
 		const localWorkspaceExtensions = glob.sync('extensions/*/package.json')
