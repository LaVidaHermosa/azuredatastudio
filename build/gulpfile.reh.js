--- conflicted
+++ resolved
@@ -53,7 +53,6 @@
 
 const serverResources = [
 
-<<<<<<< HEAD
 	// Bootstrap
 	'out-build/bootstrap.js',
 	'out-build/bootstrap-fork.js',
@@ -123,11 +122,6 @@
 	{
 		name: 'vs/platform/terminal/node/ptyHostMain',
 		exclude: ['vs/css', 'vs/nls']
-=======
-BUILD_TARGETS.forEach(({ platform, arch }) => {
-	for (const target of ['reh', 'reh-web']) {
-		gulp.task(`vscode-${target}-${platform}${arch ? `-${arch}` : ''}-min`, noop);
->>>>>>> 240cde21
 	}
 ];
 
