{
	"compilerOptions": {
<<<<<<< HEAD
		"target": "es2022",
		"lib": [
			"ES2020"
		],
=======
		"target": "es2020",
		"lib": ["ES2020"],
>>>>>>> 39087ba5
		"module": "commonjs",
		"alwaysStrict": true,
		"removeComments": false,
		"preserveConstEnums": true,
		"sourceMap": false,
		"inlineSourceMap": true,
		"resolveJsonModule": true,
		// enable JavaScript type checking for the language service
		// use the tsconfig.build.json for compiling which disable JavaScript
		// type checking so that JavaScript file are not transpiled
		"allowJs": true,
		"strict": true,
		"exactOptionalPropertyTypes": false,
		"useUnknownInCatchVariables": false,
		"noUnusedLocals": true,
		"noUnusedParameters": true,
		"newLine": "lf",
		"noEmit": true
	},
	"include": [
		"**/*.ts",
		"**/*.js"
	],
	"exclude": [
		"node_modules/**"
	]
}<|MERGE_RESOLUTION|>--- conflicted
+++ resolved
@@ -1,14 +1,9 @@
 {
 	"compilerOptions": {
-<<<<<<< HEAD
 		"target": "es2022",
 		"lib": [
 			"ES2020"
 		],
-=======
-		"target": "es2020",
-		"lib": ["ES2020"],
->>>>>>> 39087ba5
 		"module": "commonjs",
 		"alwaysStrict": true,
 		"removeComments": false,
