/*---------------------------------------------------------------------------------------------
 *  Copyright (c) Microsoft Corporation. All rights reserved.
 *  Licensed under the Source EULA. See License.txt in the project root for license information.
 *--------------------------------------------------------------------------------------------*/

'use strict';

const gulp = require('gulp');
const filter = require('gulp-filter');
const es = require('event-stream');
const gulptslint = require('gulp-tslint');
const gulpeslint = require('gulp-eslint');
const tsfmt = require('typescript-formatter');
const tslint = require('tslint');
const VinylFile = require('vinyl');
const vfs = require('vinyl-fs');
const path = require('path');
const fs = require('fs');
const pall = require('p-all');

/**
 * Hygiene works by creating cascading subsets of all our files and
 * passing them through a sequence of checks. Here are the current subsets,
 * named according to the checks performed on them. Each subset contains
 * the following one, as described in mathematical notation:
 *
 * all ⊃ eol ⊇ indentation ⊃ copyright ⊃ typescript
 */

const all = [
	'*',
	'build/**/*',
	'extensions/**/*',
	'scripts/**/*',
	'src/**/*',
	'test/**/*',
	'!**/node_modules/**'
];

const indentationFilter = [
	'**',

	// except specific files
	'!ThirdPartyNotices.txt',
	'!LICENSE.{txt,rtf}',
	'!LICENSES.chromium.html',
	'!**/LICENSE',
	'!src/vs/nls.js',
	'!src/vs/nls.build.js',
	'!src/vs/css.js',
	'!src/vs/css.build.js',
	'!src/vs/loader.js',
	'!src/vs/base/common/insane/insane.js',
	'!src/vs/base/common/marked/marked.js',
	'!src/vs/base/node/terminateProcess.sh',
	'!src/vs/base/node/cpuUsage.sh',
	'!test/assert.js',

	// except specific folders
	'!test/smoke/out/**',
	'!extensions/vscode-api-tests/testWorkspace/**',
	'!extensions/vscode-api-tests/testWorkspace2/**',
	'!build/monaco/**',
	'!build/win32/**',

	// except multiple specific files
	'!**/package.json',
	'!**/yarn.lock',
	'!**/yarn-error.log',

	// except multiple specific folders
	'!**/octicons/**',
	'!**/fixtures/**',
	'!**/lib/**',
	'!extensions/**/out/**',
	'!extensions/**/snippets/**',
	'!extensions/**/syntaxes/**',
	'!extensions/**/themes/**',
	'!extensions/**/colorize-fixtures/**',

	// except specific file types
	'!src/vs/*/**/*.d.ts',
	'!src/typings/**/*.d.ts',
	'!extensions/**/*.d.ts',
	'!**/*.{svg,exe,png,bmp,scpt,bat,cmd,cur,ttf,woff,eot,md,ps1,template,yaml,yml,d.ts.recipe,ico,icns}',
	'!build/{lib,tslintRules,download}/**/*.js',
	'!build/**/*.sh',
	'!build/azure-pipelines/**/*.js',
	'!build/azure-pipelines/**/*.config',
	'!**/Dockerfile',
	'!**/Dockerfile.*',
	'!**/*.Dockerfile',
	'!**/*.dockerfile',
	'!extensions/markdown-language-features/media/*.js',
	// {{SQL CARBON EDIT}}
	'!**/*.{xlf,docx,sql,vsix,bacpac,ipynb}',
	'!extensions/mssql/sqltoolsservice/**',
	'!extensions/import/flatfileimportservice/**',
	'!extensions/admin-tool-ext-win/ssmsmin/**',
	'!extensions/resource-deployment/notebooks/**',
	'!extensions/mssql/notebooks/**',
	'!extensions/big-data-cluster/src/bigDataCluster/controller/apiGenerated.ts'
];

const copyrightFilter = [
	'**',
	'!**/*.desktop',
	'!**/*.json',
	'!**/*.html',
	'!**/*.template',
	'!**/*.md',
	'!**/*.bat',
	'!**/*.cmd',
	'!**/*.ico',
	'!**/*.icns',
	'!**/*.xml',
	'!**/*.sh',
	'!**/*.txt',
	'!**/*.xpm',
	'!**/*.opts',
	'!**/*.disabled',
	'!**/*.code-workspace',
	'!**/promise-polyfill/polyfill.js',
	'!build/**/*.init',
	'!resources/linux/snap/snapcraft.yaml',
	'!resources/linux/snap/electron-launch',
	'!resources/win32/bin/code.js',
	'!resources/completions/**',
	'!extensions/markdown-language-features/media/highlight.css',
	'!extensions/html-language-features/server/src/modes/typescript/*',
	'!extensions/*/server/bin/*',
	'!src/vs/editor/test/node/classification/typescript-test.ts',
	// {{SQL CARBON EDIT}}
	'!extensions/notebook/src/intellisense/text.ts',
	'!extensions/mssql/src/objectExplorerNodeProvider/webhdfs.ts',
	'!src/sql/workbench/parts/notebook/browser/outputs/tableRenderers.ts',
	'!src/sql/workbench/parts/notebook/common/models/url.ts',
	'!src/sql/workbench/parts/notebook/browser/models/renderMimeInterfaces.ts',
	'!src/sql/workbench/parts/notebook/browser/models/outputProcessor.ts',
	'!src/sql/workbench/parts/notebook/browser/models/mimemodel.ts',
	'!src/sql/workbench/parts/notebook/browser/cellViews/media/*.css',
	'!src/sql/base/browser/ui/table/plugins/rowSelectionModel.plugin.ts',
	'!src/sql/base/browser/ui/table/plugins/rowDetailView.ts',
	'!src/sql/base/browser/ui/table/plugins/headerFilter.plugin.ts',
	'!src/sql/base/browser/ui/table/plugins/checkboxSelectColumn.plugin.ts',
	'!src/sql/base/browser/ui/table/plugins/cellSelectionModel.plugin.ts',
	'!src/sql/base/browser/ui/table/plugins/autoSizeColumns.plugin.ts',
	'!src/sql/workbench/parts/notebook/browser/outputs/sanitizer.ts',
	'!src/sql/workbench/parts/notebook/browser/outputs/renderers.ts',
	'!src/sql/workbench/parts/notebook/browser/outputs/registry.ts',
	'!src/sql/workbench/parts/notebook/browser/outputs/factories.ts',
	'!src/sql/workbench/parts/notebook/common/models/nbformat.ts',
	'!extensions/markdown-language-features/media/tomorrow.css',
	'!src/sql/workbench/browser/modelComponents/media/highlight.css',
	'!src/sql/workbench/parts/notebook/electron-browser/cellViews/media/highlight.css',
	'!extensions/mssql/sqltoolsservice/**',
	'!extensions/import/flatfileimportservice/**',
	'!extensions/notebook/src/prompts/**',
	'!extensions/mssql/src/prompts/**',
	'!extensions/notebook/resources/jupyter_config/**',
	'!**/*.gif',
	'!**/*.xlf',
	'!**/*.dacpac',
	'!**/*.bacpac'
];

const eslintFilter = [
	'src/**/*.js',
	'build/gulpfile.*.js',
	'!src/vs/loader.js',
	'!src/vs/css.js',
	'!src/vs/nls.js',
	'!src/vs/css.build.js',
	'!src/vs/nls.build.js',
	'!src/**/insane.js',
	'!src/**/marked.js',
	'!**/test/**'
];

const tslintBaseFilter = [
	'!**/fixtures/**',
	'!**/typings/**',
	'!**/node_modules/**',
	'!extensions/typescript-basics/test/colorize-fixtures/**',
	'!extensions/vscode-api-tests/testWorkspace/**',
	'!extensions/vscode-api-tests/testWorkspace2/**',
	'!extensions/**/*.test.ts',
	'!extensions/html-language-features/server/lib/jquery.d.ts',
	// {{SQL CARBON EDIT}}
	'!extensions/big-data-cluster/src/bigDataCluster/controller/apiGenerated.ts'
];

// {{SQL CARBON EDIT}}
const useStrictFilter = [
	'src/**'
];

const sqlFilter = [
	'src/sql/**'
];

// {{SQL CARBON EDIT}}

const tslintCoreFilter = [
	'src/**/*.ts',
	'test/**/*.ts',
	'!extensions/**/*.ts',
	'!test/smoke/**',
	...tslintBaseFilter
];

const tslintExtensionsFilter = [
	'extensions/**/*.ts',
	'!src/**/*.ts',
	'!test/**/*.ts',
	...tslintBaseFilter
];

const tslintHygieneFilter = [
	'src/**/*.ts',
	'test/**/*.ts',
	'extensions/**/*.ts',
	...tslintBaseFilter
];

const copyrightHeaderLines = [
	'/*---------------------------------------------------------------------------------------------',
	' *  Copyright (c) Microsoft Corporation. All rights reserved.',
	' *  Licensed under the Source EULA. See License.txt in the project root for license information.',
	' *--------------------------------------------------------------------------------------------*/'
];

gulp.task('eslint', () => {
	return vfs.src(all, { base: '.', follow: true, allowEmpty: true })
		.pipe(filter(eslintFilter))
		.pipe(gulpeslint('src/.eslintrc'))
		.pipe(gulpeslint.formatEach('compact'))
		.pipe(gulpeslint.failAfterError());
});

gulp.task('tslint', () => {
	return es.merge([

		// Core: include type information (required by certain rules like no-nodejs-globals)
		vfs.src(all, { base: '.', follow: true, allowEmpty: true })
			.pipe(filter(tslintCoreFilter))
			.pipe(gulptslint.default({ rulesDirectory: 'build/lib/tslint', program: tslint.Linter.createProgram('src/tsconfig.json') }))
			.pipe(gulptslint.default.report({ emitError: true })),

		// Exenstions: do not include type information
		vfs.src(all, { base: '.', follow: true, allowEmpty: true })
			.pipe(filter(tslintExtensionsFilter))
			.pipe(gulptslint.default({ rulesDirectory: 'build/lib/tslint' }))
			.pipe(gulptslint.default.report({ emitError: true }))
	]).pipe(es.through());
});

function hygiene(some) {
	let errorCount = 0;

	const productJson = es.through(function (file) {
		// const product = JSON.parse(file.contents.toString('utf8'));

		// if (product.extensionsGallery) { // {{SQL CARBON EDIT}} @todo we need to research on what the point of this is
		// 	console.error('product.json: Contains "extensionsGallery"');
		// 	errorCount++;
		// }

		this.emit('data', file);
	});

	const indentation = es.through(function (file) {
		const lines = file.contents.toString('utf8').split(/\r\n|\r|\n/);
		file.__lines = lines;

		lines
			.forEach((line, i) => {
				if (/^\s*$/.test(line)) {
					// empty or whitespace lines are OK
				} else if (/^[\t]*[^\s]/.test(line)) {
					// good indent
				} else if (/^[\t]* \*/.test(line)) {
					// block comment using an extra space
				} else {
					console.error(file.relative + '(' + (i + 1) + ',1): Bad whitespace indentation');
					errorCount++;
				}
			});

		this.emit('data', file);
	});

	const copyrights = es.through(function (file) {

		const lines = file.__lines;
		for (let i = 0; i < copyrightHeaderLines.length; i++) {
			if (lines[i] !== copyrightHeaderLines[i]) {
				console.error(file.relative + ': Missing or bad copyright statement');
				errorCount++;
				break;
			}
		}

		this.emit('data', file);
	});

	// {{SQL CARBON EDIT}}
	// Check for unnecessary 'use strict' lines. These are automatically added by the alwaysStrict compiler option so don't need to be added manually
	const useStrict = es.through(function (file) {
		const lines = file.__lines;
		// Only take the first 10 lines to reduce false positives- the compiler will throw an error if it's not the first non-comment line in a file
		// (10 is used to account for copyright and extraneous newlines)
		lines.slice(0, 10).forEach((line, i) => {
			if (/\s*'use\s*strict\s*'/.test(line)) {
				console.error(file.relative + '(' + (i + 1) + ',1): Unnecessary \'use strict\' - this is already added by the compiler');
				errorCount++;
			}
		});

		this.emit('data', file);
	});
	// {{SQL CARBON EDIT}} END

	const formatting = es.map(function (file, cb) {
		tsfmt.processString(file.path, file.contents.toString('utf8'), {
			verify: false,
			tsfmt: true,
			// verbose: true,
			// keep checkJS happy
			editorconfig: undefined,
			replace: undefined,
			tsconfig: undefined,
			tsconfigFile: undefined,
			tslint: undefined,
			tslintFile: undefined,
			tsfmtFile: undefined,
			vscode: undefined,
			vscodeFile: undefined
		}).then(result => {
			let original = result.src.replace(/\r\n/gm, '\n');
			let formatted = result.dest.replace(/\r\n/gm, '\n');

			if (original !== formatted) {
				console.error("File not formatted. Run the 'Format Document' command to fix it:", file.relative);
				errorCount++;
			}
			cb(null, file);

		}, err => {
			cb(err);
		});
	});

	const tslintConfiguration = tslint.Configuration.findConfiguration('tslint.json', '.');
	const tslintOptions = { fix: false, formatter: 'json' };
	const tsLinter = new tslint.Linter(tslintOptions);

	const tsl = es.through(function (file) {
		const contents = file.contents.toString('utf8');
		tsLinter.lint(file.relative, contents, tslintConfiguration.results);
		this.emit('data', file);
	});

	let input;

	if (Array.isArray(some) || typeof some === 'string' || !some) {
		input = vfs.src(some || all, { base: '.', follow: true, allowEmpty: true });
	} else {
		input = some;
	}

	const tslintSqlConfiguration = tslint.Configuration.findConfiguration('tslint-sql.json', '.');
	const tslintSqlOptions = { fix: false, formatter: 'json' };
	const sqlTsLinter = new tslint.Linter(tslintSqlOptions);

	const sqlTsl = es.through(function (file) {
		const contents = file.contents.toString('utf8');
		sqlTsLinter.lint(file.relative, contents, tslintSqlConfiguration.results);

		this.emit('data', file);
	});

	const productJsonFilter = filter('product.json', { restore: true });

	const result = input
		.pipe(filter(f => !f.stat.isDirectory()))
		.pipe(productJsonFilter)
		.pipe(process.env['BUILD_SOURCEVERSION'] ? es.through() : productJson)
		.pipe(productJsonFilter.restore)
		.pipe(filter(indentationFilter))
		.pipe(indentation)
		.pipe(filter(copyrightFilter))
		.pipe(copyrights);

	let typescript = result
		.pipe(filter(tslintHygieneFilter))
<<<<<<< HEAD
		.pipe(formatting)
		.pipe(tsl)
		// {{SQL CARBON EDIT}}
		.pipe(filter(useStrictFilter))
		.pipe(useStrict)
		.pipe(filter(sqlFilter))
		.pipe(sqlTsl);
=======
		.pipe(formatting);

	if (!process.argv.some(arg => arg === '--skip-tslint')) {
		typescript = typescript.pipe(tsl);
	}
>>>>>>> facfdbc5

	const javascript = result
		.pipe(filter(eslintFilter))
		.pipe(gulpeslint('src/.eslintrc'))
		.pipe(gulpeslint.formatEach('compact'))
		.pipe(gulpeslint.failAfterError());

	let count = 0;
	return es.merge(typescript, javascript)
		.pipe(es.through(function (data) {
			count++;
			if (process.env['TRAVIS'] && count % 10 === 0) {
				process.stdout.write('.');
			}
			this.emit('data', data);
		}, function () {
			process.stdout.write('\n');

			const tslintResult = tsLinter.getResult();
			if (tslintResult.failures.length > 0) {
				for (const failure of tslintResult.failures) {
					const name = failure.getFileName();
					const position = failure.getStartPosition();
					const line = position.getLineAndCharacter().line;
					const character = position.getLineAndCharacter().character;

					console.error(`${name}:${line + 1}:${character + 1}:${failure.getFailure()}`);
				}
				errorCount += tslintResult.failures.length;
			}

			const sqlTslintResult = sqlTsLinter.getResult();
			if (sqlTslintResult.failures.length > 0) {
				for (const failure of sqlTslintResult.failures) {
					const name = failure.getFileName();
					const position = failure.getStartPosition();
					const line = position.getLineAndCharacter().line;
					const character = position.getLineAndCharacter().character;

					console.error(`${name}:${line + 1}:${character + 1}:${failure.getFailure()}`);
				}
				errorCount += sqlTslintResult.failures.length;
			}

			if (errorCount > 0) {
				this.emit('error', 'Hygiene failed with ' + errorCount + ' errors. Check \'build/gulpfile.hygiene.js\'.');
			} else {
				this.emit('end');
			}
		}));
}

function createGitIndexVinyls(paths) {
	const cp = require('child_process');
	const repositoryPath = process.cwd();

	const fns = paths.map(relativePath => () => new Promise((c, e) => {
		const fullPath = path.join(repositoryPath, relativePath);

		fs.stat(fullPath, (err, stat) => {
			if (err && err.code === 'ENOENT') { // ignore deletions
				return c(null);
			} else if (err) {
				return e(err);
			}

			cp.exec(`git show ":${relativePath}"`, { maxBuffer: 2000 * 1024, encoding: 'buffer' }, (err, out) => {
				if (err) {
					return e(err);
				}

				c(new VinylFile({
					path: fullPath,
					base: repositoryPath,
					contents: out,
					stat
				}));
			});
		});
	}));

	return pall(fns, { concurrency: 4 })
		.then(r => r.filter(p => !!p));
}

gulp.task('hygiene', () => hygiene());

// this allows us to run hygiene as a git pre-commit hook
if (require.main === module) {
	const cp = require('child_process');

	process.on('unhandledRejection', (reason, p) => {
		console.log('Unhandled Rejection at: Promise', p, 'reason:', reason);
		process.exit(1);
	});

	if (process.argv.length > 2) {
		hygiene(process.argv.slice(2)).on('error', err => {
			console.error();
			console.error(err);
			process.exit(1);
		});
	} else {
		cp.exec('git diff --cached --name-only', { maxBuffer: 2000 * 1024 }, (err, out) => {
			if (err) {
				console.error();
				console.error(err);
				process.exit(1);
				return;
			}

			const some = out
				.split(/\r?\n/)
				.filter(l => !!l);

			if (some.length > 0) {
				console.log('Reading git index versions...');

				createGitIndexVinyls(some)
					.then(vinyls => new Promise((c, e) => hygiene(es.readArray(vinyls))
						.on('end', () => c())
						.on('error', e)))
					.catch(err => {
						console.error();
						console.error(err);
						process.exit(1);
					});
			}
		});
	}
}<|MERGE_RESOLUTION|>--- conflicted
+++ resolved
@@ -191,13 +191,13 @@
 ];
 
 // {{SQL CARBON EDIT}}
-const useStrictFilter = [
-	'src/**'
-];
-
-const sqlFilter = [
-	'src/sql/**'
-];
+// const useStrictFilter = [
+// 	'src/**'
+// ];
+
+// const sqlFilter = [
+// 	'src/sql/**'
+// ];
 
 // {{SQL CARBON EDIT}}
 
@@ -306,19 +306,19 @@
 
 	// {{SQL CARBON EDIT}}
 	// Check for unnecessary 'use strict' lines. These are automatically added by the alwaysStrict compiler option so don't need to be added manually
-	const useStrict = es.through(function (file) {
-		const lines = file.__lines;
-		// Only take the first 10 lines to reduce false positives- the compiler will throw an error if it's not the first non-comment line in a file
-		// (10 is used to account for copyright and extraneous newlines)
-		lines.slice(0, 10).forEach((line, i) => {
-			if (/\s*'use\s*strict\s*'/.test(line)) {
-				console.error(file.relative + '(' + (i + 1) + ',1): Unnecessary \'use strict\' - this is already added by the compiler');
-				errorCount++;
-			}
-		});
-
-		this.emit('data', file);
-	});
+	// const useStrict = es.through(function (file) {
+	// 	const lines = file.__lines;
+	// 	// Only take the first 10 lines to reduce false positives- the compiler will throw an error if it's not the first non-comment line in a file
+	// 	// (10 is used to account for copyright and extraneous newlines)
+	// 	lines.slice(0, 10).forEach((line, i) => {
+	// 		if (/\s*'use\s*strict\s*'/.test(line)) {
+	// 			console.error(file.relative + '(' + (i + 1) + ',1): Unnecessary \'use strict\' - this is already added by the compiler');
+	// 			errorCount++;
+	// 		}
+	// 	});
+
+	// 	this.emit('data', file);
+	// });
 	// {{SQL CARBON EDIT}} END
 
 	const formatting = es.map(function (file, cb) {
@@ -369,16 +369,16 @@
 		input = some;
 	}
 
-	const tslintSqlConfiguration = tslint.Configuration.findConfiguration('tslint-sql.json', '.');
+	// const tslintSqlConfiguration = tslint.Configuration.findConfiguration('tslint-sql.json', '.'); // TODO RESTORE
 	const tslintSqlOptions = { fix: false, formatter: 'json' };
 	const sqlTsLinter = new tslint.Linter(tslintSqlOptions);
 
-	const sqlTsl = es.through(function (file) {
-		const contents = file.contents.toString('utf8');
-		sqlTsLinter.lint(file.relative, contents, tslintSqlConfiguration.results);
-
-		this.emit('data', file);
-	});
+	// const sqlTsl = es.through(function (file) { //TODO restore
+	// 	const contents = file.contents.toString('utf8');
+	// 	sqlTsLinter.lint(file.relative, contents, tslintSqlConfiguration.results);
+
+	// 	this.emit('data', file);
+	// });
 
 	const productJsonFilter = filter('product.json', { restore: true });
 
@@ -394,21 +394,11 @@
 
 	let typescript = result
 		.pipe(filter(tslintHygieneFilter))
-<<<<<<< HEAD
-		.pipe(formatting)
-		.pipe(tsl)
-		// {{SQL CARBON EDIT}}
-		.pipe(filter(useStrictFilter))
-		.pipe(useStrict)
-		.pipe(filter(sqlFilter))
-		.pipe(sqlTsl);
-=======
 		.pipe(formatting);
 
 	if (!process.argv.some(arg => arg === '--skip-tslint')) {
 		typescript = typescript.pipe(tsl);
 	}
->>>>>>> facfdbc5
 
 	const javascript = result
 		.pipe(filter(eslintFilter))
