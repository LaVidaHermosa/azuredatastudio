--- conflicted
+++ resolved
@@ -193,16 +193,7 @@
 	'!extensions/big-data-cluster/src/bigDataCluster/controller/apiGenerated.ts'
 ];
 
-// {{SQL CARBON EDIT}}
-// const useStrictFilter = [
-// 	'src/**'
-// ];
-
-// const sqlFilter = [
-// 	'src/sql/**'
-// ];
-
-// {{SQL CARBON EDIT}}
+const sqlFilter = ['src/sql/**']; // {{SQL CARBON EDIT}}
 
 const tslintCoreFilter = [
 	'src/**/*.ts',
@@ -401,22 +392,14 @@
 		input = some;
 	}
 
-	// const tslintSqlConfiguration = tslint.Configuration.findConfiguration('tslint-sql.json', '.'); // TODO RESTORE
+	const tslintSqlConfiguration = tslint.Configuration.findConfiguration('tslint-sql.json', '.');
 	const tslintSqlOptions = { fix: false, formatter: 'json' };
 	const sqlTsLinter = new tslint.Linter(tslintSqlOptions);
 
-<<<<<<< HEAD
-	// const sqlTsl = es.through(function (file) { //TODO restore
-	// 	const contents = file.contents.toString('utf8');
-	// 	sqlTsLinter.lint(file.relative, contents, tslintSqlConfiguration.results);
-=======
 	const sqlTsl = es.through(function (file) { //TODO restore
 		const contents = file.contents.toString('utf8');
 		sqlTsLinter.lint(file.relative, contents, tslintSqlConfiguration.results);
->>>>>>> 7868afb4
-
-	// 	this.emit('data', file);
-	// });
+	});
 
 	const productJsonFilter = filter('product.json', { restore: true });
 
@@ -436,12 +419,9 @@
 
 	if (!process.argv.some(arg => arg === '--skip-tslint')) {
 		typescript = typescript.pipe(tsl);
-<<<<<<< HEAD
-=======
 		typescript = typescript
 			.pipe(filter(sqlFilter))
 			.pipe(sqlTsl); // {{SQL CARBON EDIT}}
->>>>>>> 7868afb4
 	}
 
 	const javascript = result
