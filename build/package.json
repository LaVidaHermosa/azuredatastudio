{
  "name": "azuredatastudio-oss-dev-build",
  "version": "1.0.0",
  "license": "MIT",
  "devDependencies": {
    "@types/ansi-colors": "^3.2.0",
    "@types/azure": "0.9.19",
    "@types/debounce": "^1.0.0",
    "@types/documentdb": "^1.10.5",
    "@types/eslint": "4.16.1",
    "@types/fancy-log": "^1.3.0",
    "@types/glob": "^7.1.1",
    "@types/gulp": "^4.0.5",
    "@types/gulp-concat": "^0.0.32",
    "@types/gulp-filter": "^3.0.32",
    "@types/gulp-json-editor": "^2.2.31",
    "@types/gulp-rename": "^0.0.33",
    "@types/gulp-sourcemaps": "^0.0.32",
    "@types/gulp-uglify": "^3.0.5",
    "@types/mime": "0.0.29",
    "@types/minimatch": "^3.0.3",
    "@types/minimist": "^1.2.0",
    "@types/mocha": "2.2.39",
    "@types/node": "^10.14.8",
    "@types/pump": "^1.0.1",
    "@types/request": "^2.47.0",
    "@types/rimraf": "^2.0.2",
    "@types/terser": "^3.12.0",
    "@types/through": "^0.0.29",
    "@types/through2": "^2.0.34",
    "@types/underscore": "^1.8.9",
    "@types/xml2js": "0.0.33",
    "@typescript-eslint/experimental-utils": "~2.13.0",
    "@typescript-eslint/parser": "^2.12.0",
    "applicationinsights": "1.0.8",
    "azure-storage": "^2.1.0",
<<<<<<< HEAD
    "documentdb": "1.13.0",
=======
    "bl": "^4.0.2",
>>>>>>> d2cf8af4
    "github-releases": "^0.4.1",
    "gulp-bom": "^1.0.0",
    "gulp-sourcemaps": "^1.11.0",
    "gulp-uglify": "^3.0.0",
    "iconv-lite": "0.4.23",
    "mime": "^1.3.4",
    "minimatch": "3.0.4",
    "minimist": "^1.2.3",
    "request": "^2.85.0",
    "rollup": "^1.20.3",
    "rollup-plugin-commonjs": "^10.1.0",
    "rollup-plugin-node-resolve": "^5.2.0",
    "terser": "4.3.8",
    "tree-kill": "^1.2.2",
    "typescript": "^3.9.0-dev.20200413",
    "vsce": "1.48.0",
    "vscode-telemetry-extractor": "^1.5.4",
    "xml2js": "^0.4.17"
  },
  "scripts": {
    "compile": "tsc -p tsconfig.build.json",
    "watch": "tsc -p tsconfig.build.json --watch",
    "postinstall": "npm run compile",
    "npmCheckJs": "tsc --noEmit"
  },
  "dependencies": {
    "@azure/cosmos": "^3.4.0"
  }
}<|MERGE_RESOLUTION|>--- conflicted
+++ resolved
@@ -34,11 +34,8 @@
     "@typescript-eslint/parser": "^2.12.0",
     "applicationinsights": "1.0.8",
     "azure-storage": "^2.1.0",
-<<<<<<< HEAD
+    "bl": "^4.0.2",
     "documentdb": "1.13.0",
-=======
-    "bl": "^4.0.2",
->>>>>>> d2cf8af4
     "github-releases": "^0.4.1",
     "gulp-bom": "^1.0.0",
     "gulp-sourcemaps": "^1.11.0",
