{
  "name": "azuredatastudio-oss-dev-build",
  "version": "1.0.0",
  "license": "MIT",
  "devDependencies": {
    "@azure/cosmos": "^3.14.1",
    "@azure/identity": "^2.0.4",
    "@azure/storage-blob": "^12.8.0",
    "@electron/get": "^1.12.4",
    "@types/ansi-colors": "^3.2.0",
    "@types/byline": "^4.2.32",
    "@types/cssnano": "^4.0.0",
    "@types/debounce": "^1.0.0",
    "@types/documentdb": "^1.10.5",
    "@types/eslint": "4.16.1",
    "@types/fancy-log": "^1.3.0",
    "@types/fs-extra": "^9.0.12",
    "@types/glob": "^7.1.1",
    "@types/gulp": "^4.0.5",
    "@types/gulp-concat": "^0.0.32",
    "@types/gulp-filter": "^3.0.32",
    "@types/gulp-gzip": "^0.0.31",
    "@types/gulp-json-editor": "^2.2.31",
    "@types/gulp-postcss": "^8.0.0",
    "@types/gulp-rename": "^0.0.33",
    "@types/gulp-sourcemaps": "^0.0.32",
    "@types/mime": "0.0.29",
    "@types/minimatch": "^3.0.3",
    "@types/minimist": "^1.2.1",
    "@types/mkdirp": "^1.0.1",
    "@types/mocha": "^9.1.1",
    "@types/node": "16.x",
    "@types/p-limit": "^2.2.0",
    "@types/pump": "^1.0.1",
    "@types/request": "^2.47.0",
    "@types/rimraf": "^2.0.4",
    "@types/through": "^0.0.29",
    "@types/through2": "^2.0.36",
    "@types/tmp": "^0.2.1",
    "@types/underscore": "^1.8.9",
    "@types/webpack": "^4.41.25",
    "@types/xml2js": "0.0.33",
    "@typescript-eslint/experimental-utils": "^5.10.0",
    "@typescript-eslint/parser": "^5.10.0",
    "@vscode/iconv-lite-umd": "0.7.0",
    "applicationinsights": "1.4.2",
    "byline": "^5.0.0",
    "colors": "^1.4.0",
    "commander": "^7.0.0",
    "debug": "^4.3.2",
    "electron-osx-sign": "^0.4.16",
    "esbuild": "^0.14.2",
    "extract-zip": "^2.0.1",
    "fs-extra": "^9.1.0",
    "documentdb": "1.13.0",
    "got": "11.8.5",
    "gulp-merge-json": "^2.1.1",
    "gulp-shell": "^0.8.0",
    "jsonc-parser": "^2.3.0",
    "mime": "^1.4.1",
    "mkdirp": "^1.0.4",
    "p-limit": "^3.1.0",
<<<<<<< HEAD
    "plist": "^3.0.5",
    "rollup": "^1.20.3",
    "rollup-plugin-commonjs": "^10.1.0",
    "rollup-plugin-node-resolve": "^5.2.0",
=======
>>>>>>> 559e9bee
    "source-map": "0.6.1",
    "through2": "^4.0.2",
    "tmp": "^0.2.1",
    "vsce": "^1.100.0",
    "vscode-universal-bundler": "^0.0.2"
  },
  "scripts": {
    "compile": "../node_modules/.bin/tsc -p tsconfig.build.json",
    "watch": "../node_modules/.bin/tsc -p tsconfig.build.json --watch",
    "npmCheckJs": "../node_modules/.bin/tsc --noEmit"
  },
  "dependencies": {},
  "resolutions": {
    "json-schema": "0.4.0"
  }
}<|MERGE_RESOLUTION|>--- conflicted
+++ resolved
@@ -60,16 +60,14 @@
     "mime": "^1.4.1",
     "mkdirp": "^1.0.4",
     "p-limit": "^3.1.0",
-<<<<<<< HEAD
     "plist": "^3.0.5",
     "rollup": "^1.20.3",
     "rollup-plugin-commonjs": "^10.1.0",
     "rollup-plugin-node-resolve": "^5.2.0",
-=======
->>>>>>> 559e9bee
     "source-map": "0.6.1",
     "through2": "^4.0.2",
     "tmp": "^0.2.1",
+    "typescript": "^4.6.0-dev.20211115",
     "vsce": "^1.100.0",
     "vscode-universal-bundler": "^0.0.2"
   },
