{
  "name": "azuredatastudio-oss-dev-build",
  "version": "1.0.0",
  "license": "MIT",
  "devDependencies": {
    "@azure/cosmos": "^3.9.3",
    "@azure/storage-blob": "^12.4.0",
    "@types/ansi-colors": "^3.2.0",
    "@types/azure": "0.9.19",
    "@types/byline": "^4.2.32",
    "@types/debounce": "^1.0.0",
    "@types/documentdb": "^1.10.5",
    "@types/eslint": "4.16.1",
    "@types/fancy-log": "^1.3.0",
    "@types/glob": "^7.1.1",
    "@types/gulp": "^4.0.5",
    "@types/gulp-concat": "^0.0.32",
    "@types/gulp-filter": "^3.0.32",
    "@types/gulp-gzip": "^0.0.31",
    "@types/gulp-json-editor": "^2.2.31",
    "@types/gulp-rename": "^0.0.33",
    "@types/gulp-sourcemaps": "^0.0.32",
    "@types/mime": "0.0.29",
    "@types/minimatch": "^3.0.3",
    "@types/minimist": "^1.2.1",
    "@types/mkdirp": "^1.0.1",
    "@types/mocha": "^8.2.0",
    "@types/node": "^12.19.9",
    "@types/p-limit": "^2.2.0",
    "@types/plist": "^3.0.2",
    "@types/pump": "^1.0.1",
    "@types/request": "^2.47.0",
    "@types/rimraf": "^2.0.4",
    "@types/through": "^0.0.29",
    "@types/through2": "^2.0.34",
    "@types/underscore": "^1.8.9",
    "@types/xml2js": "0.0.33",
    "@typescript-eslint/experimental-utils": "~2.13.0",
    "@typescript-eslint/parser": "^3.3.0",
    "applicationinsights": "1.0.8",
    "azure-storage": "^2.1.0",
    "byline": "^5.0.0",
    "colors": "^1.4.0",
    "electron-osx-sign": "^0.4.16",
    "esbuild": "^0.8.30",
    "fs-extra": "^9.1.0",
<<<<<<< HEAD
    "documentdb": "1.13.0",
=======
    "got": "11.8.1",
>>>>>>> 61539324
    "iconv-lite-umd": "0.6.8",
    "jsonc-parser": "^2.3.0",
    "mime": "^1.4.1",
    "mkdirp": "^1.0.4",
    "p-limit": "^3.1.0",
    "plist": "^3.0.1",
    "rollup": "^1.20.3",
    "rollup-plugin-commonjs": "^10.1.0",
    "rollup-plugin-node-resolve": "^5.2.0",
    "typescript": "^4.3.0-dev.20210216",
    "vsce": "1.48.0",
    "vscode-universal": "deepak1556/universal#61454d96223b774c53cda10f72c2098c0ce02d58"
  },
  "scripts": {
    "compile": "tsc -p tsconfig.build.json",
    "watch": "tsc -p tsconfig.build.json --watch",
    "npmCheckJs": "tsc --noEmit"
  },
  "dependencies": {}
}<|MERGE_RESOLUTION|>--- conflicted
+++ resolved
@@ -44,11 +44,8 @@
     "electron-osx-sign": "^0.4.16",
     "esbuild": "^0.8.30",
     "fs-extra": "^9.1.0",
-<<<<<<< HEAD
     "documentdb": "1.13.0",
-=======
     "got": "11.8.1",
->>>>>>> 61539324
     "iconv-lite-umd": "0.6.8",
     "jsonc-parser": "^2.3.0",
     "mime": "^1.4.1",
