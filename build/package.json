--- conflicted
+++ resolved
@@ -42,12 +42,8 @@
     "minimist": "^1.2.0",
     "request": "^2.85.0",
     "tslint": "^5.9.1",
-<<<<<<< HEAD
     "service-downloader": "github:anthonydresser/service-downloader#0.1.5",
-    "typescript": "3.4.5",
-=======
     "typescript": "3.5.1",
->>>>>>> 1cdf9950
     "vsce": "1.48.0",
     "xml2js": "^0.4.17"
   },
