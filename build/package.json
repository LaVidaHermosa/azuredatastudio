{
  "name": "azuredatastudio-oss-dev-build",
  "version": "1.0.0",
  "license": "MIT",
  "devDependencies": {
    "@azure/cosmos": "^3.9.3",
    "@azure/storage-blob": "^12.4.0",
    "@electron/get": "^1.12.4",
    "@types/ansi-colors": "^3.2.0",
    "@types/azure": "0.9.19",
    "@types/byline": "^4.2.32",
    "@types/cssnano": "^4.0.0",
    "@types/debounce": "^1.0.0",
    "@types/documentdb": "^1.10.5",
    "@types/eslint": "4.16.1",
    "@types/fancy-log": "^1.3.0",
    "@types/fs-extra": "^9.0.12",
    "@types/glob": "^7.1.1",
    "@types/gulp": "^4.0.5",
    "@types/gulp-concat": "^0.0.32",
    "@types/gulp-filter": "^3.0.32",
    "@types/gulp-gzip": "^0.0.31",
    "@types/gulp-json-editor": "^2.2.31",
    "@types/gulp-postcss": "^8.0.0",
    "@types/gulp-rename": "^0.0.33",
    "@types/gulp-sourcemaps": "^0.0.32",
    "@types/mime": "0.0.29",
    "@types/minimatch": "^3.0.3",
    "@types/minimist": "^1.2.1",
    "@types/mkdirp": "^1.0.1",
    "@types/mocha": "^8.2.0",
    "@types/node": "14.x",
    "@types/p-limit": "^2.2.0",
    "@types/plist": "^3.0.2",
    "@types/pump": "^1.0.1",
    "@types/request": "^2.47.0",
    "@types/rimraf": "^2.0.4",
    "@types/through": "^0.0.29",
    "@types/through2": "^2.0.34",
    "@types/tmp": "^0.2.1",
    "@types/underscore": "^1.8.9",
    "@types/webpack": "^4.41.25",
    "@types/xml2js": "0.0.33",
    "@typescript-eslint/experimental-utils": "~2.13.0",
    "@typescript-eslint/parser": "^3.3.0",
    "applicationinsights": "1.0.8",
    "azure-storage": "^2.1.0",
    "byline": "^5.0.0",
    "colors": "^1.4.0",
    "commander": "^7.0.0",
    "debug": "^4.3.2",
    "electron-osx-sign": "^0.4.16",
    "esbuild": "^0.12.6",
    "extract-zip": "^2.0.1",
    "fs-extra": "^9.1.0",
    "documentdb": "1.13.0",
    "got": "11.8.5",
    "gulp-merge-json": "^2.1.1",
    "iconv-lite-umd": "0.6.8",
    "jsonc-parser": "^2.3.0",
    "mime": "^1.4.1",
    "mkdirp": "^1.0.4",
    "p-limit": "^3.1.0",
    "plist": "^3.0.5",
    "rollup": "^1.20.3",
    "rollup-plugin-commonjs": "^10.1.0",
    "rollup-plugin-node-resolve": "^5.2.0",
    "source-map": "0.6.1",
    "tmp": "^0.2.1",
<<<<<<< HEAD
    "typescript": "^4.5.0-dev.20210817",
    "vsce": "2.8.0",
=======
    "typescript": "^4.6.0-dev.20211108",
    "vsce": "^1.100.0",
>>>>>>> e5bb28a3
    "vscode-universal-bundler": "^0.0.2"
  },
  "scripts": {
    "compile": "tsc -p tsconfig.build.json",
    "watch": "tsc -p tsconfig.build.json --watch",
    "npmCheckJs": "tsc --noEmit"
  },
  "dependencies": {},
  "resolutions": {
    "json-schema": "0.4.0"
  }
}<|MERGE_RESOLUTION|>--- conflicted
+++ resolved
@@ -67,13 +67,8 @@
     "rollup-plugin-node-resolve": "^5.2.0",
     "source-map": "0.6.1",
     "tmp": "^0.2.1",
-<<<<<<< HEAD
-    "typescript": "^4.5.0-dev.20210817",
-    "vsce": "2.8.0",
-=======
     "typescript": "^4.6.0-dev.20211108",
     "vsce": "^1.100.0",
->>>>>>> e5bb28a3
     "vscode-universal-bundler": "^0.0.2"
   },
   "scripts": {
