--- conflicted
+++ resolved
@@ -10,21 +10,14 @@
 const buffer = require('gulp-buffer');
 const filter = require('gulp-filter');
 const es = require('event-stream');
-<<<<<<< HEAD
-const util = require('./lib/util');
-const remote = require('gulp-remote-src');
-const zip = require('gulp-vinyl-zip');
-
-// {{SQL CARBON EDIT}}
-const jeditor = require('gulp-json-editor');
-
-=======
 const vfs = require('vinyl-fs');
->>>>>>> 356874ff
 const pkg = require('../package.json');
 const cp = require('child_process');
 const fancyLog = require('fancy-log');
 const ansiColors = require('ansi-colors');
+
+// {{SQL CARBON EDIT}}
+const jeditor = require('gulp-json-editor');
 
 gulp.task('mixin', function () {
   // {{SQL CARBON EDIT}}
@@ -41,7 +34,6 @@
 		return;
 	}
 
-<<<<<<< HEAD
 	// {{SQL CARBON EDIT}}
 	let serviceUrl = 'https://sqlopsextensions.blob.core.windows.net/marketplace/v1/extensionsGallery.json';
 	if (quality === 'insider') {
@@ -57,41 +49,5 @@
 
 	return gulp.src('./product.json')
 		.pipe(jeditor(newValues))
-=======
-	const url = `https://github.com/${repo}.git`;
-
-	cp.execSync(`git config user.email "vscode@microsoft.com"`);
-	cp.execSync(`git config user.name "VSCode"`);
-
-	fancyLog(ansiColors.blue('[mixin]'), 'Add distro remote');
-	cp.execSync(`git remote add distro ${url}`);
-
-	fancyLog(ansiColors.blue('[mixin]'), 'Add fetch distro sources');
-	cp.execSync(`git fetch distro`);
-
-	fancyLog(ansiColors.blue('[mixin]'), `Merge ${pkg.distro} from distro`);
-
-	try {
-		cp.execSync(`git merge ${pkg.distro}`);
-	} catch (err) {
-		fancyLog(ansiColors.red('[mixin] ❌'), `Failed to merge ${pkg.distro} from distro. Please proceed with manual merge to fix the build.`);
-		throw err;
-	}
-
-	const productJsonFilter = filter('product.json', { restore: true });
-
-	fancyLog(ansiColors.blue('[mixin]'), `Mixing in sources:`);
-	return vfs
-		.src(`quality/${quality}/**`, { base: `quality/${quality}` })
-		.pipe(filter(function (f) { return !f.isDirectory(); }))
-		.pipe(productJsonFilter)
-		.pipe(buffer())
-		.pipe(json(o => Object.assign({}, require('../product.json'), o)))
-		.pipe(productJsonFilter.restore)
-		.pipe(es.mapSync(function (f) {
-			fancyLog(ansiColors.blue('[mixin]'), f.relative, ansiColors.green('✔︎'));
-			return f;
-		}))
->>>>>>> 356874ff
 		.pipe(gulp.dest('.'));
 });