/*---------------------------------------------------------------------------------------------
 *  Copyright (c) Microsoft Corporation. All rights reserved.
 *  Licensed under the Source EULA. See License.txt in the project root for license information.
 *--------------------------------------------------------------------------------------------*/

'use strict';

const gulp = require('gulp');

// {{SQL CARBON EDIT}}
const jeditor = require('gulp-json-editor');
const product = require('../product.json');

gulp.task('mixin', function () {
	// {{SQL CARBON EDIT}}
	const updateUrl = process.env['SQLOPS_UPDATEURL'];
	if (!updateUrl) {
		console.log('Missing SQLOPS_UPDATEURL, skipping mixin');
		return;
	}

	const quality = process.env['VSCODE_QUALITY'];

	if (!quality) {
		console.log('Missing VSCODE_QUALITY, skipping mixin');
		return;
	}

<<<<<<< HEAD
	// {{SQL CARBON EDIT}} - apply ADS insiders values if needed
	let newValues = {
		"nameShort": product.nameShort,
		"nameLong": product.nameLong,
		"applicationName": product.applicationName,
		"dataFolderName": product.dataFolderName,
		"win32MutexName": product.win32MutexName,
		"win32DirName": product.win32DirName,
		"win32NameVersion": product.win32NameVersion,
		"win32RegValueName": product.win32RegValueName,
		"win32AppId": product.win32AppId,
		"win32x64AppId": product.win32x64AppId,
		"win32UserAppId": product.win32UserAppId,
		"win32x64UserAppId": product.win32x64UserAppId,
		"win32AppUserModelId": product.win32AppUserModelId,
		"win32ShellNameShort": product.win32ShellNameShort,
		"darwinBundleIdentifier": product.darwinBundleIdentifier,
		"updateUrl": updateUrl,
		"quality": quality,
		"extensionsGallery": {
			"serviceUrl": 'https://sqlopsextensions.blob.core.windows.net/marketplace/v1/extensionsGallery.json'
		}
	};

	if (quality === 'insider') {
		let dashSuffix =  '-insiders';
		let dotSuffix =  '.insiders';
		let displaySuffix = ' - Insiders';

		newValues.extensionsGallery.serviceUrl = `https://sqlopsextensions.blob.core.windows.net/marketplace/v1/extensionsGallery-${quality}.json`;
		newValues.nameShort += dashSuffix;
		newValues.nameLong += displaySuffix;
		newValues.applicationName += dashSuffix;
		newValues.dataFolderName += dashSuffix;
		newValues.win32MutexName += dashSuffix;
		newValues.win32DirName += displaySuffix;
		newValues.win32NameVersion += displaySuffix;
		newValues.win32RegValueName += dashSuffix;
		newValues.win32AppId = "{{9F0801B2-DEE3-4272-A2C6-FBDF25BAAF0F}";
		newValues.win32x64AppId = "{{6748A5FD-29EB-4BA6-B3C6-E7B981B8D6B0}";
		newValues.win32UserAppId = "{{0F8CD1ED-483C-40EB-8AD2-8ED784651AA1}";
		newValues.win32x64UserAppId += dashSuffix;
		newValues.win32AppUserModelId += dotSuffix;
		newValues.win32ShellNameShort += displaySuffix;
		newValues.darwinBundleIdentifier += dotSuffix;
	}

	return gulp.src('./product.json')
		.pipe(jeditor(newValues))
=======
	const productJsonFilter = filter('product.json', { restore: true });

	fancyLog(ansiColors.blue('[mixin]'), `Mixing in sources:`);
	return vfs
		.src(`quality/${quality}/**`, { base: `quality/${quality}` })
		.pipe(filter(f => !f.isDirectory()))
		.pipe(productJsonFilter)
		.pipe(buffer())
		.pipe(json(o => Object.assign({}, require('../product.json'), o)))
		.pipe(productJsonFilter.restore)
		.pipe(es.mapSync(function (f) {
			fancyLog(ansiColors.blue('[mixin]'), f.relative, ansiColors.green('✔︎'));
			return f;
		}))
>>>>>>> f176bee1
		.pipe(gulp.dest('.'));
});<|MERGE_RESOLUTION|>--- conflicted
+++ resolved
@@ -6,10 +6,9 @@
 'use strict';
 
 const gulp = require('gulp');
-
-// {{SQL CARBON EDIT}}
-const jeditor = require('gulp-json-editor');
-const product = require('../product.json');
+const json = require('gulp-json-editor');
+const fancyLog = require('fancy-log');
+const ansiColors = require('ansi-colors');
 
 gulp.task('mixin', function () {
 	// {{SQL CARBON EDIT}}
@@ -26,24 +25,16 @@
 		return;
 	}
 
-<<<<<<< HEAD
+	fancyLog(ansiColors.blue('[mixin]'), `Mixing in sources:`);
+
+	return gulp.src('product.json')
+		.pipe(json(applyJSONEdit(require('../product.json'), quality, updateUrl)))
+		.pipe(gulp.dest('.'));
+});
+
+function applyJSONEdit(json, quality, updateUrl) {
 	// {{SQL CARBON EDIT}} - apply ADS insiders values if needed
 	let newValues = {
-		"nameShort": product.nameShort,
-		"nameLong": product.nameLong,
-		"applicationName": product.applicationName,
-		"dataFolderName": product.dataFolderName,
-		"win32MutexName": product.win32MutexName,
-		"win32DirName": product.win32DirName,
-		"win32NameVersion": product.win32NameVersion,
-		"win32RegValueName": product.win32RegValueName,
-		"win32AppId": product.win32AppId,
-		"win32x64AppId": product.win32x64AppId,
-		"win32UserAppId": product.win32UserAppId,
-		"win32x64UserAppId": product.win32x64UserAppId,
-		"win32AppUserModelId": product.win32AppUserModelId,
-		"win32ShellNameShort": product.win32ShellNameShort,
-		"darwinBundleIdentifier": product.darwinBundleIdentifier,
 		"updateUrl": updateUrl,
 		"quality": quality,
 		"extensionsGallery": {
@@ -51,46 +42,30 @@
 		}
 	};
 
+	json = Object.assign({}, json, newValues);
+
 	if (quality === 'insider') {
-		let dashSuffix =  '-insiders';
-		let dotSuffix =  '.insiders';
+		let dashSuffix = '-insiders';
+		let dotSuffix = '.insiders';
 		let displaySuffix = ' - Insiders';
 
-		newValues.extensionsGallery.serviceUrl = `https://sqlopsextensions.blob.core.windows.net/marketplace/v1/extensionsGallery-${quality}.json`;
-		newValues.nameShort += dashSuffix;
-		newValues.nameLong += displaySuffix;
-		newValues.applicationName += dashSuffix;
-		newValues.dataFolderName += dashSuffix;
-		newValues.win32MutexName += dashSuffix;
-		newValues.win32DirName += displaySuffix;
-		newValues.win32NameVersion += displaySuffix;
-		newValues.win32RegValueName += dashSuffix;
-		newValues.win32AppId = "{{9F0801B2-DEE3-4272-A2C6-FBDF25BAAF0F}";
-		newValues.win32x64AppId = "{{6748A5FD-29EB-4BA6-B3C6-E7B981B8D6B0}";
-		newValues.win32UserAppId = "{{0F8CD1ED-483C-40EB-8AD2-8ED784651AA1}";
-		newValues.win32x64UserAppId += dashSuffix;
-		newValues.win32AppUserModelId += dotSuffix;
-		newValues.win32ShellNameShort += displaySuffix;
-		newValues.darwinBundleIdentifier += dotSuffix;
+		json.extensionsGallery.serviceUrl = `https://sqlopsextensions.blob.core.windows.net/marketplace/v1/extensionsGallery-${quality}.json`;
+		json.nameShort += dashSuffix;
+		json.nameLong += displaySuffix;
+		json.applicationName += dashSuffix;
+		json.dataFolderName += dashSuffix;
+		json.win32MutexName += dashSuffix;
+		json.win32DirName += displaySuffix;
+		json.win32NameVersion += displaySuffix;
+		json.win32RegValueName += dashSuffix;
+		json.win32AppId = "{{9F0801B2-DEE3-4272-A2C6-FBDF25BAAF0F}";
+		json.win32x64AppId = "{{6748A5FD-29EB-4BA6-B3C6-E7B981B8D6B0}";
+		json.win32UserAppId = "{{0F8CD1ED-483C-40EB-8AD2-8ED784651AA1}";
+		json.win32x64UserAppId += dashSuffix;
+		json.win32AppUserModelId += dotSuffix;
+		json.win32ShellNameShort += displaySuffix;
+		json.darwinBundleIdentifier += dotSuffix;
 	}
 
-	return gulp.src('./product.json')
-		.pipe(jeditor(newValues))
-=======
-	const productJsonFilter = filter('product.json', { restore: true });
-
-	fancyLog(ansiColors.blue('[mixin]'), `Mixing in sources:`);
-	return vfs
-		.src(`quality/${quality}/**`, { base: `quality/${quality}` })
-		.pipe(filter(f => !f.isDirectory()))
-		.pipe(productJsonFilter)
-		.pipe(buffer())
-		.pipe(json(o => Object.assign({}, require('../product.json'), o)))
-		.pipe(productJsonFilter.restore)
-		.pipe(es.mapSync(function (f) {
-			fancyLog(ansiColors.blue('[mixin]'), f.relative, ansiColors.green('✔︎'));
-			return f;
-		}))
->>>>>>> f176bee1
-		.pipe(gulp.dest('.'));
-});+	return json;
+}