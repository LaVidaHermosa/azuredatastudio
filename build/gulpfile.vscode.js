/*---------------------------------------------------------------------------------------------
 *  Copyright (c) Microsoft Corporation. All rights reserved.
 *  Licensed under the Source EULA. See License.txt in the project root for license information.
 *--------------------------------------------------------------------------------------------*/

'use strict';

const gulp = require('gulp');
const fs = require('fs');
const os = require('os');
const cp = require('child_process');
const path = require('path');
const es = require('event-stream');
const vfs = require('vinyl-fs');
const rename = require('gulp-rename');
const replace = require('gulp-replace');
const filter = require('gulp-filter');
const _ = require('underscore');
const util = require('./lib/util');
const task = require('./lib/task');
const buildfile = require('../src/buildfile');
const common = require('./lib/optimize');
const root = path.dirname(__dirname);
const commit = util.getVersion(root);
const packageJson = require('../package.json');
const product = require('../product.json');
const crypto = require('crypto');
const i18n = require('./lib/i18n');
const { getProductionDependencies } = require('./lib/dependencies');
const { config } = require('./lib/electron');
const createAsar = require('./lib/asar').createAsar;
const { compileBuildTask } = require('./gulpfile.compile');
const { compileExtensionsBuildTask, compileLocalizationExtensionsBuildTask } = require('./gulpfile.extensions');  // {{SQL CARBON EDIT}} Must handle localization code.

// Build
const vscodeEntryPoints = _.flatten([
	buildfile.entrypoint('vs/workbench/workbench.desktop.main'),
	buildfile.base,
	buildfile.workerExtensionHost,
	buildfile.workerNotebook,
	buildfile.workerLanguageDetection,
	buildfile.workerSharedProcess,
	buildfile.workerLocalFileSearch,
	buildfile.workbenchDesktop,
	buildfile.code
]);

const vscodeResources = [
	'out-build/main.js',
	'out-build/cli.js',
	'out-build/driver.js',
	'out-build/bootstrap.js',
	'out-build/bootstrap-fork.js',
	'out-build/bootstrap-amd.js',
	'out-build/bootstrap-node.js',
	'out-build/bootstrap-window.js',
	'out-build/vs/**/*.{svg,png,html,jpg,opus}',
	'!out-build/vs/code/browser/**/*.html',
	'!out-build/vs/editor/standalone/**/*.svg',
	'out-build/vs/base/common/performance.js',
	'out-build/vs/base/common/stripComments.js',
	'out-build/vs/base/node/languagePacks.js',
	'out-build/vs/base/node/{stdForkStart.js,terminateProcess.sh,cpuUsage.sh,ps.sh}',
	'out-build/vs/base/browser/ui/codicons/codicon/**',
	'out-build/vs/base/parts/sandbox/electron-browser/preload.js',
	'out-build/vs/platform/environment/node/userDataPath.js',
	'out-build/vs/workbench/browser/media/*-theme.css',
	'out-build/vs/workbench/contrib/debug/**/*.json',
	'out-build/vs/workbench/contrib/externalTerminal/**/*.scpt',
	'out-build/vs/workbench/contrib/terminal/browser/media/*.ps1',
	'out-build/vs/workbench/contrib/terminal/browser/media/*.sh',
	'out-build/vs/workbench/contrib/terminal/browser/media/*.zsh',
	'out-build/vs/workbench/contrib/webview/browser/pre/*.js',
	'out-build/vs/**/markdown.css',
	'out-build/vs/workbench/contrib/tasks/**/*.json',
	'out-build/vs/platform/files/**/*.exe',
	'out-build/vs/platform/files/**/*.md',
	'out-build/vs/code/electron-browser/workbench/**',
	'out-build/vs/code/electron-browser/sharedProcess/sharedProcess.js',
	'out-build/vs/code/electron-sandbox/issue/issueReporter.js',
	'out-build/sql/**/*.{svg,png,cur,html}',
	'out-build/sql/base/browser/ui/table/media/*.{gif,png,svg}',
	'out-build/sql/base/browser/ui/checkbox/media/*.{gif,png,svg}',
	'out-build/sql/parts/admin/**/*.html',
	'out-build/sql/parts/connection/connectionDialog/media/*.{gif,png,svg}',
	'out-build/sql/parts/common/dblist/**/*.html',
	'out-build/sql/workbench/parts/dashboard/**/*.html',
	'out-build/sql/parts/disasterRecovery/**/*.html',
	'out-build/sql/parts/common/modal/media/**',
	'out-build/sql/workbench/parts/grid/media/**',
	'out-build/sql/workbench/parts/grid/views/**/*.html',
	'out-build/sql/parts/tasks/**/*.html',
	'out-build/sql/parts/taskHistory/viewlet/media/**',
	'out-build/sql/parts/jobManagement/common/media/*.svg',
	'out-build/sql/media/objectTypes/*.svg',
	'out-build/sql/media/icons/*.svg',
	'out-build/sql/workbench/parts/notebook/media/**/*.svg',
	'out-build/sql/setup.js', // {{SQL CARBON EDIT}} end
	'out-build/vs/code/electron-sandbox/processExplorer/processExplorer.js',
	'!**/test/**'
];

const optimizeVSCodeTask = task.define('optimize-vscode', task.series(
	util.rimraf('out-vscode'),
	common.optimizeTask({
		src: 'out-build',
		entryPoints: vscodeEntryPoints,
		resources: vscodeResources,
		loaderConfig: common.loaderConfig(),
		out: 'out-vscode',
		bundleInfo: undefined
	})
));
gulp.task(optimizeVSCodeTask);

// {{SQL CARBON EDIT}} Gulp task that imports any relevant ADS XLF found in vscode-translations-export to resources/xlf/en folder.

// List of ADS extension XLF files that we want to put into the English resource folder.
const extensionsFilter = filter([
	'**/admin-tool-ext-win.xlf',
	'**/agent.xlf',
	'**/arc.xlf',
	'**/asde-deployment.xlf',
	'**/azcli.xlf',
	'**/azurecore.xlf',
	'**/azurehybridtoolkit.xlf',
	'**/cms.xlf',
	'**/dacpac.xlf',
	'**/git.xlf',
	'**/data-workspace.xlf',
	'**/import.xlf',
	'**/kusto.xlf',
	'**/machine-learning.xlf',
	'**/Microsoft.sqlservernotebook.xlf',
	'**/mssql.xlf',
	'**/notebook.xlf',
	'**/profiler.xlf',
	'**/query-history.xlf',
	'**/resource-deployment.xlf',
	'**/schema-compare.xlf',
	'**/server-report.xlf',
	'**/sql-assessment.xlf',
	'**/sql-bindings.xlf',
	'**/sql-database-projects.xlf',
	'**/sql-migration.xlf',
	'**/xml-language-features.xlf'
]);

// Copy ADS extension XLFs into English resource folder.
const importExtensionsTask = task.define('import-extensions-xlfs', function () {
	return es.merge(
		gulp.src(`./vscode-translations-export/vscode-extensions/*.xlf`)
			.pipe(extensionsFilter),
		gulp.src(`./vscode-translations-export/ads-core/*.xlf`)
	)
		.pipe(vfs.dest(`./resources/xlf/en`));
});
gulp.task(importExtensionsTask);
// {{SQL CARBON EDIT}} end

const sourceMappingURLBase = `https://sqlopsbuilds.blob.core.windows.net/sourcemaps/${commit}`;
const minifyVSCodeTask = task.define('minify-vscode', task.series(
	optimizeVSCodeTask,
	util.rimraf('out-vscode-min'),
	common.minifyTask('out-vscode', `${sourceMappingURLBase}/core`)
));
gulp.task(minifyVSCodeTask);

const core = task.define('core-ci', task.series(
	gulp.task('compile-build'),
	task.parallel(
		gulp.task('minify-vscode'),
		gulp.task('minify-vscode-reh'),
		gulp.task('minify-vscode-reh-web'),
	)
));
gulp.task(core);

/**
 * Compute checksums for some files.
 *
 * @param {string} out The out folder to read the file from.
 * @param {string[]} filenames The paths to compute a checksum for.
 * @return {Object} A map of paths to checksums.
 */
function computeChecksums(out, filenames) {
	const result = {};
	filenames.forEach(function (filename) {
		const fullPath = path.join(process.cwd(), out, filename);
		result[filename] = computeChecksum(fullPath);
	});
	return result;
}

/**
 * Compute checksum for a file.
 *
 * @param {string} filename The absolute path to a filename.
 * @return {string} The checksum for `filename`.
 */
function computeChecksum(filename) {
	const contents = fs.readFileSync(filename);

	const hash = crypto
		.createHash('md5')
		.update(contents)
		.digest('base64')
		.replace(/=+$/, '');

	return hash;
}

function packageTask(platform, arch, sourceFolderName, destinationFolderName, opts) {
	opts = opts || {};

	const destination = path.join(path.dirname(root), destinationFolderName);
	platform = platform || process.platform;

	return () => {
		const electron = require('gulp-atom-electron');
		const json = require('gulp-json-editor');

		const out = sourceFolderName;

		const checksums = computeChecksums(out, [
			'vs/base/parts/sandbox/electron-browser/preload.js',
			'vs/workbench/workbench.desktop.main.js',
			'vs/workbench/workbench.desktop.main.css',
			'vs/workbench/api/node/extensionHostProcess.js',
			'vs/code/electron-browser/workbench/workbench.html',
			'vs/code/electron-browser/workbench/workbench.js'
		]);

		const src = gulp.src(out + '/**', { base: '.' })
			.pipe(rename(function (path) { path.dirname = path.dirname.replace(new RegExp('^' + out), 'out'); }))
			.pipe(util.setExecutableBit(['**/*.sh']));

		const extensions = gulp.src(['.build/extensions/**', '!.build/extensions/node_modules/**'], { base: '.build', dot: true }); // {{SQL CARBON EDIT}} - don't package the node_modules directory

		const sources = es.merge(src, extensions)
			.pipe(filter(['**', '!**/*.js.map'], { dot: true }));

		let version = packageJson.version;
		const quality = product.quality;

		if (quality && quality !== 'stable') {
			version += '-' + quality;
		}

		// {{SQL CARBON EDIT}}
		const name = (platform === 'darwin') ? 'Azure Data Studio' : product.nameShort;
		const packageJsonUpdates = { name, version };

		// for linux url handling
		if (platform === 'linux') {
			packageJsonUpdates.desktopName = `${product.applicationName}-url-handler.desktop`;
		}

		const packageJsonStream = gulp.src(['package.json'], { base: '.' })
			.pipe(json(packageJsonUpdates));

		const date = new Date().toISOString();
		const productJsonUpdate = { commit, date, checksums };

		if (shouldSetupSettingsSearch()) {
			productJsonUpdate.settingsSearchBuildId = getSettingsSearchBuildId(packageJson);
		}

		const productJsonStream = gulp.src(['product.json'], { base: '.' })
			.pipe(json(productJsonUpdate));

		const license = gulp.src(['LICENSES.chromium.html', 'LICENSE.txt', 'ThirdPartyNotices.txt', 'licenses/**'], { base: '.', allowEmpty: true });

		// TODO the API should be copied to `out` during compile, not here
		const api = gulp.src('src/vscode-dts/vscode.d.ts').pipe(rename('out/vscode-dts/vscode.d.ts'));
		// {{SQL CARBON EDIT}}
		const dataApi = gulp.src('src/sql/azdata.d.ts').pipe(rename('out/sql/azdata.d.ts'));

		const telemetry = gulp.src('.build/telemetry/**', { base: '.build/telemetry', dot: true });

		const jsFilter = util.filter(data => !data.isDirectory() && /\.js$/.test(data.path));
		const root = path.resolve(path.join(__dirname, '..'));
		const productionDependencies = getProductionDependencies(root);
		const dependenciesSrc = _.flatten(productionDependencies.map(d => path.relative(root, d.path)).map(d => [`${d}/**`, `!${d}/**/{test,tests}/**`]));

		const deps = gulp.src(dependenciesSrc, { base: '.', dot: true })
			.pipe(filter(['**', `!**/${config.version}/**`, '!**/bin/darwin-arm64-87/**', '!**/package-lock.json', '!**/yarn.lock', '!**/*.js.map']))
			.pipe(util.cleanNodeModules(path.join(__dirname, '.moduleignore')))
			.pipe(jsFilter)
			.pipe(util.rewriteSourceMappingURL(sourceMappingURLBase))
			.pipe(jsFilter.restore)
			.pipe(createAsar(path.join(process.cwd(), 'node_modules'), [
				'**/*.node',
				'**/@vscode/ripgrep/bin/*',
				'**/node-pty/build/Release/*',
				'**/node-pty/lib/worker/conoutSocketWorker.js',
				'**/node-pty/lib/shared/conout.js',
				'**/*.wasm',
			], 'node_modules.asar'));

		let all = es.merge(
			packageJsonStream,
			productJsonStream,
			license,
			api,
			dataApi, // {{SQL CARBON EDIT}}
			telemetry,
			sources,
			deps
		);

		if (platform === 'win32') {
			all = es.merge(all, gulp.src([
				// {{SQL CARBON EDIT}} remove unused icons
				'resources/win32/code_70x70.png',
				'resources/win32/code_150x150.png'
			], { base: '.' }));
		} else if (platform === 'linux') {
			all = es.merge(all, gulp.src('resources/linux/code.png', { base: '.' }));
		} else if (platform === 'darwin') {
			const shortcut = gulp.src('resources/darwin/bin/code.sh')
				.pipe(replace('@@APPNAME@@', product.applicationName))
				.pipe(rename('bin/code'));

			all = es.merge(all, shortcut);
		}

		let result = all
			.pipe(fileLengthFilter)
			.pipe(filelength)
			.pipe(fileLengthFilter.restore)
			.pipe(util.skipDirectories())
			.pipe(util.fixWin32DirectoryPermissions())
			.pipe(filter(['**', '!**/.github/**'], { dot: true })) // https://github.com/microsoft/vscode/issues/116523
			.pipe(electron(_.extend({}, config, { platform, arch: arch === 'armhf' ? 'arm' : arch, ffmpegChromium: true })))
			.pipe(filter(['**', '!LICENSE', '!LICENSES.chromium.html', '!version'], { dot: true }));

		if (platform === 'linux') {
			result = es.merge(result, gulp.src('resources/completions/bash/code', { base: '.' })
				.pipe(replace('@@APPNAME@@', product.applicationName))
				.pipe(rename(function (f) { f.basename = product.applicationName; })));

			result = es.merge(result, gulp.src('resources/completions/zsh/_code', { base: '.' })
				.pipe(replace('@@APPNAME@@', product.applicationName))
				.pipe(rename(function (f) { f.basename = '_' + product.applicationName; })));
		}

		if (platform === 'win32') {
			result = es.merge(result, gulp.src('resources/win32/bin/code.js', { base: 'resources/win32', allowEmpty: true }));

			result = es.merge(result, gulp.src('resources/win32/bin/code.cmd', { base: 'resources/win32' })
				.pipe(replace('@@NAME@@', product.nameShort))
				.pipe(rename(function (f) { f.basename = product.applicationName; })));

			result = es.merge(result, gulp.src('resources/win32/bin/code.sh', { base: 'resources/win32' })
				.pipe(replace('@@NAME@@', product.nameShort))
				.pipe(replace('@@PRODNAME@@', product.nameLong))
				.pipe(replace('@@VERSION@@', version))
				.pipe(replace('@@COMMIT@@', commit))
				.pipe(replace('@@APPNAME@@', product.applicationName))
				.pipe(replace('@@DATAFOLDER@@', product.dataFolderName))
				.pipe(replace('@@QUALITY@@', quality))
				.pipe(rename(function (f) { f.basename = product.applicationName; f.extname = ''; })));

			result = es.merge(result, gulp.src('resources/win32/VisualElementsManifest.xml', { base: 'resources/win32' })
				.pipe(rename(product.nameShort + '.VisualElementsManifest.xml')));

			result = es.merge(result, gulp.src('.build/policies/win32/**', { base: '.build/policies/win32' })
				.pipe(rename(f => f.dirname = `policies/${f.dirname}`)));

		} else if (platform === 'linux') {
			result = es.merge(result, gulp.src('resources/linux/bin/code.sh', { base: '.' })
				.pipe(replace('@@PRODNAME@@', product.nameLong))
				.pipe(replace('@@APPNAME@@', product.applicationName))
				.pipe(rename('bin/' + product.applicationName)));
		}

		return result.pipe(vfs.dest(destination));
	};
}

const fileLengthFilter = filter([
	'**',
	'!extensions/import/*.docx',
	'!extensions/admin-tool-ext-win/license/**'
], { restore: true });

const filelength = es.through(function (file) {

	const fileName = path.basename(file.relative);
	const fileDir = path.dirname(file.relative);
	//check the filename is < 50 characters (basename gets the filename with extension).
	if (fileName.length > 50) {
		console.error(`File name '${fileName}' under ${fileDir} is too long. Rename file to have less than 50 characters.`);
		throw new Error('File name exceeds acceptable length of 50 characters: ' + fileName);
	}
	if (file.relative.length > 150) {
		console.error(`File path ${file.relative} exceeds acceptable file-length. Rename the path to have less than 150 characters.`);
		throw new Error('File path exceeds acceptable path-length of 150 characters: ' + file.relative);
	}

	this.emit('data', file);
});

const buildRoot = path.dirname(root);

const BUILD_TARGETS = [
	{ platform: 'win32', arch: 'ia32' },
	{ platform: 'win32', arch: 'x64' },
	{ platform: 'win32', arch: 'arm64' },
	{ platform: 'darwin', arch: 'x64', opts: { stats: true } },
	{ platform: 'darwin', arch: 'arm64', opts: { stats: true } },
	{ platform: 'linux', arch: 'ia32' },
	{ platform: 'linux', arch: 'x64' },
	{ platform: 'linux', arch: 'armhf' },
	{ platform: 'linux', arch: 'arm64' },
];
BUILD_TARGETS.forEach(buildTarget => {
	const dashed = (str) => (str ? `-${str}` : ``);
	const platform = buildTarget.platform;
	const arch = buildTarget.arch;
	const opts = buildTarget.opts;

	const [vscode, vscodeMin] = ['', 'min'].map(minified => {
		const sourceFolderName = `out-vscode${dashed(minified)}`;
		const destinationFolderName = `azuredatastudio${dashed(platform)}${dashed(arch)}`;

		const vscodeTaskCI = task.define(`vscode${dashed(platform)}${dashed(arch)}${dashed(minified)}-ci`, task.series(
			util.rimraf(path.join(buildRoot, destinationFolderName)),
			packageTask(platform, arch, sourceFolderName, destinationFolderName, opts)
		));
		gulp.task(vscodeTaskCI);

		const vscodeTask = task.define(`vscode${dashed(platform)}${dashed(arch)}${dashed(minified)}`, task.series(
			compileBuildTask,
			compileExtensionsBuildTask,
			minified ? minifyVSCodeTask : optimizeVSCodeTask,
			vscodeTaskCI
		));
		gulp.task(vscodeTask);

		return vscodeTask;
	});

	if (process.platform === platform && process.arch === arch) {
		gulp.task(task.define('vscode', task.series(vscode)));
		gulp.task(task.define('vscode-min', task.series(vscodeMin)));
	}
});

const innoSetupConfig = {
	'zh-cn': { codePage: 'CP936', defaultInfo: { name: 'Simplified Chinese', id: '$0804', } },
	'zh-tw': { codePage: 'CP950', defaultInfo: { name: 'Traditional Chinese', id: '$0404' } },
	'ko': { codePage: 'CP949', defaultInfo: { name: 'Korean', id: '$0412' } },
	'ja': { codePage: 'CP932' },
	'de': { codePage: 'CP1252' },
	'fr': { codePage: 'CP1252' },
	'es': { codePage: 'CP1252' },
	'ru': { codePage: 'CP1251' },
	'it': { codePage: 'CP1252' },
	'pt-br': { codePage: 'CP1252' },
	'hu': { codePage: 'CP1250' },
	'tr': { codePage: 'CP1254' }
};

// Transifex Localizations

const apiHostname = process.env.TRANSIFEX_API_URL;
const apiName = process.env.TRANSIFEX_API_NAME;
const apiToken = process.env.TRANSIFEX_API_TOKEN;

gulp.task(task.define(
	'vscode-translations-push',
	task.series(
		compileBuildTask,
		compileExtensionsBuildTask,
		optimizeVSCodeTask,
		function () {
			const pathToMetadata = './out-vscode/nls.metadata.json';
			const pathToExtensions = '.build/extensions/*';
			const pathToSetup = 'build/win32/**/{Default.isl,messages.en.isl}';

			return es.merge(
				gulp.src(pathToMetadata).pipe(i18n.createXlfFilesForCoreBundle()),
				gulp.src(pathToSetup).pipe(i18n.createXlfFilesForIsl()),
				gulp.src(pathToExtensions).pipe(i18n.createXlfFilesForExtensions())
			).pipe(i18n.findObsoleteResources(apiHostname, apiName, apiToken)
			).pipe(i18n.pushXlfFiles(apiHostname, apiName, apiToken));
		}
	)
));

// {{SQL CARBON EDIT}} Allow for gulp task to be added to update-english-xlfs.
const vscodeTranslationsExport = task.define(
	'vscode-translations-export',
	task.series(
		compileBuildTask,
		compileLocalizationExtensionsBuildTask, // {{SQL CARBON EDIT}} now include all extensions in ADS, not just a subset. (replaces 'compileExtensionsBuildTask' here).
		optimizeVSCodeTask,
		function () {
			const pathToMetadata = './out-vscode/nls.metadata.json';
			const pathToExtensions = '.build/extensions/*';
			const pathToSetup = 'build/win32/i18n/messages.en.isl';

			return es.merge(
				gulp.src(pathToMetadata).pipe(i18n.createXlfFilesForCoreBundle()),
				gulp.src(pathToSetup).pipe(i18n.createXlfFilesForIsl()),
				gulp.src(pathToExtensions).pipe(i18n.createXlfFilesForExtensions())
			).pipe(vfs.dest('./vscode-translations-export')); // {{SQL CARBON EDIT}} move vscode-translations-export into ADS (for safely deleting after use).
		}
	)
);
gulp.task(vscodeTranslationsExport);

// {{SQL CARBON EDIT}} Localization gulp task, runs vscodeTranslationsExport and imports a subset of the generated XLFs into the folder.
gulp.task(task.define(
	'update-english-xlfs',
	task.series(
		vscodeTranslationsExport,
		importExtensionsTask,
		task.define('delete-vscode-translations-export', util.rimraf('./vscode-translations-export'))
	)
));
// {{SQL CARBON EDIT}} end

gulp.task('vscode-translations-pull', function () {
	return es.merge([...i18n.defaultLanguages, ...i18n.extraLanguages].map(language => {
		const includeDefault = !!innoSetupConfig[language.id].defaultInfo;
		return i18n.pullSetupXlfFiles(apiHostname, apiName, apiToken, language, includeDefault).pipe(vfs.dest(`../vscode-translations-import/${language.id}/setup`));
	}));
});

gulp.task('vscode-translations-import', function () {
<<<<<<< HEAD
	// {{SQL CARBON EDIT}} - Replace function body with our own
	return new Promise(function (resolve) {
		[...i18n.defaultLanguages, ...i18n.extraLanguages].forEach(language => {
			let languageId = language.translationId ? language.translationId : language.id;
			gulp.src(`resources/xlf/${languageId}/**/*.xlf`)
				.pipe(i18n.prepareI18nFiles())
				.pipe(vfs.dest(`./i18n/${language.folderName}`));
			resolve();
		});
	});
	// {{SQL CARBON EDIT}} - End
});

// This task is only run for the MacOS build
const generateVSCodeConfigurationTask = task.define('generate-vscode-configuration', () => {
	return new Promise((resolve, reject) => {
		const buildDir = process.env['AGENT_BUILDDIRECTORY'];
		if (!buildDir) {
			return reject(new Error('$AGENT_BUILDDIRECTORY not set'));
=======
	const options = minimist(process.argv.slice(2), {
		string: 'location',
		default: {
			location: '../vscode-translations-import'
>>>>>>> 268c941b
		}

		if (process.env.VSCODE_QUALITY !== 'insider' && process.env.VSCODE_QUALITY !== 'stable') {
			return resolve();
		}

		const userDataDir = path.join(os.tmpdir(), 'tmpuserdata');
		const extensionsDir = path.join(os.tmpdir(), 'tmpextdir');
		const arch = process.env['VSCODE_ARCH'];
		const appRoot = path.join(buildDir, `VSCode-darwin-${arch}`);
		const appName = process.env.VSCODE_QUALITY === 'insider' ? 'Visual\\ Studio\\ Code\\ -\\ Insiders.app' : 'Visual\\ Studio\\ Code.app';
		const appPath = path.join(appRoot, appName, 'Contents', 'Resources', 'app', 'bin', 'code');
		const codeProc = cp.exec(
			`${appPath} --export-default-configuration='${allConfigDetailsPath}' --wait --user-data-dir='${userDataDir}' --extensions-dir='${extensionsDir}'`,
			(err, stdout, stderr) => {
				clearTimeout(timer);
				if (err) {
					console.log(`err: ${err} ${err.message} ${err.toString()}`);
					reject(err);
				}

				if (stdout) {
					console.log(`stdout: ${stdout}`);
				}

				if (stderr) {
					console.log(`stderr: ${stderr}`);
				}

				resolve();
			}
		);
		const timer = setTimeout(() => {
			codeProc.kill();
			reject(new Error('export-default-configuration process timed out'));
		}, 12 * 1000);

		codeProc.on('error', err => {
			clearTimeout(timer);
			reject(err);
		});
	});
<<<<<<< HEAD
});

const allConfigDetailsPath = path.join(os.tmpdir(), 'configuration.json');
gulp.task(task.define(
	'upload-vscode-configuration',
	task.series(
		generateVSCodeConfigurationTask,
		() => {
			const azure = require('gulp-azure-storage');

			if (!shouldSetupSettingsSearch()) {
				const branch = process.env.BUILD_SOURCEBRANCH;
				console.log(`Only runs on main and release branches, not ${branch}`);
				return;
			}

			if (!fs.existsSync(allConfigDetailsPath)) {
				throw new Error(`configuration file at ${allConfigDetailsPath} does not exist`);
			}

			const settingsSearchBuildId = getSettingsSearchBuildId(packageJson);
			if (!settingsSearchBuildId) {
				throw new Error('Failed to compute build number');
			}

			return gulp.src(allConfigDetailsPath)
				.pipe(azure.upload({
					account: process.env.AZURE_STORAGE_ACCOUNT,
					key: process.env.AZURE_STORAGE_ACCESS_KEY,
					container: 'configuration',
					prefix: `${settingsSearchBuildId}/${commit}/`
				}));
		}
	)
));

function shouldSetupSettingsSearch() {
	const branch = process.env.BUILD_SOURCEBRANCH;
	return branch && (/\/main$/.test(branch) || branch.indexOf('/release/') >= 0);
}

function getSettingsSearchBuildId(packageJson) {
	try {
		const branch = process.env.BUILD_SOURCEBRANCH;
		const branchId = branch.indexOf('/release/') >= 0 ? 0 :
			/\/main$/.test(branch) ? 1 :
				2; // Some unexpected branch

		const out = cp.execSync(`git rev-list HEAD --count`);
		const count = parseInt(out.toString());

		// <version number><commit count><branchId (avoid unlikely conflicts)>
		// 1.25.1, 1,234,567 commits, main = 1250112345671
		return util.versionStringToNumber(packageJson.version) * 1e8 + count * 10 + branchId;
	} catch (e) {
		throw new Error('Could not determine build number: ' + e.toString());
	}
}
=======
	return es.merge([...i18n.defaultLanguages, ...i18n.extraLanguages].map(language => {
		const id = language.id;
		return gulp.src(`${options.location}/${id}/vscode-setup/messages.xlf`)
			.pipe(i18n.prepareIslFiles(language, innoSetupConfig[language.id]))
			.pipe(vfs.dest(`./build/win32/i18n`));
	}));
});
>>>>>>> 268c941b
<|MERGE_RESOLUTION|>--- conflicted
+++ resolved
@@ -531,7 +531,6 @@
 });
 
 gulp.task('vscode-translations-import', function () {
-<<<<<<< HEAD
 	// {{SQL CARBON EDIT}} - Replace function body with our own
 	return new Promise(function (resolve) {
 		[...i18n.defaultLanguages, ...i18n.extraLanguages].forEach(language => {
@@ -551,12 +550,6 @@
 		const buildDir = process.env['AGENT_BUILDDIRECTORY'];
 		if (!buildDir) {
 			return reject(new Error('$AGENT_BUILDDIRECTORY not set'));
-=======
-	const options = minimist(process.argv.slice(2), {
-		string: 'location',
-		default: {
-			location: '../vscode-translations-import'
->>>>>>> 268c941b
 		}
 
 		if (process.env.VSCODE_QUALITY !== 'insider' && process.env.VSCODE_QUALITY !== 'stable') {
@@ -599,7 +592,6 @@
 			reject(err);
 		});
 	});
-<<<<<<< HEAD
 });
 
 const allConfigDetailsPath = path.join(os.tmpdir(), 'configuration.json');
@@ -657,13 +649,4 @@
 	} catch (e) {
 		throw new Error('Could not determine build number: ' + e.toString());
 	}
-}
-=======
-	return es.merge([...i18n.defaultLanguages, ...i18n.extraLanguages].map(language => {
-		const id = language.id;
-		return gulp.src(`${options.location}/${id}/vscode-setup/messages.xlf`)
-			.pipe(i18n.prepareIslFiles(language, innoSetupConfig[language.id]))
-			.pipe(vfs.dest(`./build/win32/i18n`));
-	}));
-});
->>>>>>> 268c941b
+}