--- conflicted
+++ resolved
@@ -504,16 +504,7 @@
 			resolve();
 		});
 	});
-<<<<<<< HEAD
 	// {{SQL CARBON EDIT}} - End
-=======
-	return es.merge([...i18n.defaultLanguages, ...i18n.extraLanguages].map(language => {
-		let id = language.id;
-		return gulp.src(`${options.location}/${id}/vscode-setup/messages.xlf`)
-			.pipe(i18n.prepareIslFiles(language, innoSetupConfig[language.id]))
-			.pipe(vfs.dest(`./build/win32/i18n`));
-	}));
->>>>>>> c56be0b6
 });
 
 // This task is only run for the MacOS build
