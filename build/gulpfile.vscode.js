--- conflicted
+++ resolved
@@ -363,13 +363,10 @@
 
 			result = es.merge(result, gulp.src('resources/win32/VisualElementsManifest.xml', { base: 'resources/win32' })
 				.pipe(rename(product.nameShort + '.VisualElementsManifest.xml')));
-<<<<<<< HEAD
-=======
 
 			result = es.merge(result, gulp.src('.build/policies/win32/**', { base: '.build/policies/win32' })
 				.pipe(rename(f => f.dirname = `policies/${f.dirname}`)));
 
->>>>>>> 7599f3bd
 		} else if (platform === 'linux') {
 			result = es.merge(result, gulp.src('resources/linux/bin/code.sh', { base: '.' })
 				.pipe(replace('@@PRODNAME@@', product.nameLong))
