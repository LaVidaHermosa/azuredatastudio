--- conflicted
+++ resolved
@@ -270,13 +270,9 @@
 		const license = gulp.src(['LICENSES.chromium.html', product.licenseFileName, 'ThirdPartyNotices.txt', 'licenses/**'], { base: '.', allowEmpty: true });
 
 		// TODO the API should be copied to `out` during compile, not here
-<<<<<<< HEAD
-		const api = gulp.src('src/vs/vscode.d.ts').pipe(rename('out/vs/vscode.d.ts'));
+		const api = gulp.src('src/vscode-dts/vscode.d.ts').pipe(rename('out/vscode-dts/vscode.d.ts'));
 		// {{SQL CARBON EDIT}}
 		const dataApi = gulp.src('src/sql/azdata.d.ts').pipe(rename('out/sql/azdata.d.ts'));
-=======
-		const api = gulp.src('src/vscode-dts/vscode.d.ts').pipe(rename('out/vscode-dts/vscode.d.ts'));
->>>>>>> 37794dfd
 
 		const telemetry = gulp.src('.build/telemetry/**', { base: '.build/telemetry', dot: true });
 
