"use strict";
/*---------------------------------------------------------------------------------------------
 *  Copyright (c) Microsoft Corporation. All rights reserved.
 *  Licensed under the Source EULA. See License.txt in the project root for license information.
 *--------------------------------------------------------------------------------------------*/
Object.defineProperty(exports, "__esModule", { value: true });
<<<<<<< HEAD
exports.prepareIslFiles = exports.prepareI18nPackFiles = exports.pullI18nPackFiles = exports.i18nPackVersion = exports.createI18nFile = exports.prepareI18nFiles = exports.pullSetupXlfFiles = exports.pullCoreAndExtensionsXlfFiles = exports.findObsoleteResources = exports.pushXlfFiles = exports.createXlfFilesForIsl = exports.createXlfFilesForExtensions = exports.createXlfFilesForCoreBundle = exports.getResource = exports.processNlsFiles = exports.Limiter = exports.XLF = exports.Line = exports.externalExtensionsWithTranslations = exports.extraLanguages = exports.defaultLanguages = void 0;
=======
exports.prepareIslFiles = exports.prepareI18nPackFiles = exports.prepareI18nFiles = exports.pullSetupXlfFiles = exports.findObsoleteResources = exports.pushXlfFiles = exports.createXlfFilesForIsl = exports.createXlfFilesForExtensions = exports.createXlfFilesForCoreBundle = exports.getResource = exports.processNlsFiles = exports.Limiter = exports.XLF = exports.Line = exports.externalExtensionsWithTranslations = exports.extraLanguages = exports.defaultLanguages = void 0;
>>>>>>> 4e55cbd4
const path = require("path");
const fs = require("fs");
const event_stream_1 = require("event-stream");
const File = require("vinyl");
const Is = require("is");
const xml2js = require("xml2js");
const https = require("https");
const gulp = require("gulp");
const fancyLog = require("fancy-log");
const ansiColors = require("ansi-colors");
const iconv = require("iconv-lite-umd");
const NUMBER_OF_CONCURRENT_DOWNLOADS = 4;
function log(message, ...rest) {
	fancyLog(ansiColors.green('[i18n]'), message, ...rest);
}
exports.defaultLanguages = [
	{ id: 'zh-tw', folderName: 'cht', translationId: 'zh-hant' },
	{ id: 'zh-cn', folderName: 'chs', translationId: 'zh-hans' },
	{ id: 'ja', folderName: 'jpn' },
	{ id: 'ko', folderName: 'kor' },
	{ id: 'de', folderName: 'deu' },
	{ id: 'fr', folderName: 'fra' },
	{ id: 'es', folderName: 'esn' },
	{ id: 'ru', folderName: 'rus' },
	{ id: 'it', folderName: 'ita' }
];
// languages requested by the community to non-stable builds
exports.extraLanguages = [
	{ id: 'pt-br', folderName: 'ptb' },
	{ id: 'hu', folderName: 'hun' },
	{ id: 'tr', folderName: 'trk' }
];
// non built-in extensions also that are transifex and need to be part of the language packs
exports.externalExtensionsWithTranslations = {
	'vscode-chrome-debug': 'msjsdiag.debugger-for-chrome',
	'vscode-node-debug': 'ms-vscode.node-debug',
	'vscode-node-debug2': 'ms-vscode.node-debug2'
};
var LocalizeInfo;
(function (LocalizeInfo) {
	function is(value) {
		let candidate = value;
		return Is.defined(candidate) && Is.string(candidate.key) && (Is.undef(candidate.comment) || (Is.array(candidate.comment) && candidate.comment.every(element => Is.string(element))));
	}
	LocalizeInfo.is = is;
})(LocalizeInfo || (LocalizeInfo = {}));
var BundledFormat;
(function (BundledFormat) {
	function is(value) {
		if (Is.undef(value)) {
			return false;
		}
		let candidate = value;
		let length = Object.keys(value).length;
		return length === 3 && Is.defined(candidate.keys) && Is.defined(candidate.messages) && Is.defined(candidate.bundles);
	}
	BundledFormat.is = is;
})(BundledFormat || (BundledFormat = {}));
var PackageJsonFormat;
(function (PackageJsonFormat) {
	function is(value) {
		if (Is.undef(value) || !Is.object(value)) {
			return false;
		}
		return Object.keys(value).every(key => {
			let element = value[key];
			return Is.string(element) || (Is.object(element) && Is.defined(element.message) && Is.defined(element.comment));
		});
	}
	PackageJsonFormat.is = is;
})(PackageJsonFormat || (PackageJsonFormat = {}));
class Line {
	constructor(indent = 0) {
		this.buffer = [];
		if (indent > 0) {
			this.buffer.push(new Array(indent + 1).join(' '));
		}
	}
	append(value) {
		this.buffer.push(value);
		return this;
	}
	toString() {
		return this.buffer.join('');
	}
}
exports.Line = Line;
class TextModel {
	constructor(contents) {
		this._lines = contents.split(/\r\n|\r|\n/);
	}
	get lines() {
		return this._lines;
	}
}
class XLF {
	constructor(project) {
		this.project = project;
		this.buffer = [];
		this.files = Object.create(null);
		this.numberOfMessages = 0;
	}
	toString() {
		this.appendHeader();
		const files = Object.keys(this.files).sort();
		for (const file of files) {
			this.appendNewLine(`<file original="${file}" source-language="en" datatype="plaintext"><body>`, 2);
			const items = this.files[file].sort((a, b) => {
				return a.id < b.id ? -1 : a.id > b.id ? 1 : 0;
			});
			for (const item of items) {
				this.addStringItem(file, item);
			}
			this.appendNewLine('</body></file>');
		}
		this.appendFooter();
		return this.buffer.join('\r\n');
	}
	addFile(original, keys, messages) {
		if (keys.length === 0) {
			console.log('No keys in ' + original);
			return;
		}
		if (keys.length !== messages.length) {
			throw new Error(`Unmatching keys(${keys.length}) and messages(${messages.length}).`);
		}
		this.numberOfMessages += keys.length;
		this.files[original] = [];
		let existingKeys = new Set();
		for (let i = 0; i < keys.length; i++) {
			let key = keys[i];
			let realKey;
			let comment;
			if (Is.string(key)) {
				realKey = key;
				comment = undefined;
			}
			else if (LocalizeInfo.is(key)) {
				realKey = key.key;
				if (key.comment && key.comment.length > 0) {
					comment = key.comment.map(comment => encodeEntities(comment)).join('\r\n');
				}
			}
			if (!realKey || existingKeys.has(realKey)) {
				continue;
			}
			existingKeys.add(realKey);
			let message = encodeEntities(messages[i]);
			this.files[original].push({ id: realKey, message: message, comment: comment });
		}
	}
	addStringItem(file, item) {
		if (!item.id || item.message === undefined || item.message === null) {
			throw new Error(`No item ID or value specified: ${JSON.stringify(item)}. File: ${file}`);
		}
		if (item.message.length === 0) {
			log(`Item with id ${item.id} in file ${file} has an empty message.`);
		}
		this.appendNewLine(`<trans-unit id="${item.id}">`, 4);
		this.appendNewLine(`<source xml:lang="en">${item.message}</source>`, 6);
		if (item.comment) {
			this.appendNewLine(`<note>${item.comment}</note>`, 6);
		}
		this.appendNewLine('</trans-unit>', 4);
	}
	appendHeader() {
		this.appendNewLine('<?xml version="1.0" encoding="utf-8"?>', 0);
		this.appendNewLine('<xliff version="1.2" xmlns="urn:oasis:names:tc:xliff:document:1.2">', 0);
	}
	appendFooter() {
		this.appendNewLine('</xliff>', 0);
	}
	appendNewLine(content, indent) {
		let line = new Line(indent);
		line.append(content);
		this.buffer.push(line.toString());
	}
}
exports.XLF = XLF;
XLF.parsePseudo = function (xlfString) {
	return new Promise((resolve) => {
		let parser = new xml2js.Parser();
		let files = [];
		parser.parseString(xlfString, function (_err, result) {
			const fileNodes = result['xliff']['file'];
			fileNodes.forEach(file => {
				const originalFilePath = file.$.original;
				const messages = {};
				const transUnits = file.body[0]['trans-unit'];
				if (transUnits) {
					transUnits.forEach((unit) => {
						const key = unit.$.id;
						const val = pseudify(unit.source[0]['_'].toString());
						if (key && val) {
							messages[key] = decodeEntities(val);
						}
					});
					files.push({ messages: messages, originalFilePath: originalFilePath, language: 'ps' });
				}
			});
			resolve(files);
		});
	});
};
XLF.parse = function (xlfString) {
	return new Promise((resolve, reject) => {
		let parser = new xml2js.Parser();
		let files = [];
		parser.parseString(xlfString, function (err, result) {
			if (err) {
				reject(new Error(`XLF parsing error: Failed to parse XLIFF string. ${err}`));
			}
			const fileNodes = result['xliff']['file'];
			if (!fileNodes) {
				reject(new Error(`XLF parsing error: XLIFF file does not contain "xliff" or "file" node(s) required for parsing.`));
			}
			fileNodes.forEach((file) => {
				const originalFilePath = file.$.original;
				if (!originalFilePath) {
					reject(new Error(`XLF parsing error: XLIFF file node does not contain original attribute to determine the original location of the resource file.`));
				}
				let language = file.$['target-language'];
				if (!language) {
					reject(new Error(`XLF parsing error: XLIFF file node does not contain target-language attribute to determine translated language.`));
				}
				const messages = {};
				const transUnits = file.body[0]['trans-unit'];
				if (transUnits) {
					transUnits.forEach((unit) => {
						const key = unit.$.id;
						if (!unit.target) {
							return; // No translation available
						}
						let val = unit.target[0];
						if (typeof val !== 'string') {
							// We allow empty source values so support them for translations as well.
							val = val._ ? val._ : '';
						}
						if (!key) {
							reject(new Error(`XLF parsing error: trans-unit ${JSON.stringify(unit, undefined, 0)} defined in file ${originalFilePath} is missing the ID attribute.`));
							return;
						}
						messages[key] = decodeEntities(val);
					});
					files.push({ messages: messages, originalFilePath: originalFilePath, language: language.toLowerCase() });
				}
			});
			resolve(files);
		});
	});
};
class Limiter {
	constructor(maxDegreeOfParalellism) {
		this.maxDegreeOfParalellism = maxDegreeOfParalellism;
		this.outstandingPromises = [];
		this.runningPromises = 0;
	}
	queue(factory) {
		return new Promise((c, e) => {
			this.outstandingPromises.push({ factory, c, e });
			this.consume();
		});
	}
	consume() {
		while (this.outstandingPromises.length && this.runningPromises < this.maxDegreeOfParalellism) {
			const iLimitedTask = this.outstandingPromises.shift();
			this.runningPromises++;
			const promise = iLimitedTask.factory();
			promise.then(iLimitedTask.c).catch(iLimitedTask.e);
			promise.then(() => this.consumed()).catch(() => this.consumed());
		}
	}
	consumed() {
		this.runningPromises--;
		this.consume();
	}
}
exports.Limiter = Limiter;
function sortLanguages(languages) {
	return languages.sort((a, b) => {
		return a.id < b.id ? -1 : (a.id > b.id ? 1 : 0);
	});
}
function stripComments(content) {
	/**
	* First capturing group matches double quoted string
	* Second matches single quotes string
	* Third matches block comments
	* Fourth matches line comments
	*/
	const regexp = /("(?:[^\\\"]*(?:\\.)?)*")|('(?:[^\\\']*(?:\\.)?)*')|(\/\*(?:\r?\n|.)*?\*\/)|(\/{2,}.*?(?:(?:\r?\n)|$))/g;
	let result = content.replace(regexp, (match, _m1, _m2, m3, m4) => {
		// Only one of m1, m2, m3, m4 matches
		if (m3) {
			// A block comment. Replace with nothing
			return '';
		}
		else if (m4) {
			// A line comment. If it ends in \r?\n then keep it.
			let length = m4.length;
			if (length > 2 && m4[length - 1] === '\n') {
				return m4[length - 2] === '\r' ? '\r\n' : '\n';
			}
			else {
				return '';
			}
		}
		else {
			// We match a string
			return match;
		}
	});
	return result;
}
function escapeCharacters(value) {
	const result = [];
	for (let i = 0; i < value.length; i++) {
		const ch = value.charAt(i);
		switch (ch) {
			case '\'':
				result.push('\\\'');
				break;
			case '"':
				result.push('\\"');
				break;
			case '\\':
				result.push('\\\\');
				break;
			case '\n':
				result.push('\\n');
				break;
			case '\r':
				result.push('\\r');
				break;
			case '\t':
				result.push('\\t');
				break;
			case '\b':
				result.push('\\b');
				break;
			case '\f':
				result.push('\\f');
				break;
			default:
				result.push(ch);
		}
	}
	return result.join('');
}
function processCoreBundleFormat(fileHeader, languages, json, emitter) {
	let keysSection = json.keys;
	let messageSection = json.messages;
	let bundleSection = json.bundles;
	let statistics = Object.create(null);
	let defaultMessages = Object.create(null);
	let modules = Object.keys(keysSection);
	modules.forEach((module) => {
		let keys = keysSection[module];
		let messages = messageSection[module];
		if (!messages || keys.length !== messages.length) {
			emitter.emit('error', `Message for module ${module} corrupted. Mismatch in number of keys and messages.`);
			return;
		}
		let messageMap = Object.create(null);
		defaultMessages[module] = messageMap;
		keys.map((key, i) => {
			if (typeof key === 'string') {
				messageMap[key] = messages[i];
			}
			else {
				messageMap[key.key] = messages[i];
			}
		});
	});
	let languageDirectory = path.join(__dirname, '..', '..', '..', 'vscode-loc', 'i18n');
	if (!fs.existsSync(languageDirectory)) {
		log(`No VS Code localization repository found. Looking at ${languageDirectory}`);
		log(`To bundle translations please check out the vscode-loc repository as a sibling of the vscode repository.`);
	}
	let sortedLanguages = sortLanguages(languages);
	sortedLanguages.forEach((language) => {
		if (process.env['VSCODE_BUILD_VERBOSE']) {
			log(`Generating nls bundles for: ${language.id}`);
		}
		statistics[language.id] = 0;
		let localizedModules = Object.create(null);
		let languageFolderName = language.translationId || language.id;
		let i18nFile = path.join(languageDirectory, `vscode-language-pack-${languageFolderName}`, 'translations', 'main.i18n.json');
		let allMessages;
		if (fs.existsSync(i18nFile)) {
			let content = stripComments(fs.readFileSync(i18nFile, 'utf8'));
			allMessages = JSON.parse(content);
		}
		modules.forEach((module) => {
			let order = keysSection[module];
			let moduleMessage;
			if (allMessages) {
				moduleMessage = allMessages.contents[module];
			}
			if (!moduleMessage) {
				if (process.env['VSCODE_BUILD_VERBOSE']) {
					log(`No localized messages found for module ${module}. Using default messages.`);
				}
				moduleMessage = defaultMessages[module];
				statistics[language.id] = statistics[language.id] + Object.keys(moduleMessage).length;
			}
			let localizedMessages = [];
			order.forEach((keyInfo) => {
				let key = null;
				if (typeof keyInfo === 'string') {
					key = keyInfo;
				}
				else {
					key = keyInfo.key;
				}
				let message = moduleMessage[key];
				if (!message) {
					if (process.env['VSCODE_BUILD_VERBOSE']) {
						log(`No localized message found for key ${key} in module ${module}. Using default message.`);
					}
					message = defaultMessages[module][key];
					statistics[language.id] = statistics[language.id] + 1;
				}
				localizedMessages.push(message);
			});
			localizedModules[module] = localizedMessages;
		});
		Object.keys(bundleSection).forEach((bundle) => {
			let modules = bundleSection[bundle];
			let contents = [
				fileHeader,
				`define("${bundle}.nls.${language.id}", {`
			];
			modules.forEach((module, index) => {
				contents.push(`\t"${module}": [`);
				let messages = localizedModules[module];
				if (!messages) {
					emitter.emit('error', `Didn't find messages for module ${module}.`);
					return;
				}
				messages.forEach((message, index) => {
					contents.push(`\t\t"${escapeCharacters(message)}${index < messages.length ? '",' : '"'}`);
				});
				contents.push(index < modules.length - 1 ? '\t],' : '\t]');
			});
			contents.push('});');
			emitter.queue(new File({ path: bundle + '.nls.' + language.id + '.js', contents: Buffer.from(contents.join('\n'), 'utf-8') }));
		});
	});
	Object.keys(statistics).forEach(key => {
		let value = statistics[key];
		log(`${key} has ${value} untranslated strings.`);
	});
	sortedLanguages.forEach(language => {
		let stats = statistics[language.id];
		if (Is.undef(stats)) {
			log(`\tNo translations found for language ${language.id}. Using default language instead.`);
		}
	});
}
function processNlsFiles(opts) {
	return event_stream_1.through(function (file) {
		let fileName = path.basename(file.path);
		if (fileName === 'nls.metadata.json') {
			let json = null;
			if (file.isBuffer()) {
				json = JSON.parse(file.contents.toString('utf8'));
			}
			else {
				this.emit('error', `Failed to read component file: ${file.relative}`);
				return;
			}
			if (BundledFormat.is(json)) {
				processCoreBundleFormat(opts.fileHeader, opts.languages, json, this);
			}
		}
		this.queue(file);
	});
}
exports.processNlsFiles = processNlsFiles;
const editorProject = 'vscode-editor', workbenchProject = 'vscode-workbench', extensionsProject = 'vscode-extensions', setupProject = 'vscode-setup';
// {{SQL CARBON EDIT}}
const sqlopsProject = 'sqlops-core';
function getResource(sourceFile) {
<<<<<<< HEAD
    let resource;
    if (/^vs\/platform/.test(sourceFile)) {
        return { name: 'vs/platform', project: editorProject };
    }
    else if (/^vs\/editor\/contrib/.test(sourceFile)) {
        return { name: 'vs/editor/contrib', project: editorProject };
    }
    else if (/^vs\/editor/.test(sourceFile)) {
        return { name: 'vs/editor', project: editorProject };
    }
    else if (/^vs\/base/.test(sourceFile)) {
        return { name: 'vs/base', project: editorProject };
    }
    else if (/^vs\/code/.test(sourceFile)) {
        return { name: 'vs/code', project: workbenchProject };
    }
    else if (/^vs\/workbench\/contrib/.test(sourceFile)) {
        resource = sourceFile.split('/', 4).join('/');
        return { name: resource, project: workbenchProject };
    }
    else if (/^vs\/workbench\/services/.test(sourceFile)) {
        resource = sourceFile.split('/', 4).join('/');
        return { name: resource, project: workbenchProject };
    }
    else if (/^vs\/workbench/.test(sourceFile)) {
        return { name: 'vs/workbench', project: workbenchProject };
    }
    // {{SQL CARBON EDIT}}
    else if (/^sql/.test(sourceFile)) {
        return { name: 'sql', project: sqlopsProject };
    }
    throw new Error(`Could not identify the XLF bundle for ${sourceFile}`);
=======
	let resource;
	if (/^vs\/platform/.test(sourceFile)) {
		return { name: 'vs/platform', project: editorProject };
	}
	else if (/^vs\/editor\/contrib/.test(sourceFile)) {
		return { name: 'vs/editor/contrib', project: editorProject };
	}
	else if (/^vs\/editor/.test(sourceFile)) {
		return { name: 'vs/editor', project: editorProject };
	}
	else if (/^vs\/base/.test(sourceFile)) {
		return { name: 'vs/base', project: editorProject };
	}
	else if (/^vs\/code/.test(sourceFile)) {
		return { name: 'vs/code', project: workbenchProject };
	}
	else if (/^vs\/workbench\/contrib/.test(sourceFile)) {
		resource = sourceFile.split('/', 4).join('/');
		return { name: resource, project: workbenchProject };
	}
	else if (/^vs\/workbench\/services/.test(sourceFile)) {
		resource = sourceFile.split('/', 4).join('/');
		return { name: resource, project: workbenchProject };
	}
	else if (/^vs\/workbench/.test(sourceFile)) {
		return { name: 'vs/workbench', project: workbenchProject };
	}
	throw new Error(`Could not identify the XLF bundle for ${sourceFile}`);
>>>>>>> 4e55cbd4
}
exports.getResource = getResource;
function createXlfFilesForCoreBundle() {
	return event_stream_1.through(function (file) {
		const basename = path.basename(file.path);
		if (basename === 'nls.metadata.json') {
			if (file.isBuffer()) {
				const xlfs = Object.create(null);
				const json = JSON.parse(file.contents.toString('utf8'));
				for (let coreModule in json.keys) {
					const projectResource = getResource(coreModule);
					const resource = projectResource.name;
					const project = projectResource.project;
					const keys = json.keys[coreModule];
					const messages = json.messages[coreModule];
					if (keys.length !== messages.length) {
						this.emit('error', `There is a mismatch between keys and messages in ${file.relative} for module ${coreModule}`);
						return;
					}
					else {
						let xlf = xlfs[resource];
						if (!xlf) {
							xlf = new XLF(project);
							xlfs[resource] = xlf;
						}
						xlf.addFile(`src/${coreModule}`, keys, messages);
					}
				}
				for (let resource in xlfs) {
					const xlf = xlfs[resource];
					const filePath = `${xlf.project}/${resource.replace(/\//g, '_')}.xlf`;
					const xlfFile = new File({
						path: filePath,
						contents: Buffer.from(xlf.toString(), 'utf8')
					});
					this.queue(xlfFile);
				}
			}
			else {
				this.emit('error', new Error(`File ${file.relative} is not using a buffer content`));
				return;
			}
		}
		else {
			this.emit('error', new Error(`File ${file.relative} is not a core meta data file.`));
			return;
		}
	});
}
exports.createXlfFilesForCoreBundle = createXlfFilesForCoreBundle;
function createXlfFilesForExtensions() {
	let counter = 0;
	let folderStreamEnded = false;
	let folderStreamEndEmitted = false;
	return event_stream_1.through(function (extensionFolder) {
		const folderStream = this;
		const stat = fs.statSync(extensionFolder.path);
		if (!stat.isDirectory()) {
			return;
		}
		let extensionName = path.basename(extensionFolder.path);
		if (extensionName === 'node_modules') {
			return;
		}
		counter++;
		let _xlf;
		function getXlf() {
			if (!_xlf) {
				_xlf = new XLF(extensionsProject);
			}
			return _xlf;
		}
		gulp.src([`.build/extensions/${extensionName}/package.nls.json`, `.build/extensions/${extensionName}/**/nls.metadata.json`], { allowEmpty: true }).pipe(event_stream_1.through(function (file) {
			if (file.isBuffer()) {
				const buffer = file.contents;
				const basename = path.basename(file.path);
				if (basename === 'package.nls.json') {
					const json = JSON.parse(buffer.toString('utf8'));
					const keys = Object.keys(json);
					const messages = keys.map((key) => {
						const value = json[key];
						if (Is.string(value)) {
							return value;
						}
						else if (value) {
							return value.message;
						}
						else {
							return `Unknown message for key: ${key}`;
						}
					});
					getXlf().addFile(`extensions/${extensionName}/package`, keys, messages);
				}
				else if (basename === 'nls.metadata.json') {
					const json = JSON.parse(buffer.toString('utf8'));
					const relPath = path.relative(`.build/extensions/${extensionName}`, path.dirname(file.path));
					for (let file in json) {
						const fileContent = json[file];
						getXlf().addFile(`extensions/${extensionName}/${relPath}/${file}`, fileContent.keys, fileContent.messages);
					}
				}
				else {
					this.emit('error', new Error(`${file.path} is not a valid extension nls file`));
					return;
				}
			}
		}, function () {
			if (_xlf) {
				let xlfFile = new File({
					path: path.join(extensionsProject, extensionName + '.xlf'),
					contents: Buffer.from(_xlf.toString(), 'utf8')
				});
				folderStream.queue(xlfFile);
			}
			this.queue(null);
			counter--;
			if (counter === 0 && folderStreamEnded && !folderStreamEndEmitted) {
				folderStreamEndEmitted = true;
				folderStream.queue(null);
			}
		}));
	}, function () {
		folderStreamEnded = true;
		if (counter === 0) {
			folderStreamEndEmitted = true;
			this.queue(null);
		}
	});
}
exports.createXlfFilesForExtensions = createXlfFilesForExtensions;
function createXlfFilesForIsl() {
	return event_stream_1.through(function (file) {
		let projectName, resourceFile;
		if (path.basename(file.path) === 'messages.en.isl') {
			projectName = setupProject;
			resourceFile = 'messages.xlf';
		}
		else {
			throw new Error(`Unknown input file ${file.path}`);
		}
		let xlf = new XLF(projectName), keys = [], messages = [];
		let model = new TextModel(file.contents.toString());
		let inMessageSection = false;
		model.lines.forEach(line => {
			if (line.length === 0) {
				return;
			}
			let firstChar = line.charAt(0);
			switch (firstChar) {
				case ';':
					// Comment line;
					return;
				case '[':
					inMessageSection = '[Messages]' === line || '[CustomMessages]' === line;
					return;
			}
			if (!inMessageSection) {
				return;
			}
			let sections = line.split('=');
			if (sections.length !== 2) {
				throw new Error(`Badly formatted message found: ${line}`);
			}
			else {
				let key = sections[0];
				let value = sections[1];
				if (key.length > 0 && value.length > 0) {
					keys.push(key);
					messages.push(value);
				}
			}
		});
		const originalPath = file.path.substring(file.cwd.length + 1, file.path.split('.')[0].length).replace(/\\/g, '/');
		xlf.addFile(originalPath, keys, messages);
		// Emit only upon all ISL files combined into single XLF instance
		const newFilePath = path.join(projectName, resourceFile);
		const xlfFile = new File({ path: newFilePath, contents: Buffer.from(xlf.toString(), 'utf-8') });
		this.queue(xlfFile);
	});
}
exports.createXlfFilesForIsl = createXlfFilesForIsl;
function pushXlfFiles(apiHostname, username, password) {
	let tryGetPromises = [];
	let updateCreatePromises = [];
	return event_stream_1.through(function (file) {
		const project = path.dirname(file.relative);
		const fileName = path.basename(file.path);
		const slug = fileName.substr(0, fileName.length - '.xlf'.length);
		const credentials = `${username}:${password}`;
		// Check if resource already exists, if not, then create it.
		let promise = tryGetResource(project, slug, apiHostname, credentials);
		tryGetPromises.push(promise);
		promise.then(exists => {
			if (exists) {
				promise = updateResource(project, slug, file, apiHostname, credentials);
			}
			else {
				promise = createResource(project, slug, file, apiHostname, credentials);
			}
			updateCreatePromises.push(promise);
		});
	}, function () {
		// End the pipe only after all the communication with Transifex API happened
		Promise.all(tryGetPromises).then(() => {
			Promise.all(updateCreatePromises).then(() => {
				this.queue(null);
			}).catch((reason) => { throw new Error(reason); });
		}).catch((reason) => { throw new Error(reason); });
	});
}
exports.pushXlfFiles = pushXlfFiles;
function getAllResources(project, apiHostname, username, password) {
	return new Promise((resolve, reject) => {
		const credentials = `${username}:${password}`;
		const options = {
			hostname: apiHostname,
			path: `/api/2/project/${project}/resources`,
			auth: credentials,
			method: 'GET'
		};
		const request = https.request(options, (res) => {
			let buffer = [];
			res.on('data', (chunk) => buffer.push(chunk));
			res.on('end', () => {
				if (res.statusCode === 200) {
					let json = JSON.parse(Buffer.concat(buffer).toString());
					if (Array.isArray(json)) {
						resolve(json.map(o => o.slug));
						return;
					}
					reject(`Unexpected data format. Response code: ${res.statusCode}.`);
				}
				else {
					reject(`No resources in ${project} returned no data. Response code: ${res.statusCode}.`);
				}
			});
		});
		request.on('error', (err) => {
			reject(`Failed to query resources in ${project} with the following error: ${err}. ${options.path}`);
		});
		request.end();
	});
}
function findObsoleteResources(apiHostname, username, password) {
	let resourcesByProject = Object.create(null);
	resourcesByProject[extensionsProject] = [].concat(exports.externalExtensionsWithTranslations); // clone
	return event_stream_1.through(function (file) {
		const project = path.dirname(file.relative);
		const fileName = path.basename(file.path);
		const slug = fileName.substr(0, fileName.length - '.xlf'.length);
		let slugs = resourcesByProject[project];
		if (!slugs) {
			resourcesByProject[project] = slugs = [];
		}
		slugs.push(slug);
		this.push(file);
	}, function () {
		const json = JSON.parse(fs.readFileSync('./build/lib/i18n.resources.json', 'utf8'));
		let i18Resources = [...json.editor, ...json.workbench].map((r) => r.project + '/' + r.name.replace(/\//g, '_'));
		let extractedResources = [];
		for (let project of [workbenchProject, editorProject]) {
			for (let resource of resourcesByProject[project]) {
				if (resource !== 'setup_messages') {
					extractedResources.push(project + '/' + resource);
				}
			}
		}
		if (i18Resources.length !== extractedResources.length) {
			console.log(`[i18n] Obsolete resources in file 'build/lib/i18n.resources.json': JSON.stringify(${i18Resources.filter(p => extractedResources.indexOf(p) === -1)})`);
			console.log(`[i18n] Missing resources in file 'build/lib/i18n.resources.json': JSON.stringify(${extractedResources.filter(p => i18Resources.indexOf(p) === -1)})`);
		}
		let promises = [];
		for (let project in resourcesByProject) {
			promises.push(getAllResources(project, apiHostname, username, password).then(resources => {
				let expectedResources = resourcesByProject[project];
				let unusedResources = resources.filter(resource => resource && expectedResources.indexOf(resource) === -1);
				if (unusedResources.length) {
					console.log(`[transifex] Obsolete resources in project '${project}': ${unusedResources.join(', ')}`);
				}
			}));
		}
		return Promise.all(promises).then(_ => {
			this.push(null);
		}).catch((reason) => { throw new Error(reason); });
	});
}
exports.findObsoleteResources = findObsoleteResources;
function tryGetResource(project, slug, apiHostname, credentials) {
	return new Promise((resolve, reject) => {
		const options = {
			hostname: apiHostname,
			path: `/api/2/project/${project}/resource/${slug}/?details`,
			auth: credentials,
			method: 'GET'
		};
		const request = https.request(options, (response) => {
			if (response.statusCode === 404) {
				resolve(false);
			}
			else if (response.statusCode === 200) {
				resolve(true);
			}
			else {
				reject(`Failed to query resource ${project}/${slug}. Response: ${response.statusCode} ${response.statusMessage}`);
			}
		});
		request.on('error', (err) => {
			reject(`Failed to get ${project}/${slug} on Transifex: ${err}`);
		});
		request.end();
	});
}
function createResource(project, slug, xlfFile, apiHostname, credentials) {
	return new Promise((_resolve, reject) => {
		const data = JSON.stringify({
			'content': xlfFile.contents.toString(),
			'name': slug,
			'slug': slug,
			'i18n_type': 'XLIFF'
		});
		const options = {
			hostname: apiHostname,
			path: `/api/2/project/${project}/resources`,
			headers: {
				'Content-Type': 'application/json',
				'Content-Length': Buffer.byteLength(data)
			},
			auth: credentials,
			method: 'POST'
		};
		let request = https.request(options, (res) => {
			if (res.statusCode === 201) {
				log(`Resource ${project}/${slug} successfully created on Transifex.`);
			}
			else {
				reject(`Something went wrong in the request creating ${slug} in ${project}. ${res.statusCode}`);
			}
		});
		request.on('error', (err) => {
			reject(`Failed to create ${project}/${slug} on Transifex: ${err}`);
		});
		request.write(data);
		request.end();
	});
}
/**
 * The following link provides information about how Transifex handles updates of a resource file:
 * https://dev.befoolish.co/tx-docs/public/projects/updating-content#what-happens-when-you-update-files
 */
function updateResource(project, slug, xlfFile, apiHostname, credentials) {
	return new Promise((resolve, reject) => {
		const data = JSON.stringify({ content: xlfFile.contents.toString() });
		const options = {
			hostname: apiHostname,
			path: `/api/2/project/${project}/resource/${slug}/content`,
			headers: {
				'Content-Type': 'application/json',
				'Content-Length': Buffer.byteLength(data)
			},
			auth: credentials,
			method: 'PUT'
		};
		let request = https.request(options, (res) => {
			if (res.statusCode === 200) {
				res.setEncoding('utf8');
				let responseBuffer = '';
				res.on('data', function (chunk) {
					responseBuffer += chunk;
				});
				res.on('end', () => {
					const response = JSON.parse(responseBuffer);
					log(`Resource ${project}/${slug} successfully updated on Transifex. Strings added: ${response.strings_added}, updated: ${response.strings_added}, deleted: ${response.strings_added}`);
					resolve();
				});
			}
			else {
				reject(`Something went wrong in the request updating ${slug} in ${project}. ${res.statusCode}`);
			}
		});
		request.on('error', (err) => {
			reject(`Failed to update ${project}/${slug} on Transifex: ${err}`);
		});
		request.write(data);
		request.end();
	});
}
function pullSetupXlfFiles(apiHostname, username, password, language, includeDefault) {
	let setupResources = [{ name: 'setup_messages', project: workbenchProject }];
	if (includeDefault) {
		setupResources.push({ name: 'setup_default', project: setupProject });
	}
	return pullXlfFiles(apiHostname, username, password, language, setupResources);
}
exports.pullSetupXlfFiles = pullSetupXlfFiles;
function pullXlfFiles(apiHostname, username, password, language, resources) {
	const credentials = `${username}:${password}`;
	let expectedTranslationsCount = resources.length;
	let translationsRetrieved = 0, called = false;
	return event_stream_1.readable(function (_count, callback) {
		// Mark end of stream when all resources were retrieved
		if (translationsRetrieved === expectedTranslationsCount) {
			return this.emit('end');
		}
		if (!called) {
			called = true;
			const stream = this;
			resources.map(function (resource) {
				retrieveResource(language, resource, apiHostname, credentials).then((file) => {
					if (file) {
						stream.emit('data', file);
					}
					translationsRetrieved++;
				}).catch(error => { throw new Error(error); });
			});
		}
		callback();
	});
}
const limiter = new Limiter(NUMBER_OF_CONCURRENT_DOWNLOADS);
function retrieveResource(language, resource, apiHostname, credentials) {
	return limiter.queue(() => new Promise((resolve, reject) => {
		const slug = resource.name.replace(/\//g, '_');
		const project = resource.project;
		let transifexLanguageId = language.id === 'ps' ? 'en' : language.translationId || language.id;
		const options = {
			hostname: apiHostname,
			path: `/api/2/project/${project}/resource/${slug}/translation/${transifexLanguageId}?file&mode=onlyreviewed`,
			auth: credentials,
			port: 443,
			method: 'GET'
		};
		console.log('[transifex] Fetching ' + options.path);
		let request = https.request(options, (res) => {
			let xlfBuffer = [];
			res.on('data', (chunk) => xlfBuffer.push(chunk));
			res.on('end', () => {
				if (res.statusCode === 200) {
					resolve(new File({ contents: Buffer.concat(xlfBuffer), path: `${project}/${slug}.xlf` }));
				}
				else if (res.statusCode === 404) {
					console.log(`[transifex] ${slug} in ${project} returned no data.`);
					resolve(null);
				}
				else {
					reject(`${slug} in ${project} returned no data. Response code: ${res.statusCode}.`);
				}
			});
		});
		request.on('error', (err) => {
			reject(`Failed to query resource ${slug} with the following error: ${err}. ${options.path}`);
		});
		request.end();
	}));
}
function prepareI18nFiles() {
	let parsePromises = [];
	return event_stream_1.through(function (xlf) {
		let stream = this;
		let parsePromise = XLF.parse(xlf.contents.toString());
		parsePromises.push(parsePromise);
		parsePromise.then(resolvedFiles => {
			resolvedFiles.forEach(file => {
				let translatedFile = createI18nFile(file.originalFilePath, file.messages);
				stream.queue(translatedFile);
			});
		});
	}, function () {
		Promise.all(parsePromises)
			.then(() => { this.queue(null); })
			.catch(reason => { throw new Error(reason); });
	});
}
exports.prepareI18nFiles = prepareI18nFiles;
function createI18nFile(originalFilePath, messages) {
<<<<<<< HEAD
    let result = Object.create(null);
    result[''] = [
        '--------------------------------------------------------------------------------------------',
        'Copyright (c) Microsoft Corporation. All rights reserved.',
        'Licensed under the Source EULA. See License.txt in the project root for license information.',
        '--------------------------------------------------------------------------------------------',
        'Do not edit this file. It is machine generated.'
    ];
    for (let key of Object.keys(messages)) {
        result[key] = messages[key];
    }
    let content = JSON.stringify(result, null, '\t');
    if (process.platform === 'win32') {
        content = content.replace(/\n/g, '\r\n');
    }
    return new File({
        path: path.join(originalFilePath + '.i18n.json'),
        contents: Buffer.from(content, 'utf8')
    });
}
exports.createI18nFile = createI18nFile;
exports.i18nPackVersion = '1.0.0'; // {{SQL CARBON EDIT}} Needed in locfunc.
function pullI18nPackFiles(apiHostname, username, password, language, resultingTranslationPaths) {
    return pullCoreAndExtensionsXlfFiles(apiHostname, username, password, language, exports.externalExtensionsWithTranslations)
        .pipe(prepareI18nPackFiles(exports.externalExtensionsWithTranslations, resultingTranslationPaths, language.id === 'ps'));
}
exports.pullI18nPackFiles = pullI18nPackFiles;
function prepareI18nPackFiles(externalExtensions, resultingTranslationPaths, pseudo = false) {
    let parsePromises = [];
    let mainPack = { version: exports.i18nPackVersion, contents: {} };
    let extensionsPacks = {};
    let errors = [];
    return event_stream_1.through(function (xlf) {
        let project = path.basename(path.dirname(xlf.relative));
        let resource = path.basename(xlf.relative, '.xlf');
        let contents = xlf.contents.toString();
        let parsePromise = pseudo ? XLF.parsePseudo(contents) : XLF.parse(contents);
        parsePromises.push(parsePromise);
        parsePromise.then(resolvedFiles => {
            resolvedFiles.forEach(file => {
                const path = file.originalFilePath;
                const firstSlash = path.indexOf('/');
                if (project === extensionsProject) {
                    let extPack = extensionsPacks[resource];
                    if (!extPack) {
                        extPack = extensionsPacks[resource] = { version: exports.i18nPackVersion, contents: {} };
                    }
                    const externalId = externalExtensions[resource];
                    if (!externalId) { // internal extension: remove 'extensions/extensionId/' segnent
                        const secondSlash = path.indexOf('/', firstSlash + 1);
                        extPack.contents[path.substr(secondSlash + 1)] = file.messages;
                    }
                    else {
                        extPack.contents[path] = file.messages;
                    }
                }
                else {
                    mainPack.contents[path.substr(firstSlash + 1)] = file.messages;
                }
            });
        }).catch(reason => {
            errors.push(reason);
        });
    }, function () {
        Promise.all(parsePromises)
            .then(() => {
            if (errors.length > 0) {
                throw errors;
            }
            const translatedMainFile = createI18nFile('./main', mainPack);
            resultingTranslationPaths.push({ id: 'vscode', resourceName: 'main.i18n.json' });
            this.queue(translatedMainFile);
            for (let extension in extensionsPacks) {
                const translatedExtFile = createI18nFile(`extensions/${extension}`, extensionsPacks[extension]);
                this.queue(translatedExtFile);
                const externalExtensionId = externalExtensions[extension];
                if (externalExtensionId) {
                    resultingTranslationPaths.push({ id: externalExtensionId, resourceName: `extensions/${extension}.i18n.json` });
                }
                else {
                    resultingTranslationPaths.push({ id: `vscode.${extension}`, resourceName: `extensions/${extension}.i18n.json` });
                }
            }
            this.queue(null);
        })
            .catch((reason) => {
            this.emit('error', reason);
        });
    });
=======
	let result = Object.create(null);
	result[''] = [
		'--------------------------------------------------------------------------------------------',
		'Copyright (c) Microsoft Corporation. All rights reserved.',
		'Licensed under the MIT License. See License.txt in the project root for license information.',
		'--------------------------------------------------------------------------------------------',
		'Do not edit this file. It is machine generated.'
	];
	for (let key of Object.keys(messages)) {
		result[key] = messages[key];
	}
	let content = JSON.stringify(result, null, '\t');
	if (process.platform === 'win32') {
		content = content.replace(/\n/g, '\r\n');
	}
	return new File({
		path: path.join(originalFilePath + '.i18n.json'),
		contents: Buffer.from(content, 'utf8')
	});
}
const i18nPackVersion = '1.0.0';
function prepareI18nPackFiles(externalExtensions, resultingTranslationPaths, pseudo = false) {
	let parsePromises = [];
	let mainPack = { version: i18nPackVersion, contents: {} };
	let extensionsPacks = {};
	let errors = [];
	return event_stream_1.through(function (xlf) {
		let project = path.basename(path.dirname(path.dirname(xlf.relative)));
		let resource = path.basename(xlf.relative, '.xlf');
		let contents = xlf.contents.toString();
		log(`Found ${project}: ${resource}`);
		let parsePromise = pseudo ? XLF.parsePseudo(contents) : XLF.parse(contents);
		parsePromises.push(parsePromise);
		parsePromise.then(resolvedFiles => {
			resolvedFiles.forEach(file => {
				const path = file.originalFilePath;
				const firstSlash = path.indexOf('/');
				if (project === extensionsProject) {
					let extPack = extensionsPacks[resource];
					if (!extPack) {
						extPack = extensionsPacks[resource] = { version: i18nPackVersion, contents: {} };
					}
					const externalId = externalExtensions[resource];
					if (!externalId) { // internal extension: remove 'extensions/extensionId/' segnent
						const secondSlash = path.indexOf('/', firstSlash + 1);
						extPack.contents[path.substr(secondSlash + 1)] = file.messages;
					}
					else {
						extPack.contents[path] = file.messages;
					}
				}
				else {
					mainPack.contents[path.substr(firstSlash + 1)] = file.messages;
				}
			});
		}).catch(reason => {
			errors.push(reason);
		});
	}, function () {
		Promise.all(parsePromises)
			.then(() => {
				if (errors.length > 0) {
					throw errors;
				}
				const translatedMainFile = createI18nFile('./main', mainPack);
				resultingTranslationPaths.push({ id: 'vscode', resourceName: 'main.i18n.json' });
				this.queue(translatedMainFile);
				for (let extension in extensionsPacks) {
					const translatedExtFile = createI18nFile(`extensions/${extension}`, extensionsPacks[extension]);
					this.queue(translatedExtFile);
					const externalExtensionId = externalExtensions[extension];
					if (externalExtensionId) {
						resultingTranslationPaths.push({ id: externalExtensionId, resourceName: `extensions/${extension}.i18n.json` });
					}
					else {
						resultingTranslationPaths.push({ id: `vscode.${extension}`, resourceName: `extensions/${extension}.i18n.json` });
					}
				}
				this.queue(null);
			})
			.catch((reason) => {
				this.emit('error', reason);
			});
	});
>>>>>>> 4e55cbd4
}
exports.prepareI18nPackFiles = prepareI18nPackFiles;
function prepareIslFiles(language, innoSetupConfig) {
	let parsePromises = [];
	return event_stream_1.through(function (xlf) {
		let stream = this;
		let parsePromise = XLF.parse(xlf.contents.toString());
		parsePromises.push(parsePromise);
		parsePromise.then(resolvedFiles => {
			resolvedFiles.forEach(file => {
				let translatedFile = createIslFile(file.originalFilePath, file.messages, language, innoSetupConfig);
				stream.queue(translatedFile);
			});
		}).catch(reason => {
			this.emit('error', reason);
		});
	}, function () {
		Promise.all(parsePromises)
			.then(() => { this.queue(null); })
			.catch(reason => {
				this.emit('error', reason);
			});
	});
}
exports.prepareIslFiles = prepareIslFiles;
function createIslFile(originalFilePath, messages, language, innoSetup) {
	let content = [];
	let originalContent;
	if (path.basename(originalFilePath) === 'Default') {
		originalContent = new TextModel(fs.readFileSync(originalFilePath + '.isl', 'utf8'));
	}
	else {
		originalContent = new TextModel(fs.readFileSync(originalFilePath + '.en.isl', 'utf8'));
	}
	originalContent.lines.forEach(line => {
		if (line.length > 0) {
			let firstChar = line.charAt(0);
			if (firstChar === '[' || firstChar === ';') {
				content.push(line);
			}
			else {
				let sections = line.split('=');
				let key = sections[0];
				let translated = line;
				if (key) {
					let translatedMessage = messages[key];
					if (translatedMessage) {
						translated = `${key}=${translatedMessage}`;
					}
				}
				content.push(translated);
			}
		}
	});
	const basename = path.basename(originalFilePath);
	const filePath = `${basename}.${language.id}.isl`;
	const encoded = iconv.encode(Buffer.from(content.join('\r\n'), 'utf8').toString(), innoSetup.codePage);
	return new File({
		path: filePath,
		contents: Buffer.from(encoded),
	});
}
function encodeEntities(value) {
	let result = [];
	for (let i = 0; i < value.length; i++) {
		let ch = value[i];
		switch (ch) {
			case '<':
				result.push('&lt;');
				break;
			case '>':
				result.push('&gt;');
				break;
			case '&':
				result.push('&amp;');
				break;
			default:
				result.push(ch);
		}
	}
	return result.join('');
}
function decodeEntities(value) {
	return value.replace(/&lt;/g, '<').replace(/&gt;/g, '>').replace(/&amp;/g, '&');
}
function pseudify(message) {
	return '\uFF3B' + message.replace(/[aouei]/g, '$&$&') + '\uFF3D';
}<|MERGE_RESOLUTION|>--- conflicted
+++ resolved
@@ -4,11 +4,7 @@
  *  Licensed under the Source EULA. See License.txt in the project root for license information.
  *--------------------------------------------------------------------------------------------*/
 Object.defineProperty(exports, "__esModule", { value: true });
-<<<<<<< HEAD
-exports.prepareIslFiles = exports.prepareI18nPackFiles = exports.pullI18nPackFiles = exports.i18nPackVersion = exports.createI18nFile = exports.prepareI18nFiles = exports.pullSetupXlfFiles = exports.pullCoreAndExtensionsXlfFiles = exports.findObsoleteResources = exports.pushXlfFiles = exports.createXlfFilesForIsl = exports.createXlfFilesForExtensions = exports.createXlfFilesForCoreBundle = exports.getResource = exports.processNlsFiles = exports.Limiter = exports.XLF = exports.Line = exports.externalExtensionsWithTranslations = exports.extraLanguages = exports.defaultLanguages = void 0;
-=======
 exports.prepareIslFiles = exports.prepareI18nPackFiles = exports.prepareI18nFiles = exports.pullSetupXlfFiles = exports.findObsoleteResources = exports.pushXlfFiles = exports.createXlfFilesForIsl = exports.createXlfFilesForExtensions = exports.createXlfFilesForCoreBundle = exports.getResource = exports.processNlsFiles = exports.Limiter = exports.XLF = exports.Line = exports.externalExtensionsWithTranslations = exports.extraLanguages = exports.defaultLanguages = void 0;
->>>>>>> 4e55cbd4
 const path = require("path");
 const fs = require("fs");
 const event_stream_1 = require("event-stream");
@@ -493,69 +489,38 @@
 // {{SQL CARBON EDIT}}
 const sqlopsProject = 'sqlops-core';
 function getResource(sourceFile) {
-<<<<<<< HEAD
-    let resource;
-    if (/^vs\/platform/.test(sourceFile)) {
-        return { name: 'vs/platform', project: editorProject };
-    }
-    else if (/^vs\/editor\/contrib/.test(sourceFile)) {
-        return { name: 'vs/editor/contrib', project: editorProject };
-    }
-    else if (/^vs\/editor/.test(sourceFile)) {
-        return { name: 'vs/editor', project: editorProject };
-    }
-    else if (/^vs\/base/.test(sourceFile)) {
-        return { name: 'vs/base', project: editorProject };
-    }
-    else if (/^vs\/code/.test(sourceFile)) {
-        return { name: 'vs/code', project: workbenchProject };
-    }
-    else if (/^vs\/workbench\/contrib/.test(sourceFile)) {
-        resource = sourceFile.split('/', 4).join('/');
-        return { name: resource, project: workbenchProject };
-    }
-    else if (/^vs\/workbench\/services/.test(sourceFile)) {
-        resource = sourceFile.split('/', 4).join('/');
-        return { name: resource, project: workbenchProject };
-    }
-    else if (/^vs\/workbench/.test(sourceFile)) {
-        return { name: 'vs/workbench', project: workbenchProject };
-    }
-    // {{SQL CARBON EDIT}}
+	let resource;
+	if (/^vs\/platform/.test(sourceFile)) {
+		return { name: 'vs/platform', project: editorProject };
+	}
+	else if (/^vs\/editor\/contrib/.test(sourceFile)) {
+		return { name: 'vs/editor/contrib', project: editorProject };
+	}
+	else if (/^vs\/editor/.test(sourceFile)) {
+		return { name: 'vs/editor', project: editorProject };
+	}
+	else if (/^vs\/base/.test(sourceFile)) {
+		return { name: 'vs/base', project: editorProject };
+	}
+	else if (/^vs\/code/.test(sourceFile)) {
+		return { name: 'vs/code', project: workbenchProject };
+	}
+	else if (/^vs\/workbench\/contrib/.test(sourceFile)) {
+		resource = sourceFile.split('/', 4).join('/');
+		return { name: resource, project: workbenchProject };
+	}
+	else if (/^vs\/workbench\/services/.test(sourceFile)) {
+		resource = sourceFile.split('/', 4).join('/');
+		return { name: resource, project: workbenchProject };
+	}
+	else if (/^vs\/workbench/.test(sourceFile)) {
+		return { name: 'vs/workbench', project: workbenchProject };
+	}
+	// {{SQL CARBON EDIT}}
     else if (/^sql/.test(sourceFile)) {
         return { name: 'sql', project: sqlopsProject };
     }
-    throw new Error(`Could not identify the XLF bundle for ${sourceFile}`);
-=======
-	let resource;
-	if (/^vs\/platform/.test(sourceFile)) {
-		return { name: 'vs/platform', project: editorProject };
-	}
-	else if (/^vs\/editor\/contrib/.test(sourceFile)) {
-		return { name: 'vs/editor/contrib', project: editorProject };
-	}
-	else if (/^vs\/editor/.test(sourceFile)) {
-		return { name: 'vs/editor', project: editorProject };
-	}
-	else if (/^vs\/base/.test(sourceFile)) {
-		return { name: 'vs/base', project: editorProject };
-	}
-	else if (/^vs\/code/.test(sourceFile)) {
-		return { name: 'vs/code', project: workbenchProject };
-	}
-	else if (/^vs\/workbench\/contrib/.test(sourceFile)) {
-		resource = sourceFile.split('/', 4).join('/');
-		return { name: resource, project: workbenchProject };
-	}
-	else if (/^vs\/workbench\/services/.test(sourceFile)) {
-		resource = sourceFile.split('/', 4).join('/');
-		return { name: resource, project: workbenchProject };
-	}
-	else if (/^vs\/workbench/.test(sourceFile)) {
-		return { name: 'vs/workbench', project: workbenchProject };
-	}
 	throw new Error(`Could not identify the XLF bundle for ${sourceFile}`);
->>>>>>> 4e55cbd4
 }
 exports.getResource = getResource;
 function createXlfFilesForCoreBundle() {
@@ -1030,97 +995,6 @@
 }
 exports.prepareI18nFiles = prepareI18nFiles;
 function createI18nFile(originalFilePath, messages) {
-<<<<<<< HEAD
-    let result = Object.create(null);
-    result[''] = [
-        '--------------------------------------------------------------------------------------------',
-        'Copyright (c) Microsoft Corporation. All rights reserved.',
-        'Licensed under the Source EULA. See License.txt in the project root for license information.',
-        '--------------------------------------------------------------------------------------------',
-        'Do not edit this file. It is machine generated.'
-    ];
-    for (let key of Object.keys(messages)) {
-        result[key] = messages[key];
-    }
-    let content = JSON.stringify(result, null, '\t');
-    if (process.platform === 'win32') {
-        content = content.replace(/\n/g, '\r\n');
-    }
-    return new File({
-        path: path.join(originalFilePath + '.i18n.json'),
-        contents: Buffer.from(content, 'utf8')
-    });
-}
-exports.createI18nFile = createI18nFile;
-exports.i18nPackVersion = '1.0.0'; // {{SQL CARBON EDIT}} Needed in locfunc.
-function pullI18nPackFiles(apiHostname, username, password, language, resultingTranslationPaths) {
-    return pullCoreAndExtensionsXlfFiles(apiHostname, username, password, language, exports.externalExtensionsWithTranslations)
-        .pipe(prepareI18nPackFiles(exports.externalExtensionsWithTranslations, resultingTranslationPaths, language.id === 'ps'));
-}
-exports.pullI18nPackFiles = pullI18nPackFiles;
-function prepareI18nPackFiles(externalExtensions, resultingTranslationPaths, pseudo = false) {
-    let parsePromises = [];
-    let mainPack = { version: exports.i18nPackVersion, contents: {} };
-    let extensionsPacks = {};
-    let errors = [];
-    return event_stream_1.through(function (xlf) {
-        let project = path.basename(path.dirname(xlf.relative));
-        let resource = path.basename(xlf.relative, '.xlf');
-        let contents = xlf.contents.toString();
-        let parsePromise = pseudo ? XLF.parsePseudo(contents) : XLF.parse(contents);
-        parsePromises.push(parsePromise);
-        parsePromise.then(resolvedFiles => {
-            resolvedFiles.forEach(file => {
-                const path = file.originalFilePath;
-                const firstSlash = path.indexOf('/');
-                if (project === extensionsProject) {
-                    let extPack = extensionsPacks[resource];
-                    if (!extPack) {
-                        extPack = extensionsPacks[resource] = { version: exports.i18nPackVersion, contents: {} };
-                    }
-                    const externalId = externalExtensions[resource];
-                    if (!externalId) { // internal extension: remove 'extensions/extensionId/' segnent
-                        const secondSlash = path.indexOf('/', firstSlash + 1);
-                        extPack.contents[path.substr(secondSlash + 1)] = file.messages;
-                    }
-                    else {
-                        extPack.contents[path] = file.messages;
-                    }
-                }
-                else {
-                    mainPack.contents[path.substr(firstSlash + 1)] = file.messages;
-                }
-            });
-        }).catch(reason => {
-            errors.push(reason);
-        });
-    }, function () {
-        Promise.all(parsePromises)
-            .then(() => {
-            if (errors.length > 0) {
-                throw errors;
-            }
-            const translatedMainFile = createI18nFile('./main', mainPack);
-            resultingTranslationPaths.push({ id: 'vscode', resourceName: 'main.i18n.json' });
-            this.queue(translatedMainFile);
-            for (let extension in extensionsPacks) {
-                const translatedExtFile = createI18nFile(`extensions/${extension}`, extensionsPacks[extension]);
-                this.queue(translatedExtFile);
-                const externalExtensionId = externalExtensions[extension];
-                if (externalExtensionId) {
-                    resultingTranslationPaths.push({ id: externalExtensionId, resourceName: `extensions/${extension}.i18n.json` });
-                }
-                else {
-                    resultingTranslationPaths.push({ id: `vscode.${extension}`, resourceName: `extensions/${extension}.i18n.json` });
-                }
-            }
-            this.queue(null);
-        })
-            .catch((reason) => {
-            this.emit('error', reason);
-        });
-    });
-=======
 	let result = Object.create(null);
 	result[''] = [
 		'--------------------------------------------------------------------------------------------',
@@ -1141,10 +1015,11 @@
 		contents: Buffer.from(content, 'utf8')
 	});
 }
-const i18nPackVersion = '1.0.0';
+exports.createI18nFile = createI18nFile;
+exports.i18nPackVersion = '1.0.0'; // {{SQL CARBON EDIT}} Needed in locfunc.
 function prepareI18nPackFiles(externalExtensions, resultingTranslationPaths, pseudo = false) {
 	let parsePromises = [];
-	let mainPack = { version: i18nPackVersion, contents: {} };
+	let mainPack = { version: exports.i18nPackVersion, contents: {} };
 	let extensionsPacks = {};
 	let errors = [];
 	return event_stream_1.through(function (xlf) {
@@ -1161,7 +1036,7 @@
 				if (project === extensionsProject) {
 					let extPack = extensionsPacks[resource];
 					if (!extPack) {
-						extPack = extensionsPacks[resource] = { version: i18nPackVersion, contents: {} };
+						extPack = extensionsPacks[resource] = { version: exports.i18nPackVersion, contents: {} };
 					}
 					const externalId = externalExtensions[resource];
 					if (!externalId) { // internal extension: remove 'extensions/extensionId/' segnent
@@ -1205,7 +1080,6 @@
 				this.emit('error', reason);
 			});
 	});
->>>>>>> 4e55cbd4
 }
 exports.prepareI18nPackFiles = prepareI18nPackFiles;
 function prepareIslFiles(language, innoSetupConfig) {
