"use strict";
/*---------------------------------------------------------------------------------------------
 *  Copyright (c) Microsoft Corporation. All rights reserved.
 *  Licensed under the Source EULA. See License.txt in the project root for license information.
 *--------------------------------------------------------------------------------------------*/
Object.defineProperty(exports, "__esModule", { value: true });
exports.prepareIslFiles = exports.prepareI18nPackFiles = exports.i18nPackVersion = exports.createI18nFile = exports.prepareI18nFiles = exports.pullSetupXlfFiles = exports.findObsoleteResources = exports.pushXlfFiles = exports.createXlfFilesForIsl = exports.createXlfFilesForExtensions = exports.createXlfFilesForCoreBundle = exports.getResource = exports.processNlsFiles = exports.Limiter = exports.XLF = exports.Line = exports.externalExtensionsWithTranslations = exports.extraLanguages = exports.defaultLanguages = void 0;
const path = require("path");
const fs = require("fs");
const event_stream_1 = require("event-stream");
const File = require("vinyl");
const Is = require("is");
const xml2js = require("xml2js");
const https = require("https");
const gulp = require("gulp");
const fancyLog = require("fancy-log");
const ansiColors = require("ansi-colors");
const iconv = require("@vscode/iconv-lite-umd");
const NUMBER_OF_CONCURRENT_DOWNLOADS = 4;
function log(message, ...rest) {
    fancyLog(ansiColors.green('[i18n]'), message, ...rest);
}
exports.defaultLanguages = [
    { id: 'zh-tw', folderName: 'cht', translationId: 'zh-hant' },
    { id: 'zh-cn', folderName: 'chs', translationId: 'zh-hans' },
    { id: 'ja', folderName: 'jpn' },
    { id: 'ko', folderName: 'kor' },
    { id: 'de', folderName: 'deu' },
    { id: 'fr', folderName: 'fra' },
    { id: 'es', folderName: 'esn' },
    { id: 'ru', folderName: 'rus' },
    { id: 'it', folderName: 'ita' }
];
// languages requested by the community to non-stable builds
exports.extraLanguages = [
    { id: 'pt-br', folderName: 'ptb' },
    { id: 'hu', folderName: 'hun' },
    { id: 'tr', folderName: 'trk' }
];
// non built-in extensions also that are transifex and need to be part of the language packs
exports.externalExtensionsWithTranslations = {
    'vscode-chrome-debug': 'msjsdiag.debugger-for-chrome',
    'vscode-node-debug': 'ms-vscode.node-debug',
    'vscode-node-debug2': 'ms-vscode.node-debug2'
};
var LocalizeInfo;
(function (LocalizeInfo) {
    function is(value) {
        const candidate = value;
        return Is.defined(candidate) && Is.string(candidate.key) && (Is.undef(candidate.comment) || (Is.array(candidate.comment) && candidate.comment.every(element => Is.string(element))));
    }
    LocalizeInfo.is = is;
})(LocalizeInfo || (LocalizeInfo = {}));
var BundledFormat;
(function (BundledFormat) {
    function is(value) {
        if (Is.undef(value)) {
            return false;
        }
        const candidate = value;
        const length = Object.keys(value).length;
        return length === 3 && Is.defined(candidate.keys) && Is.defined(candidate.messages) && Is.defined(candidate.bundles);
    }
    BundledFormat.is = is;
})(BundledFormat || (BundledFormat = {}));
var PackageJsonFormat;
(function (PackageJsonFormat) {
    function is(value) {
        if (Is.undef(value) || !Is.object(value)) {
            return false;
        }
        return Object.keys(value).every(key => {
            const element = value[key];
            return Is.string(element) || (Is.object(element) && Is.defined(element.message) && Is.defined(element.comment));
        });
    }
    PackageJsonFormat.is = is;
})(PackageJsonFormat || (PackageJsonFormat = {}));
class Line {
    constructor(indent = 0) {
        this.buffer = [];
        if (indent > 0) {
            this.buffer.push(new Array(indent + 1).join(' '));
        }
    }
    append(value) {
        this.buffer.push(value);
        return this;
    }
    toString() {
        return this.buffer.join('');
    }
}
exports.Line = Line;
class TextModel {
    constructor(contents) {
        this._lines = contents.split(/\r\n|\r|\n/);
    }
    get lines() {
        return this._lines;
    }
}
class XLF {
    constructor(project) {
        this.project = project;
        this.buffer = [];
        this.files = Object.create(null);
        this.numberOfMessages = 0;
    }
    toString() {
        this.appendHeader();
        const files = Object.keys(this.files).sort();
        for (const file of files) {
            this.appendNewLine(`<file original="${file}" source-language="en" datatype="plaintext"><body>`, 2);
            const items = this.files[file].sort((a, b) => {
                return a.id < b.id ? -1 : a.id > b.id ? 1 : 0;
            });
            for (const item of items) {
                this.addStringItem(file, item);
            }
            this.appendNewLine('</body></file>');
        }
        this.appendFooter();
        return this.buffer.join('\r\n');
    }
    addFile(original, keys, messages) {
        if (keys.length === 0) {
            console.log('No keys in ' + original);
            return;
        }
        if (keys.length !== messages.length) {
            throw new Error(`Unmatching keys(${keys.length}) and messages(${messages.length}).`);
        }
        this.numberOfMessages += keys.length;
        this.files[original] = [];
        const existingKeys = new Set();
        for (let i = 0; i < keys.length; i++) {
            const key = keys[i];
            let realKey;
            let comment;
            if (Is.string(key)) {
                realKey = key;
                comment = undefined;
            }
            else if (LocalizeInfo.is(key)) {
                realKey = key.key;
                if (key.comment && key.comment.length > 0) {
                    comment = key.comment.map(comment => encodeEntities(comment)).join('\r\n');
                }
            }
            if (!realKey || existingKeys.has(realKey)) {
                continue;
            }
            existingKeys.add(realKey);
            const message = encodeEntities(messages[i]);
            this.files[original].push({ id: realKey, message: message, comment: comment });
        }
    }
    addStringItem(file, item) {
        if (!item.id || item.message === undefined || item.message === null) {
            throw new Error(`No item ID or value specified: ${JSON.stringify(item)}. File: ${file}`);
        }
        if (item.message.length === 0) {
            log(`Item with id ${item.id} in file ${file} has an empty message.`);
        }
        this.appendNewLine(`<trans-unit id="${item.id}">`, 4);
        this.appendNewLine(`<source xml:lang="en">${item.message}</source>`, 6);
        if (item.comment) {
            this.appendNewLine(`<note>${item.comment}</note>`, 6);
        }
        this.appendNewLine('</trans-unit>', 4);
    }
    appendHeader() {
        this.appendNewLine('<?xml version="1.0" encoding="utf-8"?>', 0);
        this.appendNewLine('<xliff version="1.2" xmlns="urn:oasis:names:tc:xliff:document:1.2">', 0);
    }
    appendFooter() {
        this.appendNewLine('</xliff>', 0);
    }
    appendNewLine(content, indent) {
        const line = new Line(indent);
        line.append(content);
        this.buffer.push(line.toString());
    }
}
exports.XLF = XLF;
XLF.parsePseudo = function (xlfString) {
    return new Promise((resolve) => {
        const parser = new xml2js.Parser();
        const files = [];
        parser.parseString(xlfString, function (_err, result) {
            const fileNodes = result['xliff']['file'];
            fileNodes.forEach(file => {
                const originalFilePath = file.$.original;
                const messages = {};
                const transUnits = file.body[0]['trans-unit'];
                if (transUnits) {
                    transUnits.forEach((unit) => {
                        const key = unit.$.id;
                        const val = pseudify(unit.source[0]['_'].toString());
                        if (key && val) {
                            messages[key] = decodeEntities(val);
                        }
                    });
                    files.push({ messages: messages, originalFilePath: originalFilePath, language: 'ps' });
                }
            });
            resolve(files);
        });
    });
};
XLF.parse = function (xlfString) {
    return new Promise((resolve, reject) => {
        const parser = new xml2js.Parser();
        const files = [];
        parser.parseString(xlfString, function (err, result) {
            if (err) {
                reject(new Error(`XLF parsing error: Failed to parse XLIFF string. ${err}`));
            }
            const fileNodes = result['xliff']['file'];
            if (!fileNodes) {
                reject(new Error(`XLF parsing error: XLIFF file does not contain "xliff" or "file" node(s) required for parsing.`));
            }
            fileNodes.forEach((file) => {
                const originalFilePath = file.$.original;
                if (!originalFilePath) {
                    reject(new Error(`XLF parsing error: XLIFF file node does not contain original attribute to determine the original location of the resource file.`));
                }
                const language = file.$['target-language'];
                if (!language) {
                    reject(new Error(`XLF parsing error: XLIFF file node does not contain target-language attribute to determine translated language.`));
                }
                const messages = {};
                const transUnits = file.body[0]['trans-unit'];
                if (transUnits) {
                    transUnits.forEach((unit) => {
                        const key = unit.$.id;
                        if (!unit.target) {
                            return; // No translation available
                        }
                        let val = unit.target[0];
                        if (typeof val !== 'string') {
                            // We allow empty source values so support them for translations as well.
                            val = val._ ? val._ : '';
                        }
                        if (!key) {
                            reject(new Error(`XLF parsing error: trans-unit ${JSON.stringify(unit, undefined, 0)} defined in file ${originalFilePath} is missing the ID attribute.`));
                            return;
                        }
                        messages[key] = decodeEntities(val);
                    });
                    files.push({ messages: messages, originalFilePath: originalFilePath, language: language.toLowerCase() });
                }
            });
            resolve(files);
        });
    });
};
class Limiter {
    constructor(maxDegreeOfParalellism) {
        this.maxDegreeOfParalellism = maxDegreeOfParalellism;
        this.outstandingPromises = [];
        this.runningPromises = 0;
    }
    queue(factory) {
        return new Promise((c, e) => {
            this.outstandingPromises.push({ factory, c, e });
            this.consume();
        });
    }
    consume() {
        while (this.outstandingPromises.length && this.runningPromises < this.maxDegreeOfParalellism) {
            const iLimitedTask = this.outstandingPromises.shift();
            this.runningPromises++;
            const promise = iLimitedTask.factory();
            promise.then(iLimitedTask.c).catch(iLimitedTask.e);
            promise.then(() => this.consumed()).catch(() => this.consumed());
        }
    }
    consumed() {
        this.runningPromises--;
        this.consume();
    }
}
exports.Limiter = Limiter;
function sortLanguages(languages) {
    return languages.sort((a, b) => {
        return a.id < b.id ? -1 : (a.id > b.id ? 1 : 0);
    });
}
function stripComments(content) {
    // Copied from stripComments.js
    //
    // First group matches a double quoted string
    // Second group matches a single quoted string
    // Third group matches a multi line comment
    // Forth group matches a single line comment
    // Fifth group matches a trailing comma
    const regexp = /("[^"\\]*(?:\\.[^"\\]*)*")|('[^'\\]*(?:\\.[^'\\]*)*')|(\/\*[^\/\*]*(?:(?:\*|\/)[^\/\*]*)*?\*\/)|(\/{2,}.*?(?:(?:\r?\n)|$))|(,\s*[}\]])/g;
    const result = content.replace(regexp, (match, _m1, _m2, m3, m4, m5) => {
        // Only one of m1, m2, m3, m4, m5 matches
        if (m3) {
            // A block comment. Replace with nothing
            return '';
        }
        else if (m4) {
            // Since m4 is a single line comment is is at least of length 2 (e.g. //)
            // If it ends in \r?\n then keep it.
            const length = m4.length;
            if (m4[length - 1] === '\n') {
                return m4[length - 2] === '\r' ? '\r\n' : '\n';
            }
            else {
                return '';
            }
        }
        else if (m5) {
            // Remove the trailing comma
            return match.substring(1);
        }
        else {
            // We match a string
            return match;
        }
    });
    return result;
}
function escapeCharacters(value) {
    const result = [];
    for (let i = 0; i < value.length; i++) {
        const ch = value.charAt(i);
        switch (ch) {
            case '\'':
                result.push('\\\'');
                break;
            case '"':
                result.push('\\"');
                break;
            case '\\':
                result.push('\\\\');
                break;
            case '\n':
                result.push('\\n');
                break;
            case '\r':
                result.push('\\r');
                break;
            case '\t':
                result.push('\\t');
                break;
            case '\b':
                result.push('\\b');
                break;
            case '\f':
                result.push('\\f');
                break;
            default:
                result.push(ch);
        }
    }
    return result.join('');
}
function processCoreBundleFormat(fileHeader, languages, json, emitter) {
    const keysSection = json.keys;
    const messageSection = json.messages;
    const bundleSection = json.bundles;
    const statistics = Object.create(null);
    const defaultMessages = Object.create(null);
    const modules = Object.keys(keysSection);
    modules.forEach((module) => {
        const keys = keysSection[module];
        const messages = messageSection[module];
        if (!messages || keys.length !== messages.length) {
            emitter.emit('error', `Message for module ${module} corrupted. Mismatch in number of keys and messages.`);
            return;
        }
        const messageMap = Object.create(null);
        defaultMessages[module] = messageMap;
        keys.map((key, i) => {
            if (typeof key === 'string') {
                messageMap[key] = messages[i];
            }
            else {
                messageMap[key.key] = messages[i];
            }
        });
    });
    const languageDirectory = path.join(__dirname, '..', '..', '..', 'vscode-loc', 'i18n');
    if (!fs.existsSync(languageDirectory)) {
        log(`No VS Code localization repository found. Looking at ${languageDirectory}`);
        log(`To bundle translations please check out the vscode-loc repository as a sibling of the vscode repository.`);
    }
    const sortedLanguages = sortLanguages(languages);
    sortedLanguages.forEach((language) => {
        if (process.env['VSCODE_BUILD_VERBOSE']) {
            log(`Generating nls bundles for: ${language.id}`);
        }
        statistics[language.id] = 0;
        const localizedModules = Object.create(null);
        const languageFolderName = language.translationId || language.id;
        const i18nFile = path.join(languageDirectory, `vscode-language-pack-${languageFolderName}`, 'translations', 'main.i18n.json');
        let allMessages;
        if (fs.existsSync(i18nFile)) {
            const content = stripComments(fs.readFileSync(i18nFile, 'utf8'));
            allMessages = JSON.parse(content);
        }
        modules.forEach((module) => {
            const order = keysSection[module];
            let moduleMessage;
            if (allMessages) {
                moduleMessage = allMessages.contents[module];
            }
            if (!moduleMessage) {
                if (process.env['VSCODE_BUILD_VERBOSE']) {
                    log(`No localized messages found for module ${module}. Using default messages.`);
                }
                moduleMessage = defaultMessages[module];
                statistics[language.id] = statistics[language.id] + Object.keys(moduleMessage).length;
            }
            const localizedMessages = [];
            order.forEach((keyInfo) => {
                let key = null;
                if (typeof keyInfo === 'string') {
                    key = keyInfo;
                }
                else {
                    key = keyInfo.key;
                }
                let message = moduleMessage[key];
                if (!message) {
                    if (process.env['VSCODE_BUILD_VERBOSE']) {
                        log(`No localized message found for key ${key} in module ${module}. Using default message.`);
                    }
                    message = defaultMessages[module][key];
                    statistics[language.id] = statistics[language.id] + 1;
                }
                localizedMessages.push(message);
            });
            localizedModules[module] = localizedMessages;
        });
        Object.keys(bundleSection).forEach((bundle) => {
            const modules = bundleSection[bundle];
            const contents = [
                fileHeader,
                `define("${bundle}.nls.${language.id}", {`
            ];
            modules.forEach((module, index) => {
                contents.push(`\t"${module}": [`);
                const messages = localizedModules[module];
                if (!messages) {
                    emitter.emit('error', `Didn't find messages for module ${module}.`);
                    return;
                }
                messages.forEach((message, index) => {
                    contents.push(`\t\t"${escapeCharacters(message)}${index < messages.length ? '",' : '"'}`);
                });
                contents.push(index < modules.length - 1 ? '\t],' : '\t]');
            });
            contents.push('});');
            emitter.queue(new File({ path: bundle + '.nls.' + language.id + '.js', contents: Buffer.from(contents.join('\n'), 'utf-8') }));
        });
    });
    Object.keys(statistics).forEach(key => {
        const value = statistics[key];
        log(`${key} has ${value} untranslated strings.`);
    });
    sortedLanguages.forEach(language => {
        const stats = statistics[language.id];
        if (Is.undef(stats)) {
            log(`\tNo translations found for language ${language.id}. Using default language instead.`);
        }
    });
}
function processNlsFiles(opts) {
    return (0, event_stream_1.through)(function (file) {
        const fileName = path.basename(file.path);
        if (fileName === 'nls.metadata.json') {
            let json = null;
            if (file.isBuffer()) {
                json = JSON.parse(file.contents.toString('utf8'));
            }
            else {
                this.emit('error', `Failed to read component file: ${file.relative}`);
                return;
            }
            if (BundledFormat.is(json)) {
                processCoreBundleFormat(opts.fileHeader, opts.languages, json, this);
            }
        }
        this.queue(file);
    });
}
exports.processNlsFiles = processNlsFiles;
const editorProject = 'vscode-editor', workbenchProject = 'vscode-workbench', extensionsProject = 'vscode-extensions', setupProject = 'vscode-setup';
// {{SQL CARBON EDIT}}
const adsProject = 'ads-core';
function getResource(sourceFile) {
    let resource;
    if (/^vs\/platform/.test(sourceFile)) {
        return { name: 'vs/platform', project: editorProject };
    }
    else if (/^vs\/editor\/contrib/.test(sourceFile)) {
        return { name: 'vs/editor/contrib', project: editorProject };
    }
    else if (/^vs\/editor/.test(sourceFile)) {
        return { name: 'vs/editor', project: editorProject };
    }
    else if (/^vs\/base/.test(sourceFile)) {
        return { name: 'vs/base', project: editorProject };
    }
    else if (/^vs\/code/.test(sourceFile)) {
        return { name: 'vs/code', project: workbenchProject };
    }
    else if (/^vs\/workbench\/contrib/.test(sourceFile)) {
        resource = sourceFile.split('/', 4).join('/');
        return { name: resource, project: workbenchProject };
    }
    else if (/^vs\/workbench\/services/.test(sourceFile)) {
        resource = sourceFile.split('/', 4).join('/');
        return { name: resource, project: workbenchProject };
    }
    else if (/^vs\/workbench/.test(sourceFile)) {
        return { name: 'vs/workbench', project: workbenchProject };
    }
    // {{SQL CARBON EDIT}}
    else if (/^sql/.test(sourceFile)) {
        return { name: 'sql', project: adsProject };
    }
    throw new Error(`Could not identify the XLF bundle for ${sourceFile}`);
}
exports.getResource = getResource;
function createXlfFilesForCoreBundle() {
    return (0, event_stream_1.through)(function (file) {
        const basename = path.basename(file.path);
        if (basename === 'nls.metadata.json') {
            if (file.isBuffer()) {
                const xlfs = Object.create(null);
                const json = JSON.parse(file.contents.toString('utf8'));
<<<<<<< HEAD
                // {{SQL CARBON EDIT}} - Must sort the keys for easier translation.
                let sortedKeys = Object.keys(json.keys).sort();
                for (let i = 0; i < sortedKeys.length; i++) {
                    let coreModule = sortedKeys[i];
                    // {{SQL CARBON EDIT}} - End
=======
                for (const coreModule in json.keys) {
>>>>>>> 268c941b
                    const projectResource = getResource(coreModule);
                    const resource = projectResource.name;
                    const project = projectResource.project;
                    const keys = json.keys[coreModule];
                    const messages = json.messages[coreModule];
                    if (keys.length !== messages.length) {
                        this.emit('error', `There is a mismatch between keys and messages in ${file.relative} for module ${coreModule}`);
                        return;
                    }
                    else {
                        let xlf = xlfs[resource];
                        if (!xlf) {
                            xlf = new XLF(project);
                            xlfs[resource] = xlf;
                        }
                        xlf.addFile(`src/${coreModule}`, keys, messages);
                    }
                }
                for (const resource in xlfs) {
                    const xlf = xlfs[resource];
                    const filePath = `${xlf.project}/${resource.replace(/\//g, '_')}.xlf`;
                    const xlfFile = new File({
                        path: filePath,
                        contents: Buffer.from(xlf.toString(), 'utf8')
                    });
                    this.queue(xlfFile);
                }
            }
            else {
                this.emit('error', new Error(`File ${file.relative} is not using a buffer content`));
                return;
            }
        }
        else {
            this.emit('error', new Error(`File ${file.relative} is not a core meta data file.`));
            return;
        }
    });
}
exports.createXlfFilesForCoreBundle = createXlfFilesForCoreBundle;
function createXlfFilesForExtensions() {
    let counter = 0;
    let folderStreamEnded = false;
    let folderStreamEndEmitted = false;
    return (0, event_stream_1.through)(function (extensionFolder) {
        const folderStream = this;
        const stat = fs.statSync(extensionFolder.path);
        if (!stat.isDirectory()) {
            return;
        }
        const extensionName = path.basename(extensionFolder.path);
        if (extensionName === 'node_modules') {
            return;
        }
        counter++;
        let _xlf;
        function getXlf() {
            if (!_xlf) {
                _xlf = new XLF(extensionsProject);
            }
            return _xlf;
        }
        gulp.src([`.build/extensions/${extensionName}/package.nls.json`, `.build/extensions/${extensionName}/**/nls.metadata.json`], { allowEmpty: true }).pipe((0, event_stream_1.through)(function (file) {
            if (file.isBuffer()) {
                const buffer = file.contents;
                const basename = path.basename(file.path);
                if (basename === 'package.nls.json') {
                    const json = JSON.parse(buffer.toString('utf8'));
                    const keys = [];
                    const messages = [];
                    Object.keys(json).forEach((key) => {
                        const value = json[key];
                        if (Is.string(value)) {
                            keys.push(key);
                            messages.push(value);
                        }
                        else if (value) {
                            keys.push({
                                key,
                                comment: value.comment
                            });
                            messages.push(value.message);
                        }
                        else {
                            keys.push(key);
                            messages.push(`Unknown message for key: ${key}`);
                        }
                    });
                    getXlf().addFile(`extensions/${extensionName}/package`, keys, messages);
                }
                else if (basename === 'nls.metadata.json') {
                    const json = JSON.parse(buffer.toString('utf8'));
                    const relPath = path.relative(`.build/extensions/${extensionName}`, path.dirname(file.path));
                    for (const file in json) {
                        const fileContent = json[file];
                        getXlf().addFile(`extensions/${extensionName}/${relPath}/${file}`, fileContent.keys, fileContent.messages);
                    }
                }
                else {
                    this.emit('error', new Error(`${file.path} is not a valid extension nls file`));
                    return;
                }
            }
        }, function () {
            if (_xlf) {
                const xlfFile = new File({
                    path: path.join(extensionsProject, extensionName + '.xlf'),
                    contents: Buffer.from(_xlf.toString(), 'utf8')
                });
                folderStream.queue(xlfFile);
            }
            this.queue(null);
            counter--;
            if (counter === 0 && folderStreamEnded && !folderStreamEndEmitted) {
                folderStreamEndEmitted = true;
                folderStream.queue(null);
            }
        }));
    }, function () {
        folderStreamEnded = true;
        if (counter === 0) {
            folderStreamEndEmitted = true;
            this.queue(null);
        }
    });
}
exports.createXlfFilesForExtensions = createXlfFilesForExtensions;
function createXlfFilesForIsl() {
    return (0, event_stream_1.through)(function (file) {
        let projectName, resourceFile;
        if (path.basename(file.path) === 'messages.en.isl') {
            projectName = setupProject;
            resourceFile = 'messages.xlf';
        }
        else {
            throw new Error(`Unknown input file ${file.path}`);
        }
        const xlf = new XLF(projectName), keys = [], messages = [];
        const model = new TextModel(file.contents.toString());
        let inMessageSection = false;
        model.lines.forEach(line => {
            if (line.length === 0) {
                return;
            }
            const firstChar = line.charAt(0);
            switch (firstChar) {
                case ';':
                    // Comment line;
                    return;
                case '[':
                    inMessageSection = '[Messages]' === line || '[CustomMessages]' === line;
                    return;
            }
            if (!inMessageSection) {
                return;
            }
            const sections = line.split('=');
            if (sections.length !== 2) {
                throw new Error(`Badly formatted message found: ${line}`);
            }
            else {
                const key = sections[0];
                const value = sections[1];
                if (key.length > 0 && value.length > 0) {
                    keys.push(key);
                    messages.push(value);
                }
            }
        });
        const originalPath = file.path.substring(file.cwd.length + 1, file.path.split('.')[0].length).replace(/\\/g, '/');
        xlf.addFile(originalPath, keys, messages);
        // Emit only upon all ISL files combined into single XLF instance
        const newFilePath = path.join(projectName, resourceFile);
        const xlfFile = new File({ path: newFilePath, contents: Buffer.from(xlf.toString(), 'utf-8') });
        this.queue(xlfFile);
    });
}
exports.createXlfFilesForIsl = createXlfFilesForIsl;
function pushXlfFiles(apiHostname, username, password) {
    const tryGetPromises = [];
    const updateCreatePromises = [];
    return (0, event_stream_1.through)(function (file) {
        const project = path.dirname(file.relative);
        const fileName = path.basename(file.path);
        const slug = fileName.substr(0, fileName.length - '.xlf'.length);
        const credentials = `${username}:${password}`;
        // Check if resource already exists, if not, then create it.
        let promise = tryGetResource(project, slug, apiHostname, credentials);
        tryGetPromises.push(promise);
        promise.then(exists => {
            if (exists) {
                promise = updateResource(project, slug, file, apiHostname, credentials);
            }
            else {
                promise = createResource(project, slug, file, apiHostname, credentials);
            }
            updateCreatePromises.push(promise);
        });
    }, function () {
        // End the pipe only after all the communication with Transifex API happened
        Promise.all(tryGetPromises).then(() => {
            Promise.all(updateCreatePromises).then(() => {
                this.queue(null);
            }).catch((reason) => { throw new Error(reason); });
        }).catch((reason) => { throw new Error(reason); });
    });
}
exports.pushXlfFiles = pushXlfFiles;
function getAllResources(project, apiHostname, username, password) {
    return new Promise((resolve, reject) => {
        const credentials = `${username}:${password}`;
        const options = {
            hostname: apiHostname,
            path: `/api/2/project/${project}/resources`,
            auth: credentials,
            method: 'GET'
        };
        const request = https.request(options, (res) => {
            const buffer = [];
            res.on('data', (chunk) => buffer.push(chunk));
            res.on('end', () => {
                if (res.statusCode === 200) {
                    const json = JSON.parse(Buffer.concat(buffer).toString());
                    if (Array.isArray(json)) {
                        resolve(json.map(o => o.slug));
                        return;
                    }
                    reject(`Unexpected data format. Response code: ${res.statusCode}.`);
                }
                else {
                    reject(`No resources in ${project} returned no data. Response code: ${res.statusCode}.`);
                }
            });
        });
        request.on('error', (err) => {
            reject(`Failed to query resources in ${project} with the following error: ${err}. ${options.path}`);
        });
        request.end();
    });
}
function findObsoleteResources(apiHostname, username, password) {
    const resourcesByProject = Object.create(null);
    resourcesByProject[extensionsProject] = [].concat(exports.externalExtensionsWithTranslations); // clone
    return (0, event_stream_1.through)(function (file) {
        const project = path.dirname(file.relative);
        const fileName = path.basename(file.path);
        const slug = fileName.substr(0, fileName.length - '.xlf'.length);
        let slugs = resourcesByProject[project];
        if (!slugs) {
            resourcesByProject[project] = slugs = [];
        }
        slugs.push(slug);
        this.push(file);
    }, function () {
        const json = JSON.parse(fs.readFileSync('./build/lib/i18n.resources.json', 'utf8'));
        const i18Resources = [...json.editor, ...json.workbench].map((r) => r.project + '/' + r.name.replace(/\//g, '_'));
        const extractedResources = [];
        for (const project of [workbenchProject, editorProject]) {
            for (const resource of resourcesByProject[project]) {
                if (resource !== 'setup_messages') {
                    extractedResources.push(project + '/' + resource);
                }
            }
        }
        if (i18Resources.length !== extractedResources.length) {
            console.log(`[i18n] Obsolete resources in file 'build/lib/i18n.resources.json': JSON.stringify(${i18Resources.filter(p => extractedResources.indexOf(p) === -1)})`);
            console.log(`[i18n] Missing resources in file 'build/lib/i18n.resources.json': JSON.stringify(${extractedResources.filter(p => i18Resources.indexOf(p) === -1)})`);
        }
        const promises = [];
        for (const project in resourcesByProject) {
            promises.push(getAllResources(project, apiHostname, username, password).then(resources => {
                const expectedResources = resourcesByProject[project];
                const unusedResources = resources.filter(resource => resource && expectedResources.indexOf(resource) === -1);
                if (unusedResources.length) {
                    console.log(`[transifex] Obsolete resources in project '${project}': ${unusedResources.join(', ')}`);
                }
            }));
        }
        return Promise.all(promises).then(_ => {
            this.push(null);
        }).catch((reason) => { throw new Error(reason); });
    });
}
exports.findObsoleteResources = findObsoleteResources;
function tryGetResource(project, slug, apiHostname, credentials) {
    return new Promise((resolve, reject) => {
        const options = {
            hostname: apiHostname,
            path: `/api/2/project/${project}/resource/${slug}/?details`,
            auth: credentials,
            method: 'GET'
        };
        const request = https.request(options, (response) => {
            if (response.statusCode === 404) {
                resolve(false);
            }
            else if (response.statusCode === 200) {
                resolve(true);
            }
            else {
                reject(`Failed to query resource ${project}/${slug}. Response: ${response.statusCode} ${response.statusMessage}`);
            }
        });
        request.on('error', (err) => {
            reject(`Failed to get ${project}/${slug} on Transifex: ${err}`);
        });
        request.end();
    });
}
function createResource(project, slug, xlfFile, apiHostname, credentials) {
    return new Promise((_resolve, reject) => {
        const data = JSON.stringify({
            'content': xlfFile.contents.toString(),
            'name': slug,
            'slug': slug,
            'i18n_type': 'XLIFF'
        });
        const options = {
            hostname: apiHostname,
            path: `/api/2/project/${project}/resources`,
            headers: {
                'Content-Type': 'application/json',
                'Content-Length': Buffer.byteLength(data)
            },
            auth: credentials,
            method: 'POST'
        };
        const request = https.request(options, (res) => {
            if (res.statusCode === 201) {
                log(`Resource ${project}/${slug} successfully created on Transifex.`);
            }
            else {
                reject(`Something went wrong in the request creating ${slug} in ${project}. ${res.statusCode}`);
            }
        });
        request.on('error', (err) => {
            reject(`Failed to create ${project}/${slug} on Transifex: ${err}`);
        });
        request.write(data);
        request.end();
    });
}
/**
 * The following link provides information about how Transifex handles updates of a resource file:
 * https://dev.befoolish.co/tx-docs/public/projects/updating-content#what-happens-when-you-update-files
 */
function updateResource(project, slug, xlfFile, apiHostname, credentials) {
    return new Promise((resolve, reject) => {
        const data = JSON.stringify({ content: xlfFile.contents.toString() });
        const options = {
            hostname: apiHostname,
            path: `/api/2/project/${project}/resource/${slug}/content`,
            headers: {
                'Content-Type': 'application/json',
                'Content-Length': Buffer.byteLength(data)
            },
            auth: credentials,
            method: 'PUT'
        };
        const request = https.request(options, (res) => {
            if (res.statusCode === 200) {
                res.setEncoding('utf8');
                let responseBuffer = '';
                res.on('data', function (chunk) {
                    responseBuffer += chunk;
                });
                res.on('end', () => {
                    const response = JSON.parse(responseBuffer);
                    log(`Resource ${project}/${slug} successfully updated on Transifex. Strings added: ${response.strings_added}, updated: ${response.strings_added}, deleted: ${response.strings_added}`);
                    resolve();
                });
            }
            else {
                reject(`Something went wrong in the request updating ${slug} in ${project}. ${res.statusCode}`);
            }
        });
        request.on('error', (err) => {
            reject(`Failed to update ${project}/${slug} on Transifex: ${err}`);
        });
        request.write(data);
        request.end();
    });
}
function pullSetupXlfFiles(apiHostname, username, password, language, includeDefault) {
    const setupResources = [{ name: 'setup_messages', project: workbenchProject }];
    if (includeDefault) {
        setupResources.push({ name: 'setup_default', project: setupProject });
    }
    return pullXlfFiles(apiHostname, username, password, language, setupResources);
}
exports.pullSetupXlfFiles = pullSetupXlfFiles;
function pullXlfFiles(apiHostname, username, password, language, resources) {
    const credentials = `${username}:${password}`;
    const expectedTranslationsCount = resources.length;
    let translationsRetrieved = 0, called = false;
    return (0, event_stream_1.readable)(function (_count, callback) {
        // Mark end of stream when all resources were retrieved
        if (translationsRetrieved === expectedTranslationsCount) {
            return this.emit('end');
        }
        if (!called) {
            called = true;
            const stream = this;
            resources.map(function (resource) {
                retrieveResource(language, resource, apiHostname, credentials).then((file) => {
                    if (file) {
                        stream.emit('data', file);
                    }
                    translationsRetrieved++;
                }).catch(error => { throw new Error(error); });
            });
        }
        callback();
    });
}
const limiter = new Limiter(NUMBER_OF_CONCURRENT_DOWNLOADS);
function retrieveResource(language, resource, apiHostname, credentials) {
    return limiter.queue(() => new Promise((resolve, reject) => {
        const slug = resource.name.replace(/\//g, '_');
        const project = resource.project;
        const transifexLanguageId = language.id === 'ps' ? 'en' : language.translationId || language.id;
        const options = {
            hostname: apiHostname,
            path: `/api/2/project/${project}/resource/${slug}/translation/${transifexLanguageId}?file&mode=onlyreviewed`,
            auth: credentials,
            port: 443,
            method: 'GET'
        };
        console.log('[transifex] Fetching ' + options.path);
        const request = https.request(options, (res) => {
            const xlfBuffer = [];
            res.on('data', (chunk) => xlfBuffer.push(chunk));
            res.on('end', () => {
                if (res.statusCode === 200) {
                    resolve(new File({ contents: Buffer.concat(xlfBuffer), path: `${project}/${slug}.xlf` }));
                }
                else if (res.statusCode === 404) {
                    console.log(`[transifex] ${slug} in ${project} returned no data.`);
                    resolve(null);
                }
                else {
                    reject(`${slug} in ${project} returned no data. Response code: ${res.statusCode}.`);
                }
            });
        });
        request.on('error', (err) => {
            reject(`Failed to query resource ${slug} with the following error: ${err}. ${options.path}`);
        });
        request.end();
    }));
}
function prepareI18nFiles() {
    const parsePromises = [];
    return (0, event_stream_1.through)(function (xlf) {
        const stream = this;
        const parsePromise = XLF.parse(xlf.contents.toString());
        parsePromises.push(parsePromise);
        parsePromise.then(resolvedFiles => {
            resolvedFiles.forEach(file => {
                const translatedFile = createI18nFile(file.originalFilePath, file.messages);
                stream.queue(translatedFile);
            });
        });
    }, function () {
        Promise.all(parsePromises)
            .then(() => { this.queue(null); })
            .catch(reason => { throw new Error(reason); });
    });
}
exports.prepareI18nFiles = prepareI18nFiles;
function createI18nFile(originalFilePath, messages) {
    const result = Object.create(null);
    result[''] = [
        '--------------------------------------------------------------------------------------------',
        'Copyright (c) Microsoft Corporation. All rights reserved.',
        'Licensed under the Source EULA. See License.txt in the project root for license information.',
        '--------------------------------------------------------------------------------------------',
        'Do not edit this file. It is machine generated.'
    ];
    for (const key of Object.keys(messages)) {
        result[key] = messages[key];
    }
    let content = JSON.stringify(result, null, '\t');
    if (process.platform === 'win32') {
        content = content.replace(/\n/g, '\r\n');
    }
    return new File({
        path: path.join(originalFilePath + '.i18n.json'),
        contents: Buffer.from(content, 'utf8')
    });
}
exports.createI18nFile = createI18nFile;
exports.i18nPackVersion = '1.0.0'; // {{SQL CARBON EDIT}} Needed in locfunc.
function prepareI18nPackFiles(externalExtensions, resultingTranslationPaths, pseudo = false) {
<<<<<<< HEAD
    let parsePromises = [];
    let mainPack = { version: exports.i18nPackVersion, contents: {} };
    let extensionsPacks = {};
    let errors = [];
=======
    const parsePromises = [];
    const mainPack = { version: i18nPackVersion, contents: {} };
    const extensionsPacks = {};
    const errors = [];
>>>>>>> 268c941b
    return (0, event_stream_1.through)(function (xlf) {
        const project = path.basename(path.dirname(path.dirname(xlf.relative)));
        const resource = path.basename(xlf.relative, '.xlf');
        const contents = xlf.contents.toString();
        log(`Found ${project}: ${resource}`);
        const parsePromise = pseudo ? XLF.parsePseudo(contents) : XLF.parse(contents);
        parsePromises.push(parsePromise);
        parsePromise.then(resolvedFiles => {
            resolvedFiles.forEach(file => {
                const path = file.originalFilePath;
                const firstSlash = path.indexOf('/');
                if (project === extensionsProject) {
                    let extPack = extensionsPacks[resource];
                    if (!extPack) {
                        extPack = extensionsPacks[resource] = { version: exports.i18nPackVersion, contents: {} };
                    }
                    const externalId = externalExtensions[resource];
                    if (!externalId) { // internal extension: remove 'extensions/extensionId/' segnent
                        const secondSlash = path.indexOf('/', firstSlash + 1);
                        extPack.contents[path.substr(secondSlash + 1)] = file.messages;
                    }
                    else {
                        extPack.contents[path] = file.messages;
                    }
                }
                else {
                    mainPack.contents[path.substr(firstSlash + 1)] = file.messages;
                }
            });
        }).catch(reason => {
            errors.push(reason);
        });
    }, function () {
        Promise.all(parsePromises)
            .then(() => {
            if (errors.length > 0) {
                throw errors;
            }
            const translatedMainFile = createI18nFile('./main', mainPack);
            resultingTranslationPaths.push({ id: 'vscode', resourceName: 'main.i18n.json' });
            this.queue(translatedMainFile);
            for (const extension in extensionsPacks) {
                const translatedExtFile = createI18nFile(`extensions/${extension}`, extensionsPacks[extension]);
                this.queue(translatedExtFile);
                const externalExtensionId = externalExtensions[extension];
                if (externalExtensionId) {
                    resultingTranslationPaths.push({ id: externalExtensionId, resourceName: `extensions/${extension}.i18n.json` });
                }
                else {
                    resultingTranslationPaths.push({ id: `vscode.${extension}`, resourceName: `extensions/${extension}.i18n.json` });
                }
            }
            this.queue(null);
        })
            .catch((reason) => {
            this.emit('error', reason);
        });
    });
}
exports.prepareI18nPackFiles = prepareI18nPackFiles;
function prepareIslFiles(language, innoSetupConfig) {
    const parsePromises = [];
    return (0, event_stream_1.through)(function (xlf) {
        const stream = this;
        const parsePromise = XLF.parse(xlf.contents.toString());
        parsePromises.push(parsePromise);
        parsePromise.then(resolvedFiles => {
            resolvedFiles.forEach(file => {
                const translatedFile = createIslFile(file.originalFilePath, file.messages, language, innoSetupConfig);
                stream.queue(translatedFile);
            });
        }).catch(reason => {
            this.emit('error', reason);
        });
    }, function () {
        Promise.all(parsePromises)
            .then(() => { this.queue(null); })
            .catch(reason => {
            this.emit('error', reason);
        });
    });
}
exports.prepareIslFiles = prepareIslFiles;
function createIslFile(originalFilePath, messages, language, innoSetup) {
    const content = [];
    let originalContent;
    if (path.basename(originalFilePath) === 'Default') {
        originalContent = new TextModel(fs.readFileSync(originalFilePath + '.isl', 'utf8'));
    }
    else {
        originalContent = new TextModel(fs.readFileSync(originalFilePath + '.en.isl', 'utf8'));
    }
    originalContent.lines.forEach(line => {
        if (line.length > 0) {
            const firstChar = line.charAt(0);
            if (firstChar === '[' || firstChar === ';') {
                content.push(line);
            }
            else {
                const sections = line.split('=');
                const key = sections[0];
                let translated = line;
                if (key) {
                    const translatedMessage = messages[key];
                    if (translatedMessage) {
                        translated = `${key}=${translatedMessage}`;
                    }
                }
                content.push(translated);
            }
        }
    });
    const basename = path.basename(originalFilePath);
    const filePath = `${basename}.${language.id}.isl`;
    const encoded = iconv.encode(Buffer.from(content.join('\r\n'), 'utf8').toString(), innoSetup.codePage);
    return new File({
        path: filePath,
        contents: Buffer.from(encoded),
    });
}
function encodeEntities(value) {
    const result = [];
    for (let i = 0; i < value.length; i++) {
        const ch = value[i];
        switch (ch) {
            case '<':
                result.push('&lt;');
                break;
            case '>':
                result.push('&gt;');
                break;
            case '&':
                result.push('&amp;');
                break;
            default:
                result.push(ch);
        }
    }
    return result.join('');
}
function decodeEntities(value) {
    return value.replace(/&lt;/g, '<').replace(/&gt;/g, '>').replace(/&amp;/g, '&');
}
function pseudify(message) {
    return '\uFF3B' + message.replace(/[aouei]/g, '$&$&') + '\uFF3D';
}<|MERGE_RESOLUTION|>--- conflicted
+++ resolved
@@ -536,15 +536,11 @@
             if (file.isBuffer()) {
                 const xlfs = Object.create(null);
                 const json = JSON.parse(file.contents.toString('utf8'));
-<<<<<<< HEAD
                 // {{SQL CARBON EDIT}} - Must sort the keys for easier translation.
                 let sortedKeys = Object.keys(json.keys).sort();
                 for (let i = 0; i < sortedKeys.length; i++) {
                     let coreModule = sortedKeys[i];
                     // {{SQL CARBON EDIT}} - End
-=======
-                for (const coreModule in json.keys) {
->>>>>>> 268c941b
                     const projectResource = getResource(coreModule);
                     const resource = projectResource.name;
                     const project = projectResource.project;
@@ -1039,23 +1035,16 @@
 exports.createI18nFile = createI18nFile;
 exports.i18nPackVersion = '1.0.0'; // {{SQL CARBON EDIT}} Needed in locfunc.
 function prepareI18nPackFiles(externalExtensions, resultingTranslationPaths, pseudo = false) {
-<<<<<<< HEAD
     let parsePromises = [];
     let mainPack = { version: exports.i18nPackVersion, contents: {} };
     let extensionsPacks = {};
     let errors = [];
-=======
-    const parsePromises = [];
-    const mainPack = { version: i18nPackVersion, contents: {} };
-    const extensionsPacks = {};
-    const errors = [];
->>>>>>> 268c941b
     return (0, event_stream_1.through)(function (xlf) {
-        const project = path.basename(path.dirname(path.dirname(xlf.relative)));
-        const resource = path.basename(xlf.relative, '.xlf');
-        const contents = xlf.contents.toString();
+        let project = path.basename(path.dirname(path.dirname(xlf.relative)));
+        let resource = path.basename(xlf.relative, '.xlf');
+        let contents = xlf.contents.toString();
         log(`Found ${project}: ${resource}`);
-        const parsePromise = pseudo ? XLF.parsePseudo(contents) : XLF.parse(contents);
+        let parsePromise = pseudo ? XLF.parsePseudo(contents) : XLF.parse(contents);
         parsePromises.push(parsePromise);
         parsePromise.then(resolvedFiles => {
             resolvedFiles.forEach(file => {
