--- conflicted
+++ resolved
@@ -655,15 +655,11 @@
 			if (file.isBuffer()) {
 				const xlfs: Map<XLF> = Object.create(null);
 				const json: BundledFormat = JSON.parse((file.contents as Buffer).toString('utf8'));
-<<<<<<< HEAD
 				// {{SQL CARBON EDIT}} - Must sort the keys for easier translation.
 				let sortedKeys = Object.keys(json.keys).sort();
 				for (let i = 0; i < sortedKeys.length; i++) {
 					let coreModule = sortedKeys[i];
 					// {{SQL CARBON EDIT}} - End
-=======
-				for (const coreModule in json.keys) {
->>>>>>> 268c941b
 					const projectResource = getResource(coreModule);
 					const resource = projectResource.name;
 					const project = projectResource.project;
@@ -1155,13 +1151,8 @@
 	});
 }
 
-<<<<<<< HEAD
 export function createI18nFile(originalFilePath: string, messages: any): File { // {{SQL CARBON EDIT}} Needed for locfunc.
 	let result = Object.create(null);
-=======
-function createI18nFile(originalFilePath: string, messages: any): File {
-	const result = Object.create(null);
->>>>>>> 268c941b
 	result[''] = [
 		'--------------------------------------------------------------------------------------------',
 		'Copyright (c) Microsoft Corporation. All rights reserved.',
