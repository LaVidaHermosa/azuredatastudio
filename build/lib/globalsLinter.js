"use strict";
/*---------------------------------------------------------------------------------------------
 *  Copyright (c) Microsoft Corporation. All rights reserved.
 *  Licensed under the MIT License. See License.txt in the project root for license information.
 *--------------------------------------------------------------------------------------------*/
Object.defineProperty(exports, "__esModule", { value: true });
const ts = require("typescript");
const fs_1 = require("fs");
const path_1 = require("path");
const minimatch_1 = require("minimatch");
//
// #############################################################################################
//
// A custom typescript linter for the specific task of detecting the use of certain globals in a
// layer that does not allow the use. For example:
// - using DOM globals in common/node/electron-main layer (e.g. HTMLElement)
// - using node.js globals in common/browser layer (e.g. process)
//
// Make changes to below RULES to lift certain files from these checks only if absolutely needed
//
// #############################################################################################
//
const RULES = {
    'no-nodejs-globals': [
        {
<<<<<<< HEAD
            "target": "**/{vs,sql}/**/test/{common,browser}/**",
            "allowed": [
                "process",
                "Buffer",
                "__filename",
                "__dirname"
=======
            'target': '**/vs/**/test/{common,browser}/**',
            'allowed': [
                'process',
                'Buffer',
                '__filename',
                '__dirname'
>>>>>>> bd1042c1
            ]
        },
        {
            'target': '**/vs/workbench/api/common/extHostExtensionService.ts',
            'allowed': [
                'global' // -> safe access to 'global'
            ]
        },
        {
<<<<<<< HEAD
            "target": "**/{vs,sql}/**/{common,browser}/**",
            "allowed": [ /* none */]
=======
            'target': '**/vs/**/{common,browser}/**',
            'allowed': [ /* none */]
>>>>>>> bd1042c1
        }
    ],
    'no-dom-globals': [
        {
            'target': '**/vs/base/parts/quickopen/common/quickOpen.ts',
            'allowed': [
                'HTMLElement' // quick open will be replaced with a different widget soon
            ]
        },
        {
<<<<<<< HEAD
            "target": "**/{vs,sql}/**/test/{common,node,electron-main}/**",
            "allowed": [
                "document",
                "HTMLElement",
                "createElement"
            ]
        },
        {
            "target": "**/{vs,sql}/**/{common,node,electron-main}/**",
            "allowed": [ /* none */]
=======
            'target': '**/vs/**/test/{common,node,electron-main}/**',
            'allowed': [
                'document',
                'HTMLElement',
                'createElement'
            ]
        },
        {
            'target': '**/vs/**/{common,node,electron-main}/**',
            'allowed': [ /* none */]
>>>>>>> bd1042c1
        }
    ]
};
const TS_CONFIG_PATH = path_1.join(__dirname, '../../', 'src', 'tsconfig.json');
const DOM_GLOBALS_DEFINITION = 'lib.dom.d.ts';
const DISALLOWED_DOM_GLOBALS = [
    'window',
    'document',
    'HTMLElement',
    'createElement'
];
const NODE_GLOBALS_DEFINITION = '@types/node';
const DISALLOWED_NODE_GLOBALS = [
    // https://nodejs.org/api/globals.html#globals_global_objects
    'NodeJS',
    'Buffer',
    '__dirname',
    '__filename',
    'clearImmediate',
    'exports',
    'global',
    'module',
    'process',
    'setImmediate'
];
let hasErrors = false;
function checkFile(program, sourceFile, rule) {
    checkNode(sourceFile);
    function checkNode(node) {
        if (node.kind !== ts.SyntaxKind.Identifier) {
            return ts.forEachChild(node, checkNode); // recurse down
        }
        const text = node.getText(sourceFile);
        if (!rule.disallowedGlobals.some(disallowedGlobal => disallowedGlobal === text)) {
            return; // only if disallowed
        }
        if (rule.allowedGlobals.some(allowed => allowed === text)) {
            return; // override
        }
        const checker = program.getTypeChecker();
        const symbol = checker.getSymbolAtLocation(node);
        if (symbol) {
            const declarations = symbol.declarations;
            if (Array.isArray(declarations) && symbol.declarations.some(declaration => {
                if (declaration) {
                    const parent = declaration.parent;
                    if (parent) {
                        const sourceFile = parent.getSourceFile();
                        if (sourceFile) {
                            const fileName = sourceFile.fileName;
                            if (fileName && fileName.indexOf(rule.definition) >= 0) {
                                return true;
                            }
                        }
                    }
                }
                return false;
            })) {
                const { line, character } = sourceFile.getLineAndCharacterOfPosition(node.getStart());
                console.log(`build/lib/globalsLinter.ts: Cannot use global '${text}' in ${sourceFile.fileName} (${line + 1},${character + 1})`);
                hasErrors = true;
            }
        }
    }
}
function createProgram(tsconfigPath) {
    const tsConfig = ts.readConfigFile(tsconfigPath, ts.sys.readFile);
    const configHostParser = { fileExists: fs_1.existsSync, readDirectory: ts.sys.readDirectory, readFile: file => fs_1.readFileSync(file, 'utf8'), useCaseSensitiveFileNames: process.platform === 'linux' };
    const tsConfigParsed = ts.parseJsonConfigFileContent(tsConfig.config, configHostParser, path_1.resolve(path_1.dirname(tsconfigPath)), { noEmit: true });
    const compilerHost = ts.createCompilerHost(tsConfigParsed.options, true);
    return ts.createProgram(tsConfigParsed.fileNames, tsConfigParsed.options, compilerHost);
}
//
// Create program and start checking
//
const program = createProgram(TS_CONFIG_PATH);
for (const sourceFile of program.getSourceFiles()) {
    let noDomGlobalsLinter = undefined;
    let noNodeJSGlobalsLinter = undefined;
    for (const rules of RULES['no-dom-globals']) {
        if (minimatch_1.match([sourceFile.fileName], rules.target).length > 0) {
            noDomGlobalsLinter = { allowed: rules.allowed };
            break;
        }
    }
    for (const rules of RULES['no-nodejs-globals']) {
        if (minimatch_1.match([sourceFile.fileName], rules.target).length > 0) {
            noNodeJSGlobalsLinter = { allowed: rules.allowed };
            break;
        }
    }
    if (!noDomGlobalsLinter && !noNodeJSGlobalsLinter) {
        continue; // no rule to run
    }
    // No DOM Globals
    if (noDomGlobalsLinter) {
        checkFile(program, sourceFile, {
            definition: DOM_GLOBALS_DEFINITION,
            disallowedGlobals: DISALLOWED_DOM_GLOBALS,
            allowedGlobals: noDomGlobalsLinter.allowed
        });
    }
    // No node.js Globals
    if (noNodeJSGlobalsLinter) {
        checkFile(program, sourceFile, {
            definition: NODE_GLOBALS_DEFINITION,
            disallowedGlobals: DISALLOWED_NODE_GLOBALS,
            allowedGlobals: noNodeJSGlobalsLinter.allowed
        });
    }
}
if (hasErrors) {
    process.exit(1);
}<|MERGE_RESOLUTION|>--- conflicted
+++ resolved
@@ -23,21 +23,12 @@
 const RULES = {
     'no-nodejs-globals': [
         {
-<<<<<<< HEAD
-            "target": "**/{vs,sql}/**/test/{common,browser}/**",
-            "allowed": [
-                "process",
-                "Buffer",
-                "__filename",
-                "__dirname"
-=======
-            'target': '**/vs/**/test/{common,browser}/**',
+            'target': '**/{vs,sql}/**/test/{common,browser}/**',
             'allowed': [
                 'process',
                 'Buffer',
                 '__filename',
                 '__dirname'
->>>>>>> bd1042c1
             ]
         },
         {
@@ -47,13 +38,8 @@
             ]
         },
         {
-<<<<<<< HEAD
-            "target": "**/{vs,sql}/**/{common,browser}/**",
-            "allowed": [ /* none */]
-=======
-            'target': '**/vs/**/{common,browser}/**',
+            'target': '**/{vs,sql}/**/{common,browser}/**',
             'allowed': [ /* none */]
->>>>>>> bd1042c1
         }
     ],
     'no-dom-globals': [
@@ -64,19 +50,7 @@
             ]
         },
         {
-<<<<<<< HEAD
-            "target": "**/{vs,sql}/**/test/{common,node,electron-main}/**",
-            "allowed": [
-                "document",
-                "HTMLElement",
-                "createElement"
-            ]
-        },
-        {
-            "target": "**/{vs,sql}/**/{common,node,electron-main}/**",
-            "allowed": [ /* none */]
-=======
-            'target': '**/vs/**/test/{common,node,electron-main}/**',
+            'target': '**/{vs,sql}/**/test/{common,node,electron-main}/**',
             'allowed': [
                 'document',
                 'HTMLElement',
@@ -84,9 +58,8 @@
             ]
         },
         {
-            'target': '**/vs/**/{common,node,electron-main}/**',
+            'target': '**/{vs,sql}/**/{common,node,electron-main}/**',
             'allowed': [ /* none */]
->>>>>>> bd1042c1
         }
     ]
 };
