--- conflicted
+++ resolved
@@ -416,15 +416,9 @@
             if (symbolImportNode) {
                 setColor(symbolImportNode, 2 /* Black */);
             }
-<<<<<<< HEAD
-            if (symbol && !nodeIsInItsOwnDeclaration(nodeSourceFile, node, symbol)) {
+            if (isSymbolWithDeclarations(symbol) && !nodeIsInItsOwnDeclaration(nodeSourceFile, node, symbol)) {
                 for (let i = 0, len = symbol.declarations.length; i < len; i++) { // {{SQL CARBON EDIT}} Compile fixes
                     const declaration = symbol.declarations[i]; // {{SQL CARBON EDIT}} Compile fixes
-=======
-            if (isSymbolWithDeclarations(symbol) && !nodeIsInItsOwnDeclaration(nodeSourceFile, node, symbol)) {
-                for (let i = 0, len = symbol.declarations.length; i < len; i++) {
-                    const declaration = symbol.declarations[i];
->>>>>>> daabc187
                     if (ts.isSourceFile(declaration)) {
                         // Do not enqueue full source files
                         // (they can be the declaration of a module import)
@@ -695,11 +689,7 @@
     // get the aliased symbol instead. This allows for goto def on an import e.g.
     //   import {A, B} from "mod";
     // to jump to the implementation directly.
-<<<<<<< HEAD
-    if (symbol && symbol.flags & ts.SymbolFlags.Alias && shouldSkipAlias(node, symbol.declarations[0])) { // {{SQL CARBON EDIT}} Compile fixes
-=======
     if (symbol && symbol.flags & ts.SymbolFlags.Alias && symbol.declarations && shouldSkipAlias(node, symbol.declarations[0])) {
->>>>>>> daabc187
         const aliased = checker.getAliasedSymbol(symbol);
         if (aliased.declarations) {
             // We should mark the import as visited
