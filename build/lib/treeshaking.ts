/*---------------------------------------------------------------------------------------------
 *  Copyright (c) Microsoft Corporation. All rights reserved.
 *  Licensed under the Source EULA. See License.txt in the project root for license information.
 *--------------------------------------------------------------------------------------------*/

import * as fs from 'fs';
import * as path from 'path';
import type * as ts from 'typescript';

const TYPESCRIPT_LIB_FOLDER = path.dirname(require.resolve('typescript/lib/lib.d.ts'));

export const enum ShakeLevel {
	Files = 0,
	InnerFile = 1,
	ClassMembers = 2
}

export function toStringShakeLevel(shakeLevel: ShakeLevel): string {
	switch (shakeLevel) {
		case ShakeLevel.Files:
			return 'Files (0)';
		case ShakeLevel.InnerFile:
			return 'InnerFile (1)';
		case ShakeLevel.ClassMembers:
			return 'ClassMembers (2)';
	}
}

export interface ITreeShakingOptions {
	/**
	 * The full path to the root where sources are.
	 */
	sourcesRoot: string;
	/**
	 * Module ids.
	 * e.g. `vs/editor/editor.main` or `index`
	 */
	entryPoints: string[];
	/**
	 * Inline usages.
	 */
	inlineEntryPoints: string[];
	/**
	 * Other .d.ts files
	 */
	typings: string[];
	/**
	 * TypeScript compiler options.
	 */
	compilerOptions?: any;
	/**
	 * The shake level to perform.
	 */
	shakeLevel: ShakeLevel;
	/**
	 * regex pattern to ignore certain imports e.g. `vs/css!` imports
	 */
	importIgnorePattern: RegExp;

	redirects: { [module: string]: string };
}

export interface ITreeShakingResult {
	[file: string]: string;
}

function printDiagnostics(options: ITreeShakingOptions, diagnostics: ReadonlyArray<ts.Diagnostic>): void {
	for (const diag of diagnostics) {
		let result = '';
		if (diag.file) {
			result += `${path.join(options.sourcesRoot, diag.file.fileName)}`;
		}
		if (diag.file && diag.start) {
			const location = diag.file.getLineAndCharacterOfPosition(diag.start);
			result += `:${location.line + 1}:${location.character}`;
		}
		result += ` - ` + JSON.stringify(diag.messageText);
		console.log(result);
	}
}

export function shake(options: ITreeShakingOptions): ITreeShakingResult {
	const ts = require('typescript') as typeof import('typescript');
	const languageService = createTypeScriptLanguageService(ts, options);
	const program = languageService.getProgram()!;

	const globalDiagnostics = program.getGlobalDiagnostics();
	if (globalDiagnostics.length > 0) {
		printDiagnostics(options, globalDiagnostics);
		throw new Error(`Compilation Errors encountered.`);
	}

	const syntacticDiagnostics = program.getSyntacticDiagnostics();
	if (syntacticDiagnostics.length > 0) {
		printDiagnostics(options, syntacticDiagnostics);
		throw new Error(`Compilation Errors encountered.`);
	}

	const semanticDiagnostics = program.getSemanticDiagnostics();
	if (semanticDiagnostics.length > 0) {
		printDiagnostics(options, semanticDiagnostics);
		throw new Error(`Compilation Errors encountered.`);
	}

	markNodes(ts, languageService, options);

	return generateResult(ts, languageService, options.shakeLevel);
}

//#region Discovery, LanguageService & Setup
function createTypeScriptLanguageService(ts: typeof import('typescript'), options: ITreeShakingOptions): ts.LanguageService {
	// Discover referenced files
	const FILES = discoverAndReadFiles(ts, options);

	// Add fake usage files
	options.inlineEntryPoints.forEach((inlineEntryPoint, index) => {
		FILES[`inlineEntryPoint.${index}.ts`] = inlineEntryPoint;
	});

	// Add additional typings
	options.typings.forEach((typing) => {
		const filePath = path.join(options.sourcesRoot, typing);
		FILES[typing] = fs.readFileSync(filePath).toString();
	});

	// Resolve libs
	const RESOLVED_LIBS = processLibFiles(ts, options);

	const compilerOptions = ts.convertCompilerOptionsFromJson(options.compilerOptions, options.sourcesRoot).options;

	const host = new TypeScriptLanguageServiceHost(ts, RESOLVED_LIBS, FILES, compilerOptions);
	return ts.createLanguageService(host);
}

/**
 * Read imports and follow them until all files have been handled
 */
function discoverAndReadFiles(ts: typeof import('typescript'), options: ITreeShakingOptions): IFileMap {
	const FILES: IFileMap = {};

	const in_queue: { [module: string]: boolean } = Object.create(null);
	const queue: string[] = [];

	const enqueue = (moduleId: string) => {
		// To make the treeshaker work on windows...
		moduleId = moduleId.replace(/\\/g, '/');
		if (in_queue[moduleId]) {
			return;
		}
		in_queue[moduleId] = true;
		queue.push(moduleId);
	};

	options.entryPoints.forEach((entryPoint) => enqueue(entryPoint));

	while (queue.length > 0) {
		const moduleId = queue.shift()!;
		const dts_filename = path.join(options.sourcesRoot, moduleId + '.d.ts');
		if (fs.existsSync(dts_filename)) {
			const dts_filecontents = fs.readFileSync(dts_filename).toString();
			FILES[`${moduleId}.d.ts`] = dts_filecontents;
			continue;
		}

		const js_filename = path.join(options.sourcesRoot, moduleId + '.js');
		if (fs.existsSync(js_filename)) {
			// This is an import for a .js file, so ignore it...
			continue;
		}

		let ts_filename: string;
		if (options.redirects[moduleId]) {
			ts_filename = path.join(options.sourcesRoot, options.redirects[moduleId] + '.ts');
		} else {
			ts_filename = path.join(options.sourcesRoot, moduleId + '.ts');
		}
		const ts_filecontents = fs.readFileSync(ts_filename).toString();
		const info = ts.preProcessFile(ts_filecontents);
		for (let i = info.importedFiles.length - 1; i >= 0; i--) {
			const importedFileName = info.importedFiles[i].fileName;

			if (options.importIgnorePattern.test(importedFileName)) {
				// Ignore vs/css! imports
				continue;
			}

			let importedModuleId = importedFileName;
			if (/(^\.\/)|(^\.\.\/)/.test(importedModuleId)) {
				importedModuleId = path.join(path.dirname(moduleId), importedModuleId);
			}
			enqueue(importedModuleId);
		}

		FILES[`${moduleId}.ts`] = ts_filecontents;
	}

	return FILES;
}

/**
 * Read lib files and follow lib references
 */
function processLibFiles(ts: typeof import('typescript'), options: ITreeShakingOptions): ILibMap {

	const stack: string[] = [...options.compilerOptions.lib];
	const result: ILibMap = {};

	while (stack.length > 0) {
		const filename = `lib.${stack.shift()!.toLowerCase()}.d.ts`;
		const key = `defaultLib:${filename}`;
		if (!result[key]) {
			// add this file
			const filepath = path.join(TYPESCRIPT_LIB_FOLDER, filename);
			const sourceText = fs.readFileSync(filepath).toString();
			result[key] = sourceText;

			// precess dependencies and "recurse"
			const info = ts.preProcessFile(sourceText);
			for (const ref of info.libReferenceDirectives) {
				stack.push(ref.fileName);
			}
		}
	}

	return result;
}

interface ILibMap { [libName: string]: string }
interface IFileMap { [fileName: string]: string }

/**
 * A TypeScript language service host
 */
class TypeScriptLanguageServiceHost implements ts.LanguageServiceHost {

	private readonly _ts: typeof import('typescript');
	private readonly _libs: ILibMap;
	private readonly _files: IFileMap;
	private readonly _compilerOptions: ts.CompilerOptions;

	constructor(ts: typeof import('typescript'), libs: ILibMap, files: IFileMap, compilerOptions: ts.CompilerOptions) {
		this._ts = ts;
		this._libs = libs;
		this._files = files;
		this._compilerOptions = compilerOptions;
	}

	// --- language service host ---------------

	getCompilationSettings(): ts.CompilerOptions {
		return this._compilerOptions;
	}
	getScriptFileNames(): string[] {
		return (
			([] as string[])
				.concat(Object.keys(this._libs))
				.concat(Object.keys(this._files))
		);
	}
	getScriptVersion(_fileName: string): string {
		return '1';
	}
	getProjectVersion(): string {
		return '1';
	}
	getScriptSnapshot(fileName: string): ts.IScriptSnapshot {
		if (this._files.hasOwnProperty(fileName)) {
			return this._ts.ScriptSnapshot.fromString(this._files[fileName]);
		} else if (this._libs.hasOwnProperty(fileName)) {
			return this._ts.ScriptSnapshot.fromString(this._libs[fileName]);
		} else {
			return this._ts.ScriptSnapshot.fromString('');
		}
	}
	getScriptKind(_fileName: string): ts.ScriptKind {
		return this._ts.ScriptKind.TS;
	}
	getCurrentDirectory(): string {
		return '';
	}
	getDefaultLibFileName(_options: ts.CompilerOptions): string {
		return 'defaultLib:lib.d.ts';
	}
	isDefaultLibFileName(fileName: string): boolean {
		return fileName === this.getDefaultLibFileName(this._compilerOptions);
	}
	readFile(path: string, _encoding?: string): string | undefined {
		return this._files[path] || this._libs[path];
	}
	fileExists(path: string): boolean {
		return path in this._files || path in this._libs;
	}
}
//#endregion

//#region Tree Shaking

const enum NodeColor {
	White = 0,
	Gray = 1,
	Black = 2
}

function getColor(node: ts.Node): NodeColor {
	return (<any>node).$$$color || NodeColor.White;
}
function setColor(node: ts.Node, color: NodeColor): void {
	(<any>node).$$$color = color;
}
function markNeededSourceFile(node: ts.SourceFile): void {
	(<any>node).$$$neededSourceFile = true;
}
function isNeededSourceFile(node: ts.SourceFile): boolean {
	return Boolean((<any>node).$$$neededSourceFile);
}
function nodeOrParentIsBlack(node: ts.Node): boolean {
	while (node) {
		const color = getColor(node);
		if (color === NodeColor.Black) {
			return true;
		}
		node = node.parent;
	}
	return false;
}
function nodeOrChildIsBlack(node: ts.Node): boolean {
	if (getColor(node) === NodeColor.Black) {
		return true;
	}
	for (const child of node.getChildren()) {
		if (nodeOrChildIsBlack(child)) {
			return true;
		}
	}
	return false;
}

function isSymbolWithDeclarations(symbol: ts.Symbol | undefined | null): symbol is ts.Symbol & { declarations: ts.Declaration[] } {
	return !!(symbol && symbol.declarations);
}

function isVariableStatementWithSideEffects(ts: typeof import('typescript'), node: ts.Node): boolean {
	if (!ts.isVariableStatement(node)) {
		return false;
	}
	let hasSideEffects = false;
	const visitNode = (node: ts.Node) => {
		if (hasSideEffects) {
			// no need to go on
			return;
		}
		if (ts.isCallExpression(node) || ts.isNewExpression(node)) {
			// TODO: assuming `createDecorator` and `refineServiceDecorator` calls are side-effect free
			const isSideEffectFree = /(createDecorator|refineServiceDecorator)/.test(node.expression.getText());
			if (!isSideEffectFree) {
				hasSideEffects = true;
			}
		}
		node.forEachChild(visitNode);
	};
	node.forEachChild(visitNode);
	return hasSideEffects;
}

function isStaticMemberWithSideEffects(ts: typeof import('typescript'), node: ts.ClassElement | ts.TypeElement): boolean {
	if (!ts.isPropertyDeclaration(node)) {
		return false;
	}
	if (!node.modifiers) {
		return false;
	}
	if (!node.modifiers.some(mod => mod.kind === ts.SyntaxKind.StaticKeyword)) {
		return false;
	}
	let hasSideEffects = false;
	const visitNode = (node: ts.Node) => {
		if (hasSideEffects) {
			// no need to go on
			return;
		}
		if (ts.isCallExpression(node) || ts.isNewExpression(node)) {
			hasSideEffects = true;
		}
		node.forEachChild(visitNode);
	};
	node.forEachChild(visitNode);
	return hasSideEffects;
}

function markNodes(ts: typeof import('typescript'), languageService: ts.LanguageService, options: ITreeShakingOptions) {
	const program = languageService.getProgram();
	if (!program) {
		throw new Error('Could not get program from language service');
	}

	if (options.shakeLevel === ShakeLevel.Files) {
		// Mark all source files Black
		program.getSourceFiles().forEach((sourceFile) => {
			setColor(sourceFile, NodeColor.Black);
		});
		return;
	}

	const black_queue: ts.Node[] = [];
	const gray_queue: ts.Node[] = [];
	const export_import_queue: ts.Node[] = [];
	const sourceFilesLoaded: { [fileName: string]: boolean } = {};

	function enqueueTopLevelModuleStatements(sourceFile: ts.SourceFile): void {

		sourceFile.forEachChild((node: ts.Node) => {

			if (ts.isImportDeclaration(node)) {
				if (!node.importClause && ts.isStringLiteral(node.moduleSpecifier)) {
					setColor(node, NodeColor.Black);
					enqueueImport(node, node.moduleSpecifier.text);
				}
				return;
			}

			if (ts.isExportDeclaration(node)) {
				if (!node.exportClause && node.moduleSpecifier && ts.isStringLiteral(node.moduleSpecifier)) {
					// export * from "foo";
					setColor(node, NodeColor.Black);
					enqueueImport(node, node.moduleSpecifier.text);
				}
				if (node.exportClause && ts.isNamedExports(node.exportClause)) {
					for (const exportSpecifier of node.exportClause.elements) {
						export_import_queue.push(exportSpecifier);
					}
				}
				return;
			}

			if (isVariableStatementWithSideEffects(ts, node)) {
				enqueue_black(node);
			}

			if (
				ts.isExpressionStatement(node)
				|| ts.isIfStatement(node)
				|| ts.isIterationStatement(node, true)
				|| ts.isExportAssignment(node)
			) {
				enqueue_black(node);
			}

			if (ts.isImportEqualsDeclaration(node)) {
				if (/export/.test(node.getFullText(sourceFile))) {
					// e.g. "export import Severity = BaseSeverity;"
					enqueue_black(node);
				}
			}

		});
	}

	/**
	 * Return the parent of `node` which is an ImportDeclaration
	 */
	function findParentImportDeclaration(node: ts.Declaration): ts.ImportDeclaration | null {
		let _node: ts.Node = node;
		do {
			if (ts.isImportDeclaration(_node)) {
				return _node;
			}
			_node = _node.parent;
		} while (_node);
		return null;
	}

	function enqueue_gray(node: ts.Node): void {
		if (nodeOrParentIsBlack(node) || getColor(node) === NodeColor.Gray) {
			return;
		}
		setColor(node, NodeColor.Gray);
		gray_queue.push(node);
	}

	function enqueue_black(node: ts.Node): void {
		const previousColor = getColor(node);

		if (previousColor === NodeColor.Black) {
			return;
		}

		if (previousColor === NodeColor.Gray) {
			// remove from gray queue
			gray_queue.splice(gray_queue.indexOf(node), 1);
			setColor(node, NodeColor.White);

			// add to black queue
			enqueue_black(node);

			// move from one queue to the other
			// black_queue.push(node);
			// setColor(node, NodeColor.Black);
			return;
		}

		if (nodeOrParentIsBlack(node)) {
			return;
		}

		const fileName = node.getSourceFile().fileName;
		if (/^defaultLib:/.test(fileName) || /\.d\.ts$/.test(fileName)) {
			setColor(node, NodeColor.Black);
			return;
		}

		const sourceFile = node.getSourceFile();
		if (!sourceFilesLoaded[sourceFile.fileName]) {
			sourceFilesLoaded[sourceFile.fileName] = true;
			enqueueTopLevelModuleStatements(sourceFile);
		}

		if (ts.isSourceFile(node)) {
			return;
		}

		setColor(node, NodeColor.Black);
		black_queue.push(node);

		if (options.shakeLevel === ShakeLevel.ClassMembers && (ts.isMethodDeclaration(node) || ts.isMethodSignature(node) || ts.isPropertySignature(node) || ts.isPropertyDeclaration(node) || ts.isGetAccessor(node) || ts.isSetAccessor(node))) {
			const references = languageService.getReferencesAtPosition(node.getSourceFile().fileName, node.name.pos + node.name.getLeadingTriviaWidth());
			if (references) {
				for (let i = 0, len = references.length; i < len; i++) {
					const reference = references[i];
					const referenceSourceFile = program!.getSourceFile(reference.fileName);
					if (!referenceSourceFile) {
						continue;
					}

					const referenceNode = getTokenAtPosition(ts, referenceSourceFile, reference.textSpan.start, false, false);
					if (
						ts.isMethodDeclaration(referenceNode.parent)
						|| ts.isPropertyDeclaration(referenceNode.parent)
						|| ts.isGetAccessor(referenceNode.parent)
						|| ts.isSetAccessor(referenceNode.parent)
					) {
						enqueue_gray(referenceNode.parent);
					}
				}
			}
		}
	}

	function enqueueFile(filename: string): void {
		const sourceFile = program!.getSourceFile(filename);
		if (!sourceFile) {
			console.warn(`Cannot find source file ${filename}`);
			return;
		}
		// This source file should survive even if it is empty
		markNeededSourceFile(sourceFile);
		enqueue_black(sourceFile);
	}

	function enqueueImport(node: ts.Node, importText: string): void {
		if (options.importIgnorePattern.test(importText)) {
			// this import should be ignored
			return;
		}

		const nodeSourceFile = node.getSourceFile();
		let fullPath: string;
		if (/(^\.\/)|(^\.\.\/)/.test(importText)) {
			fullPath = path.join(path.dirname(nodeSourceFile.fileName), importText) + '.ts';
		} else {
			fullPath = importText + '.ts';
		}
		enqueueFile(fullPath);
	}

	options.entryPoints.forEach(moduleId => enqueueFile(moduleId + '.ts'));
	// Add fake usage files
	options.inlineEntryPoints.forEach((_, index) => enqueueFile(`inlineEntryPoint.${index}.ts`));

	let step = 0;

	const checker = program.getTypeChecker();
	while (black_queue.length > 0 || gray_queue.length > 0) {
		++step;
		let node: ts.Node;

		if (step % 100 === 0) {
			console.log(`Treeshaking - ${Math.floor(100 * step / (step + black_queue.length + gray_queue.length))}% - ${step}/${step + black_queue.length + gray_queue.length} (${black_queue.length}, ${gray_queue.length})`);
		}

		if (black_queue.length === 0) {
			for (let i = 0; i < gray_queue.length; i++) {
				const node = gray_queue[i];
				const nodeParent = node.parent;
				if ((ts.isClassDeclaration(nodeParent) || ts.isInterfaceDeclaration(nodeParent)) && nodeOrChildIsBlack(nodeParent)) {
					gray_queue.splice(i, 1);
					black_queue.push(node);
					setColor(node, NodeColor.Black);
					i--;
				}
			}
		}

		if (black_queue.length > 0) {
			node = black_queue.shift()!;
		} else {
			// only gray nodes remaining...
			break;
		}
		const nodeSourceFile = node.getSourceFile();

		const loop = (node: ts.Node) => {
<<<<<<< HEAD
			const [symbol, symbolImportNode] = getRealNodeSymbol(ts, checker, node);
			if (symbolImportNode) {
				setColor(symbolImportNode, NodeColor.Black);
				const importDeclarationNode = findParentImportDeclaration(symbolImportNode);
				if (importDeclarationNode && ts.isStringLiteral(importDeclarationNode.moduleSpecifier)) {
					enqueueImport(importDeclarationNode, importDeclarationNode.moduleSpecifier.text);
				}
			}

			if (isSymbolWithDeclarations(symbol) && !nodeIsInItsOwnDeclaration(nodeSourceFile, node, symbol)) {
				for (let i = 0, len = symbol.declarations!.length; i < len; i++) { // {{SQL CARBON EDIT}} Compile fixes
					const declaration = symbol.declarations![i]; // {{SQL CARBON EDIT}} Compile fixes
					if (ts.isSourceFile(declaration)) {
						// Do not enqueue full source files
						// (they can be the declaration of a module import)
						continue;
=======
			const symbols = getRealNodeSymbol(ts, checker, node);
			for (const { symbol, symbolImportNode } of symbols) {
				if (symbolImportNode) {
					setColor(symbolImportNode, NodeColor.Black);
					const importDeclarationNode = findParentImportDeclaration(symbolImportNode);
					if (importDeclarationNode && ts.isStringLiteral(importDeclarationNode.moduleSpecifier)) {
						enqueueImport(importDeclarationNode, importDeclarationNode.moduleSpecifier.text);
>>>>>>> 5b6af074
					}
				}

				if (isSymbolWithDeclarations(symbol) && !nodeIsInItsOwnDeclaration(nodeSourceFile, node, symbol)) {
					for (let i = 0, len = symbol.declarations.length; i < len; i++) {
						const declaration = symbol.declarations[i];
						if (ts.isSourceFile(declaration)) {
							// Do not enqueue full source files
							// (they can be the declaration of a module import)
							continue;
						}

						if (options.shakeLevel === ShakeLevel.ClassMembers && (ts.isClassDeclaration(declaration) || ts.isInterfaceDeclaration(declaration)) && !isLocalCodeExtendingOrInheritingFromDefaultLibSymbol(ts, program, checker, declaration)) {
							enqueue_black(declaration.name!);

							for (let j = 0; j < declaration.members.length; j++) {
								const member = declaration.members[j];
								const memberName = member.name ? member.name.getText() : null;
								if (
									ts.isConstructorDeclaration(member)
									|| ts.isConstructSignatureDeclaration(member)
									|| ts.isIndexSignatureDeclaration(member)
									|| ts.isCallSignatureDeclaration(member)
									|| memberName === '[Symbol.iterator]'
									|| memberName === '[Symbol.toStringTag]'
									|| memberName === 'toJSON'
									|| memberName === 'toString'
									|| memberName === 'dispose'// TODO: keeping all `dispose` methods
									|| /^_(.*)Brand$/.test(memberName || '') // TODO: keeping all members ending with `Brand`...
								) {
									enqueue_black(member);
								}

								if (isStaticMemberWithSideEffects(ts, member)) {
									enqueue_black(member);
								}
							}

							// queue the heritage clauses
							if (declaration.heritageClauses) {
								for (const heritageClause of declaration.heritageClauses) {
									enqueue_black(heritageClause);
								}
							}
						} else {
							enqueue_black(declaration);
						}
					}
				}
			}
			node.forEachChild(loop);
		};
		node.forEachChild(loop);
	}

	while (export_import_queue.length > 0) {
		const node = export_import_queue.shift()!;
		if (nodeOrParentIsBlack(node)) {
			continue;
		}
		const symbol: ts.Symbol | undefined = (<any>node).symbol;
		if (!symbol) {
			continue;
		}
		const aliased = checker.getAliasedSymbol(symbol);
		if (aliased.declarations && aliased.declarations.length > 0) {
			if (nodeOrParentIsBlack(aliased.declarations[0]) || nodeOrChildIsBlack(aliased.declarations[0])) {
				setColor(node, NodeColor.Black);
			}
		}
	}
}

function nodeIsInItsOwnDeclaration(nodeSourceFile: ts.SourceFile, node: ts.Node, symbol: ts.Symbol & { declarations: ts.Declaration[] }): boolean {
	for (let i = 0, len = symbol.declarations!.length; i < len; i++) { // {{SQL CARBON EDIT}} Compile fixes
		const declaration = symbol.declarations![i]; // {{SQL CARBON EDIT}} Compile fixes
		const declarationSourceFile = declaration.getSourceFile();

		if (nodeSourceFile === declarationSourceFile) {
			if (declaration.pos <= node.pos && node.end <= declaration.end) {
				return true;
			}
		}
	}

	return false;
}

function generateResult(ts: typeof import('typescript'), languageService: ts.LanguageService, shakeLevel: ShakeLevel): ITreeShakingResult {
	const program = languageService.getProgram();
	if (!program) {
		throw new Error('Could not get program from language service');
	}

	const result: ITreeShakingResult = {};
	const writeFile = (filePath: string, contents: string): void => {
		result[filePath] = contents;
	};

	program.getSourceFiles().forEach((sourceFile) => {
		const fileName = sourceFile.fileName;
		if (/^defaultLib:/.test(fileName)) {
			return;
		}
		const destination = fileName;
		if (/\.d\.ts$/.test(fileName)) {
			if (nodeOrChildIsBlack(sourceFile)) {
				writeFile(destination, sourceFile.text);
			}
			return;
		}

		const text = sourceFile.text;
		let result = '';

		function keep(node: ts.Node): void {
			result += text.substring(node.pos, node.end);
		}
		function write(data: string): void {
			result += data;
		}

		function writeMarkedNodes(node: ts.Node): void {
			if (getColor(node) === NodeColor.Black) {
				return keep(node);
			}

			// Always keep certain top-level statements
			if (ts.isSourceFile(node.parent)) {
				if (ts.isExpressionStatement(node) && ts.isStringLiteral(node.expression) && node.expression.text === 'use strict') {
					return keep(node);
				}

				if (ts.isVariableStatement(node) && nodeOrChildIsBlack(node)) {
					return keep(node);
				}
			}

			// Keep the entire import in import * as X cases
			if (ts.isImportDeclaration(node)) {
				if (node.importClause && node.importClause.namedBindings) {
					if (ts.isNamespaceImport(node.importClause.namedBindings)) {
						if (getColor(node.importClause.namedBindings) === NodeColor.Black) {
							return keep(node);
						}
					} else {
						const survivingImports: string[] = [];
						for (const importNode of node.importClause.namedBindings.elements) {
							if (getColor(importNode) === NodeColor.Black) {
								survivingImports.push(importNode.getFullText(sourceFile));
							}
						}
						const leadingTriviaWidth = node.getLeadingTriviaWidth();
						const leadingTrivia = sourceFile.text.substr(node.pos, leadingTriviaWidth);
						if (survivingImports.length > 0) {
							if (node.importClause && node.importClause.name && getColor(node.importClause) === NodeColor.Black) {
								return write(`${leadingTrivia}import ${node.importClause.name.text}, {${survivingImports.join(',')} } from${node.moduleSpecifier.getFullText(sourceFile)};`);
							}
							return write(`${leadingTrivia}import {${survivingImports.join(',')} } from${node.moduleSpecifier.getFullText(sourceFile)};`);
						} else {
							if (node.importClause && node.importClause.name && getColor(node.importClause) === NodeColor.Black) {
								return write(`${leadingTrivia}import ${node.importClause.name.text} from${node.moduleSpecifier.getFullText(sourceFile)};`);
							}
						}
					}
				} else {
					if (node.importClause && getColor(node.importClause) === NodeColor.Black) {
						return keep(node);
					}
				}
			}

			if (ts.isExportDeclaration(node)) {
				if (node.exportClause && node.moduleSpecifier && ts.isNamedExports(node.exportClause)) {
					const survivingExports: string[] = [];
					for (const exportSpecifier of node.exportClause.elements) {
						if (getColor(exportSpecifier) === NodeColor.Black) {
							survivingExports.push(exportSpecifier.getFullText(sourceFile));
						}
					}
					const leadingTriviaWidth = node.getLeadingTriviaWidth();
					const leadingTrivia = sourceFile.text.substr(node.pos, leadingTriviaWidth);
					if (survivingExports.length > 0) {
						return write(`${leadingTrivia}export {${survivingExports.join(',')} } from${node.moduleSpecifier.getFullText(sourceFile)};`);
					}
				}
			}

			if (shakeLevel === ShakeLevel.ClassMembers && (ts.isClassDeclaration(node) || ts.isInterfaceDeclaration(node)) && nodeOrChildIsBlack(node)) {
				let toWrite = node.getFullText();
				for (let i = node.members.length - 1; i >= 0; i--) {
					const member = node.members[i];
					if (getColor(member) === NodeColor.Black || !member.name) {
						// keep method
						continue;
					}

					const pos = member.pos - node.pos;
					const end = member.end - node.pos;
					toWrite = toWrite.substring(0, pos) + toWrite.substring(end);
				}
				return write(toWrite);
			}

			if (ts.isFunctionDeclaration(node)) {
				// Do not go inside functions if they haven't been marked
				return;
			}

			node.forEachChild(writeMarkedNodes);
		}

		if (getColor(sourceFile) !== NodeColor.Black) {
			if (!nodeOrChildIsBlack(sourceFile)) {
				// none of the elements are reachable
				if (isNeededSourceFile(sourceFile)) {
					// this source file must be written, even if nothing is used from it
					// because there is an import somewhere for it.
					// However, TS complains with empty files with the error "x" is not a module,
					// so we will export a dummy variable
					result = 'export const __dummy = 0;';
				} else {
					// don't write this file at all!
					return;
				}
			} else {
				sourceFile.forEachChild(writeMarkedNodes);
				result += sourceFile.endOfFileToken.getFullText(sourceFile);
			}
		} else {
			result = text;
		}

		writeFile(destination, result);
	});

	return result;
}

//#endregion

//#region Utils

function isLocalCodeExtendingOrInheritingFromDefaultLibSymbol(ts: typeof import('typescript'), program: ts.Program, checker: ts.TypeChecker, declaration: ts.ClassDeclaration | ts.InterfaceDeclaration): boolean {
	if (!program.isSourceFileDefaultLibrary(declaration.getSourceFile()) && declaration.heritageClauses) {
		for (const heritageClause of declaration.heritageClauses) {
			for (const type of heritageClause.types) {
				const symbol = findSymbolFromHeritageType(ts, checker, type);
				if (symbol) {
					const decl = symbol.valueDeclaration || (symbol.declarations && symbol.declarations[0]);
					if (decl && program.isSourceFileDefaultLibrary(decl.getSourceFile())) {
						return true;
					}
				}
			}
		}
	}
	return false;
}

function findSymbolFromHeritageType(ts: typeof import('typescript'), checker: ts.TypeChecker, type: ts.ExpressionWithTypeArguments | ts.Expression | ts.PrivateIdentifier): ts.Symbol | null {
	if (ts.isExpressionWithTypeArguments(type)) {
		return findSymbolFromHeritageType(ts, checker, type.expression);
	}
	if (ts.isIdentifier(type)) {
		const tmp = getRealNodeSymbol(ts, checker, type);
		return (tmp.length > 0 ? tmp[0].symbol : null);
	}
	if (ts.isPropertyAccessExpression(type)) {
		return findSymbolFromHeritageType(ts, checker, type.name);
	}
	return null;
}

class SymbolImportTuple {
	constructor(
		public readonly symbol: ts.Symbol | null,
		public readonly symbolImportNode: ts.Declaration | null
	) { }
}

/**
 * Returns the node's symbol and the `import` node (if the symbol resolved from a different module)
 */
function getRealNodeSymbol(ts: typeof import('typescript'), checker: ts.TypeChecker, node: ts.Node): SymbolImportTuple[] {

	// Use some TypeScript internals to avoid code duplication
	type ObjectLiteralElementWithName = ts.ObjectLiteralElement & { name: ts.PropertyName; parent: ts.ObjectLiteralExpression | ts.JsxAttributes };
	const getPropertySymbolsFromContextualType: (node: ObjectLiteralElementWithName, checker: ts.TypeChecker, contextualType: ts.Type, unionSymbolOk: boolean) => ReadonlyArray<ts.Symbol> = (<any>ts).getPropertySymbolsFromContextualType;
	const getContainingObjectLiteralElement: (node: ts.Node) => ObjectLiteralElementWithName | undefined = (<any>ts).getContainingObjectLiteralElement;
	const getNameFromPropertyName: (name: ts.PropertyName) => string | undefined = (<any>ts).getNameFromPropertyName;

	// Go to the original declaration for cases:
	//
	//   (1) when the aliased symbol was declared in the location(parent).
	//   (2) when the aliased symbol is originating from an import.
	//
	function shouldSkipAlias(node: ts.Node, declaration: ts.Node): boolean {
		if (!ts.isShorthandPropertyAssignment(node) && node.kind !== ts.SyntaxKind.Identifier) {
			return false;
		}
		if (node.parent === declaration) {
			return true;
		}
		switch (declaration.kind) {
			case ts.SyntaxKind.ImportClause:
			case ts.SyntaxKind.ImportEqualsDeclaration:
				return true;
			case ts.SyntaxKind.ImportSpecifier:
				return declaration.parent.kind === ts.SyntaxKind.NamedImports;
			default:
				return false;
		}
	}

	if (!ts.isShorthandPropertyAssignment(node)) {
		if (node.getChildCount() !== 0) {
			return [];
		}
	}

	const { parent } = node;

	let symbol = (
		ts.isShorthandPropertyAssignment(node)
			? checker.getShorthandAssignmentValueSymbol(node)
			: checker.getSymbolAtLocation(node)
	);

	let importNode: ts.Declaration | null = null;
	// If this is an alias, and the request came at the declaration location
	// get the aliased symbol instead. This allows for goto def on an import e.g.
	//   import {A, B} from "mod";
	// to jump to the implementation directly.
	if (symbol && symbol.flags & ts.SymbolFlags.Alias && symbol.declarations && shouldSkipAlias(node, symbol.declarations![0])) { // {{SQL CARBON EDIT}} Compile fixes
		const aliased = checker.getAliasedSymbol(symbol);
		if (aliased.declarations) {
			// We should mark the import as visited
			importNode = symbol.declarations![0]; // {{SQL CARBON EDIT}} Compile fixes
			symbol = aliased;
		}
	}

	if (symbol) {
		// Because name in short-hand property assignment has two different meanings: property name and property value,
		// using go-to-definition at such position should go to the variable declaration of the property value rather than
		// go to the declaration of the property name (in this case stay at the same position). However, if go-to-definition
		// is performed at the location of property access, we would like to go to definition of the property in the short-hand
		// assignment. This case and others are handled by the following code.
		if (node.parent.kind === ts.SyntaxKind.ShorthandPropertyAssignment) {
			symbol = checker.getShorthandAssignmentValueSymbol(symbol.valueDeclaration);
		}

		// If the node is the name of a BindingElement within an ObjectBindingPattern instead of just returning the
		// declaration the symbol (which is itself), we should try to get to the original type of the ObjectBindingPattern
		// and return the property declaration for the referenced property.
		// For example:
		//      import('./foo').then(({ b/*goto*/ar }) => undefined); => should get use to the declaration in file "./foo"
		//
		//      function bar<T>(onfulfilled: (value: T) => void) { //....}
		//      interface Test {
		//          pr/*destination*/op1: number
		//      }
		//      bar<Test>(({pr/*goto*/op1})=>{});
		if (ts.isPropertyName(node) && ts.isBindingElement(parent) && ts.isObjectBindingPattern(parent.parent) &&
			(node === (parent.propertyName || parent.name))) {
			const name = getNameFromPropertyName(node);
			const type = checker.getTypeAtLocation(parent.parent);
			if (name && type) {
				if (type.isUnion()) {
					return generateMultipleSymbols(type, name, importNode);
				} else {
					const prop = type.getProperty(name);
					if (prop) {
						symbol = prop;
					}
				}
			}
		}

		// If the current location we want to find its definition is in an object literal, try to get the contextual type for the
		// object literal, lookup the property symbol in the contextual type, and use this for goto-definition.
		// For example
		//      interface Props{
		//          /*first*/prop1: number
		//          prop2: boolean
		//      }
		//      function Foo(arg: Props) {}
		//      Foo( { pr/*1*/op1: 10, prop2: false })
		const element = getContainingObjectLiteralElement(node);
		if (element) {
			const contextualType = element && checker.getContextualType(element.parent);
			if (contextualType) {
				const propertySymbols = getPropertySymbolsFromContextualType(element, checker, contextualType, /*unionSymbolOk*/ false);
				if (propertySymbols) {
					symbol = propertySymbols[0];
				}
			}
		}
	}

	if (symbol && symbol.declarations) {
		return [new SymbolImportTuple(symbol, importNode)];
	}

	return [];

	function generateMultipleSymbols(type: ts.UnionType, name: string, importNode: ts.Declaration | null): SymbolImportTuple[] {
		const result: SymbolImportTuple[] = [];
		for (const t of type.types) {
			const prop = t.getProperty(name);
			if (prop && prop.declarations) {
				result.push(new SymbolImportTuple(prop, importNode));
			}
		}
		return result;
	}
}

/** Get the token whose text contains the position */
function getTokenAtPosition(ts: typeof import('typescript'), sourceFile: ts.SourceFile, position: number, allowPositionInLeadingTrivia: boolean, includeEndPosition: boolean): ts.Node {
	let current: ts.Node = sourceFile;
	outer: while (true) {
		// find the child that contains 'position'
		for (const child of current.getChildren()) {
			const start = allowPositionInLeadingTrivia ? child.getFullStart() : child.getStart(sourceFile, /*includeJsDoc*/ true);
			if (start > position) {
				// If this child begins after position, then all subsequent children will as well.
				break;
			}

			const end = child.getEnd();
			if (position < end || (position === end && (child.kind === ts.SyntaxKind.EndOfFileToken || includeEndPosition))) {
				current = child;
				continue outer;
			}
		}

		return current;
	}
}

//#endregion<|MERGE_RESOLUTION|>--- conflicted
+++ resolved
@@ -609,24 +609,6 @@
 		const nodeSourceFile = node.getSourceFile();
 
 		const loop = (node: ts.Node) => {
-<<<<<<< HEAD
-			const [symbol, symbolImportNode] = getRealNodeSymbol(ts, checker, node);
-			if (symbolImportNode) {
-				setColor(symbolImportNode, NodeColor.Black);
-				const importDeclarationNode = findParentImportDeclaration(symbolImportNode);
-				if (importDeclarationNode && ts.isStringLiteral(importDeclarationNode.moduleSpecifier)) {
-					enqueueImport(importDeclarationNode, importDeclarationNode.moduleSpecifier.text);
-				}
-			}
-
-			if (isSymbolWithDeclarations(symbol) && !nodeIsInItsOwnDeclaration(nodeSourceFile, node, symbol)) {
-				for (let i = 0, len = symbol.declarations!.length; i < len; i++) { // {{SQL CARBON EDIT}} Compile fixes
-					const declaration = symbol.declarations![i]; // {{SQL CARBON EDIT}} Compile fixes
-					if (ts.isSourceFile(declaration)) {
-						// Do not enqueue full source files
-						// (they can be the declaration of a module import)
-						continue;
-=======
 			const symbols = getRealNodeSymbol(ts, checker, node);
 			for (const { symbol, symbolImportNode } of symbols) {
 				if (symbolImportNode) {
@@ -634,13 +616,12 @@
 					const importDeclarationNode = findParentImportDeclaration(symbolImportNode);
 					if (importDeclarationNode && ts.isStringLiteral(importDeclarationNode.moduleSpecifier)) {
 						enqueueImport(importDeclarationNode, importDeclarationNode.moduleSpecifier.text);
->>>>>>> 5b6af074
 					}
 				}
 
 				if (isSymbolWithDeclarations(symbol) && !nodeIsInItsOwnDeclaration(nodeSourceFile, node, symbol)) {
-					for (let i = 0, len = symbol.declarations.length; i < len; i++) {
-						const declaration = symbol.declarations[i];
+				for (let i = 0, len = symbol.declarations!.length; i < len; i++) { // {{SQL CARBON EDIT}} Compile fixes
+					const declaration = symbol.declarations![i]; // {{SQL CARBON EDIT}} Compile fixes
 						if (ts.isSourceFile(declaration)) {
 							// Do not enqueue full source files
 							// (they can be the declaration of a module import)
