/*---------------------------------------------------------------------------------------------
 *  Copyright (c) Microsoft Corporation. All rights reserved.
 *  Licensed under the Source EULA. See License.txt in the project root for license information.
 *--------------------------------------------------------------------------------------------*/

'use strict';

import * as fs from 'fs';
import * as path from 'path';
import type * as ts from 'typescript';

const TYPESCRIPT_LIB_FOLDER = path.dirname(require.resolve('typescript/lib/lib.d.ts'));

export const enum ShakeLevel {
	Files = 0,
	InnerFile = 1,
	ClassMembers = 2
}

export function toStringShakeLevel(shakeLevel: ShakeLevel): string {
	switch (shakeLevel) {
		case ShakeLevel.Files:
			return 'Files (0)';
		case ShakeLevel.InnerFile:
			return 'InnerFile (1)';
		case ShakeLevel.ClassMembers:
			return 'ClassMembers (2)';
	}
}

export interface ITreeShakingOptions {
	/**
	 * The full path to the root where sources are.
	 */
	sourcesRoot: string;
	/**
	 * Module ids.
	 * e.g. `vs/editor/editor.main` or `index`
	 */
	entryPoints: string[];
	/**
	 * Inline usages.
	 */
	inlineEntryPoints: string[];
	/**
	 * Other .d.ts files
	 */
	typings: string[];
	/**
	 * TypeScript compiler options.
	 */
	compilerOptions?: any;
	/**
	 * The shake level to perform.
	 */
	shakeLevel: ShakeLevel;
	/**
	 * regex pattern to ignore certain imports e.g. `vs/css!` imports
	 */
	importIgnorePattern: RegExp;

	redirects: { [module: string]: string; };
}

export interface ITreeShakingResult {
	[file: string]: string;
}

function printDiagnostics(options: ITreeShakingOptions, diagnostics: ReadonlyArray<ts.Diagnostic>): void {
	for (const diag of diagnostics) {
		let result = '';
		if (diag.file) {
			result += `${path.join(options.sourcesRoot, diag.file.fileName)}`;
		}
		if (diag.file && diag.start) {
			let location = diag.file.getLineAndCharacterOfPosition(diag.start);
			result += `:${location.line + 1}:${location.character}`;
		}
		result += ` - ` + JSON.stringify(diag.messageText);
		console.log(result);
	}
}

export function shake(options: ITreeShakingOptions): ITreeShakingResult {
	const ts = require('typescript') as typeof import('typescript');
	const languageService = createTypeScriptLanguageService(ts, options);
	const program = languageService.getProgram()!;

	const globalDiagnostics = program.getGlobalDiagnostics();
	if (globalDiagnostics.length > 0) {
		printDiagnostics(options, globalDiagnostics);
		throw new Error(`Compilation Errors encountered.`);
	}

	const syntacticDiagnostics = program.getSyntacticDiagnostics();
	if (syntacticDiagnostics.length > 0) {
		printDiagnostics(options, syntacticDiagnostics);
		throw new Error(`Compilation Errors encountered.`);
	}

	const semanticDiagnostics = program.getSemanticDiagnostics();
	if (semanticDiagnostics.length > 0) {
		printDiagnostics(options, semanticDiagnostics);
		throw new Error(`Compilation Errors encountered.`);
	}

	markNodes(ts, languageService, options);

	return generateResult(ts, languageService, options.shakeLevel);
}

//#region Discovery, LanguageService & Setup
function createTypeScriptLanguageService(ts: typeof import('typescript'), options: ITreeShakingOptions): ts.LanguageService {
	// Discover referenced files
	const FILES = discoverAndReadFiles(ts, options);

	// Add fake usage files
	options.inlineEntryPoints.forEach((inlineEntryPoint, index) => {
		FILES[`inlineEntryPoint.${index}.ts`] = inlineEntryPoint;
	});

	// Add additional typings
	options.typings.forEach((typing) => {
		const filePath = path.join(options.sourcesRoot, typing);
		FILES[typing] = fs.readFileSync(filePath).toString();
	});

	// Resolve libs
	const RESOLVED_LIBS = processLibFiles(ts, options);

	const compilerOptions = ts.convertCompilerOptionsFromJson(options.compilerOptions, options.sourcesRoot).options;

	const host = new TypeScriptLanguageServiceHost(ts, RESOLVED_LIBS, FILES, compilerOptions);
	return ts.createLanguageService(host);
}

/**
 * Read imports and follow them until all files have been handled
 */
function discoverAndReadFiles(ts: typeof import('typescript'), options: ITreeShakingOptions): IFileMap {
	const FILES: IFileMap = {};

	const in_queue: { [module: string]: boolean; } = Object.create(null);
	const queue: string[] = [];

	const enqueue = (moduleId: string) => {
		if (in_queue[moduleId]) {
			return;
		}
		in_queue[moduleId] = true;
		queue.push(moduleId);
	};

	options.entryPoints.forEach((entryPoint) => enqueue(entryPoint));

	while (queue.length > 0) {
		const moduleId = queue.shift()!;
		const dts_filename = path.join(options.sourcesRoot, moduleId + '.d.ts');
		if (fs.existsSync(dts_filename)) {
			const dts_filecontents = fs.readFileSync(dts_filename).toString();
			FILES[`${moduleId}.d.ts`] = dts_filecontents;
			continue;
		}

		const js_filename = path.join(options.sourcesRoot, moduleId + '.js');
		if (fs.existsSync(js_filename)) {
			// This is an import for a .js file, so ignore it...
			continue;
		}

		let ts_filename: string;
		if (options.redirects[moduleId]) {
			ts_filename = path.join(options.sourcesRoot, options.redirects[moduleId] + '.ts');
		} else {
			ts_filename = path.join(options.sourcesRoot, moduleId + '.ts');
		}
		const ts_filecontents = fs.readFileSync(ts_filename).toString();
		const info = ts.preProcessFile(ts_filecontents);
		for (let i = info.importedFiles.length - 1; i >= 0; i--) {
			const importedFileName = info.importedFiles[i].fileName;

			if (options.importIgnorePattern.test(importedFileName)) {
				// Ignore vs/css! imports
				continue;
			}

			let importedModuleId = importedFileName;
			if (/(^\.\/)|(^\.\.\/)/.test(importedModuleId)) {
				importedModuleId = path.join(path.dirname(moduleId), importedModuleId);
			}
			enqueue(importedModuleId);
		}

		FILES[`${moduleId}.ts`] = ts_filecontents;
	}

	return FILES;
}

/**
 * Read lib files and follow lib references
 */
function processLibFiles(ts: typeof import('typescript'), options: ITreeShakingOptions): ILibMap {

	const stack: string[] = [...options.compilerOptions.lib];
	const result: ILibMap = {};

	while (stack.length > 0) {
		const filename = `lib.${stack.shift()!.toLowerCase()}.d.ts`;
		const key = `defaultLib:${filename}`;
		if (!result[key]) {
			// add this file
			const filepath = path.join(TYPESCRIPT_LIB_FOLDER, filename);
			const sourceText = fs.readFileSync(filepath).toString();
			result[key] = sourceText;

			// precess dependencies and "recurse"
			const info = ts.preProcessFile(sourceText);
			for (let ref of info.libReferenceDirectives) {
				stack.push(ref.fileName);
			}
		}
	}

	return result;
}

interface ILibMap { [libName: string]: string; }
interface IFileMap { [fileName: string]: string; }

/**
 * A TypeScript language service host
 */
class TypeScriptLanguageServiceHost implements ts.LanguageServiceHost {

	private readonly _ts: typeof import('typescript');
	private readonly _libs: ILibMap;
	private readonly _files: IFileMap;
	private readonly _compilerOptions: ts.CompilerOptions;

	constructor(ts: typeof import('typescript'), libs: ILibMap, files: IFileMap, compilerOptions: ts.CompilerOptions) {
		this._ts = ts;
		this._libs = libs;
		this._files = files;
		this._compilerOptions = compilerOptions;
	}

	// --- language service host ---------------

	getCompilationSettings(): ts.CompilerOptions {
		return this._compilerOptions;
	}
	getScriptFileNames(): string[] {
		return (
			([] as string[])
				.concat(Object.keys(this._libs))
				.concat(Object.keys(this._files))
		);
	}
	getScriptVersion(_fileName: string): string {
		return '1';
	}
	getProjectVersion(): string {
		return '1';
	}
	getScriptSnapshot(fileName: string): ts.IScriptSnapshot {
		if (this._files.hasOwnProperty(fileName)) {
			return this._ts.ScriptSnapshot.fromString(this._files[fileName]);
		} else if (this._libs.hasOwnProperty(fileName)) {
			return this._ts.ScriptSnapshot.fromString(this._libs[fileName]);
		} else {
			return this._ts.ScriptSnapshot.fromString('');
		}
	}
	getScriptKind(_fileName: string): ts.ScriptKind {
		return this._ts.ScriptKind.TS;
	}
	getCurrentDirectory(): string {
		return '';
	}
	getDefaultLibFileName(_options: ts.CompilerOptions): string {
		return 'defaultLib:lib.d.ts';
	}
	isDefaultLibFileName(fileName: string): boolean {
		return fileName === this.getDefaultLibFileName(this._compilerOptions);
	}
}
//#endregion

//#region Tree Shaking

const enum NodeColor {
	White = 0,
	Gray = 1,
	Black = 2
}

function getColor(node: ts.Node): NodeColor {
	return (<any>node).$$$color || NodeColor.White;
}
function setColor(node: ts.Node, color: NodeColor): void {
	(<any>node).$$$color = color;
}
function nodeOrParentIsBlack(node: ts.Node): boolean {
	while (node) {
		const color = getColor(node);
		if (color === NodeColor.Black) {
			return true;
		}
		node = node.parent;
	}
	return false;
}
function nodeOrChildIsBlack(node: ts.Node): boolean {
	if (getColor(node) === NodeColor.Black) {
		return true;
	}
	for (const child of node.getChildren()) {
		if (nodeOrChildIsBlack(child)) {
			return true;
		}
	}
	return false;
}

function isSymbolWithDeclarations(symbol: ts.Symbol | undefined | null): symbol is ts.Symbol & { declarations: ts.Declaration[] } {
	return !!(symbol && symbol.declarations);
}

function markNodes(ts: typeof import('typescript'), languageService: ts.LanguageService, options: ITreeShakingOptions) {
	const program = languageService.getProgram();
	if (!program) {
		throw new Error('Could not get program from language service');
	}

	if (options.shakeLevel === ShakeLevel.Files) {
		// Mark all source files Black
		program.getSourceFiles().forEach((sourceFile) => {
			setColor(sourceFile, NodeColor.Black);
		});
		return;
	}

	const black_queue: ts.Node[] = [];
	const gray_queue: ts.Node[] = [];
	const export_import_queue: ts.Node[] = [];
	const sourceFilesLoaded: { [fileName: string]: boolean } = {};

	function enqueueTopLevelModuleStatements(sourceFile: ts.SourceFile): void {

		sourceFile.forEachChild((node: ts.Node) => {

			if (ts.isImportDeclaration(node)) {
				if (!node.importClause && ts.isStringLiteral(node.moduleSpecifier)) {
					setColor(node, NodeColor.Black);
					enqueueImport(node, node.moduleSpecifier.text);
				}
				return;
			}

			if (ts.isExportDeclaration(node)) {
				if (!node.exportClause && node.moduleSpecifier && ts.isStringLiteral(node.moduleSpecifier)) {
					// export * from "foo";
					setColor(node, NodeColor.Black);
					enqueueImport(node, node.moduleSpecifier.text);
				}
				if (node.exportClause && ts.isNamedExports(node.exportClause)) {
					for (const exportSpecifier of node.exportClause.elements) {
						export_import_queue.push(exportSpecifier);
					}
				}
				return;
			}

			if (
				ts.isExpressionStatement(node)
				|| ts.isIfStatement(node)
				|| ts.isIterationStatement(node, true)
				|| ts.isExportAssignment(node)
			) {
				enqueue_black(node);
			}

			if (ts.isImportEqualsDeclaration(node)) {
				if (/export/.test(node.getFullText(sourceFile))) {
					// e.g. "export import Severity = BaseSeverity;"
					enqueue_black(node);
				}
			}

		});
	}

	function enqueue_gray(node: ts.Node): void {
		if (nodeOrParentIsBlack(node) || getColor(node) === NodeColor.Gray) {
			return;
		}
		setColor(node, NodeColor.Gray);
		gray_queue.push(node);
	}

	function enqueue_black(node: ts.Node): void {
		const previousColor = getColor(node);

		if (previousColor === NodeColor.Black) {
			return;
		}

		if (previousColor === NodeColor.Gray) {
			// remove from gray queue
			gray_queue.splice(gray_queue.indexOf(node), 1);
			setColor(node, NodeColor.White);

			// add to black queue
			enqueue_black(node);

			// move from one queue to the other
			// black_queue.push(node);
			// setColor(node, NodeColor.Black);
			return;
		}

		if (nodeOrParentIsBlack(node)) {
			return;
		}

		const fileName = node.getSourceFile().fileName;
		if (/^defaultLib:/.test(fileName) || /\.d\.ts$/.test(fileName)) {
			setColor(node, NodeColor.Black);
			return;
		}

		const sourceFile = node.getSourceFile();
		if (!sourceFilesLoaded[sourceFile.fileName]) {
			sourceFilesLoaded[sourceFile.fileName] = true;
			enqueueTopLevelModuleStatements(sourceFile);
		}

		if (ts.isSourceFile(node)) {
			return;
		}

		setColor(node, NodeColor.Black);
		black_queue.push(node);

		if (options.shakeLevel === ShakeLevel.ClassMembers && (ts.isMethodDeclaration(node) || ts.isMethodSignature(node) || ts.isPropertySignature(node) || ts.isPropertyDeclaration(node) || ts.isGetAccessor(node) || ts.isSetAccessor(node))) {
			const references = languageService.getReferencesAtPosition(node.getSourceFile().fileName, node.name.pos + node.name.getLeadingTriviaWidth());
			if (references) {
				for (let i = 0, len = references.length; i < len; i++) {
					const reference = references[i];
					const referenceSourceFile = program!.getSourceFile(reference.fileName);
					if (!referenceSourceFile) {
						continue;
					}

					const referenceNode = getTokenAtPosition(ts, referenceSourceFile, reference.textSpan.start, false, false);
					if (
						ts.isMethodDeclaration(referenceNode.parent)
						|| ts.isPropertyDeclaration(referenceNode.parent)
						|| ts.isGetAccessor(referenceNode.parent)
						|| ts.isSetAccessor(referenceNode.parent)
					) {
						enqueue_gray(referenceNode.parent);
					}
				}
			}
		}
	}

	function enqueueFile(filename: string): void {
		const sourceFile = program!.getSourceFile(filename);
		if (!sourceFile) {
			console.warn(`Cannot find source file ${filename}`);
			return;
		}
		enqueue_black(sourceFile);
	}

	function enqueueImport(node: ts.Node, importText: string): void {
		if (options.importIgnorePattern.test(importText)) {
			// this import should be ignored
			return;
		}

		const nodeSourceFile = node.getSourceFile();
		let fullPath: string;
		if (/(^\.\/)|(^\.\.\/)/.test(importText)) {
			fullPath = path.join(path.dirname(nodeSourceFile.fileName), importText) + '.ts';
		} else {
			fullPath = importText + '.ts';
		}
		enqueueFile(fullPath);
	}

	options.entryPoints.forEach(moduleId => enqueueFile(moduleId + '.ts'));
	// Add fake usage files
	options.inlineEntryPoints.forEach((_, index) => enqueueFile(`inlineEntryPoint.${index}.ts`));

	let step = 0;

	const checker = program.getTypeChecker();
	while (black_queue.length > 0 || gray_queue.length > 0) {
		++step;
		let node: ts.Node;

		if (step % 100 === 0) {
			console.log(`Treeshaking - ${Math.floor(100 * step / (step + black_queue.length + gray_queue.length))}% - ${step}/${step + black_queue.length + gray_queue.length} (${black_queue.length}, ${gray_queue.length})`);
		}

		if (black_queue.length === 0) {
			for (let i = 0; i < gray_queue.length; i++) {
				const node = gray_queue[i];
				const nodeParent = node.parent;
				if ((ts.isClassDeclaration(nodeParent) || ts.isInterfaceDeclaration(nodeParent)) && nodeOrChildIsBlack(nodeParent)) {
					gray_queue.splice(i, 1);
					black_queue.push(node);
					setColor(node, NodeColor.Black);
					i--;
				}
			}
		}

		if (black_queue.length > 0) {
			node = black_queue.shift()!;
		} else {
			// only gray nodes remaining...
			break;
		}
		const nodeSourceFile = node.getSourceFile();

		const loop = (node: ts.Node) => {
			const [symbol, symbolImportNode] = getRealNodeSymbol(ts, checker, node);
			if (symbolImportNode) {
				setColor(symbolImportNode, NodeColor.Black);
			}

<<<<<<< HEAD
			if (symbol && !nodeIsInItsOwnDeclaration(nodeSourceFile, node, symbol)) {
				for (let i = 0, len = symbol.declarations!.length; i < len; i++) { // {{SQL CARBON EDIT}} Compile fixes
					const declaration = symbol.declarations![i]; // {{SQL CARBON EDIT}} Compile fixes
=======
			if (isSymbolWithDeclarations(symbol) && !nodeIsInItsOwnDeclaration(nodeSourceFile, node, symbol)) {
				for (let i = 0, len = symbol.declarations.length; i < len; i++) {
					const declaration = symbol.declarations[i];
>>>>>>> daabc187
					if (ts.isSourceFile(declaration)) {
						// Do not enqueue full source files
						// (they can be the declaration of a module import)
						continue;
					}

					if (options.shakeLevel === ShakeLevel.ClassMembers && (ts.isClassDeclaration(declaration) || ts.isInterfaceDeclaration(declaration)) && !isLocalCodeExtendingOrInheritingFromDefaultLibSymbol(ts, program, checker, declaration)) {
						enqueue_black(declaration.name!);

						for (let j = 0; j < declaration.members.length; j++) {
							const member = declaration.members[j];
							const memberName = member.name ? member.name.getText() : null;
							if (
								ts.isConstructorDeclaration(member)
								|| ts.isConstructSignatureDeclaration(member)
								|| ts.isIndexSignatureDeclaration(member)
								|| ts.isCallSignatureDeclaration(member)
								|| memberName === '[Symbol.iterator]'
								|| memberName === '[Symbol.toStringTag]'
								|| memberName === 'toJSON'
								|| memberName === 'toString'
								|| memberName === 'dispose'// TODO: keeping all `dispose` methods
								|| /^_(.*)Brand$/.test(memberName || '') // TODO: keeping all members ending with `Brand`...
							) {
								enqueue_black(member);
							}
						}

						// queue the heritage clauses
						if (declaration.heritageClauses) {
							for (let heritageClause of declaration.heritageClauses) {
								enqueue_black(heritageClause);
							}
						}
					} else {
						enqueue_black(declaration);
					}
				}
			}
			node.forEachChild(loop);
		};
		node.forEachChild(loop);
	}

	while (export_import_queue.length > 0) {
		const node = export_import_queue.shift()!;
		if (nodeOrParentIsBlack(node)) {
			continue;
		}
		const symbol: ts.Symbol | undefined = (<any>node).symbol;
		if (!symbol) {
			continue;
		}
		const aliased = checker.getAliasedSymbol(symbol);
		if (aliased.declarations && aliased.declarations.length > 0) {
			if (nodeOrParentIsBlack(aliased.declarations[0]) || nodeOrChildIsBlack(aliased.declarations[0])) {
				setColor(node, NodeColor.Black);
			}
		}
	}
}

<<<<<<< HEAD
function nodeIsInItsOwnDeclaration(nodeSourceFile: ts.SourceFile, node: ts.Node, symbol: ts.Symbol): boolean {
	for (let i = 0, len = symbol.declarations!.length; i < len; i++) { // {{SQL CARBON EDIT}} Compile fixes
		const declaration = symbol.declarations![i]; // {{SQL CARBON EDIT}} Compile fixes
=======
function nodeIsInItsOwnDeclaration(nodeSourceFile: ts.SourceFile, node: ts.Node, symbol: ts.Symbol & { declarations: ts.Declaration[] }): boolean {
	for (let i = 0, len = symbol.declarations.length; i < len; i++) {
		const declaration = symbol.declarations[i];
>>>>>>> daabc187
		const declarationSourceFile = declaration.getSourceFile();

		if (nodeSourceFile === declarationSourceFile) {
			if (declaration.pos <= node.pos && node.end <= declaration.end) {
				return true;
			}
		}
	}

	return false;
}

function generateResult(ts: typeof import('typescript'), languageService: ts.LanguageService, shakeLevel: ShakeLevel): ITreeShakingResult {
	const program = languageService.getProgram();
	if (!program) {
		throw new Error('Could not get program from language service');
	}

	let result: ITreeShakingResult = {};
	const writeFile = (filePath: string, contents: string): void => {
		result[filePath] = contents;
	};

	program.getSourceFiles().forEach((sourceFile) => {
		const fileName = sourceFile.fileName;
		if (/^defaultLib:/.test(fileName)) {
			return;
		}
		const destination = fileName;
		if (/\.d\.ts$/.test(fileName)) {
			if (nodeOrChildIsBlack(sourceFile)) {
				writeFile(destination, sourceFile.text);
			}
			return;
		}

		let text = sourceFile.text;
		let result = '';

		function keep(node: ts.Node): void {
			result += text.substring(node.pos, node.end);
		}
		function write(data: string): void {
			result += data;
		}

		function writeMarkedNodes(node: ts.Node): void {
			if (getColor(node) === NodeColor.Black) {
				return keep(node);
			}

			// Always keep certain top-level statements
			if (ts.isSourceFile(node.parent)) {
				if (ts.isExpressionStatement(node) && ts.isStringLiteral(node.expression) && node.expression.text === 'use strict') {
					return keep(node);
				}

				if (ts.isVariableStatement(node) && nodeOrChildIsBlack(node)) {
					return keep(node);
				}
			}

			// Keep the entire import in import * as X cases
			if (ts.isImportDeclaration(node)) {
				if (node.importClause && node.importClause.namedBindings) {
					if (ts.isNamespaceImport(node.importClause.namedBindings)) {
						if (getColor(node.importClause.namedBindings) === NodeColor.Black) {
							return keep(node);
						}
					} else {
						let survivingImports: string[] = [];
						for (const importNode of node.importClause.namedBindings.elements) {
							if (getColor(importNode) === NodeColor.Black) {
								survivingImports.push(importNode.getFullText(sourceFile));
							}
						}
						const leadingTriviaWidth = node.getLeadingTriviaWidth();
						const leadingTrivia = sourceFile.text.substr(node.pos, leadingTriviaWidth);
						if (survivingImports.length > 0) {
							if (node.importClause && node.importClause.name && getColor(node.importClause) === NodeColor.Black) {
								return write(`${leadingTrivia}import ${node.importClause.name.text}, {${survivingImports.join(',')} } from${node.moduleSpecifier.getFullText(sourceFile)};`);
							}
							return write(`${leadingTrivia}import {${survivingImports.join(',')} } from${node.moduleSpecifier.getFullText(sourceFile)};`);
						} else {
							if (node.importClause && node.importClause.name && getColor(node.importClause) === NodeColor.Black) {
								return write(`${leadingTrivia}import ${node.importClause.name.text} from${node.moduleSpecifier.getFullText(sourceFile)};`);
							}
						}
					}
				} else {
					if (node.importClause && getColor(node.importClause) === NodeColor.Black) {
						return keep(node);
					}
				}
			}

			if (ts.isExportDeclaration(node)) {
				if (node.exportClause && node.moduleSpecifier && ts.isNamedExports(node.exportClause)) {
					let survivingExports: string[] = [];
					for (const exportSpecifier of node.exportClause.elements) {
						if (getColor(exportSpecifier) === NodeColor.Black) {
							survivingExports.push(exportSpecifier.getFullText(sourceFile));
						}
					}
					const leadingTriviaWidth = node.getLeadingTriviaWidth();
					const leadingTrivia = sourceFile.text.substr(node.pos, leadingTriviaWidth);
					if (survivingExports.length > 0) {
						return write(`${leadingTrivia}export {${survivingExports.join(',')} } from${node.moduleSpecifier.getFullText(sourceFile)};`);
					}
				}
			}

			if (shakeLevel === ShakeLevel.ClassMembers && (ts.isClassDeclaration(node) || ts.isInterfaceDeclaration(node)) && nodeOrChildIsBlack(node)) {
				let toWrite = node.getFullText();
				for (let i = node.members.length - 1; i >= 0; i--) {
					const member = node.members[i];
					if (getColor(member) === NodeColor.Black || !member.name) {
						// keep method
						continue;
					}

					let pos = member.pos - node.pos;
					let end = member.end - node.pos;
					toWrite = toWrite.substring(0, pos) + toWrite.substring(end);
				}
				return write(toWrite);
			}

			if (ts.isFunctionDeclaration(node)) {
				// Do not go inside functions if they haven't been marked
				return;
			}

			node.forEachChild(writeMarkedNodes);
		}

		if (getColor(sourceFile) !== NodeColor.Black) {
			if (!nodeOrChildIsBlack(sourceFile)) {
				// none of the elements are reachable => don't write this file at all!
				return;
			}
			sourceFile.forEachChild(writeMarkedNodes);
			result += sourceFile.endOfFileToken.getFullText(sourceFile);
		} else {
			result = text;
		}

		writeFile(destination, result);
	});

	return result;
}

//#endregion

//#region Utils

function isLocalCodeExtendingOrInheritingFromDefaultLibSymbol(ts: typeof import('typescript'), program: ts.Program, checker: ts.TypeChecker, declaration: ts.ClassDeclaration | ts.InterfaceDeclaration): boolean {
	if (!program.isSourceFileDefaultLibrary(declaration.getSourceFile()) && declaration.heritageClauses) {
		for (const heritageClause of declaration.heritageClauses) {
			for (const type of heritageClause.types) {
				const symbol = findSymbolFromHeritageType(ts, checker, type);
				if (symbol) {
					const decl = symbol.valueDeclaration || (symbol.declarations && symbol.declarations[0]);
					if (decl && program.isSourceFileDefaultLibrary(decl.getSourceFile())) {
						return true;
					}
				}
			}
		}
	}
	return false;
}

function findSymbolFromHeritageType(ts: typeof import('typescript'), checker: ts.TypeChecker, type: ts.ExpressionWithTypeArguments | ts.Expression | ts.PrivateIdentifier): ts.Symbol | null {
	if (ts.isExpressionWithTypeArguments(type)) {
		return findSymbolFromHeritageType(ts, checker, type.expression);
	}
	if (ts.isIdentifier(type)) {
		return getRealNodeSymbol(ts, checker, type)[0];
	}
	if (ts.isPropertyAccessExpression(type)) {
		return findSymbolFromHeritageType(ts, checker, type.name);
	}
	return null;
}

/**
 * Returns the node's symbol and the `import` node (if the symbol resolved from a different module)
 */
function getRealNodeSymbol(ts: typeof import('typescript'), checker: ts.TypeChecker, node: ts.Node): [ts.Symbol | null, ts.Declaration | null] {

	// Use some TypeScript internals to avoid code duplication
	type ObjectLiteralElementWithName = ts.ObjectLiteralElement & { name: ts.PropertyName; parent: ts.ObjectLiteralExpression | ts.JsxAttributes };
	const getPropertySymbolsFromContextualType: (node: ObjectLiteralElementWithName, checker: ts.TypeChecker, contextualType: ts.Type, unionSymbolOk: boolean) => ReadonlyArray<ts.Symbol> = (<any>ts).getPropertySymbolsFromContextualType;
	const getContainingObjectLiteralElement: (node: ts.Node) => ObjectLiteralElementWithName | undefined = (<any>ts).getContainingObjectLiteralElement;
	const getNameFromPropertyName: (name: ts.PropertyName) => string | undefined = (<any>ts).getNameFromPropertyName;

	// Go to the original declaration for cases:
	//
	//   (1) when the aliased symbol was declared in the location(parent).
	//   (2) when the aliased symbol is originating from an import.
	//
	function shouldSkipAlias(node: ts.Node, declaration: ts.Node): boolean {
		if (!ts.isShorthandPropertyAssignment(node) && node.kind !== ts.SyntaxKind.Identifier) {
			return false;
		}
		if (node.parent === declaration) {
			return true;
		}
		switch (declaration.kind) {
			case ts.SyntaxKind.ImportClause:
			case ts.SyntaxKind.ImportEqualsDeclaration:
				return true;
			case ts.SyntaxKind.ImportSpecifier:
				return declaration.parent.kind === ts.SyntaxKind.NamedImports;
			default:
				return false;
		}
	}

	if (!ts.isShorthandPropertyAssignment(node)) {
		if (node.getChildCount() !== 0) {
			return [null, null];
		}
	}

	const { parent } = node;

	let symbol = (
		ts.isShorthandPropertyAssignment(node)
			? checker.getShorthandAssignmentValueSymbol(node)
			: checker.getSymbolAtLocation(node)
	);

	let importNode: ts.Declaration | null = null;
	// If this is an alias, and the request came at the declaration location
	// get the aliased symbol instead. This allows for goto def on an import e.g.
	//   import {A, B} from "mod";
	// to jump to the implementation directly.
<<<<<<< HEAD
	if (symbol && symbol.flags & ts.SymbolFlags.Alias && shouldSkipAlias(node, symbol.declarations![0])) { // {{SQL CARBON EDIT}} Compile fixes
=======
	if (symbol && symbol.flags & ts.SymbolFlags.Alias && symbol.declarations && shouldSkipAlias(node, symbol.declarations[0])) {
>>>>>>> daabc187
		const aliased = checker.getAliasedSymbol(symbol);
		if (aliased.declarations) {
			// We should mark the import as visited
			importNode = symbol.declarations![0]; // {{SQL CARBON EDIT}} Compile fixes
			symbol = aliased;
		}
	}

	if (symbol) {
		// Because name in short-hand property assignment has two different meanings: property name and property value,
		// using go-to-definition at such position should go to the variable declaration of the property value rather than
		// go to the declaration of the property name (in this case stay at the same position). However, if go-to-definition
		// is performed at the location of property access, we would like to go to definition of the property in the short-hand
		// assignment. This case and others are handled by the following code.
		if (node.parent.kind === ts.SyntaxKind.ShorthandPropertyAssignment) {
			symbol = checker.getShorthandAssignmentValueSymbol(symbol.valueDeclaration);
		}

		// If the node is the name of a BindingElement within an ObjectBindingPattern instead of just returning the
		// declaration the symbol (which is itself), we should try to get to the original type of the ObjectBindingPattern
		// and return the property declaration for the referenced property.
		// For example:
		//      import('./foo').then(({ b/*goto*/ar }) => undefined); => should get use to the declaration in file "./foo"
		//
		//      function bar<T>(onfulfilled: (value: T) => void) { //....}
		//      interface Test {
		//          pr/*destination*/op1: number
		//      }
		//      bar<Test>(({pr/*goto*/op1})=>{});
		if (ts.isPropertyName(node) && ts.isBindingElement(parent) && ts.isObjectBindingPattern(parent.parent) &&
			(node === (parent.propertyName || parent.name))) {
			const name = getNameFromPropertyName(node);
			const type = checker.getTypeAtLocation(parent.parent);
			if (name && type) {
				if (type.isUnion()) {
					const prop = type.types[0].getProperty(name);
					if (prop) {
						symbol = prop;
					}
				} else {
					const prop = type.getProperty(name);
					if (prop) {
						symbol = prop;
					}
				}
			}
		}

		// If the current location we want to find its definition is in an object literal, try to get the contextual type for the
		// object literal, lookup the property symbol in the contextual type, and use this for goto-definition.
		// For example
		//      interface Props{
		//          /*first*/prop1: number
		//          prop2: boolean
		//      }
		//      function Foo(arg: Props) {}
		//      Foo( { pr/*1*/op1: 10, prop2: false })
		const element = getContainingObjectLiteralElement(node);
		if (element) {
			const contextualType = element && checker.getContextualType(element.parent);
			if (contextualType) {
				const propertySymbols = getPropertySymbolsFromContextualType(element, checker, contextualType, /*unionSymbolOk*/ false);
				if (propertySymbols) {
					symbol = propertySymbols[0];
				}
			}
		}
	}

	if (symbol && symbol.declarations) {
		return [symbol, importNode];
	}

	return [null, null];
}

/** Get the token whose text contains the position */
function getTokenAtPosition(ts: typeof import('typescript'), sourceFile: ts.SourceFile, position: number, allowPositionInLeadingTrivia: boolean, includeEndPosition: boolean): ts.Node {
	let current: ts.Node = sourceFile;
	outer: while (true) {
		// find the child that contains 'position'
		for (const child of current.getChildren()) {
			const start = allowPositionInLeadingTrivia ? child.getFullStart() : child.getStart(sourceFile, /*includeJsDoc*/ true);
			if (start > position) {
				// If this child begins after position, then all subsequent children will as well.
				break;
			}

			const end = child.getEnd();
			if (position < end || (position === end && (child.kind === ts.SyntaxKind.EndOfFileToken || includeEndPosition))) {
				current = child;
				continue outer;
			}
		}

		return current;
	}
}

//#endregion<|MERGE_RESOLUTION|>--- conflicted
+++ resolved
@@ -534,15 +534,9 @@
 				setColor(symbolImportNode, NodeColor.Black);
 			}
 
-<<<<<<< HEAD
-			if (symbol && !nodeIsInItsOwnDeclaration(nodeSourceFile, node, symbol)) {
+			if (isSymbolWithDeclarations(symbol) && !nodeIsInItsOwnDeclaration(nodeSourceFile, node, symbol)) {
 				for (let i = 0, len = symbol.declarations!.length; i < len; i++) { // {{SQL CARBON EDIT}} Compile fixes
 					const declaration = symbol.declarations![i]; // {{SQL CARBON EDIT}} Compile fixes
-=======
-			if (isSymbolWithDeclarations(symbol) && !nodeIsInItsOwnDeclaration(nodeSourceFile, node, symbol)) {
-				for (let i = 0, len = symbol.declarations.length; i < len; i++) {
-					const declaration = symbol.declarations[i];
->>>>>>> daabc187
 					if (ts.isSourceFile(declaration)) {
 						// Do not enqueue full source files
 						// (they can be the declaration of a module import)
@@ -605,15 +599,9 @@
 	}
 }
 
-<<<<<<< HEAD
-function nodeIsInItsOwnDeclaration(nodeSourceFile: ts.SourceFile, node: ts.Node, symbol: ts.Symbol): boolean {
+function nodeIsInItsOwnDeclaration(nodeSourceFile: ts.SourceFile, node: ts.Node, symbol: ts.Symbol & { declarations: ts.Declaration[] }): boolean {
 	for (let i = 0, len = symbol.declarations!.length; i < len; i++) { // {{SQL CARBON EDIT}} Compile fixes
 		const declaration = symbol.declarations![i]; // {{SQL CARBON EDIT}} Compile fixes
-=======
-function nodeIsInItsOwnDeclaration(nodeSourceFile: ts.SourceFile, node: ts.Node, symbol: ts.Symbol & { declarations: ts.Declaration[] }): boolean {
-	for (let i = 0, len = symbol.declarations.length; i < len; i++) {
-		const declaration = symbol.declarations[i];
->>>>>>> daabc187
 		const declarationSourceFile = declaration.getSourceFile();
 
 		if (nodeSourceFile === declarationSourceFile) {
@@ -854,11 +842,7 @@
 	// get the aliased symbol instead. This allows for goto def on an import e.g.
 	//   import {A, B} from "mod";
 	// to jump to the implementation directly.
-<<<<<<< HEAD
-	if (symbol && symbol.flags & ts.SymbolFlags.Alias && shouldSkipAlias(node, symbol.declarations![0])) { // {{SQL CARBON EDIT}} Compile fixes
-=======
-	if (symbol && symbol.flags & ts.SymbolFlags.Alias && symbol.declarations && shouldSkipAlias(node, symbol.declarations[0])) {
->>>>>>> daabc187
+	if (symbol && symbol.flags & ts.SymbolFlags.Alias && symbol.declarations && shouldSkipAlias(node, symbol.declarations![0])) { // {{SQL CARBON EDIT}} Compile fixes
 		const aliased = checker.getAliasedSymbol(symbol);
 		if (aliased.declarations) {
 			// We should mark the import as visited
