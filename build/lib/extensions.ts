/*---------------------------------------------------------------------------------------------
 *  Copyright (c) Microsoft Corporation. All rights reserved.
 *  Licensed under the Source EULA. See License.txt in the project root for license information.
 *--------------------------------------------------------------------------------------------*/

import * as es from 'event-stream';
import * as fs from 'fs';
import * as glob from 'glob';
import * as gulp from 'gulp';
import * as path from 'path';
import { Stream } from 'stream';
import * as File from 'vinyl';
import * as vsce from 'vsce';
import { createStatsStream } from './stats';
import * as util2 from './util';
import remote = require('gulp-remote-retry-src');
const vzip = require('gulp-vinyl-zip');
import filter = require('gulp-filter');
import rename = require('gulp-rename');
import * as fancyLog from 'fancy-log';
import * as ansiColors from 'ansi-colors';
const buffer = require('gulp-buffer');
import json = require('gulp-json-editor');
const webpack = require('webpack');
const webpackGulp = require('webpack-stream');
const util = require('./util');
const root = path.dirname(path.dirname(__dirname));
const commit = util.getVersion(root);
const sourceMappingURLBase = `https://sqlopsbuilds.blob.core.windows.net/sourcemaps/${commit}`;

function minimizeLanguageJSON(input: Stream): Stream {
	const tmLanguageJsonFilter = filter('**/*.tmLanguage.json', { restore: true });
	return input
		.pipe(tmLanguageJsonFilter)
		.pipe(buffer())
		.pipe(es.mapSync((f: File) => {
			f.contents = Buffer.from(JSON.stringify(JSON.parse(f.contents.toString('utf8'))));
			return f;
		}))
		.pipe(tmLanguageJsonFilter.restore);
}

function updateExtensionPackageJSON(input: Stream, update: (data: any) => any): Stream {
	const packageJsonFilter = filter('extensions/*/package.json', { restore: true });
	return input
		.pipe(packageJsonFilter)
		.pipe(buffer())
		.pipe(es.mapSync((f: File) => {
			const data = JSON.parse(f.contents.toString('utf8'));
			f.contents = Buffer.from(JSON.stringify(update(data)));
			return f;
		}))
		.pipe(packageJsonFilter.restore);
}

function fromLocal(extensionPath: string, forWeb: boolean): Stream {
	const webpackConfigFileName = forWeb ? 'extension-browser.webpack.config.js' : 'extension.webpack.config.js';

	const isWebPacked = fs.existsSync(path.join(extensionPath, webpackConfigFileName));
	let input = isWebPacked
		? fromLocalWebpack(extensionPath, webpackConfigFileName)
		: fromLocalNormal(extensionPath);

	if (forWeb) {
		input = updateExtensionPackageJSON(input, (data: any) => {
			if (data.browser) {
				data.main = data.browser;
			}
			data.extensionKind = ['web'];
			return data;
		});
	} else if (isWebPacked) {
		input = updateExtensionPackageJSON(input, (data: any) => {
			if (data.main) {
				data.main = data.main.replace('/out/', /dist/);
			}
			return data;
		});
	}

	return minimizeLanguageJSON(input);
}


function fromLocalWebpack(extensionPath: string, webpackConfigFileName: string): Stream {
	const result = es.through();

	const packagedDependencies: string[] = [];
	const packageJsonConfig = require(path.join(extensionPath, 'package.json'));
	if (packageJsonConfig.dependencies) {
		const webpackRootConfig = require(path.join(extensionPath, webpackConfigFileName));
		for (const key in webpackRootConfig.externals) {
			if (key in packageJsonConfig.dependencies) {
				packagedDependencies.push(key);
			}
		}
	}

	vsce.listFiles({ cwd: extensionPath, packageManager: vsce.PackageManager.Yarn, packagedDependencies }).then(fileNames => {
		const files = fileNames
			.map(fileName => path.join(extensionPath, fileName))
			.map(filePath => new File({
				path: filePath,
				stat: fs.statSync(filePath),
				base: extensionPath,
				contents: fs.createReadStream(filePath) as any
			}));

		// check for a webpack configuration files, then invoke webpack
		// and merge its output with the files stream.
		const webpackConfigLocations = (<string[]>glob.sync(
			path.join(extensionPath, '**', webpackConfigFileName),
			{ ignore: ['**/node_modules'] }
		));

		const webpackStreams = webpackConfigLocations.map(webpackConfigPath => {

			const webpackDone = (err: any, stats: any) => {
				fancyLog(`Bundled extension: ${ansiColors.yellow(path.join(path.basename(extensionPath), path.relative(extensionPath, webpackConfigPath)))}...`);
				if (err) {
					result.emit('error', err);
				}
				const { compilation } = stats;
				if (compilation.errors.length > 0) {
					result.emit('error', compilation.errors.join('\n'));
				}
				if (compilation.warnings.length > 0) {
					result.emit('error', compilation.warnings.join('\n'));
				}
			};

			const webpackConfig = {
				...require(webpackConfigPath),
				...{ mode: 'production' }
			};
			const relativeOutputPath = path.relative(extensionPath, webpackConfig.output.path);

			return webpackGulp(webpackConfig, webpack, webpackDone)
				.pipe(es.through(function (data) {
					data.stat = data.stat || {};
					data.base = extensionPath;
					this.emit('data', data);
				}))
				.pipe(es.through(function (data: File) {
					// source map handling:
					// * rewrite sourceMappingURL
					// * save to disk so that upload-task picks this up
					const contents = (<Buffer>data.contents).toString('utf8');
					data.contents = Buffer.from(contents.replace(/\n\/\/# sourceMappingURL=(.*)$/gm, function (_m, g1) {
						return `\n//# sourceMappingURL=${sourceMappingURLBase}/extensions/${path.basename(extensionPath)}/${relativeOutputPath}/${g1}`;
					}), 'utf8');

					this.emit('data', data);
				}));
		});

		es.merge(...webpackStreams, es.readArray(files))
			// .pipe(es.through(function (data) {
			// 	// debug
			// 	console.log('out', data.path, data.contents.length);
			// 	this.emit('data', data);
			// }))
			.pipe(result);

	}).catch(err => {
		console.error(extensionPath);
		console.error(packagedDependencies);
		result.emit('error', err);
	});

	return result.pipe(createStatsStream(path.basename(extensionPath)));
}

function fromLocalNormal(extensionPath: string): Stream {
	const result = es.through();

	vsce.listFiles({ cwd: extensionPath, packageManager: vsce.PackageManager.Yarn })
		.then(fileNames => {
			const files = fileNames
				.map(fileName => path.join(extensionPath, fileName))
				.map(filePath => new File({
					path: filePath,
					stat: fs.statSync(filePath),
					base: extensionPath,
					contents: fs.createReadStream(filePath) as any
				}));

			es.readArray(files).pipe(result);
		})
		.catch(err => result.emit('error', err));

	return result.pipe(createStatsStream(path.basename(extensionPath)));
}

const baseHeaders = {
	'X-Market-Client-Id': 'VSCode Build',
	'User-Agent': 'VSCode Build',
	'X-Market-User-Id': '291C1CD0-051A-4123-9B4B-30D60EF52EE2',
};

export function fromMarketplace(extensionName: string, version: string, metadata: any): Stream {
	// {{SQL CARBON EDIT}}
	const [, name] = extensionName.split('.');
	const url = `https://sqlopsextensions.blob.core.windows.net/extensions/${name}/${name}-${version}.vsix`;

	fancyLog('Downloading extension:', ansiColors.yellow(`${extensionName}@${version}`), '...');

	const options = {
		base: url,
		requestOptions: {
			gzip: true,
			headers: baseHeaders
		}
	};

	const packageJsonFilter = filter('package.json', { restore: true });

	return remote('', options)
		.pipe(vzip.src())
		.pipe(filter('extension/**'))
		.pipe(rename(p => p.dirname = p.dirname!.replace(/^extension\/?/, '')))
		.pipe(packageJsonFilter)
		.pipe(buffer())
		.pipe(json({ __metadata: metadata }))
		.pipe(packageJsonFilter.restore);
}

const excludedExtensions = [
	'vscode-api-tests',
	'vscode-web-playground',
	'vscode-colorize-tests',
	'vscode-test-resolver',
	'ms-vscode.node-debug',
	'ms-vscode.node-debug2',
	'vscode-notebook-tests',
	'integration-tests', // {{SQL CARBON EDIT}}
];

// {{SQL CARBON EDIT}}
const externalExtensions = [
	// This is the list of SQL extensions which the source code is included in this repository, but
	// they get packaged separately. Adding extension name here, will make the build to create
	// a separate vsix package for the extension and the extension will be excluded from the main package.
	// Any extension not included here will be installed by default.
	'admin-tool-ext-win',
	'agent',
	'arc',
	'import',
	'profiler',
	'admin-pack',
	'dacpac',
	'schema-compare',
	'cms',
	'query-history',
	'liveshare',
	'sql-database-projects',
	'machine-learning',
	'sql-assessment',
	'asde-deployment'
];

// extensions that require a rebuild since they have native parts
const rebuildExtensions = [
	'big-data-cluster',
	'mssql'
];

interface IBuiltInExtension {
	name: string;
	version: string;
	repo: string;
	metadata: any;
}

const builtInExtensions: IBuiltInExtension[] = JSON.parse(fs.readFileSync(path.join(__dirname, '../../product.json'), 'utf8')).builtInExtensions;

export function packageLocalExtensionsStream(): NodeJS.ReadWriteStream {
	const localExtensionDescriptions = (<string[]>glob.sync('extensions/*/package.json'))
		.map(manifestPath => {
			const extensionPath = path.dirname(path.join(root, manifestPath));
			const extensionName = path.basename(extensionPath);
			return { name: extensionName, path: extensionPath };
		})
		.filter(({ name }) => excludedExtensions.indexOf(name) === -1)
		.filter(({ name }) => builtInExtensions.every(b => b.name !== name))
		.filter(({ name }) => externalExtensions.indexOf(name) === -1); // {{SQL CARBON EDIT}} Remove external Extensions with separate package


	const localExtensions = localExtensionDescriptions.map(extension => {
		return fromLocal(extension.path, false)
			.pipe(rename(p => p.dirname = `extensions/${extension.name}/${p.dirname}`));
	});

	const nodeModules = gulp.src('extensions/node_modules/**', { base: '.' });
	return es.merge(nodeModules, ...localExtensions)
		.pipe(util2.setExecutableBit(['**/*.sh']));
}

export function packageLocalWebExtensionsStream(): NodeJS.ReadWriteStream {
	const localExtensionDescriptions = (<string[]>glob.sync('extensions/*/package.json'))
		.filter(manifestPath => {
			const packageJsonConfig = require(path.join(root, manifestPath));
			return !packageJsonConfig.main || packageJsonConfig.browser;
		})
		.map(manifestPath => {
			const extensionPath = path.dirname(path.join(root, manifestPath));
			const extensionName = path.basename(extensionPath);
			return { name: extensionName, path: extensionPath };
		});

	return es.merge(...localExtensionDescriptions.map(extension => {
		return fromLocal(extension.path, true)
			.pipe(rename(p => p.dirname = `extensions/${extension.name}/${p.dirname}`));
	}));
}

export function packageMarketplaceExtensionsStream(): NodeJS.ReadWriteStream {
	const extensions = builtInExtensions.map(extension => {
		return fromMarketplace(extension.name, extension.version, extension.metadata)
			.pipe(rename(p => p.dirname = `extensions/${extension.name}/${p.dirname}`));
	});

	return es.merge(extensions)
		.pipe(util2.setExecutableBit(['**/*.sh']));
}

export function packageMarketplaceWebExtensionsStream(builtInExtensions: IBuiltInExtension[]): NodeJS.ReadWriteStream {
	const extensions = builtInExtensions
		.map(extension => {
			const input = fromMarketplace(extension.name, extension.version, extension.metadata)
				.pipe(rename(p => p.dirname = `extensions/${extension.name}/${p.dirname}`));
			return updateExtensionPackageJSON(input, (data: any) => {
				if (data.main) {
					data.browser = data.main;
				}
				data.extensionKind = ['web'];
				return data;
			});
		});
	return es.merge(extensions);
}

export interface IScannedBuiltinExtension {
	extensionPath: string,
	packageJSON: any,
	packageNLSPath?: string,
	readmePath?: string,
	changelogPath?: string,
}

export function scanBuiltinExtensions(extensionsRoot: string, forWeb: boolean): IScannedBuiltinExtension[] {
	const scannedExtensions: IScannedBuiltinExtension[] = [];
	const extensionsFolders = fs.readdirSync(extensionsRoot);
	for (const extensionFolder of extensionsFolders) {
		const packageJSONPath = path.join(extensionsRoot, extensionFolder, 'package.json');
		if (!fs.existsSync(packageJSONPath)) {
			continue;
		}
		let packageJSON = JSON.parse(fs.readFileSync(packageJSONPath).toString('utf8'));
		const extensionKind: string[] = packageJSON['extensionKind'] || [];
		if (forWeb && extensionKind.indexOf('web') === -1) {
			continue;
		}
		const children = fs.readdirSync(path.join(extensionsRoot, extensionFolder));
		const packageNLS = children.filter(child => child === 'package.nls.json')[0];
		const readme = children.filter(child => /^readme(\.txt|\.md|)$/i.test(child))[0];
		const changelog = children.filter(child => /^changelog(\.txt|\.md|)$/i.test(child))[0];

		if (packageNLS) {
			// temporary
			packageJSON = translatePackageJSON(packageJSON, path.join(extensionsRoot, extensionFolder, packageNLS))
		}
		scannedExtensions.push({
			extensionPath: extensionFolder,
			packageJSON,
			packageNLSPath: packageNLS ? path.join(extensionFolder, packageNLS) : undefined,
			readmePath: readme ? path.join(extensionFolder, readme) : undefined,
			changelogPath: changelog ? path.join(extensionFolder, changelog) : undefined,
		});
	}
	return scannedExtensions;
}

<<<<<<< HEAD
export function packageExternalExtensionsStream(): NodeJS.ReadWriteStream {
	const extenalExtensionDescriptions = (<string[]>glob.sync('extensions/*/package.json'))
		.map(manifestPath => {
			const extensionPath = path.dirname(path.join(root, manifestPath));
			const extensionName = path.basename(extensionPath);
			return { name: extensionName, path: extensionPath };
		})
		.filter(({ name }) => externalExtensions.indexOf(name) >= 0);

	const builtExtensions = extenalExtensionDescriptions.map(extension => {
		return fromLocal(extension.path, false)
			.pipe(rename(p => p.dirname = `extensions/${extension.name}/${p.dirname}`));
	});

	return es.merge(builtExtensions);
}

export function cleanRebuildExtensions(root: string): Promise<void> {
	return Promise.all(rebuildExtensions.map(async e => {
		await util2.rimraf(path.join(root, e))();
	})).then();
}

export function packageRebuildExtensionsStream(): NodeJS.ReadWriteStream {
	const extenalExtensionDescriptions = (<string[]>glob.sync('extensions/*/package.json'))
		.map(manifestPath => {
			const extensionPath = path.dirname(path.join(root, manifestPath));
			const extensionName = path.basename(extensionPath);
			return { name: extensionName, path: extensionPath };
		})
		.filter(({ name }) => rebuildExtensions.indexOf(name) >= 0);

	const builtExtensions = extenalExtensionDescriptions.map(extension => {
		return fromLocal(extension.path, false)
			.pipe(rename(p => p.dirname = `extensions/${extension.name}/${p.dirname}`));
	});

	return es.merge(builtExtensions);
=======
export function translatePackageJSON(packageJSON: string, packageNLSPath: string) {
	const CharCode_PC = '%'.charCodeAt(0);
	const packageNls = JSON.parse(fs.readFileSync(packageNLSPath).toString());
	const translate = (obj: any) => {
		for (let key in obj) {
			const val = obj[key];
			if (Array.isArray(val)) {
				val.forEach(translate);
			} else if (val && typeof val === 'object') {
				translate(val);
			} else if (typeof val === 'string' && val.charCodeAt(0) === CharCode_PC && val.charCodeAt(val.length - 1) === CharCode_PC) {
				const translated = packageNls[val.substr(1, val.length - 2)];
				if (translated) {
					obj[key] = translated;
				}
			}
		}
	};
	translate(packageJSON);
	return packageJSON;
>>>>>>> c99fe71f
}<|MERGE_RESOLUTION|>--- conflicted
+++ resolved
@@ -368,7 +368,7 @@
 
 		if (packageNLS) {
 			// temporary
-			packageJSON = translatePackageJSON(packageJSON, path.join(extensionsRoot, extensionFolder, packageNLS))
+			packageJSON = translatePackageJSON(packageJSON, path.join(extensionsRoot, extensionFolder, packageNLS));
 		}
 		scannedExtensions.push({
 			extensionPath: extensionFolder,
@@ -381,7 +381,6 @@
 	return scannedExtensions;
 }
 
-<<<<<<< HEAD
 export function packageExternalExtensionsStream(): NodeJS.ReadWriteStream {
 	const extenalExtensionDescriptions = (<string[]>glob.sync('extensions/*/package.json'))
 		.map(manifestPath => {
@@ -399,6 +398,7 @@
 	return es.merge(builtExtensions);
 }
 
+// {{SQL CARBON EDIT}} start
 export function cleanRebuildExtensions(root: string): Promise<void> {
 	return Promise.all(rebuildExtensions.map(async e => {
 		await util2.rimraf(path.join(root, e))();
@@ -420,7 +420,9 @@
 	});
 
 	return es.merge(builtExtensions);
-=======
+}
+// {{SQL CARBON EDIT}} end
+
 export function translatePackageJSON(packageJSON: string, packageNLSPath: string) {
 	const CharCode_PC = '%'.charCodeAt(0);
 	const packageNls = JSON.parse(fs.readFileSync(packageNLSPath).toString());
@@ -441,5 +443,4 @@
 	};
 	translate(packageJSON);
 	return packageJSON;
->>>>>>> c99fe71f
 }