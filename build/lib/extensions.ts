--- conflicted
+++ resolved
@@ -280,24 +280,6 @@
 
 const builtInExtensions: IBuiltInExtension[] = JSON.parse(fs.readFileSync(path.join(__dirname, '../../product.json'), 'utf8')).builtInExtensions;
 
-<<<<<<< HEAD
-export function packageLocalExtensionsStream(): Stream {
-	const localExtensionDescriptions = (<string[]>glob.sync('extensions/*/package.json'))
-		.map(manifestPath => {
-			const extensionPath = path.dirname(path.join(root, manifestPath));
-			const extensionName = path.basename(extensionPath);
-			return { name: extensionName, path: extensionPath };
-		})
-		.filter(({ name }) => excludedExtensions.indexOf(name) === -1)
-		.filter(({ name }) => builtInExtensions.every(b => b.name !== name))
-		.filter(({ name }) => externalExtensions.indexOf(name) === -1); // {{SQL CARBON EDIT}} Remove external Extensions with separate package
-
-
-	const localExtensions = localExtensionDescriptions.map(extension => {
-		return fromLocal(extension.path, false)
-			.pipe(rename(p => p.dirname = `extensions/${extension.name}/${p.dirname}`));
-	});
-=======
 type ExtensionKind = 'ui' | 'workspace' | 'web';
 interface IExtensionManifest {
 	main: string;
@@ -314,7 +296,6 @@
 	}
 	return (!Boolean(manifest.main) || Boolean(manifest.browser));
 }
->>>>>>> 5ba85917
 
 export function packageLocalExtensionsStream(forWeb: boolean): Stream {
 	const localExtensionsDescriptions = (
@@ -327,7 +308,7 @@
 			})
 			.filter(({ name }) => excludedExtensions.indexOf(name) === -1)
 			.filter(({ name }) => builtInExtensions.every(b => b.name !== name))
-			.filter(({ manifestPath }) => (forWeb ? isWebExtension(require(manifestPath)) : true))
+			.filter(({ name }) => externalExtensions.indexOf(name) === -1) // {{SQL CARBON EDIT}} Remove external Extensions with separate package
 	);
 	const localExtensionsStream = minifyExtensionResources(
 		es.merge(
