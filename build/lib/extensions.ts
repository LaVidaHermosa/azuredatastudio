--- conflicted
+++ resolved
@@ -221,9 +221,8 @@
 	'vscode-test-resolver',
 	'ms-vscode.node-debug',
 	'ms-vscode.node-debug2',
-<<<<<<< HEAD
-	// {{SQL CARBON EDIT}}
-	'integration-tests'
+	'integration-tests', // {{SQL CARBON EDIT}}
+	'ms.vscode.js-debug-nightly'
 ];
 
 // {{SQL CARBON EDIT}}
@@ -250,9 +249,6 @@
 const rebuildExtensions = [
 	'big-data-cluster',
 	'mssql'
-=======
-	'ms.vscode.js-debug-nightly'
->>>>>>> 7ad58a9b
 ];
 
 interface IBuiltInExtension {
