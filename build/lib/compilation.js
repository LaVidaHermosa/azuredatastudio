/*---------------------------------------------------------------------------------------------
 *  Copyright (c) Microsoft Corporation. All rights reserved.
 *  Licensed under the Source EULA. See License.txt in the project root for license information.
 *--------------------------------------------------------------------------------------------*/
'use strict';
Object.defineProperty(exports, "__esModule", { value: true });
exports.watchApiProposalNamesTask = exports.compileApiProposalNamesTask = exports.watchTask = exports.compileTask = exports.transpileTask = void 0;
const es = require("event-stream");
const fs = require("fs");
const gulp = require("gulp");
const path = require("path");
const monacodts = require("./monaco-api");
const nls = require("./nls");
const reporter_1 = require("./reporter");
const util = require("./util");
const fancyLog = require("fancy-log");
const ansiColors = require("ansi-colors");
const os = require("os");
const ts = require("typescript");
const File = require("vinyl");
const task = require("./task");
const mangleTypeScript_1 = require("./mangleTypeScript");
const watch = require('./watch');
// --- gulp-tsb: compile and transpile --------------------------------
const reporter = (0, reporter_1.createReporter)();
function getTypeScriptCompilerOptions(src) {
    const rootDir = path.join(__dirname, `../../${src}`);
    const options = {};
    options.verbose = false;
    options.sourceMap = true;
    if (process.env['VSCODE_NO_SOURCEMAP']) { // To be used by developers in a hurry
        options.sourceMap = false;
    }
    options.rootDir = rootDir;
    options.baseUrl = rootDir;
    options.sourceRoot = util.toFileUri(rootDir);
    options.newLine = /\r\n/.test(fs.readFileSync(__filename, 'utf8')) ? 0 : 1;
    return options;
}
function createCompile(src, build, emitError, transpileOnly) {
    const tsb = require('./tsb');
    const sourcemaps = require('gulp-sourcemaps');
    const projectPath = path.join(__dirname, '../../', src, 'tsconfig.json');
    const overrideOptions = Object.assign(Object.assign({}, getTypeScriptCompilerOptions(src)), { inlineSources: Boolean(build) });
    // {{SQL CARBON EDIT}} Add override for not inlining the sourcemap during build so we can get code coverage - it
    // currently expects a *.map.js file to exist next to the source file for proper source mapping
    if (!build && !process.env['SQL_NO_INLINE_SOURCEMAP']) {
        overrideOptions.inlineSourceMap = true;
    }
<<<<<<< HEAD
    else if (!build) {
        console.warn('********************************************************************************************');
        console.warn('* Inlining of source maps is DISABLED, which will prevent debugging from working properly, *');
        console.warn('* but is required to generate code coverage reports.                                       *');
        console.warn('* To re-enable inlining of source maps clear the SQL_NO_INLINE_SOURCEMAP environment var   *');
        console.warn('* and re-run the build/watch task                                                          *');
        console.warn('********************************************************************************************');
    }
    const compilation = tsb.create(projectPath, overrideOptions, { verbose: false }, err => reporter(err));
=======
    const compilation = tsb.create(projectPath, overrideOptions, {
        verbose: false,
        transpileOnly: Boolean(transpileOnly),
        transpileWithSwc: typeof transpileOnly !== 'boolean' && transpileOnly.swc
    }, err => reporter(err));
>>>>>>> 5b6af074
    function pipeline(token) {
        const bom = require('gulp-bom');
        const tsFilter = util.filter(data => /\.ts$/.test(data.path));
        const isUtf8Test = (f) => /(\/|\\)test(\/|\\).*utf8/.test(f.path);
        const isRuntimeJs = (f) => f.path.endsWith('.js') && !f.path.includes('fixtures');
        const noDeclarationsFilter = util.filter(data => !(/\.d\.ts$/.test(data.path)));
        const input = es.through();
        const output = input
            .pipe(util.$if(isUtf8Test, bom())) // this is required to preserve BOM in test files that loose it otherwise
            .pipe(util.$if(!build && isRuntimeJs, util.appendOwnPathSourceURL()))
            .pipe(tsFilter)
            .pipe(util.loadSourcemaps())
            .pipe(compilation(token))
            .pipe(noDeclarationsFilter)
            .pipe(util.$if(build, nls.nls()))
            .pipe(noDeclarationsFilter.restore)
            .pipe(util.$if(!transpileOnly, sourcemaps.write('.', {
            addComment: false,
            includeContent: !!build,
            sourceRoot: overrideOptions.sourceRoot
        })))
            .pipe(tsFilter.restore)
            .pipe(reporter.end(!!emitError));
        return es.duplex(input, output);
    }
    pipeline.tsProjectSrc = () => {
        return compilation.src({ base: src });
    };
    pipeline.projectPath = projectPath;
    return pipeline;
}
function transpileTask(src, out, swc) {
    return function () {
        const transpile = createCompile(src, false, true, { swc });
        const srcPipe = gulp.src(`${src}/**`, { base: `${src}` });
        return srcPipe
            .pipe(transpile())
            .pipe(gulp.dest(out));
    };
}
exports.transpileTask = transpileTask;
function compileTask(src, out, build, options = {}) {
    return function () {
        if (os.totalmem() < 4000000000) {
            throw new Error('compilation requires 4GB of RAM');
        }
        const compile = createCompile(src, build, true, false);
        const srcPipe = gulp.src(`${src}/**`, { base: `${src}` });
        const generator = new MonacoGenerator(false);
        if (src === 'src') {
            generator.execute();
        }
        // mangle: TypeScript to TypeScript
        let mangleStream = es.through();
        if (build && !options.disableMangle) {
            let ts2tsMangler = new mangleTypeScript_1.Mangler(compile.projectPath, (...data) => fancyLog(ansiColors.blue('[mangler]'), ...data));
            const newContentsByFileName = ts2tsMangler.computeNewFileContents(new Set(['saveState']));
            mangleStream = es.through(function write(data) {
                const tsNormalPath = ts.normalizePath(data.path);
                const newContents = newContentsByFileName.get(tsNormalPath);
                if (newContents !== undefined) {
                    data.contents = Buffer.from(newContents.out);
                    data.sourceMap = newContents.sourceMap && JSON.parse(newContents.sourceMap);
                }
                this.push(data);
            }, function end() {
                this.push(null);
                // free resources
                newContentsByFileName.clear();
                ts2tsMangler = undefined;
            });
        }
        return srcPipe
            .pipe(mangleStream)
            .pipe(generator.stream)
            .pipe(compile())
            .pipe(gulp.dest(out));
    };
}
exports.compileTask = compileTask;
function watchTask(out, build) {
    return function () {
        const compile = createCompile('src', build, false, false);
        const src = gulp.src('src/**', { base: 'src' });
        const watchSrc = watch('src/**', { base: 'src', readDelay: 200 });
        const generator = new MonacoGenerator(true);
        generator.execute();
        return watchSrc
            .pipe(generator.stream)
            .pipe(util.incremental(compile, src, true))
            .pipe(gulp.dest(out));
    };
}
exports.watchTask = watchTask;
const REPO_SRC_FOLDER = path.join(__dirname, '../../src');
class MonacoGenerator {
    _isWatch;
    stream;
    _watchedFiles;
    _fsProvider;
    _declarationResolver;
    constructor(isWatch) {
        this._isWatch = isWatch;
        this.stream = es.through();
        this._watchedFiles = {};
        const onWillReadFile = (moduleId, filePath) => {
            if (!this._isWatch) {
                return;
            }
            if (this._watchedFiles[filePath]) {
                return;
            }
            this._watchedFiles[filePath] = true;
            fs.watchFile(filePath, () => {
                this._declarationResolver.invalidateCache(moduleId);
                this._executeSoon();
            });
        };
        this._fsProvider = new class extends monacodts.FSProvider {
            readFileSync(moduleId, filePath) {
                onWillReadFile(moduleId, filePath);
                return super.readFileSync(moduleId, filePath);
            }
        };
        this._declarationResolver = new monacodts.DeclarationResolver(this._fsProvider);
        if (this._isWatch) {
            fs.watchFile(monacodts.RECIPE_PATH, () => {
                this._executeSoon();
            });
        }
    }
    _executeSoonTimer = null;
    _executeSoon() {
        if (this._executeSoonTimer !== null) {
            clearTimeout(this._executeSoonTimer);
            this._executeSoonTimer = null;
        }
        this._executeSoonTimer = setTimeout(() => {
            this._executeSoonTimer = null;
            this.execute();
        }, 20);
    }
    _run() {
        const r = monacodts.run3(this._declarationResolver);
        if (!r && !this._isWatch) {
            // The build must always be able to generate the monaco.d.ts
            throw new Error(`monaco.d.ts generation error - Cannot continue`);
        }
        return r;
    }
    _log(message, ...rest) {
        fancyLog(ansiColors.cyan('[monaco.d.ts]'), message, ...rest);
    }
    execute() {
        const startTime = Date.now();
        const result = this._run();
        if (!result) {
            // nothing really changed
            return;
        }
        if (result.isTheSame) {
            return;
        }
        fs.writeFileSync(result.filePath, result.content);
        fs.writeFileSync(path.join(REPO_SRC_FOLDER, 'vs/editor/common/standalone/standaloneEnums.ts'), result.enums);
        this._log(`monaco.d.ts is changed - total time took ${Date.now() - startTime} ms`);
        if (!this._isWatch) {
            this.stream.emit('error', 'monaco.d.ts is no longer up to date. Please run gulp watch and commit the new file.');
        }
    }
}
function generateApiProposalNames() {
    let eol;
    try {
        const src = fs.readFileSync('src/vs/workbench/services/extensions/common/extensionsApiProposals.ts', 'utf-8');
        const match = /\r?\n/m.exec(src);
        eol = match ? match[0] : os.EOL;
    }
    catch (_a) {
        eol = os.EOL;
    }
    const pattern = /vscode\.proposed\.([a-zA-Z]+)\.d\.ts$/;
    const proposalNames = new Set();
    const input = es.through();
    const output = input
        .pipe(util.filter((f) => pattern.test(f.path)))
        .pipe(es.through((f) => {
        const name = path.basename(f.path);
        const match = pattern.exec(name);
        if (match) {
            proposalNames.add(match[1]);
        }
    }, function () {
        const names = [...proposalNames.values()].sort();
        const contents = [
            '/*---------------------------------------------------------------------------------------------',
            ' *  Copyright (c) Microsoft Corporation. All rights reserved.',
            ' *  Licensed under the Source EULA. See License.txt in the project root for license information.',
            ' *--------------------------------------------------------------------------------------------*/',
            '',
            '// THIS IS A GENERATED FILE. DO NOT EDIT DIRECTLY.',
            '',
            'export const allApiProposals = Object.freeze({',
            `${names.map(name => `\t${name}: 'https://raw.githubusercontent.com/microsoft/vscode/main/src/vscode-dts/vscode.proposed.${name}.d.ts'`).join(`,${eol}`)}`,
            '});',
            'export type ApiProposalName = keyof typeof allApiProposals;',
            '',
        ].join(eol);
        this.emit('data', new File({
            path: 'vs/workbench/services/extensions/common/extensionsApiProposals.ts',
            contents: Buffer.from(contents)
        }));
        this.emit('end');
    }));
    return es.duplex(input, output);
}
const apiProposalNamesReporter = (0, reporter_1.createReporter)('api-proposal-names');
exports.compileApiProposalNamesTask = task.define('compile-api-proposal-names', () => {
    return gulp.src('src/vscode-dts/**')
        .pipe(generateApiProposalNames())
        .pipe(gulp.dest('src'))
        .pipe(apiProposalNamesReporter.end(true));
});
exports.watchApiProposalNamesTask = task.define('watch-api-proposal-names', () => {
    const task = () => gulp.src('src/vscode-dts/**')
        .pipe(generateApiProposalNames())
        .pipe(apiProposalNamesReporter.end(true));
    return watch('src/vscode-dts/**', { readDelay: 200 })
        .pipe(util.debounce(task))
        .pipe(gulp.dest('src'));
});
//# sourceMappingURL=data:application/json;base64,eyJ2ZXJzaW9uIjozLCJmaWxlIjoiY29tcGlsYXRpb24uanMiLCJzb3VyY2VSb290IjoiIiwic291cmNlcyI6WyJjb21waWxhdGlvbi50cyJdLCJuYW1lcyI6W10sIm1hcHBpbmdzIjoiO0FBQUE7OztnR0FHZ0c7OztBQUVoRyxtQ0FBbUM7QUFDbkMseUJBQXlCO0FBQ3pCLDZCQUE2QjtBQUM3Qiw2QkFBNkI7QUFDN0IsMENBQTBDO0FBQzFDLDZCQUE2QjtBQUM3Qix5Q0FBNEM7QUFDNUMsK0JBQStCO0FBQy9CLHNDQUFzQztBQUN0QywwQ0FBMEM7QUFDMUMseUJBQXlCO0FBQ3pCLGlDQUFrQztBQUNsQyw4QkFBOEI7QUFDOUIsK0JBQStCO0FBQy9CLHlEQUE2QztBQUU3QyxNQUFNLEtBQUssR0FBRyxPQUFPLENBQUMsU0FBUyxDQUFDLENBQUM7QUFHakMsdUVBQXVFO0FBRXZFLE1BQU0sUUFBUSxHQUFHLElBQUEseUJBQWMsR0FBRSxDQUFDO0FBRWxDLFNBQVMsNEJBQTRCLENBQUMsR0FBVztJQUNoRCxNQUFNLE9BQU8sR0FBRyxJQUFJLENBQUMsSUFBSSxDQUFDLFNBQVMsRUFBRSxTQUFTLEdBQUcsRUFBRSxDQUFDLENBQUM7SUFDckQsTUFBTSxPQUFPLEdBQXVCLEVBQUUsQ0FBQztJQUN2QyxPQUFPLENBQUMsT0FBTyxHQUFHLEtBQUssQ0FBQztJQUN4QixPQUFPLENBQUMsU0FBUyxHQUFHLElBQUksQ0FBQztJQUN6QixJQUFJLE9BQU8sQ0FBQyxHQUFHLENBQUMscUJBQXFCLENBQUMsRUFBRSxFQUFFLHNDQUFzQztRQUMvRSxPQUFPLENBQUMsU0FBUyxHQUFHLEtBQUssQ0FBQztLQUMxQjtJQUNELE9BQU8sQ0FBQyxPQUFPLEdBQUcsT0FBTyxDQUFDO0lBQzFCLE9BQU8sQ0FBQyxPQUFPLEdBQUcsT0FBTyxDQUFDO0lBQzFCLE9BQU8sQ0FBQyxVQUFVLEdBQUcsSUFBSSxDQUFDLFNBQVMsQ0FBQyxPQUFPLENBQUMsQ0FBQztJQUM3QyxPQUFPLENBQUMsT0FBTyxHQUFHLE1BQU0sQ0FBQyxJQUFJLENBQUMsRUFBRSxDQUFDLFlBQVksQ0FBQyxVQUFVLEVBQUUsTUFBTSxDQUFDLENBQUMsQ0FBQyxDQUFDLENBQUMsQ0FBQyxDQUFDLENBQUMsQ0FBQyxDQUFDLENBQUM7SUFDM0UsT0FBTyxPQUFPLENBQUM7QUFDaEIsQ0FBQztBQUVELFNBQVMsYUFBYSxDQUFDLEdBQVcsRUFBRSxLQUFjLEVBQUUsU0FBa0IsRUFBRSxhQUF5QztJQUNoSCxNQUFNLEdBQUcsR0FBRyxPQUFPLENBQUMsT0FBTyxDQUEyQixDQUFDO0lBQ3ZELE1BQU0sVUFBVSxHQUFHLE9BQU8sQ0FBQyxpQkFBaUIsQ0FBcUMsQ0FBQztJQUdsRixNQUFNLFdBQVcsR0FBRyxJQUFJLENBQUMsSUFBSSxDQUFDLFNBQVMsRUFBRSxRQUFRLEVBQUUsR0FBRyxFQUFFLGVBQWUsQ0FBQyxDQUFDO0lBQ3pFLE1BQU0sZUFBZSxHQUFHLEVBQUUsR0FBRyw0QkFBNEIsQ0FBQyxHQUFHLENBQUMsRUFBRSxhQUFhLEVBQUUsT0FBTyxDQUFDLEtBQUssQ0FBQyxFQUFFLENBQUM7SUFDaEcsSUFBSSxDQUFDLEtBQUssRUFBRTtRQUNYLGVBQWUsQ0FBQyxlQUFlLEdBQUcsSUFBSSxDQUFDO0tBQ3ZDO0lBRUQsTUFBTSxXQUFXLEdBQUcsR0FBRyxDQUFDLE1BQU0sQ0FBQyxXQUFXLEVBQUUsZUFBZSxFQUFFO1FBQzVELE9BQU8sRUFBRSxLQUFLO1FBQ2QsYUFBYSxFQUFFLE9BQU8sQ0FBQyxhQUFhLENBQUM7UUFDckMsZ0JBQWdCLEVBQUUsT0FBTyxhQUFhLEtBQUssU0FBUyxJQUFJLGFBQWEsQ0FBQyxHQUFHO0tBQ3pFLEVBQUUsR0FBRyxDQUFDLEVBQUUsQ0FBQyxRQUFRLENBQUMsR0FBRyxDQUFDLENBQUMsQ0FBQztJQUV6QixTQUFTLFFBQVEsQ0FBQyxLQUErQjtRQUNoRCxNQUFNLEdBQUcsR0FBRyxPQUFPLENBQUMsVUFBVSxDQUE4QixDQUFDO1FBRTdELE1BQU0sUUFBUSxHQUFHLElBQUksQ0FBQyxNQUFNLENBQUMsSUFBSSxDQUFDLEVBQUUsQ0FBQyxPQUFPLENBQUMsSUFBSSxDQUFDLElBQUksQ0FBQyxJQUFJLENBQUMsQ0FBQyxDQUFDO1FBQzlELE1BQU0sVUFBVSxHQUFHLENBQUMsQ0FBTyxFQUFFLEVBQUUsQ0FBQywwQkFBMEIsQ0FBQyxJQUFJLENBQUMsQ0FBQyxDQUFDLElBQUksQ0FBQyxDQUFDO1FBQ3hFLE1BQU0sV0FBVyxHQUFHLENBQUMsQ0FBTyxFQUFFLEVBQUUsQ0FBQyxDQUFDLENBQUMsSUFBSSxDQUFDLFFBQVEsQ0FBQyxLQUFLLENBQUMsSUFBSSxDQUFDLENBQUMsQ0FBQyxJQUFJLENBQUMsUUFBUSxDQUFDLFVBQVUsQ0FBQyxDQUFDO1FBQ3hGLE1BQU0sb0JBQW9CLEdBQUcsSUFBSSxDQUFDLE1BQU0sQ0FBQyxJQUFJLENBQUMsRUFBRSxDQUFDLENBQUMsQ0FBQyxVQUFVLENBQUMsSUFBSSxDQUFDLElBQUksQ0FBQyxJQUFJLENBQUMsQ0FBQyxDQUFDLENBQUM7UUFFaEYsTUFBTSxLQUFLLEdBQUcsRUFBRSxDQUFDLE9BQU8sRUFBRSxDQUFDO1FBQzNCLE1BQU0sTUFBTSxHQUFHLEtBQUs7YUFDbEIsSUFBSSxDQUFDLElBQUksQ0FBQyxHQUFHLENBQUMsVUFBVSxFQUFFLEdBQUcsRUFBRSxDQUFDLENBQUMsQ0FBQyx5RUFBeUU7YUFDM0csSUFBSSxDQUFDLElBQUksQ0FBQyxHQUFHLENBQUMsQ0FBQyxLQUFLLElBQUksV0FBVyxFQUFFLElBQUksQ0FBQyxzQkFBc0IsRUFBRSxDQUFDLENBQUM7YUFDcEUsSUFBSSxDQUFDLFFBQVEsQ0FBQzthQUNkLElBQUksQ0FBQyxJQUFJLENBQUMsY0FBYyxFQUFFLENBQUM7YUFDM0IsSUFBSSxDQUFDLFdBQVcsQ0FBQyxLQUFLLENBQUMsQ0FBQzthQUN4QixJQUFJLENBQUMsb0JBQW9CLENBQUM7YUFDMUIsSUFBSSxDQUFDLElBQUksQ0FBQyxHQUFHLENBQUMsS0FBSyxFQUFFLEdBQUcsQ0FBQyxHQUFHLEVBQUUsQ0FBQyxDQUFDO2FBQ2hDLElBQUksQ0FBQyxvQkFBb0IsQ0FBQyxPQUFPLENBQUM7YUFDbEMsSUFBSSxDQUFDLElBQUksQ0FBQyxHQUFHLENBQUMsQ0FBQyxhQUFhLEVBQUUsVUFBVSxDQUFDLEtBQUssQ0FBQyxHQUFHLEVBQUU7WUFDcEQsVUFBVSxFQUFFLEtBQUs7WUFDakIsY0FBYyxFQUFFLENBQUMsQ0FBQyxLQUFLO1lBQ3ZCLFVBQVUsRUFBRSxlQUFlLENBQUMsVUFBVTtTQUN0QyxDQUFDLENBQUMsQ0FBQzthQUNILElBQUksQ0FBQyxRQUFRLENBQUMsT0FBTyxDQUFDO2FBQ3RCLElBQUksQ0FBQyxRQUFRLENBQUMsR0FBRyxDQUFDLENBQUMsQ0FBQyxTQUFTLENBQUMsQ0FBQyxDQUFDO1FBRWxDLE9BQU8sRUFBRSxDQUFDLE1BQU0sQ0FBQyxLQUFLLEVBQUUsTUFBTSxDQUFDLENBQUM7SUFDakMsQ0FBQztJQUNELFFBQVEsQ0FBQyxZQUFZLEdBQUcsR0FBRyxFQUFFO1FBQzVCLE9BQU8sV0FBVyxDQUFDLEdBQUcsQ0FBQyxFQUFFLElBQUksRUFBRSxHQUFHLEVBQUUsQ0FBQyxDQUFDO0lBQ3ZDLENBQUMsQ0FBQztJQUNGLFFBQVEsQ0FBQyxXQUFXLEdBQUcsV0FBVyxDQUFDO0lBQ25DLE9BQU8sUUFBUSxDQUFDO0FBQ2pCLENBQUM7QUFFRCxTQUFnQixhQUFhLENBQUMsR0FBVyxFQUFFLEdBQVcsRUFBRSxHQUFZO0lBRW5FLE9BQU87UUFFTixNQUFNLFNBQVMsR0FBRyxhQUFhLENBQUMsR0FBRyxFQUFFLEtBQUssRUFBRSxJQUFJLEVBQUUsRUFBRSxHQUFHLEVBQUUsQ0FBQyxDQUFDO1FBQzNELE1BQU0sT0FBTyxHQUFHLElBQUksQ0FBQyxHQUFHLENBQUMsR0FBRyxHQUFHLEtBQUssRUFBRSxFQUFFLElBQUksRUFBRSxHQUFHLEdBQUcsRUFBRSxFQUFFLENBQUMsQ0FBQztRQUUxRCxPQUFPLE9BQU87YUFDWixJQUFJLENBQUMsU0FBUyxFQUFFLENBQUM7YUFDakIsSUFBSSxDQUFDLElBQUksQ0FBQyxJQUFJLENBQUMsR0FBRyxDQUFDLENBQUMsQ0FBQztJQUN4QixDQUFDLENBQUM7QUFDSCxDQUFDO0FBWEQsc0NBV0M7QUFFRCxTQUFnQixXQUFXLENBQUMsR0FBVyxFQUFFLEdBQVcsRUFBRSxLQUFjLEVBQUUsVUFBdUMsRUFBRTtJQUU5RyxPQUFPO1FBRU4sSUFBSSxFQUFFLENBQUMsUUFBUSxFQUFFLEdBQUcsVUFBYSxFQUFFO1lBQ2xDLE1BQU0sSUFBSSxLQUFLLENBQUMsaUNBQWlDLENBQUMsQ0FBQztTQUNuRDtRQUVELE1BQU0sT0FBTyxHQUFHLGFBQWEsQ0FBQyxHQUFHLEVBQUUsS0FBSyxFQUFFLElBQUksRUFBRSxLQUFLLENBQUMsQ0FBQztRQUN2RCxNQUFNLE9BQU8sR0FBRyxJQUFJLENBQUMsR0FBRyxDQUFDLEdBQUcsR0FBRyxLQUFLLEVBQUUsRUFBRSxJQUFJLEVBQUUsR0FBRyxHQUFHLEVBQUUsRUFBRSxDQUFDLENBQUM7UUFDMUQsTUFBTSxTQUFTLEdBQUcsSUFBSSxlQUFlLENBQUMsS0FBSyxDQUFDLENBQUM7UUFDN0MsSUFBSSxHQUFHLEtBQUssS0FBSyxFQUFFO1lBQ2xCLFNBQVMsQ0FBQyxPQUFPLEVBQUUsQ0FBQztTQUNwQjtRQUVELG1DQUFtQztRQUNuQyxJQUFJLFlBQVksR0FBRyxFQUFFLENBQUMsT0FBTyxFQUFFLENBQUM7UUFDaEMsSUFBSSxLQUFLLElBQUksQ0FBQyxPQUFPLENBQUMsYUFBYSxFQUFFO1lBQ3BDLElBQUksWUFBWSxHQUFHLElBQUksMEJBQU8sQ0FBQyxPQUFPLENBQUMsV0FBVyxFQUFFLENBQUMsR0FBRyxJQUFJLEVBQUUsRUFBRSxDQUFDLFFBQVEsQ0FBQyxVQUFVLENBQUMsSUFBSSxDQUFDLFdBQVcsQ0FBQyxFQUFFLEdBQUcsSUFBSSxDQUFDLENBQUMsQ0FBQztZQUNsSCxNQUFNLHFCQUFxQixHQUFHLFlBQVksQ0FBQyxzQkFBc0IsQ0FBQyxJQUFJLEdBQUcsQ0FBQyxDQUFDLFdBQVcsQ0FBQyxDQUFDLENBQUMsQ0FBQztZQUMxRixZQUFZLEdBQUcsRUFBRSxDQUFDLE9BQU8sQ0FBQyxTQUFTLEtBQUssQ0FBQyxJQUF5QztnQkFFakYsTUFBTSxZQUFZLEdBQW1CLEVBQUcsQ0FBQyxhQUFhLENBQUMsSUFBSSxDQUFDLElBQUksQ0FBQyxDQUFDO2dCQUNsRSxNQUFNLFdBQVcsR0FBRyxxQkFBcUIsQ0FBQyxHQUFHLENBQUMsWUFBWSxDQUFDLENBQUM7Z0JBQzVELElBQUksV0FBVyxLQUFLLFNBQVMsRUFBRTtvQkFDOUIsSUFBSSxDQUFDLFFBQVEsR0FBRyxNQUFNLENBQUMsSUFBSSxDQUFDLFdBQVcsQ0FBQyxHQUFHLENBQUMsQ0FBQztvQkFDN0MsSUFBSSxDQUFDLFNBQVMsR0FBRyxXQUFXLENBQUMsU0FBUyxJQUFJLElBQUksQ0FBQyxLQUFLLENBQUMsV0FBVyxDQUFDLFNBQVMsQ0FBQyxDQUFDO2lCQUM1RTtnQkFDRCxJQUFJLENBQUMsSUFBSSxDQUFDLElBQUksQ0FBQyxDQUFDO1lBQ2pCLENBQUMsRUFBRSxTQUFTLEdBQUc7Z0JBQ2QsSUFBSSxDQUFDLElBQUksQ0FBQyxJQUFJLENBQUMsQ0FBQztnQkFDaEIsaUJBQWlCO2dCQUNqQixxQkFBcUIsQ0FBQyxLQUFLLEVBQUUsQ0FBQztnQkFDeEIsWUFBYSxHQUFHLFNBQVMsQ0FBQztZQUNqQyxDQUFDLENBQUMsQ0FBQztTQUNIO1FBRUQsT0FBTyxPQUFPO2FBQ1osSUFBSSxDQUFDLFlBQVksQ0FBQzthQUNsQixJQUFJLENBQUMsU0FBUyxDQUFDLE1BQU0sQ0FBQzthQUN0QixJQUFJLENBQUMsT0FBTyxFQUFFLENBQUM7YUFDZixJQUFJLENBQUMsSUFBSSxDQUFDLElBQUksQ0FBQyxHQUFHLENBQUMsQ0FBQyxDQUFDO0lBQ3hCLENBQUMsQ0FBQztBQUNILENBQUM7QUEzQ0Qsa0NBMkNDO0FBRUQsU0FBZ0IsU0FBUyxDQUFDLEdBQVcsRUFBRSxLQUFjO0lBRXBELE9BQU87UUFDTixNQUFNLE9BQU8sR0FBRyxhQUFhLENBQUMsS0FBSyxFQUFFLEtBQUssRUFBRSxLQUFLLEVBQUUsS0FBSyxDQUFDLENBQUM7UUFFMUQsTUFBTSxHQUFHLEdBQUcsSUFBSSxDQUFDLEdBQUcsQ0FBQyxRQUFRLEVBQUUsRUFBRSxJQUFJLEVBQUUsS0FBSyxFQUFFLENBQUMsQ0FBQztRQUNoRCxNQUFNLFFBQVEsR0FBRyxLQUFLLENBQUMsUUFBUSxFQUFFLEVBQUUsSUFBSSxFQUFFLEtBQUssRUFBRSxTQUFTLEVBQUUsR0FBRyxFQUFFLENBQUMsQ0FBQztRQUVsRSxNQUFNLFNBQVMsR0FBRyxJQUFJLGVBQWUsQ0FBQyxJQUFJLENBQUMsQ0FBQztRQUM1QyxTQUFTLENBQUMsT0FBTyxFQUFFLENBQUM7UUFFcEIsT0FBTyxRQUFRO2FBQ2IsSUFBSSxDQUFDLFNBQVMsQ0FBQyxNQUFNLENBQUM7YUFDdEIsSUFBSSxDQUFDLElBQUksQ0FBQyxXQUFXLENBQUMsT0FBTyxFQUFFLEdBQUcsRUFBRSxJQUFJLENBQUMsQ0FBQzthQUMxQyxJQUFJLENBQUMsSUFBSSxDQUFDLElBQUksQ0FBQyxHQUFHLENBQUMsQ0FBQyxDQUFDO0lBQ3hCLENBQUMsQ0FBQztBQUNILENBQUM7QUFoQkQsOEJBZ0JDO0FBRUQsTUFBTSxlQUFlLEdBQUcsSUFBSSxDQUFDLElBQUksQ0FBQyxTQUFTLEVBQUUsV0FBVyxDQUFDLENBQUM7QUFFMUQsTUFBTSxlQUFlO0lBQ0gsUUFBUSxDQUFVO0lBQ25CLE1BQU0sQ0FBeUI7SUFFOUIsYUFBYSxDQUFrQztJQUMvQyxXQUFXLENBQXVCO0lBQ2xDLG9CQUFvQixDQUFnQztJQUVyRSxZQUFZLE9BQWdCO1FBQzNCLElBQUksQ0FBQyxRQUFRLEdBQUcsT0FBTyxDQUFDO1FBQ3hCLElBQUksQ0FBQyxNQUFNLEdBQUcsRUFBRSxDQUFDLE9BQU8sRUFBRSxDQUFDO1FBQzNCLElBQUksQ0FBQyxhQUFhLEdBQUcsRUFBRSxDQUFDO1FBQ3hCLE1BQU0sY0FBYyxHQUFHLENBQUMsUUFBZ0IsRUFBRSxRQUFnQixFQUFFLEVBQUU7WUFDN0QsSUFBSSxDQUFDLElBQUksQ0FBQyxRQUFRLEVBQUU7Z0JBQ25CLE9BQU87YUFDUDtZQUNELElBQUksSUFBSSxDQUFDLGFBQWEsQ0FBQyxRQUFRLENBQUMsRUFBRTtnQkFDakMsT0FBTzthQUNQO1lBQ0QsSUFBSSxDQUFDLGFBQWEsQ0FBQyxRQUFRLENBQUMsR0FBRyxJQUFJLENBQUM7WUFFcEMsRUFBRSxDQUFDLFNBQVMsQ0FBQyxRQUFRLEVBQUUsR0FBRyxFQUFFO2dCQUMzQixJQUFJLENBQUMsb0JBQW9CLENBQUMsZUFBZSxDQUFDLFFBQVEsQ0FBQyxDQUFDO2dCQUNwRCxJQUFJLENBQUMsWUFBWSxFQUFFLENBQUM7WUFDckIsQ0FBQyxDQUFDLENBQUM7UUFDSixDQUFDLENBQUM7UUFDRixJQUFJLENBQUMsV0FBVyxHQUFHLElBQUksS0FBTSxTQUFRLFNBQVMsQ0FBQyxVQUFVO1lBQ2pELFlBQVksQ0FBQyxRQUFnQixFQUFFLFFBQWdCO2dCQUNyRCxjQUFjLENBQUMsUUFBUSxFQUFFLFFBQVEsQ0FBQyxDQUFDO2dCQUNuQyxPQUFPLEtBQUssQ0FBQyxZQUFZLENBQUMsUUFBUSxFQUFFLFFBQVEsQ0FBQyxDQUFDO1lBQy9DLENBQUM7U0FDRCxDQUFDO1FBQ0YsSUFBSSxDQUFDLG9CQUFvQixHQUFHLElBQUksU0FBUyxDQUFDLG1CQUFtQixDQUFDLElBQUksQ0FBQyxXQUFXLENBQUMsQ0FBQztRQUVoRixJQUFJLElBQUksQ0FBQyxRQUFRLEVBQUU7WUFDbEIsRUFBRSxDQUFDLFNBQVMsQ0FBQyxTQUFTLENBQUMsV0FBVyxFQUFFLEdBQUcsRUFBRTtnQkFDeEMsSUFBSSxDQUFDLFlBQVksRUFBRSxDQUFDO1lBQ3JCLENBQUMsQ0FBQyxDQUFDO1NBQ0g7SUFDRixDQUFDO0lBRU8saUJBQWlCLEdBQXdCLElBQUksQ0FBQztJQUM5QyxZQUFZO1FBQ25CLElBQUksSUFBSSxDQUFDLGlCQUFpQixLQUFLLElBQUksRUFBRTtZQUNwQyxZQUFZLENBQUMsSUFBSSxDQUFDLGlCQUFpQixDQUFDLENBQUM7WUFDckMsSUFBSSxDQUFDLGlCQUFpQixHQUFHLElBQUksQ0FBQztTQUM5QjtRQUNELElBQUksQ0FBQyxpQkFBaUIsR0FBRyxVQUFVLENBQUMsR0FBRyxFQUFFO1lBQ3hDLElBQUksQ0FBQyxpQkFBaUIsR0FBRyxJQUFJLENBQUM7WUFDOUIsSUFBSSxDQUFDLE9BQU8sRUFBRSxDQUFDO1FBQ2hCLENBQUMsRUFBRSxFQUFFLENBQUMsQ0FBQztJQUNSLENBQUM7SUFFTyxJQUFJO1FBQ1gsTUFBTSxDQUFDLEdBQUcsU0FBUyxDQUFDLElBQUksQ0FBQyxJQUFJLENBQUMsb0JBQW9CLENBQUMsQ0FBQztRQUNwRCxJQUFJLENBQUMsQ0FBQyxJQUFJLENBQUMsSUFBSSxDQUFDLFFBQVEsRUFBRTtZQUN6Qiw0REFBNEQ7WUFDNUQsTUFBTSxJQUFJLEtBQUssQ0FBQyxnREFBZ0QsQ0FBQyxDQUFDO1NBQ2xFO1FBQ0QsT0FBTyxDQUFDLENBQUM7SUFDVixDQUFDO0lBRU8sSUFBSSxDQUFDLE9BQVksRUFBRSxHQUFHLElBQVc7UUFDeEMsUUFBUSxDQUFDLFVBQVUsQ0FBQyxJQUFJLENBQUMsZUFBZSxDQUFDLEVBQUUsT0FBTyxFQUFFLEdBQUcsSUFBSSxDQUFDLENBQUM7SUFDOUQsQ0FBQztJQUVNLE9BQU87UUFDYixNQUFNLFNBQVMsR0FBRyxJQUFJLENBQUMsR0FBRyxFQUFFLENBQUM7UUFDN0IsTUFBTSxNQUFNLEdBQUcsSUFBSSxDQUFDLElBQUksRUFBRSxDQUFDO1FBQzNCLElBQUksQ0FBQyxNQUFNLEVBQUU7WUFDWix5QkFBeUI7WUFDekIsT0FBTztTQUNQO1FBQ0QsSUFBSSxNQUFNLENBQUMsU0FBUyxFQUFFO1lBQ3JCLE9BQU87U0FDUDtRQUVELEVBQUUsQ0FBQyxhQUFhLENBQUMsTUFBTSxDQUFDLFFBQVEsRUFBRSxNQUFNLENBQUMsT0FBTyxDQUFDLENBQUM7UUFDbEQsRUFBRSxDQUFDLGFBQWEsQ0FBQyxJQUFJLENBQUMsSUFBSSxDQUFDLGVBQWUsRUFBRSxnREFBZ0QsQ0FBQyxFQUFFLE1BQU0sQ0FBQyxLQUFLLENBQUMsQ0FBQztRQUM3RyxJQUFJLENBQUMsSUFBSSxDQUFDLDRDQUE0QyxJQUFJLENBQUMsR0FBRyxFQUFFLEdBQUcsU0FBUyxLQUFLLENBQUMsQ0FBQztRQUNuRixJQUFJLENBQUMsSUFBSSxDQUFDLFFBQVEsRUFBRTtZQUNuQixJQUFJLENBQUMsTUFBTSxDQUFDLElBQUksQ0FBQyxPQUFPLEVBQUUscUZBQXFGLENBQUMsQ0FBQztTQUNqSDtJQUNGLENBQUM7Q0FDRDtBQUVELFNBQVMsd0JBQXdCO0lBQ2hDLElBQUksR0FBVyxDQUFDO0lBRWhCLElBQUk7UUFDSCxNQUFNLEdBQUcsR0FBRyxFQUFFLENBQUMsWUFBWSxDQUFDLHVFQUF1RSxFQUFFLE9BQU8sQ0FBQyxDQUFDO1FBQzlHLE1BQU0sS0FBSyxHQUFHLFFBQVEsQ0FBQyxJQUFJLENBQUMsR0FBRyxDQUFDLENBQUM7UUFDakMsR0FBRyxHQUFHLEtBQUssQ0FBQyxDQUFDLENBQUMsS0FBSyxDQUFDLENBQUMsQ0FBQyxDQUFDLENBQUMsQ0FBQyxFQUFFLENBQUMsR0FBRyxDQUFDO0tBQ2hDO0lBQUMsTUFBTTtRQUNQLEdBQUcsR0FBRyxFQUFFLENBQUMsR0FBRyxDQUFDO0tBQ2I7SUFFRCxNQUFNLE9BQU8sR0FBRyx1Q0FBdUMsQ0FBQztJQUN4RCxNQUFNLGFBQWEsR0FBRyxJQUFJLEdBQUcsRUFBVSxDQUFDO0lBRXhDLE1BQU0sS0FBSyxHQUFHLEVBQUUsQ0FBQyxPQUFPLEVBQUUsQ0FBQztJQUMzQixNQUFNLE1BQU0sR0FBRyxLQUFLO1NBQ2xCLElBQUksQ0FBQyxJQUFJLENBQUMsTUFBTSxDQUFDLENBQUMsQ0FBTyxFQUFFLEVBQUUsQ0FBQyxPQUFPLENBQUMsSUFBSSxDQUFDLENBQUMsQ0FBQyxJQUFJLENBQUMsQ0FBQyxDQUFDO1NBQ3BELElBQUksQ0FBQyxFQUFFLENBQUMsT0FBTyxDQUFDLENBQUMsQ0FBTyxFQUFFLEVBQUU7UUFDNUIsTUFBTSxJQUFJLEdBQUcsSUFBSSxDQUFDLFFBQVEsQ0FBQyxDQUFDLENBQUMsSUFBSSxDQUFDLENBQUM7UUFDbkMsTUFBTSxLQUFLLEdBQUcsT0FBTyxDQUFDLElBQUksQ0FBQyxJQUFJLENBQUMsQ0FBQztRQUVqQyxJQUFJLEtBQUssRUFBRTtZQUNWLGFBQWEsQ0FBQyxHQUFHLENBQUMsS0FBSyxDQUFDLENBQUMsQ0FBQyxDQUFDLENBQUM7U0FDNUI7SUFDRixDQUFDLEVBQUU7UUFDRixNQUFNLEtBQUssR0FBRyxDQUFDLEdBQUcsYUFBYSxDQUFDLE1BQU0sRUFBRSxDQUFDLENBQUMsSUFBSSxFQUFFLENBQUM7UUFDakQsTUFBTSxRQUFRLEdBQUc7WUFDaEIsaUdBQWlHO1lBQ2pHLCtEQUErRDtZQUMvRCxrR0FBa0c7WUFDbEcsa0dBQWtHO1lBQ2xHLEVBQUU7WUFDRixvREFBb0Q7WUFDcEQsRUFBRTtZQUNGLGdEQUFnRDtZQUNoRCxHQUFHLEtBQUssQ0FBQyxHQUFHLENBQUMsSUFBSSxDQUFDLEVBQUUsQ0FBQyxLQUFLLElBQUksNkZBQTZGLElBQUksUUFBUSxDQUFDLENBQUMsSUFBSSxDQUFDLElBQUksR0FBRyxFQUFFLENBQUMsRUFBRTtZQUMxSixLQUFLO1lBQ0wsNkRBQTZEO1lBQzdELEVBQUU7U0FDRixDQUFDLElBQUksQ0FBQyxHQUFHLENBQUMsQ0FBQztRQUVaLElBQUksQ0FBQyxJQUFJLENBQUMsTUFBTSxFQUFFLElBQUksSUFBSSxDQUFDO1lBQzFCLElBQUksRUFBRSxtRUFBbUU7WUFDekUsUUFBUSxFQUFFLE1BQU0sQ0FBQyxJQUFJLENBQUMsUUFBUSxDQUFDO1NBQy9CLENBQUMsQ0FBQyxDQUFDO1FBQ0osSUFBSSxDQUFDLElBQUksQ0FBQyxLQUFLLENBQUMsQ0FBQztJQUNsQixDQUFDLENBQUMsQ0FBQyxDQUFDO0lBRUwsT0FBTyxFQUFFLENBQUMsTUFBTSxDQUFDLEtBQUssRUFBRSxNQUFNLENBQUMsQ0FBQztBQUNqQyxDQUFDO0FBRUQsTUFBTSx3QkFBd0IsR0FBRyxJQUFBLHlCQUFjLEVBQUMsb0JBQW9CLENBQUMsQ0FBQztBQUV6RCxRQUFBLDJCQUEyQixHQUFHLElBQUksQ0FBQyxNQUFNLENBQUMsNEJBQTRCLEVBQUUsR0FBRyxFQUFFO0lBQ3pGLE9BQU8sSUFBSSxDQUFDLEdBQUcsQ0FBQyxtQkFBbUIsQ0FBQztTQUNsQyxJQUFJLENBQUMsd0JBQXdCLEVBQUUsQ0FBQztTQUNoQyxJQUFJLENBQUMsSUFBSSxDQUFDLElBQUksQ0FBQyxLQUFLLENBQUMsQ0FBQztTQUN0QixJQUFJLENBQUMsd0JBQXdCLENBQUMsR0FBRyxDQUFDLElBQUksQ0FBQyxDQUFDLENBQUM7QUFDNUMsQ0FBQyxDQUFDLENBQUM7QUFFVSxRQUFBLHlCQUF5QixHQUFHLElBQUksQ0FBQyxNQUFNLENBQUMsMEJBQTBCLEVBQUUsR0FBRyxFQUFFO0lBQ3JGLE1BQU0sSUFBSSxHQUFHLEdBQUcsRUFBRSxDQUFDLElBQUksQ0FBQyxHQUFHLENBQUMsbUJBQW1CLENBQUM7U0FDOUMsSUFBSSxDQUFDLHdCQUF3QixFQUFFLENBQUM7U0FDaEMsSUFBSSxDQUFDLHdCQUF3QixDQUFDLEdBQUcsQ0FBQyxJQUFJLENBQUMsQ0FBQyxDQUFDO0lBRTNDLE9BQU8sS0FBSyxDQUFDLG1CQUFtQixFQUFFLEVBQUUsU0FBUyxFQUFFLEdBQUcsRUFBRSxDQUFDO1NBQ25ELElBQUksQ0FBQyxJQUFJLENBQUMsUUFBUSxDQUFDLElBQUksQ0FBQyxDQUFDO1NBQ3pCLElBQUksQ0FBQyxJQUFJLENBQUMsSUFBSSxDQUFDLEtBQUssQ0FBQyxDQUFDLENBQUM7QUFDMUIsQ0FBQyxDQUFDLENBQUMifQ==<|MERGE_RESOLUTION|>--- conflicted
+++ resolved
@@ -47,7 +47,6 @@
     if (!build && !process.env['SQL_NO_INLINE_SOURCEMAP']) {
         overrideOptions.inlineSourceMap = true;
     }
-<<<<<<< HEAD
     else if (!build) {
         console.warn('********************************************************************************************');
         console.warn('* Inlining of source maps is DISABLED, which will prevent debugging from working properly, *');
@@ -56,14 +55,11 @@
         console.warn('* and re-run the build/watch task                                                          *');
         console.warn('********************************************************************************************');
     }
-    const compilation = tsb.create(projectPath, overrideOptions, { verbose: false }, err => reporter(err));
-=======
-    const compilation = tsb.create(projectPath, overrideOptions, {
+    const compilation = tsb.create(projectPath, overrideOptions, { verbose: false, transpileOnly }, err => reporter(err));
         verbose: false,
         transpileOnly: Boolean(transpileOnly),
         transpileWithSwc: typeof transpileOnly !== 'boolean' && transpileOnly.swc
     }, err => reporter(err));
->>>>>>> 5b6af074
     function pipeline(token) {
         const bom = require('gulp-bom');
         const tsFilter = util.filter(data => /\.ts$/.test(data.path));
