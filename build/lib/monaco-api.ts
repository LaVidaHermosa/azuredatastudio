/*---------------------------------------------------------------------------------------------
 *  Copyright (c) Microsoft Corporation. All rights reserved.
 *  Licensed under the Source EULA. See License.txt in the project root for license information.
 *--------------------------------------------------------------------------------------------*/

import * as fs from 'fs';
import type * as ts from 'typescript';
import * as path from 'path';
import * as fancyLog from 'fancy-log';
import * as ansiColors from 'ansi-colors';

const dtsv = '3';

const tsfmt = require('../../tsfmt.json');

const SRC = path.join(__dirname, '../../src');
export const RECIPE_PATH = path.join(__dirname, '../monaco/monaco.d.ts.recipe');
const DECLARATION_PATH = path.join(__dirname, '../../src/vs/monaco.d.ts');

function logErr(message: any, ...rest: any[]): void {
	fancyLog(ansiColors.yellow(`[monaco.d.ts]`), message, ...rest);
}

type SourceFileGetter = (moduleId: string) => ts.SourceFile | null;

type TSTopLevelDeclaration = ts.InterfaceDeclaration | ts.EnumDeclaration | ts.ClassDeclaration | ts.TypeAliasDeclaration | ts.FunctionDeclaration | ts.ModuleDeclaration;
type TSTopLevelDeclare = TSTopLevelDeclaration | ts.VariableStatement;

function isDeclaration(ts: typeof import('typescript'), a: TSTopLevelDeclare): a is TSTopLevelDeclaration {
	return (
		a.kind === ts.SyntaxKind.InterfaceDeclaration
		|| a.kind === ts.SyntaxKind.EnumDeclaration
		|| a.kind === ts.SyntaxKind.ClassDeclaration
		|| a.kind === ts.SyntaxKind.TypeAliasDeclaration
		|| a.kind === ts.SyntaxKind.FunctionDeclaration
		|| a.kind === ts.SyntaxKind.ModuleDeclaration
	);
}

function visitTopLevelDeclarations(ts: typeof import('typescript'), sourceFile: ts.SourceFile, visitor: (node: TSTopLevelDeclare) => boolean): void {
	let stop = false;

	const visit = (node: ts.Node): void => {
		if (stop) {
			return;
		}

		switch (node.kind) {
			case ts.SyntaxKind.InterfaceDeclaration:
			case ts.SyntaxKind.EnumDeclaration:
			case ts.SyntaxKind.ClassDeclaration:
			case ts.SyntaxKind.VariableStatement:
			case ts.SyntaxKind.TypeAliasDeclaration:
			case ts.SyntaxKind.FunctionDeclaration:
			case ts.SyntaxKind.ModuleDeclaration:
				stop = visitor(<TSTopLevelDeclare>node);
		}

		if (stop) {
			return;
		}
		ts.forEachChild(node, visit);
	};

	visit(sourceFile);
}


function getAllTopLevelDeclarations(ts: typeof import('typescript'), sourceFile: ts.SourceFile): TSTopLevelDeclare[] {
	const all: TSTopLevelDeclare[] = [];
	visitTopLevelDeclarations(ts, sourceFile, (node) => {
		if (node.kind === ts.SyntaxKind.InterfaceDeclaration || node.kind === ts.SyntaxKind.ClassDeclaration || node.kind === ts.SyntaxKind.ModuleDeclaration) {
			const interfaceDeclaration = <ts.InterfaceDeclaration>node;
			const triviaStart = interfaceDeclaration.pos;
			const triviaEnd = interfaceDeclaration.name.pos;
			const triviaText = getNodeText(sourceFile, { pos: triviaStart, end: triviaEnd });

			if (triviaText.indexOf('@internal') === -1) {
				all.push(node);
			}
		} else {
			const nodeText = getNodeText(sourceFile, node);
			if (nodeText.indexOf('@internal') === -1) {
				all.push(node);
			}
		}
		return false /*continue*/;
	});
	return all;
}


function getTopLevelDeclaration(ts: typeof import('typescript'), sourceFile: ts.SourceFile, typeName: string): TSTopLevelDeclare | null {
	let result: TSTopLevelDeclare | null = null;
	visitTopLevelDeclarations(ts, sourceFile, (node) => {
		if (isDeclaration(ts, node) && node.name) {
			if (node.name.text === typeName) {
				result = node;
				return true /*stop*/;
			}
			return false /*continue*/;
		}
		// node is ts.VariableStatement
		if (getNodeText(sourceFile, node).indexOf(typeName) >= 0) {
			result = node;
			return true /*stop*/;
		}
		return false /*continue*/;
	});
	return result;
}


function getNodeText(sourceFile: ts.SourceFile, node: { pos: number; end: number }): string {
	return sourceFile.getFullText().substring(node.pos, node.end);
}

<<<<<<< HEAD
function hasModifier(modifiers: readonly ts.ModifierLike[] | undefined, kind: ts.SyntaxKind): boolean {
=======
function hasModifier(modifiers: ts.NodeArray<ts.ModifierLike> | undefined, kind: ts.SyntaxKind): boolean {
>>>>>>> 39087ba5
	if (modifiers) {
		for (let i = 0; i < modifiers.length; i++) {
			const mod = modifiers[i];
			if (mod.kind === kind) {
				return true;
			}
		}
	}
	return false;
}

function isStatic(ts: typeof import('typescript'), member: ts.ClassElement | ts.TypeElement): boolean {
<<<<<<< HEAD
	if (ts.canHaveModifiers(member)) {
		return hasModifier(ts.getModifiers(member), ts.SyntaxKind.StaticKeyword);
	}
	return false;
=======
	return hasModifier(member.modifiers, ts.SyntaxKind.StaticKeyword);
>>>>>>> 39087ba5
}

function isDefaultExport(ts: typeof import('typescript'), declaration: ts.InterfaceDeclaration | ts.ClassDeclaration): boolean {
	return (
		hasModifier(declaration.modifiers, ts.SyntaxKind.DefaultKeyword)
		&& hasModifier(declaration.modifiers, ts.SyntaxKind.ExportKeyword)
	);
}

function getMassagedTopLevelDeclarationText(ts: typeof import('typescript'), sourceFile: ts.SourceFile, declaration: TSTopLevelDeclare, importName: string, usage: string[], enums: IEnumEntry[]): string {
	let result = getNodeText(sourceFile, declaration);
	if (declaration.kind === ts.SyntaxKind.InterfaceDeclaration || declaration.kind === ts.SyntaxKind.ClassDeclaration) {
		const interfaceDeclaration = <ts.InterfaceDeclaration | ts.ClassDeclaration>declaration;

		const staticTypeName = (
			isDefaultExport(ts, interfaceDeclaration)
				? `${importName}.default`
				: `${importName}.${declaration.name!.text}`
		);

		let instanceTypeName = staticTypeName;
		const typeParametersCnt = (interfaceDeclaration.typeParameters ? interfaceDeclaration.typeParameters.length : 0);
		if (typeParametersCnt > 0) {
			const arr: string[] = [];
			for (let i = 0; i < typeParametersCnt; i++) {
				arr.push('any');
			}
			instanceTypeName = `${instanceTypeName}<${arr.join(',')}>`;
		}

		const members: ts.NodeArray<ts.ClassElement | ts.TypeElement> = interfaceDeclaration.members;
		members.forEach((member) => {
			try {
				const memberText = getNodeText(sourceFile, member);
				if (memberText.indexOf('@internal') >= 0 || memberText.indexOf('private') >= 0) {
					result = result.replace(memberText, '');
				} else {
					const memberName = (<ts.Identifier | ts.StringLiteral>member.name).text;
					const memberAccess = (memberName.indexOf('.') >= 0 ? `['${memberName}']` : `.${memberName}`);
					if (isStatic(ts, member)) {
						usage.push(`a = ${staticTypeName}${memberAccess};`);
					} else {
						usage.push(`a = (<${instanceTypeName}>b)${memberAccess};`);
					}
				}
			} catch (err) {
				// life..
			}
		});
	}
	result = result.replace(/export default /g, 'export ');
	result = result.replace(/export declare /g, 'export ');
	result = result.replace(/declare /g, '');
	const lines = result.split(/\r\n|\r|\n/);
	for (let i = 0; i < lines.length; i++) {
		if (/\s*\*/.test(lines[i])) {
			// very likely a comment
			continue;
		}
		lines[i] = lines[i].replace(/"/g, '\'');
	}
	result = lines.join('\n');

	if (declaration.kind === ts.SyntaxKind.EnumDeclaration) {
		result = result.replace(/const enum/, 'enum');
		enums.push({
			enumName: declaration.name.getText(sourceFile),
			text: result
		});
	}

	return result;
}

function format(ts: typeof import('typescript'), text: string, endl: string): string {
	const REALLY_FORMAT = false;

	text = preformat(text, endl);
	if (!REALLY_FORMAT) {
		return text;
	}

	// Parse the source text
	const sourceFile = ts.createSourceFile('file.ts', text, ts.ScriptTarget.Latest, /*setParentPointers*/ true);

	// Get the formatting edits on the input sources
	const edits = (<any>ts).formatting.formatDocument(sourceFile, getRuleProvider(tsfmt), tsfmt);

	// Apply the edits on the input code
	return applyEdits(text, edits);

	function countParensCurly(text: string): number {
		let cnt = 0;
		for (let i = 0; i < text.length; i++) {
			if (text.charAt(i) === '(' || text.charAt(i) === '{') {
				cnt++;
			}
			if (text.charAt(i) === ')' || text.charAt(i) === '}') {
				cnt--;
			}
		}
		return cnt;
	}

	function repeatStr(s: string, cnt: number): string {
		let r = '';
		for (let i = 0; i < cnt; i++) {
			r += s;
		}
		return r;
	}

	function preformat(text: string, endl: string): string {
		const lines = text.split(endl);
		let inComment = false;
		let inCommentDeltaIndent = 0;
		let indent = 0;
		for (let i = 0; i < lines.length; i++) {
			let line = lines[i].replace(/\s$/, '');
			let repeat = false;
			let lineIndent = 0;
			do {
				repeat = false;
				if (line.substring(0, 4) === '    ') {
					line = line.substring(4);
					lineIndent++;
					repeat = true;
				}
				if (line.charAt(0) === '\t') {
					line = line.substring(1);
					lineIndent++;
					repeat = true;
				}
			} while (repeat);

			if (line.length === 0) {
				continue;
			}

			if (inComment) {
				if (/\*\//.test(line)) {
					inComment = false;
				}
				lines[i] = repeatStr('\t', lineIndent + inCommentDeltaIndent) + line;
				continue;
			}

			if (/\/\*/.test(line)) {
				inComment = true;
				inCommentDeltaIndent = indent - lineIndent;
				lines[i] = repeatStr('\t', indent) + line;
				continue;
			}

			const cnt = countParensCurly(line);
			let shouldUnindentAfter = false;
			let shouldUnindentBefore = false;
			if (cnt < 0) {
				if (/[({]/.test(line)) {
					shouldUnindentAfter = true;
				} else {
					shouldUnindentBefore = true;
				}
			} else if (cnt === 0) {
				shouldUnindentBefore = /^\}/.test(line);
			}
			let shouldIndentAfter = false;
			if (cnt > 0) {
				shouldIndentAfter = true;
			} else if (cnt === 0) {
				shouldIndentAfter = /{$/.test(line);
			}

			if (shouldUnindentBefore) {
				indent--;
			}

			lines[i] = repeatStr('\t', indent) + line;

			if (shouldUnindentAfter) {
				indent--;
			}
			if (shouldIndentAfter) {
				indent++;
			}
		}
		return lines.join(endl);
	}

	function getRuleProvider(options: ts.FormatCodeSettings) {
		// Share this between multiple formatters using the same options.
		// This represents the bulk of the space the formatter uses.
		return (ts as any).formatting.getFormatContext(options);
	}

	function applyEdits(text: string, edits: ts.TextChange[]): string {
		// Apply edits in reverse on the existing text
		let result = text;
		for (let i = edits.length - 1; i >= 0; i--) {
			const change = edits[i];
			const head = result.slice(0, change.span.start);
			const tail = result.slice(change.span.start + change.span.length);
			result = head + change.newText + tail;
		}
		return result;
	}
}

function createReplacerFromDirectives(directives: [RegExp, string][]): (str: string) => string {
	return (str: string) => {
		for (let i = 0; i < directives.length; i++) {
			str = str.replace(directives[i][0], directives[i][1]);
		}
		return str;
	};
}

function createReplacer(data: string): (str: string) => string {
	data = data || '';
	const rawDirectives = data.split(';');
	const directives: [RegExp, string][] = [];
	rawDirectives.forEach((rawDirective) => {
		if (rawDirective.length === 0) {
			return;
		}
		const pieces = rawDirective.split('=>');
		let findStr = pieces[0];
		const replaceStr = pieces[1];

		findStr = findStr.replace(/[\-\\\{\}\*\+\?\|\^\$\.\,\[\]\(\)\#\s]/g, '\\$&');
		findStr = '\\b' + findStr + '\\b';
		directives.push([new RegExp(findStr, 'g'), replaceStr]);
	});

	return createReplacerFromDirectives(directives);
}

interface ITempResult {
	result: string;
	usageContent: string;
	enums: string;
}

interface IEnumEntry {
	enumName: string;
	text: string;
}

function generateDeclarationFile(ts: typeof import('typescript'), recipe: string, sourceFileGetter: SourceFileGetter): ITempResult | null {
	const endl = /\r\n/.test(recipe) ? '\r\n' : '\n';

	const lines = recipe.split(endl);
	const result: string[] = [];

	let usageCounter = 0;
	const usageImports: string[] = [];
	const usage: string[] = [];

	let failed = false;

	usage.push(`var a: any;`);
	usage.push(`var b: any;`);

	const generateUsageImport = (moduleId: string) => {
		const importName = 'm' + (++usageCounter);
		usageImports.push(`import * as ${importName} from './${moduleId.replace(/\.d\.ts$/, '')}';`);
		return importName;
	};

	const enums: IEnumEntry[] = [];
	let version: string | null = null;

	lines.forEach(line => {

		if (failed) {
			return;
		}

		const m0 = line.match(/^\/\/dtsv=(\d+)$/);
		if (m0) {
			version = m0[1];
		}

		const m1 = line.match(/^\s*#include\(([^;)]*)(;[^)]*)?\)\:(.*)$/);
		if (m1) {
			const moduleId = m1[1];
			const sourceFile = sourceFileGetter(moduleId);
			if (!sourceFile) {
				logErr(`While handling ${line}`);
				logErr(`Cannot find ${moduleId}`);
				failed = true;
				return;
			}

			const importName = generateUsageImport(moduleId);

			const replacer = createReplacer(m1[2]);

			const typeNames = m1[3].split(/,/);
			typeNames.forEach((typeName) => {
				typeName = typeName.trim();
				if (typeName.length === 0) {
					return;
				}
				const declaration = getTopLevelDeclaration(ts, sourceFile, typeName);
				if (!declaration) {
					logErr(`While handling ${line}`);
					logErr(`Cannot find ${typeName}`);
					failed = true;
					return;
				}
				result.push(replacer(getMassagedTopLevelDeclarationText(ts, sourceFile, declaration, importName, usage, enums)));
			});
			return;
		}

		const m2 = line.match(/^\s*#includeAll\(([^;)]*)(;[^)]*)?\)\:(.*)$/);
		if (m2) {
			const moduleId = m2[1];
			const sourceFile = sourceFileGetter(moduleId);
			if (!sourceFile) {
				logErr(`While handling ${line}`);
				logErr(`Cannot find ${moduleId}`);
				failed = true;
				return;
			}

			const importName = generateUsageImport(moduleId);

			const replacer = createReplacer(m2[2]);

			const typeNames = m2[3].split(/,/);
			const typesToExcludeMap: { [typeName: string]: boolean } = {};
			const typesToExcludeArr: string[] = [];
			typeNames.forEach((typeName) => {
				typeName = typeName.trim();
				if (typeName.length === 0) {
					return;
				}
				typesToExcludeMap[typeName] = true;
				typesToExcludeArr.push(typeName);
			});

			getAllTopLevelDeclarations(ts, sourceFile).forEach((declaration) => {
				if (isDeclaration(ts, declaration) && declaration.name) {
					if (typesToExcludeMap[declaration.name.text]) {
						return;
					}
				} else {
					// node is ts.VariableStatement
					const nodeText = getNodeText(sourceFile, declaration);
					for (let i = 0; i < typesToExcludeArr.length; i++) {
						if (nodeText.indexOf(typesToExcludeArr[i]) >= 0) {
							return;
						}
					}
				}
				result.push(replacer(getMassagedTopLevelDeclarationText(ts, sourceFile, declaration, importName, usage, enums)));
			});
			return;
		}

		result.push(line);
	});

	if (failed) {
		return null;
	}

	if (version !== dtsv) {
		if (!version) {
			logErr(`gulp watch restart required. 'monaco.d.ts.recipe' is written before versioning was introduced.`);
		} else {
			logErr(`gulp watch restart required. 'monaco.d.ts.recipe' v${version} does not match runtime v${dtsv}.`);
		}
		return null;
	}

	let resultTxt = result.join(endl);
	resultTxt = resultTxt.replace(/\bURI\b/g, 'Uri');
	resultTxt = resultTxt.replace(/\bEvent</g, 'IEvent<');
	resultTxt = resultTxt.split(/\r\n|\n|\r/).join(endl);
	resultTxt = format(ts, resultTxt, endl);
	resultTxt = resultTxt.split(/\r\n|\n|\r/).join(endl);

	enums.sort((e1, e2) => {
		if (e1.enumName < e2.enumName) {
			return -1;
		}
		if (e1.enumName > e2.enumName) {
			return 1;
		}
		return 0;
	});

	let resultEnums = [
		'/*---------------------------------------------------------------------------------------------',
		' *  Copyright (c) Microsoft Corporation. All rights reserved.',
		' *  Licensed under the Source EULA. See License.txt in the project root for license information.',
		' *--------------------------------------------------------------------------------------------*/',
		'',
		'// THIS IS A GENERATED FILE. DO NOT EDIT DIRECTLY.',
		''
	].concat(enums.map(e => e.text)).join(endl);
	resultEnums = resultEnums.split(/\r\n|\n|\r/).join(endl);
	resultEnums = format(ts, resultEnums, endl);
	resultEnums = resultEnums.split(/\r\n|\n|\r/).join(endl);

	return {
		result: resultTxt,
		usageContent: `${usageImports.join('\n')}\n\n${usage.join('\n')}`,
		enums: resultEnums
	};
}

export interface IMonacoDeclarationResult {
	content: string;
	usageContent: string;
	enums: string;
	filePath: string;
	isTheSame: boolean;
}

function _run(ts: typeof import('typescript'), sourceFileGetter: SourceFileGetter): IMonacoDeclarationResult | null {
	const recipe = fs.readFileSync(RECIPE_PATH).toString();
	const t = generateDeclarationFile(ts, recipe, sourceFileGetter);
	if (!t) {
		return null;
	}

	const result = t.result;
	const usageContent = t.usageContent;
	const enums = t.enums;

	const currentContent = fs.readFileSync(DECLARATION_PATH).toString();
	const one = currentContent.replace(/\r\n/gm, '\n');
	const other = result.replace(/\r\n/gm, '\n');
	const isTheSame = (one === other);

	return {
		content: result,
		usageContent: usageContent,
		enums: enums,
		filePath: DECLARATION_PATH,
		isTheSame
	};
}

export class FSProvider {
	public existsSync(filePath: string): boolean {
		return fs.existsSync(filePath);
	}
	public statSync(filePath: string): fs.Stats {
		return fs.statSync(filePath);
	}
	public readFileSync(_moduleId: string, filePath: string): Buffer {
		return fs.readFileSync(filePath);
	}
}

class CacheEntry {
	constructor(
		public readonly sourceFile: ts.SourceFile,
		public readonly mtime: number
	) { }
}

export class DeclarationResolver {

	public readonly ts: typeof import('typescript');
	private _sourceFileCache: { [moduleId: string]: CacheEntry | null };

	constructor(private readonly _fsProvider: FSProvider) {
		this.ts = require('typescript') as typeof import('typescript');
		this._sourceFileCache = Object.create(null);
	}

	public invalidateCache(moduleId: string): void {
		this._sourceFileCache[moduleId] = null;
	}

	public getDeclarationSourceFile(moduleId: string): ts.SourceFile | null {
		if (this._sourceFileCache[moduleId]) {
			// Since we cannot trust file watching to invalidate the cache, check also the mtime
			const fileName = this._getFileName(moduleId);
			const mtime = this._fsProvider.statSync(fileName).mtime.getTime();
			if (this._sourceFileCache[moduleId]!.mtime !== mtime) {
				this._sourceFileCache[moduleId] = null;
			}
		}
		if (!this._sourceFileCache[moduleId]) {
			this._sourceFileCache[moduleId] = this._getDeclarationSourceFile(moduleId);
		}
		return this._sourceFileCache[moduleId] ? this._sourceFileCache[moduleId]!.sourceFile : null;
	}

	private _getFileName(moduleId: string): string {
		if (/\.d\.ts$/.test(moduleId)) {
			return path.join(SRC, moduleId);
		}
		return path.join(SRC, `${moduleId}.ts`);
	}

	private _getDeclarationSourceFile(moduleId: string): CacheEntry | null {
		const fileName = this._getFileName(moduleId);
		if (!this._fsProvider.existsSync(fileName)) {
			return null;
		}
		const mtime = this._fsProvider.statSync(fileName).mtime.getTime();
		if (/\.d\.ts$/.test(moduleId)) {
			// const mtime = this._fsProvider.statFileSync()
			const fileContents = this._fsProvider.readFileSync(moduleId, fileName).toString();
			return new CacheEntry(
				this.ts.createSourceFile(fileName, fileContents, this.ts.ScriptTarget.ES5),
				mtime
			);
		}
		const fileContents = this._fsProvider.readFileSync(moduleId, fileName).toString();
		const fileMap: IFileMap = {
			'file.ts': fileContents
		};
		const service = this.ts.createLanguageService(new TypeScriptLanguageServiceHost(this.ts, {}, fileMap, {}));
		const text = service.getEmitOutput('file.ts', true, true).outputFiles[0].text;
		return new CacheEntry(
			this.ts.createSourceFile(fileName, text, this.ts.ScriptTarget.ES5),
			mtime
		);
	}
}

export function run3(resolver: DeclarationResolver): IMonacoDeclarationResult | null {
	const sourceFileGetter = (moduleId: string) => resolver.getDeclarationSourceFile(moduleId);
	return _run(resolver.ts, sourceFileGetter);
}




interface ILibMap { [libName: string]: string }
interface IFileMap { [fileName: string]: string }

class TypeScriptLanguageServiceHost implements ts.LanguageServiceHost {

	private readonly _ts: typeof import('typescript');
	private readonly _libs: ILibMap;
	private readonly _files: IFileMap;
	private readonly _compilerOptions: ts.CompilerOptions;

	constructor(ts: typeof import('typescript'), libs: ILibMap, files: IFileMap, compilerOptions: ts.CompilerOptions) {
		this._ts = ts;
		this._libs = libs;
		this._files = files;
		this._compilerOptions = compilerOptions;
	}

	// --- language service host ---------------

	getCompilationSettings(): ts.CompilerOptions {
		return this._compilerOptions;
	}
	getScriptFileNames(): string[] {
		return (
			([] as string[])
				.concat(Object.keys(this._libs))
				.concat(Object.keys(this._files))
		);
	}
	getScriptVersion(_fileName: string): string {
		return '1';
	}
	getProjectVersion(): string {
		return '1';
	}
	getScriptSnapshot(fileName: string): ts.IScriptSnapshot {
		if (this._files.hasOwnProperty(fileName)) {
			return this._ts.ScriptSnapshot.fromString(this._files[fileName]);
		} else if (this._libs.hasOwnProperty(fileName)) {
			return this._ts.ScriptSnapshot.fromString(this._libs[fileName]);
		} else {
			return this._ts.ScriptSnapshot.fromString('');
		}
	}
	getScriptKind(_fileName: string): ts.ScriptKind {
		return this._ts.ScriptKind.TS;
	}
	getCurrentDirectory(): string {
		return '';
	}
	getDefaultLibFileName(_options: ts.CompilerOptions): string {
		return 'defaultLib:es5';
	}
	isDefaultLibFileName(fileName: string): boolean {
		return fileName === this.getDefaultLibFileName(this._compilerOptions);
	}
	readFile(path: string, _encoding?: string): string | undefined {
		return this._files[path] || this._libs[path];
	}
	fileExists(path: string): boolean {
		return path in this._files || path in this._libs;
	}
}

export function execute(): IMonacoDeclarationResult {
	const r = run3(new DeclarationResolver(new FSProvider()));
	if (!r) {
		throw new Error(`monaco.d.ts generation error - Cannot continue`);
	}
	return r;
}<|MERGE_RESOLUTION|>--- conflicted
+++ resolved
@@ -115,11 +115,7 @@
 	return sourceFile.getFullText().substring(node.pos, node.end);
 }
 
-<<<<<<< HEAD
-function hasModifier(modifiers: readonly ts.ModifierLike[] | undefined, kind: ts.SyntaxKind): boolean {
-=======
 function hasModifier(modifiers: ts.NodeArray<ts.ModifierLike> | undefined, kind: ts.SyntaxKind): boolean {
->>>>>>> 39087ba5
 	if (modifiers) {
 		for (let i = 0; i < modifiers.length; i++) {
 			const mod = modifiers[i];
@@ -132,14 +128,7 @@
 }
 
 function isStatic(ts: typeof import('typescript'), member: ts.ClassElement | ts.TypeElement): boolean {
-<<<<<<< HEAD
-	if (ts.canHaveModifiers(member)) {
-		return hasModifier(ts.getModifiers(member), ts.SyntaxKind.StaticKeyword);
-	}
-	return false;
-=======
 	return hasModifier(member.modifiers, ts.SyntaxKind.StaticKeyword);
->>>>>>> 39087ba5
 }
 
 function isDefaultExport(ts: typeof import('typescript'), declaration: ts.InterfaceDeclaration | ts.ClassDeclaration): boolean {
