"use strict";
/*---------------------------------------------------------------------------------------------
 *  Copyright (c) Microsoft Corporation. All rights reserved.
 *  Licensed under the Source EULA. See License.txt in the project root for license information.
 *--------------------------------------------------------------------------------------------*/
Object.defineProperty(exports, "__esModule", { value: true });
exports.buildExtensionMedia = exports.webpackExtensions = exports.translatePackageJSON = exports.packageRebuildExtensionsStream = exports.cleanRebuildExtensions = exports.packageExternalExtensionsStream = exports.scanBuiltinExtensions = exports.packageMarketplaceExtensionsStream = exports.packageLocalExtensionsStream = exports.vscodeExternalExtensions = exports.fromGithub = exports.fromMarketplace = exports.fromLocalNormal = exports.fromLocal = void 0;
const es = require("event-stream");
const fs = require("fs");
const cp = require("child_process");
const glob = require("glob");
const gulp = require("gulp");
const path = require("path");
const through2 = require("through2");
const got_1 = require("got");
const File = require("vinyl");
const stats_1 = require("./stats");
const util2 = require("./util");
const vzip = require('gulp-vinyl-zip');
const filter = require("gulp-filter");
const rename = require("gulp-rename");
const fancyLog = require("fancy-log");
const ansiColors = require("ansi-colors");
const buffer = require('gulp-buffer');
const jsoncParser = require("jsonc-parser");
const dependencies_1 = require("./dependencies");
const _ = require("underscore");
const util = require('./util');
const root = path.dirname(path.dirname(__dirname));
const commit = util.getVersion(root);
const sourceMappingURLBase = `https://sqlopsbuilds.blob.core.windows.net/sourcemaps/${commit}`; // {{SQL CARBON EDIT}}
function minifyExtensionResources(input) {
    const jsonFilter = filter(['**/*.json', '**/*.code-snippets'], { restore: true });
    return input
        .pipe(jsonFilter)
        .pipe(buffer())
        .pipe(es.mapSync((f) => {
        const errors = [];
        const value = jsoncParser.parse(f.contents.toString('utf8'), errors);
        if (errors.length === 0) {
            // file parsed OK => just stringify to drop whitespace and comments
            f.contents = Buffer.from(JSON.stringify(value));
        }
        return f;
    }))
        .pipe(jsonFilter.restore);
}
function updateExtensionPackageJSON(input, update) {
    const packageJsonFilter = filter('extensions/*/package.json', { restore: true });
    return input
        .pipe(packageJsonFilter)
        .pipe(buffer())
        .pipe(es.mapSync((f) => {
        const data = JSON.parse(f.contents.toString('utf8'));
        f.contents = Buffer.from(JSON.stringify(update(data)));
        return f;
    }))
        .pipe(packageJsonFilter.restore);
}
function fromLocal(extensionPath, forWeb) {
    const webpackConfigFileName = forWeb ? 'extension-browser.webpack.config.js' : 'extension.webpack.config.js';
    const isWebPacked = fs.existsSync(path.join(extensionPath, webpackConfigFileName));
    let input = isWebPacked
        ? fromLocalWebpack(extensionPath, webpackConfigFileName)
        : fromLocalNormal(extensionPath);
    if (isWebPacked) {
        input = updateExtensionPackageJSON(input, (data) => {
            delete data.scripts;
            delete data.dependencies;
            delete data.devDependencies;
            if (data.main) {
                data.main = data.main.replace('/out/', /dist/);
            }
            return data;
        });
    }
    return input;
}
exports.fromLocal = fromLocal;
function fromLocalWebpack(extensionPath, webpackConfigFileName) {
    const result = es.through();
    const packagedDependencies = [];
    const packageJsonConfig = require(path.join(extensionPath, 'package.json'));
    if (packageJsonConfig.dependencies) {
        const webpackRootConfig = require(path.join(extensionPath, webpackConfigFileName));
        for (const key in webpackRootConfig.externals) {
            if (key in packageJsonConfig.dependencies) {
                packagedDependencies.push(key);
            }
        }
    }
    const vsce = require('vsce');
    const webpack = require('webpack');
    const webpackGulp = require('webpack-stream');
    vsce.listFiles({ cwd: extensionPath, packageManager: vsce.PackageManager.Yarn, packagedDependencies }).then(fileNames => {
        const files = fileNames
            .map(fileName => path.join(extensionPath, fileName))
            .map(filePath => new File({
            path: filePath,
            stat: fs.statSync(filePath),
            base: extensionPath,
            contents: fs.createReadStream(filePath)
        }));
        // check for a webpack configuration files, then invoke webpack
        // and merge its output with the files stream.
        const webpackConfigLocations = glob.sync(path.join(extensionPath, '**', webpackConfigFileName), { ignore: ['**/node_modules'] });
        const webpackStreams = webpackConfigLocations.map(webpackConfigPath => {
            const webpackDone = (err, stats) => {
                fancyLog(`Bundled extension: ${ansiColors.yellow(path.join(path.basename(extensionPath), path.relative(extensionPath, webpackConfigPath)))}...`);
                if (err) {
                    result.emit('error', err);
                }
                const { compilation } = stats;
                if (compilation.errors.length > 0) {
                    result.emit('error', compilation.errors.join('\n'));
                }
                if (compilation.warnings.length > 0) {
                    result.emit('error', compilation.warnings.join('\n'));
                }
            };
            const webpackConfig = Object.assign(Object.assign({}, require(webpackConfigPath)), { mode: 'production' });
            const relativeOutputPath = path.relative(extensionPath, webpackConfig.output.path);
            return webpackGulp(webpackConfig, webpack, webpackDone)
                .pipe(es.through(function (data) {
                data.stat = data.stat || {};
                data.base = extensionPath;
                this.emit('data', data);
            }))
                .pipe(es.through(function (data) {
                // source map handling:
                // * rewrite sourceMappingURL
                // * save to disk so that upload-task picks this up
                const contents = data.contents.toString('utf8');
                data.contents = Buffer.from(contents.replace(/\n\/\/# sourceMappingURL=(.*)$/gm, function (_m, g1) {
                    return `\n//# sourceMappingURL=${sourceMappingURLBase}/extensions/${path.basename(extensionPath)}/${relativeOutputPath}/${g1}`;
                }), 'utf8');
                this.emit('data', data);
            }));
        });
        es.merge(...webpackStreams, es.readArray(files))
            // .pipe(es.through(function (data) {
            // 	// debug
            // 	console.log('out', data.path, data.contents.length);
            // 	this.emit('data', data);
            // }))
            .pipe(result);
    }).catch(err => {
        console.error(extensionPath);
        console.error(packagedDependencies);
        result.emit('error', err);
    });
    return result.pipe((0, stats_1.createStatsStream)(path.basename(extensionPath)));
}
function fromLocalNormal(extensionPath) {
    const result = es.through();
    const vsce = require('vsce');
    vsce.listFiles({ cwd: extensionPath, packageManager: vsce.PackageManager.Yarn })
        .then(fileNames => {
        const files = fileNames
            .map(fileName => path.join(extensionPath, fileName))
            .map(filePath => new File({
            path: filePath,
            stat: fs.statSync(filePath),
            base: extensionPath,
            contents: fs.createReadStream(filePath)
        }));
        es.readArray(files).pipe(result);
    })
        .catch(err => result.emit('error', err));
    return result.pipe((0, stats_1.createStatsStream)(path.basename(extensionPath)));
}
exports.fromLocalNormal = fromLocalNormal;
const userAgent = 'VSCode Build';
const baseHeaders = {
    'X-Market-Client-Id': 'VSCode Build',
    'User-Agent': userAgent,
    'X-Market-User-Id': '291C1CD0-051A-4123-9B4B-30D60EF52EE2',
};
function fromMarketplace(_serviceUrl, { name: extensionName, version, metadata }) {
    const remote = require('gulp-remote-retry-src');
    const json = require('gulp-json-editor');
    const [_publisher, name] = extensionName.split('.'); // {{SQL CARBON EDIT}} We don't have the publisher in our path
    const url = `https://sqlopsextensions.blob.core.windows.net/extensions/${name}/${name}-${version}.vsix`; // {{SQL CARBON EDIT}} Use our own download URL
    fancyLog('Downloading extension:', ansiColors.yellow(`${extensionName}@${version}`), '...');
    const options = {
        base: url,
        requestOptions: {
            gzip: true,
            headers: baseHeaders
        }
    };
    const packageJsonFilter = filter('package.json', { restore: true });
    return remote('', options)
        .pipe(vzip.src())
        .pipe(filter('extension/**'))
        .pipe(rename(p => p.dirname = p.dirname.replace(/^extension\/?/, '')))
        .pipe(packageJsonFilter)
        .pipe(buffer())
        .pipe(json({ __metadata: metadata }))
        .pipe(packageJsonFilter.restore);
}
exports.fromMarketplace = fromMarketplace;
const ghApiHeaders = {
    Accept: 'application/vnd.github.v3+json',
    'User-Agent': userAgent,
};
if (process.env.GITHUB_TOKEN) {
    ghApiHeaders.Authorization = 'Basic ' + Buffer.from(process.env.GITHUB_TOKEN).toString('base64');
}
const ghDownloadHeaders = Object.assign(Object.assign({}, ghApiHeaders), { Accept: 'application/octet-stream' });
function fromGithub({ name, version, repo, metadata }) {
    const remote = require('gulp-remote-retry-src');
    const json = require('gulp-json-editor');
    fancyLog('Downloading extension from GH:', ansiColors.yellow(`${name}@${version}`), '...');
    const packageJsonFilter = filter('package.json', { restore: true });
    return remote([`/repos${new URL(repo).pathname}/releases/tags/v${version}`], {
        base: 'https://api.github.com',
        requestOptions: { headers: ghApiHeaders }
    }).pipe(through2.obj(function (file, _enc, callback) {
        const asset = JSON.parse(file.contents.toString()).assets.find((a) => a.name.endsWith('.vsix'));
        if (!asset) {
            return callback(new Error(`Could not find vsix in release of ${repo} @ ${version}`));
        }
        const res = got_1.default.stream(asset.url, { headers: ghDownloadHeaders, followRedirect: true });
        file.contents = res.pipe(through2());
        callback(null, file);
    }))
        .pipe(buffer())
        .pipe(vzip.src())
        .pipe(filter('extension/**'))
        .pipe(rename(p => p.dirname = p.dirname.replace(/^extension\/?/, '')))
        .pipe(packageJsonFilter)
        .pipe(buffer())
        .pipe(json({ __metadata: metadata }))
        .pipe(packageJsonFilter.restore);
}
exports.fromGithub = fromGithub;
const excludedExtensions = [
    'vscode-api-tests',
    'vscode-colorize-tests',
    'vscode-test-resolver',
    'ms-vscode.node-debug',
    'ms-vscode.node-debug2',
    'vscode-notebook-tests',
<<<<<<< HEAD
    'vscode-custom-editor-tests',
    'integration-tests', // {{SQL CARBON EDIT}}
];
// {{SQL CARBON EDIT}}
const externalExtensions = [
    // This is the list of SQL extensions which the source code is included in this repository, but
    // they get packaged separately. Adding extension name here, will make the build to create
    // a separate vsix package for the extension and the extension will be excluded from the main package.
    // Any extension not included here will be installed by default.
    'admin-pack',
    'admin-tool-ext-win',
    'agent',
    'arc',
    'asde-deployment',
    'azcli',
    'azurehybridtoolkit',
    'azuremonitor',
    'cms',
    'dacpac',
    'import',
    'kusto',
    'machine-learning',
    'profiler',
    'query-history',
    'schema-compare',
    'server-report',
    'sql-assessment',
    'sql-bindings',
    'sql-database-projects',
    'sql-migration'
];
/**
 * Extensions that are built into ADS but should be packaged externally as well for VS Code.
 */
exports.vscodeExternalExtensions = [
    'data-workspace'
];
// extensions that require a rebuild since they have native parts
const rebuildExtensions = [
    'big-data-cluster',
    'mssql'
=======
>>>>>>> 268c941b
];
const marketplaceWebExtensionsExclude = new Set([
    'ms-vscode.node-debug',
    'ms-vscode.node-debug2',
    'ms-vscode.js-debug-companion',
    'ms-vscode.js-debug',
    'ms-vscode.vscode-js-profile-table'
]);
const productJson = JSON.parse(fs.readFileSync(path.join(__dirname, '../../product.json'), 'utf8'));
const builtInExtensions = productJson.builtInExtensions || [];
const webBuiltInExtensions = productJson.webBuiltInExtensions || [];
/**
 * Loosely based on `getExtensionKind` from `src/vs/workbench/services/extensions/common/extensionManifestPropertiesService.ts`
 */
function isWebExtension(manifest) {
    if (Boolean(manifest.browser)) {
        return true;
    }
    if (Boolean(manifest.main)) {
        return false;
    }
    // neither browser nor main
    if (typeof manifest.extensionKind !== 'undefined') {
        const extensionKind = Array.isArray(manifest.extensionKind) ? manifest.extensionKind : [manifest.extensionKind];
        if (extensionKind.indexOf('web') >= 0) {
            return true;
        }
    }
    if (typeof manifest.contributes !== 'undefined') {
        for (const id of ['debuggers', 'terminal', 'typescriptServerPlugins']) {
            if (manifest.contributes.hasOwnProperty(id)) {
                return false;
            }
        }
    }
    return true;
}
function packageLocalExtensionsStream(forWeb) {
    const localExtensionsDescriptions = (glob.sync('extensions/*/package.json')
        .map(manifestPath => {
        const absoluteManifestPath = path.join(root, manifestPath);
        const extensionPath = path.dirname(path.join(root, manifestPath));
        const extensionName = path.basename(extensionPath);
        return { name: extensionName, path: extensionPath, manifestPath: absoluteManifestPath };
    })
        .filter(({ name }) => excludedExtensions.indexOf(name) === -1)
        .filter(({ name }) => builtInExtensions.every(b => b.name !== name))
        .filter(({ name }) => externalExtensions.indexOf(name) === -1) // {{SQL CARBON EDIT}} Remove external Extensions with separate package
        .filter(({ manifestPath }) => (forWeb ? isWebExtension(require(manifestPath)) : true)));
    const localExtensionsStream = minifyExtensionResources(es.merge(...localExtensionsDescriptions.map(extension => {
        return fromLocal(extension.path, forWeb)
            .pipe(rename(p => p.dirname = `extensions/${extension.name}/${p.dirname}`));
    })));
    let result;
    if (forWeb) {
        result = localExtensionsStream;
    }
    else {
        // also include shared production node modules
        const productionDependencies = (0, dependencies_1.getProductionDependencies)('extensions/');
        const dependenciesSrc = _.flatten(productionDependencies.map(d => path.relative(root, d.path)).map(d => [`${d}/**`, `!${d}/**/{test,tests}/**`]));
        result = es.merge(localExtensionsStream, gulp.src(dependenciesSrc, { base: '.' }));
    }
    return (result
        .pipe(util2.setExecutableBit(['**/*.sh'])));
}
exports.packageLocalExtensionsStream = packageLocalExtensionsStream;
function packageMarketplaceExtensionsStream(forWeb, galleryServiceUrl) {
    const marketplaceExtensionsDescriptions = [
        ...builtInExtensions.filter(({ name }) => (forWeb ? !marketplaceWebExtensionsExclude.has(name) : true)),
        ...(forWeb ? webBuiltInExtensions : [])
    ];
    const marketplaceExtensionsStream = minifyExtensionResources(es.merge(...marketplaceExtensionsDescriptions
        .map(extension => {
        const input = (galleryServiceUrl ? fromMarketplace(galleryServiceUrl, extension) : fromGithub(extension))
            .pipe(rename(p => p.dirname = `extensions/${extension.name}/${p.dirname}`));
        return updateExtensionPackageJSON(input, (data) => {
            delete data.scripts;
            delete data.dependencies;
            delete data.devDependencies;
            return data;
        });
    })));
    return (marketplaceExtensionsStream
        .pipe(util2.setExecutableBit(['**/*.sh'])));
}
exports.packageMarketplaceExtensionsStream = packageMarketplaceExtensionsStream;
function scanBuiltinExtensions(extensionsRoot, exclude = []) {
    const scannedExtensions = [];
    try {
        const extensionsFolders = fs.readdirSync(extensionsRoot);
        for (const extensionFolder of extensionsFolders) {
            if (exclude.indexOf(extensionFolder) >= 0) {
                continue;
            }
            const packageJSONPath = path.join(extensionsRoot, extensionFolder, 'package.json');
            if (!fs.existsSync(packageJSONPath)) {
                continue;
            }
            const packageJSON = JSON.parse(fs.readFileSync(packageJSONPath).toString('utf8'));
            if (!isWebExtension(packageJSON)) {
                continue;
            }
            const children = fs.readdirSync(path.join(extensionsRoot, extensionFolder));
            const packageNLSPath = children.filter(child => child === 'package.nls.json')[0];
            const packageNLS = packageNLSPath ? JSON.parse(fs.readFileSync(path.join(extensionsRoot, extensionFolder, packageNLSPath)).toString()) : undefined;
            const readme = children.filter(child => /^readme(\.txt|\.md|)$/i.test(child))[0];
            const changelog = children.filter(child => /^changelog(\.txt|\.md|)$/i.test(child))[0];
            scannedExtensions.push({
                extensionPath: extensionFolder,
                packageJSON,
                packageNLS,
                readmePath: readme ? path.join(extensionFolder, readme) : undefined,
                changelogPath: changelog ? path.join(extensionFolder, changelog) : undefined,
            });
        }
        return scannedExtensions;
    }
    catch (ex) {
        return scannedExtensions;
    }
}
exports.scanBuiltinExtensions = scanBuiltinExtensions;
// {{SQL CARBON EDIT}} start
function packageExternalExtensionsStream() {
    const extenalExtensionDescriptions = glob.sync('extensions/*/package.json')
        .map(manifestPath => {
        const extensionPath = path.dirname(path.join(root, manifestPath));
        const extensionName = path.basename(extensionPath);
        return { name: extensionName, path: extensionPath };
    })
        .filter(({ name }) => externalExtensions.indexOf(name) >= 0 || exports.vscodeExternalExtensions.indexOf(name) >= 0);
    const builtExtensions = extenalExtensionDescriptions.map(extension => {
        return fromLocal(extension.path, false)
            .pipe(rename(p => p.dirname = `extensions/${extension.name}/${p.dirname}`));
    });
    return es.merge(builtExtensions);
}
exports.packageExternalExtensionsStream = packageExternalExtensionsStream;
function cleanRebuildExtensions(root) {
    return Promise.all(rebuildExtensions.map(async (e) => {
        await util2.rimraf(path.join(root, e))();
    })).then();
}
exports.cleanRebuildExtensions = cleanRebuildExtensions;
function packageRebuildExtensionsStream() {
    const extenalExtensionDescriptions = glob.sync('extensions/*/package.json')
        .map(manifestPath => {
        const extensionPath = path.dirname(path.join(root, manifestPath));
        const extensionName = path.basename(extensionPath);
        return { name: extensionName, path: extensionPath };
    })
        .filter(({ name }) => rebuildExtensions.indexOf(name) >= 0);
    const builtExtensions = extenalExtensionDescriptions.map(extension => {
        return fromLocal(extension.path, false)
            .pipe(rename(p => p.dirname = `extensions/${extension.name}/${p.dirname}`));
    });
    return es.merge(builtExtensions);
}
exports.packageRebuildExtensionsStream = packageRebuildExtensionsStream;
// {{SQL CARBON EDIT}} end
function translatePackageJSON(packageJSON, packageNLSPath) {
    const CharCode_PC = '%'.charCodeAt(0);
    const packageNls = JSON.parse(fs.readFileSync(packageNLSPath).toString());
    const translate = (obj) => {
        for (const key in obj) {
            const val = obj[key];
            if (Array.isArray(val)) {
                val.forEach(translate);
            }
            else if (val && typeof val === 'object') {
                translate(val);
            }
            else if (typeof val === 'string' && val.charCodeAt(0) === CharCode_PC && val.charCodeAt(val.length - 1) === CharCode_PC) {
                const translated = packageNls[val.substr(1, val.length - 2)];
                if (translated) {
                    obj[key] = typeof translated === 'string' ? translated : (typeof translated.message === 'string' ? translated.message : val);
                }
            }
        }
    };
    translate(packageJSON);
    return packageJSON;
}
exports.translatePackageJSON = translatePackageJSON;
const extensionsPath = path.join(root, 'extensions');
// Additional projects to run esbuild on. These typically build code for webviews
const esbuildMediaScripts = [
    'markdown-language-features/esbuild-notebook.js',
    'markdown-language-features/esbuild-preview.js',
    'markdown-math/esbuild.js',
    // 'notebook-renderers/esbuild.js', {{SQL CARBON EDIT}} We don't have this extension
    'simple-browser/esbuild-preview.js',
];
async function webpackExtensions(taskName, isWatch, webpackConfigLocations) {
    const webpack = require('webpack');
    const webpackConfigs = [];
    for (const { configPath, outputRoot } of webpackConfigLocations) {
        const configOrFnOrArray = require(configPath);
        function addConfig(configOrFn) {
            let config;
            if (typeof configOrFn === 'function') {
                config = configOrFn({}, {});
                webpackConfigs.push(config);
            }
            else {
                config = configOrFn;
            }
            if (outputRoot) {
                config.output.path = path.join(outputRoot, path.relative(path.dirname(configPath), config.output.path));
            }
            webpackConfigs.push(configOrFn);
        }
        addConfig(configOrFnOrArray);
    }
    function reporter(fullStats) {
        if (Array.isArray(fullStats.children)) {
            for (const stats of fullStats.children) {
                const outputPath = stats.outputPath;
                if (outputPath) {
                    const relativePath = path.relative(extensionsPath, outputPath).replace(/\\/g, '/');
                    const match = relativePath.match(/[^\/]+(\/server|\/client)?/);
                    fancyLog(`Finished ${ansiColors.green(taskName)} ${ansiColors.cyan(match[0])} with ${stats.errors.length} errors.`);
                }
                if (Array.isArray(stats.errors)) {
                    stats.errors.forEach((error) => {
                        fancyLog.error(error);
                    });
                }
                if (Array.isArray(stats.warnings)) {
                    stats.warnings.forEach((warning) => {
                        fancyLog.warn(warning);
                    });
                }
            }
        }
    }
    return new Promise((resolve, reject) => {
        if (isWatch) {
            webpack(webpackConfigs).watch({}, (err, stats) => {
                if (err) {
                    reject();
                }
                else {
                    reporter(stats === null || stats === void 0 ? void 0 : stats.toJson());
                }
            });
        }
        else {
            webpack(webpackConfigs).run((err, stats) => {
                if (err) {
                    fancyLog.error(err);
                    reject();
                }
                else {
                    reporter(stats === null || stats === void 0 ? void 0 : stats.toJson());
                    resolve();
                }
            });
        }
    });
}
exports.webpackExtensions = webpackExtensions;
async function esbuildExtensions(taskName, isWatch, scripts) {
    function reporter(stdError, script) {
        const matches = (stdError || '').match(/\> (.+): error: (.+)?/g);
        fancyLog(`Finished ${ansiColors.green(taskName)} ${script} with ${matches ? matches.length : 0} errors.`);
        for (const match of matches || []) {
            fancyLog.error(match);
        }
    }
    const tasks = scripts.map(({ script, outputRoot }) => {
        return new Promise((resolve, reject) => {
            const args = [script];
            if (isWatch) {
                args.push('--watch');
            }
            if (outputRoot) {
                args.push('--outputRoot', outputRoot);
            }
            const proc = cp.execFile(process.argv[0], args, {}, (error, _stdout, stderr) => {
                if (error) {
                    return reject(error);
                }
                reporter(stderr, script);
                if (stderr) {
                    return reject();
                }
                return resolve();
            });
            proc.stdout.on('data', (data) => {
                fancyLog(`${ansiColors.green(taskName)}: ${data.toString('utf8')}`);
            });
        });
    });
    return Promise.all(tasks);
}
async function buildExtensionMedia(isWatch, outputRoot) {
    return esbuildExtensions('esbuilding extension media', isWatch, esbuildMediaScripts.map(p => ({
        script: path.join(extensionsPath, p),
        outputRoot: outputRoot ? path.join(root, outputRoot, path.dirname(p)) : undefined
    })));
}
exports.buildExtensionMedia = buildExtensionMedia;<|MERGE_RESOLUTION|>--- conflicted
+++ resolved
@@ -242,7 +242,6 @@
     'ms-vscode.node-debug',
     'ms-vscode.node-debug2',
     'vscode-notebook-tests',
-<<<<<<< HEAD
     'vscode-custom-editor-tests',
     'integration-tests', // {{SQL CARBON EDIT}}
 ];
@@ -284,8 +283,6 @@
 const rebuildExtensions = [
     'big-data-cluster',
     'mssql'
-=======
->>>>>>> 268c941b
 ];
 const marketplaceWebExtensionsExclude = new Set([
     'ms-vscode.node-debug',
