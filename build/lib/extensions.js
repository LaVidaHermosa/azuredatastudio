--- conflicted
+++ resolved
@@ -4,11 +4,7 @@
  *  Licensed under the Source EULA. See License.txt in the project root for license information.
  *--------------------------------------------------------------------------------------------*/
 Object.defineProperty(exports, "__esModule", { value: true });
-<<<<<<< HEAD
-exports.buildExtensionMedia = exports.webpackExtensions = exports.translatePackageJSON = exports.packageRebuildExtensionsStream = exports.cleanRebuildExtensions = exports.packageExternalExtensionsStream = exports.scanBuiltinExtensions = exports.packageMarketplaceExtensionsStream = exports.packageLocalExtensionsStream = exports.vscodeExternalExtensions = exports.fromMarketplace = exports.fromLocalNormal = exports.fromLocal = void 0;
-=======
-exports.buildExtensionMedia = exports.webpackExtensions = exports.translatePackageJSON = exports.scanBuiltinExtensions = exports.packageMarketplaceExtensionsStream = exports.packageLocalExtensionsStream = exports.fromGithub = exports.fromMarketplace = void 0;
->>>>>>> 559e9bee
+exports.buildExtensionMedia = exports.webpackExtensions = exports.translatePackageJSON = exports.scanBuiltinExtensions = exports.packageMarketplaceExtensionsStream = exports.packageLocalExtensionsStream = exports.fromMarketplace = void 0;
 const es = require("event-stream");
 const fs = require("fs");
 const cp = require("child_process");
@@ -176,11 +172,7 @@
         .catch(err => result.emit('error', err));
     return result.pipe((0, stats_1.createStatsStream)(path.basename(extensionPath)));
 }
-<<<<<<< HEAD
-exports.fromLocalNormal = fromLocalNormal;
-=======
 const userAgent = 'VSCode Build';
->>>>>>> 559e9bee
 const baseHeaders = {
     'X-Market-Client-Id': 'VSCode Build',
     'User-Agent': userAgent,
@@ -189,13 +181,8 @@
 function fromMarketplace(serviceUrl, { name: extensionName, version, metadata }) {
     const remote = require('gulp-remote-retry-src');
     const json = require('gulp-json-editor');
-<<<<<<< HEAD
     const [, name] = extensionName.split('.');
     const url = `https://sqlopsextensions.blob.core.windows.net/extensions/${name}/${name}-${version}.vsix`; // {{SQL CARBON EDIT}}
-=======
-    const [publisher, name] = extensionName.split('.');
-    const url = `${serviceUrl}/publishers/${publisher}/vsextensions/${name}/${version}/vspackage`;
->>>>>>> 559e9bee
     fancyLog('Downloading extension:', ansiColors.yellow(`${extensionName}@${version}`), '...');
     const options = {
         base: url,
