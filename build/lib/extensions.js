"use strict";
/*---------------------------------------------------------------------------------------------
 *  Copyright (c) Microsoft Corporation. All rights reserved.
 *  Licensed under the Source EULA. See License.txt in the project root for license information.
 *--------------------------------------------------------------------------------------------*/
Object.defineProperty(exports, "__esModule", { value: true });
const es = require("event-stream");
const fs = require("fs");
const glob = require("glob");
const gulp = require("gulp");
const path = require("path");
const File = require("vinyl");
const vsce = require("vsce");
const stats_1 = require("./stats");
const util2 = require("./util");
const remote = require("gulp-remote-src");
const vzip = require('gulp-vinyl-zip');
const filter = require("gulp-filter");
const rename = require("gulp-rename");
const fancyLog = require("fancy-log");
const ansiColors = require("ansi-colors");
const buffer = require('gulp-buffer');
const json = require("gulp-json-editor");
const webpack = require('webpack');
const webpackGulp = require('webpack-stream');
const util = require('./util');
const root = path.dirname(path.dirname(__dirname));
const commit = util.getVersion(root);
const sourceMappingURLBase = `https://ticino.blob.core.windows.net/sourcemaps/${commit}`;
function fromLocal(extensionPath) {
    const webpackFilename = path.join(extensionPath, 'extension.webpack.config.js');
    if (fs.existsSync(webpackFilename)) {
        return fromLocalWebpack(extensionPath);
    }
    else {
        return fromLocalNormal(extensionPath);
    }
}
function fromLocalWebpack(extensionPath) {
    const result = es.through();
    const packagedDependencies = [];
    const packageJsonConfig = require(path.join(extensionPath, 'package.json'));
    if (packageJsonConfig.dependencies) {
        const webpackRootConfig = require(path.join(extensionPath, 'extension.webpack.config.js'));
        for (const key in webpackRootConfig.externals) {
            if (key in packageJsonConfig.dependencies) {
                packagedDependencies.push(key);
            }
        }
    }
    vsce.listFiles({ cwd: extensionPath, packageManager: vsce.PackageManager.Yarn, packagedDependencies }).then(fileNames => {
        const files = fileNames
            .map(fileName => path.join(extensionPath, fileName))
            .map(filePath => new File({
            path: filePath,
            stat: fs.statSync(filePath),
            base: extensionPath,
            contents: fs.createReadStream(filePath)
        }));
        const filesStream = es.readArray(files);
        // check for a webpack configuration files, then invoke webpack
        // and merge its output with the files stream. also rewrite the package.json
        // file to a new entry point
        const webpackConfigLocations = glob.sync(path.join(extensionPath, '/**/extension.webpack.config.js'), { ignore: ['**/node_modules'] });
        const packageJsonFilter = filter(f => {
            if (path.basename(f.path) === 'package.json') {
                // only modify package.json's next to the webpack file.
                // to be safe, use existsSync instead of path comparison.
                return fs.existsSync(path.join(path.dirname(f.path), 'extension.webpack.config.js'));
            }
            return false;
        }, { restore: true });
        const patchFilesStream = filesStream
            .pipe(packageJsonFilter)
            .pipe(buffer())
            .pipe(json((data) => {
            if (data.main) {
                // hardcoded entry point directory!
                data.main = data.main.replace('/out/', /dist/);
            }
            return data;
        }))
            .pipe(packageJsonFilter.restore);
        const webpackStreams = webpackConfigLocations.map(webpackConfigPath => {
            const webpackDone = (err, stats) => {
                fancyLog(`Bundled extension: ${ansiColors.yellow(path.join(path.basename(extensionPath), path.relative(extensionPath, webpackConfigPath)))}...`);
                if (err) {
                    result.emit('error', err);
                }
                const { compilation } = stats;
                if (compilation.errors.length > 0) {
                    result.emit('error', compilation.errors.join('\n'));
                }
                if (compilation.warnings.length > 0) {
                    result.emit('error', compilation.warnings.join('\n'));
                }
            };
            const webpackConfig = Object.assign({}, require(webpackConfigPath), { mode: 'production' });
            const relativeOutputPath = path.relative(extensionPath, webpackConfig.output.path);
            return webpackGulp(webpackConfig, webpack, webpackDone)
                .pipe(es.through(function (data) {
                data.stat = data.stat || {};
                data.base = extensionPath;
                this.emit('data', data);
            }))
                .pipe(es.through(function (data) {
                // source map handling:
                // * rewrite sourceMappingURL
                // * save to disk so that upload-task picks this up
                const contents = data.contents.toString('utf8');
                data.contents = Buffer.from(contents.replace(/\n\/\/# sourceMappingURL=(.*)$/gm, function (_m, g1) {
                    return `\n//# sourceMappingURL=${sourceMappingURLBase}/extensions/${path.basename(extensionPath)}/${relativeOutputPath}/${g1}`;
                }), 'utf8');
                if (/\.js\.map$/.test(data.path)) {
                    if (!fs.existsSync(path.dirname(data.path))) {
                        fs.mkdirSync(path.dirname(data.path));
                    }
                    fs.writeFileSync(data.path, data.contents);
                }
                this.emit('data', data);
            }));
        });
        es.merge(...webpackStreams, patchFilesStream)
            // .pipe(es.through(function (data) {
            // 	// debug
            // 	console.log('out', data.path, data.contents.length);
            // 	this.emit('data', data);
            // }))
            .pipe(result);
    }).catch(err => {
        console.error(extensionPath);
        console.error(packagedDependencies);
        result.emit('error', err);
    });
    return result.pipe(stats_1.createStatsStream(path.basename(extensionPath)));
}
function fromLocalNormal(extensionPath) {
    const result = es.through();
    vsce.listFiles({ cwd: extensionPath, packageManager: vsce.PackageManager.Yarn })
        .then(fileNames => {
        const files = fileNames
            .map(fileName => path.join(extensionPath, fileName))
            .map(filePath => new File({
            path: filePath,
            stat: fs.statSync(filePath),
            base: extensionPath,
            contents: fs.createReadStream(filePath)
        }));
        es.readArray(files).pipe(result);
    })
        .catch(err => result.emit('error', err));
    return result.pipe(stats_1.createStatsStream(path.basename(extensionPath)));
}
const baseHeaders = {
    'X-Market-Client-Id': 'VSCode Build',
    'User-Agent': 'VSCode Build',
    'X-Market-User-Id': '291C1CD0-051A-4123-9B4B-30D60EF52EE2',
};
function fromMarketplace(extensionName, version, metadata) {
    const [publisher, name] = extensionName.split('.');
    const url = `https://marketplace.visualstudio.com/_apis/public/gallery/publishers/${publisher}/vsextensions/${name}/${version}/vspackage`;
    fancyLog('Downloading extension:', ansiColors.yellow(`${extensionName}@${version}`), '...');
    const options = {
        base: url,
        requestOptions: {
            gzip: true,
            headers: baseHeaders
        }
    };
    const packageJsonFilter = filter('package.json', { restore: true });
    return remote('', options)
        .pipe(vzip.src())
        .pipe(filter('extension/**'))
        .pipe(rename(p => p.dirname = p.dirname.replace(/^extension\/?/, '')))
        .pipe(packageJsonFilter)
        .pipe(buffer())
        .pipe(json({ __metadata: metadata }))
        .pipe(packageJsonFilter.restore);
}
exports.fromMarketplace = fromMarketplace;
const excludedExtensions = [
    'vscode-api-tests',
    'vscode-colorize-tests',
    'vscode-test-resolver',
    'ms-vscode.node-debug',
    'ms-vscode.node-debug2',
    // {{SQL CARBON EDIT}}
    'integration-tests'
];
// {{SQL CARBON EDIT}}
const sqlBuiltInExtensions = [
    // Add SQL built-in extensions here.
    // the extension will be excluded from SQLOps package and will have separate vsix packages
    'admin-tool-ext-win',
    'agent',
    'import',
    'profiler',
    'admin-pack',
    'big-data-cluster',
    'dacpac',
    'schema-compare',
    'cms'
];
// make resource deployment extension only available in insiders
if (process.env['VSCODE_QUALITY'] === 'stable') {
    sqlBuiltInExtensions.push('resource-deployment');
}
const builtInExtensions = require('../builtInExtensions.json');
function packageLocalExtensionsStream() {
    const localExtensionDescriptions = glob.sync('extensions/*/package.json')
        .map(manifestPath => {
        const extensionPath = path.dirname(path.join(root, manifestPath));
        const extensionName = path.basename(extensionPath);
        return { name: extensionName, path: extensionPath };
    })
        .filter(({ name }) => excludedExtensions.indexOf(name) === -1)
<<<<<<< HEAD
        .filter(({ name }) => builtInExtensions.every(b => b.name !== name))
        // {{SQL CARBON EDIT}}
        .filter(({ name }) => sqlBuiltInExtensions.indexOf(name) === -1);
    const localExtensions = () => sequence([...localExtensionDescriptions.map(extension => () => {
            return fromLocal(extension.path)
                .pipe(rename(p => p.dirname = `extensions/${extension.name}/${p.dirname}`));
        })]);
    // {{SQL CARBON EDIT}}
    const extensionDepsSrc = [
        ..._.flatten(extensionsProductionDependencies.map((d) => path.relative(root, d.path)).map((d) => [`${d}/**`, `!${d}/**/{test,tests}/**`])),
    ];
    const localExtensionDependencies = () => gulp.src(extensionDepsSrc, { base: '.', dot: true })
        .pipe(filter(['**', '!**/package-lock.json']));
    // Original code commented out here
    // const localExtensionDependencies = () => gulp.src('extensions/node_modules/**', { base: '.' });
    // const marketplaceExtensions = () => es.merge(
    // 	...builtInExtensions
    // 		.map(extension => {
    // 			return fromMarketplace(extension.name, extension.version, extension.metadata)
    // 				.pipe(rename(p => p.dirname = `extensions/${extension.name}/${p.dirname}`));
    // 		})
    // );
    return sequence([localExtensions, localExtensionDependencies,])
=======
        .filter(({ name }) => builtInExtensions.every(b => b.name !== name));
    return es.merge(gulp.src('extensions/node_modules/**', { base: '.' }), ...localExtensionDescriptions.map(extension => {
        return fromLocal(extension.path)
            .pipe(rename(p => p.dirname = `extensions/${extension.name}/${p.dirname}`));
    }))
        .pipe(util2.setExecutableBit(['**/*.sh']))
        .pipe(filter(['**', '!**/*.js.map']));
}
exports.packageLocalExtensionsStream = packageLocalExtensionsStream;
function packageMarketplaceExtensionsStream() {
    return es.merge(builtInExtensions.map(extension => {
        return fromMarketplace(extension.name, extension.version, extension.metadata)
            .pipe(rename(p => p.dirname = `extensions/${extension.name}/${p.dirname}`));
    }))
>>>>>>> 317afbca
        .pipe(util2.setExecutableBit(['**/*.sh']))
        .pipe(filter(['**', '!**/*.js.map']));
    // {{SQL CARBON EDIT}} - End
}
exports.packageExtensionsStream = packageExtensionsStream;
// {{SQL CARBON EDIT}}
const _ = require("underscore");
const vfs = require("vinyl-fs");
const deps = require('../dependencies');
const extensionsRoot = path.join(root, 'extensions');
const extensionsProductionDependencies = deps.getProductionDependencies(extensionsRoot);
function packageBuiltInExtensions() {
    const sqlBuiltInLocalExtensionDescriptions = glob.sync('extensions/*/package.json')
        .map(manifestPath => {
        const extensionPath = path.dirname(path.join(root, manifestPath));
        const extensionName = path.basename(extensionPath);
        return { name: extensionName, path: extensionPath };
    })
        .filter(({ name }) => excludedExtensions.indexOf(name) === -1)
        .filter(({ name }) => builtInExtensions.every(b => b.name !== name))
        .filter(({ name }) => sqlBuiltInExtensions.indexOf(name) >= 0);
    const visxDirectory = path.join(path.dirname(root), 'vsix');
    try {
        if (!fs.existsSync(visxDirectory)) {
            fs.mkdirSync(visxDirectory);
        }
    }
    catch (err) {
        // don't fail the build if the output directory already exists
        console.warn(err);
    }
    sqlBuiltInLocalExtensionDescriptions.forEach(element => {
        let pkgJson = JSON.parse(fs.readFileSync(path.join(element.path, 'package.json'), { encoding: 'utf8' }));
        const packagePath = path.join(visxDirectory, `${pkgJson.name}-${pkgJson.version}.vsix`);
        console.info('Creating vsix for ' + element.path + ' result:' + packagePath);
        vsce.createVSIX({
            cwd: element.path,
            packagePath: packagePath,
            useYarn: true
        });
    });
}
exports.packageBuiltInExtensions = packageBuiltInExtensions;
function packageExtensionTask(extensionName, platform, arch) {
    var destination = path.join(path.dirname(root), 'azuredatastudio') + (platform ? '-' + platform : '') + (arch ? '-' + arch : '');
    if (platform === 'darwin') {
        destination = path.join(destination, 'Azure Data Studio.app', 'Contents', 'Resources', 'app', 'extensions', extensionName);
    }
    else {
        destination = path.join(destination, 'resources', 'app', 'extensions', extensionName);
    }
    platform = platform || process.platform;
    return () => {
        const root = path.resolve(path.join(__dirname, '../..'));
        const localExtensionDescriptions = glob.sync('extensions/*/package.json')
            .map(manifestPath => {
            const extensionPath = path.dirname(path.join(root, manifestPath));
            const extensionName = path.basename(extensionPath);
            return { name: extensionName, path: extensionPath };
        })
            .filter(({ name }) => extensionName === name);
        const localExtensions = es.merge(...localExtensionDescriptions.map(extension => {
            return fromLocal(extension.path);
        }));
        let result = localExtensions
            .pipe(util2.skipDirectories())
            .pipe(util2.fixWin32DirectoryPermissions())
            .pipe(filter(['**', '!LICENSE', '!LICENSES.chromium.html', '!version']));
        return result.pipe(vfs.dest(destination));
    };
}
<<<<<<< HEAD
exports.packageExtensionTask = packageExtensionTask;
// {{SQL CARBON EDIT}} - End
=======
exports.packageMarketplaceExtensionsStream = packageMarketplaceExtensionsStream;
>>>>>>> 317afbca
<|MERGE_RESOLUTION|>--- conflicted
+++ resolved
@@ -214,32 +214,8 @@
         return { name: extensionName, path: extensionPath };
     })
         .filter(({ name }) => excludedExtensions.indexOf(name) === -1)
-<<<<<<< HEAD
         .filter(({ name }) => builtInExtensions.every(b => b.name !== name))
-        // {{SQL CARBON EDIT}}
-        .filter(({ name }) => sqlBuiltInExtensions.indexOf(name) === -1);
-    const localExtensions = () => sequence([...localExtensionDescriptions.map(extension => () => {
-            return fromLocal(extension.path)
-                .pipe(rename(p => p.dirname = `extensions/${extension.name}/${p.dirname}`));
-        })]);
-    // {{SQL CARBON EDIT}}
-    const extensionDepsSrc = [
-        ..._.flatten(extensionsProductionDependencies.map((d) => path.relative(root, d.path)).map((d) => [`${d}/**`, `!${d}/**/{test,tests}/**`])),
-    ];
-    const localExtensionDependencies = () => gulp.src(extensionDepsSrc, { base: '.', dot: true })
-        .pipe(filter(['**', '!**/package-lock.json']));
-    // Original code commented out here
-    // const localExtensionDependencies = () => gulp.src('extensions/node_modules/**', { base: '.' });
-    // const marketplaceExtensions = () => es.merge(
-    // 	...builtInExtensions
-    // 		.map(extension => {
-    // 			return fromMarketplace(extension.name, extension.version, extension.metadata)
-    // 				.pipe(rename(p => p.dirname = `extensions/${extension.name}/${p.dirname}`));
-    // 		})
-    // );
-    return sequence([localExtensions, localExtensionDependencies,])
-=======
-        .filter(({ name }) => builtInExtensions.every(b => b.name !== name));
+        .filter(({ name }) => sqlBuiltInExtensions.indexOf(name) === -1); // {{SQL CARBON EDIT}} add aditional filter
     return es.merge(gulp.src('extensions/node_modules/**', { base: '.' }), ...localExtensionDescriptions.map(extension => {
         return fromLocal(extension.path)
             .pipe(rename(p => p.dirname = `extensions/${extension.name}/${p.dirname}`));
@@ -253,18 +229,11 @@
         return fromMarketplace(extension.name, extension.version, extension.metadata)
             .pipe(rename(p => p.dirname = `extensions/${extension.name}/${p.dirname}`));
     }))
->>>>>>> 317afbca
         .pipe(util2.setExecutableBit(['**/*.sh']))
         .pipe(filter(['**', '!**/*.js.map']));
-    // {{SQL CARBON EDIT}} - End
-}
-exports.packageExtensionsStream = packageExtensionsStream;
-// {{SQL CARBON EDIT}}
-const _ = require("underscore");
+}
+exports.packageMarketplaceExtensionsStream = packageMarketplaceExtensionsStream;
 const vfs = require("vinyl-fs");
-const deps = require('../dependencies');
-const extensionsRoot = path.join(root, 'extensions');
-const extensionsProductionDependencies = deps.getProductionDependencies(extensionsRoot);
 function packageBuiltInExtensions() {
     const sqlBuiltInLocalExtensionDescriptions = glob.sync('extensions/*/package.json')
         .map(manifestPath => {
@@ -325,9 +294,5 @@
         return result.pipe(vfs.dest(destination));
     };
 }
-<<<<<<< HEAD
 exports.packageExtensionTask = packageExtensionTask;
-// {{SQL CARBON EDIT}} - End
-=======
-exports.packageMarketplaceExtensionsStream = packageMarketplaceExtensionsStream;
->>>>>>> 317afbca
+// {{SQL CARBON EDIT}} - End