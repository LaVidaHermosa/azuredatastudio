--- conflicted
+++ resolved
@@ -28,15 +28,9 @@
 const util = require('./util');
 const root = path.dirname(path.dirname(__dirname));
 const commit = util.getVersion(root);
-<<<<<<< HEAD
 const sourceMappingURLBase = `https://sqlopsbuilds.blob.core.windows.net/sourcemaps/${commit}`;
-function minimizeLanguageJSON(input) {
-    const tmLanguageJsonFilter = filter('**/*.tmLanguage.json', { restore: true });
-=======
-const sourceMappingURLBase = `https://ticino.blob.core.windows.net/sourcemaps/${commit}`;
 function minifyExtensionResources(input) {
     const jsonFilter = filter(['**/*.json', '**/*.code-snippets'], { restore: true });
->>>>>>> 750baf0a
     return input
         .pipe(jsonFilter)
         .pipe(buffer())
