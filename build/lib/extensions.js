--- conflicted
+++ resolved
@@ -208,15 +208,10 @@
         return { name: extensionName, path: extensionPath };
     })
         .filter(({ name }) => excludedExtensions.indexOf(name) === -1)
-<<<<<<< HEAD
         .filter(({ name }) => builtInExtensions.every(b => b.name !== name))
         .filter(({ name }) => sqlBuiltInExtensions.indexOf(name) === -1); // {{SQL CARBON EDIT}} add aditional filter
-    return es.merge(gulp.src('extensions/node_modules/**', { base: '.' }), ...localExtensionDescriptions.map(extension => {
-=======
-        .filter(({ name }) => builtInExtensions.every(b => b.name !== name));
     const nodeModules = gulp.src('extensions/node_modules/**', { base: '.' });
     const localExtensions = localExtensionDescriptions.map(extension => {
->>>>>>> 7181bf68
         return fromLocal(extension.path)
             .pipe(rename(p => p.dirname = `extensions/${extension.name}/${p.dirname}`));
     });
