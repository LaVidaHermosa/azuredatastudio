"use strict";
/*---------------------------------------------------------------------------------------------
 *  Copyright (c) Microsoft Corporation. All rights reserved.
 *  Licensed under the Source EULA. See License.txt in the project root for license information.
 *--------------------------------------------------------------------------------------------*/
Object.defineProperty(exports, "__esModule", { value: true });
<<<<<<< HEAD
exports.packageRebuildExtensionsStream = exports.cleanRebuildExtensions = exports.packageExternalExtensionsStream = exports.packageMarketplaceWebExtensionsStream = exports.packageMarketplaceExtensionsStream = exports.packageLocalWebExtensionsStream = exports.packageLocalExtensionsStream = exports.fromMarketplace = void 0;
=======
exports.scanBuiltinExtensions = exports.packageMarketplaceWebExtensionsStream = exports.packageMarketplaceExtensionsStream = exports.packageLocalWebExtensionsStream = exports.packageLocalExtensionsStream = exports.fromMarketplace = void 0;
>>>>>>> 5e6729d9
const es = require("event-stream");
const fs = require("fs");
const glob = require("glob");
const gulp = require("gulp");
const path = require("path");
const File = require("vinyl");
const vsce = require("vsce");
const stats_1 = require("./stats");
const util2 = require("./util");
const remote = require("gulp-remote-retry-src");
const vzip = require('gulp-vinyl-zip');
const filter = require("gulp-filter");
const rename = require("gulp-rename");
const fancyLog = require("fancy-log");
const ansiColors = require("ansi-colors");
const buffer = require('gulp-buffer');
const json = require("gulp-json-editor");
const webpack = require('webpack');
const webpackGulp = require('webpack-stream');
const util = require('./util');
const root = path.dirname(path.dirname(__dirname));
const commit = util.getVersion(root);
const sourceMappingURLBase = `https://sqlopsbuilds.blob.core.windows.net/sourcemaps/${commit}`;
function minimizeLanguageJSON(input) {
    const tmLanguageJsonFilter = filter('**/*.tmLanguage.json', { restore: true });
    return input
        .pipe(tmLanguageJsonFilter)
        .pipe(buffer())
        .pipe(es.mapSync((f) => {
        f.contents = Buffer.from(JSON.stringify(JSON.parse(f.contents.toString('utf8'))));
        return f;
    }))
        .pipe(tmLanguageJsonFilter.restore);
}
function updateExtensionPackageJSON(input, update) {
    const packageJsonFilter = filter('extensions/*/package.json', { restore: true });
    return input
        .pipe(packageJsonFilter)
        .pipe(buffer())
        .pipe(es.mapSync((f) => {
        const data = JSON.parse(f.contents.toString('utf8'));
        f.contents = Buffer.from(JSON.stringify(update(data)));
        return f;
    }))
        .pipe(packageJsonFilter.restore);
}
function fromLocal(extensionPath, forWeb) {
    const webpackConfigFileName = forWeb ? 'extension-browser.webpack.config.js' : 'extension.webpack.config.js';
    const isWebPacked = fs.existsSync(path.join(extensionPath, webpackConfigFileName));
    let input = isWebPacked
        ? fromLocalWebpack(extensionPath, webpackConfigFileName)
        : fromLocalNormal(extensionPath);
    if (forWeb) {
        input = updateExtensionPackageJSON(input, (data) => {
            if (data.browser) {
                data.main = data.browser;
            }
            data.extensionKind = ['web'];
            return data;
        });
    }
    else if (isWebPacked) {
        input = updateExtensionPackageJSON(input, (data) => {
            if (data.main) {
                data.main = data.main.replace('/out/', /dist/);
            }
            return data;
        });
    }
    return minimizeLanguageJSON(input);
}
function fromLocalWebpack(extensionPath, webpackConfigFileName) {
    const result = es.through();
    const packagedDependencies = [];
    const packageJsonConfig = require(path.join(extensionPath, 'package.json'));
    if (packageJsonConfig.dependencies) {
        const webpackRootConfig = require(path.join(extensionPath, webpackConfigFileName));
        for (const key in webpackRootConfig.externals) {
            if (key in packageJsonConfig.dependencies) {
                packagedDependencies.push(key);
            }
        }
    }
    vsce.listFiles({ cwd: extensionPath, packageManager: vsce.PackageManager.Yarn, packagedDependencies }).then(fileNames => {
        const files = fileNames
            .map(fileName => path.join(extensionPath, fileName))
            .map(filePath => new File({
            path: filePath,
            stat: fs.statSync(filePath),
            base: extensionPath,
            contents: fs.createReadStream(filePath)
        }));
        // check for a webpack configuration files, then invoke webpack
        // and merge its output with the files stream.
        const webpackConfigLocations = glob.sync(path.join(extensionPath, '**', webpackConfigFileName), { ignore: ['**/node_modules'] });
        const webpackStreams = webpackConfigLocations.map(webpackConfigPath => {
            const webpackDone = (err, stats) => {
                fancyLog(`Bundled extension: ${ansiColors.yellow(path.join(path.basename(extensionPath), path.relative(extensionPath, webpackConfigPath)))}...`);
                if (err) {
                    result.emit('error', err);
                }
                const { compilation } = stats;
                if (compilation.errors.length > 0) {
                    result.emit('error', compilation.errors.join('\n'));
                }
                if (compilation.warnings.length > 0) {
                    result.emit('error', compilation.warnings.join('\n'));
                }
            };
            const webpackConfig = Object.assign(Object.assign({}, require(webpackConfigPath)), { mode: 'production' });
            const relativeOutputPath = path.relative(extensionPath, webpackConfig.output.path);
            return webpackGulp(webpackConfig, webpack, webpackDone)
                .pipe(es.through(function (data) {
                data.stat = data.stat || {};
                data.base = extensionPath;
                this.emit('data', data);
            }))
                .pipe(es.through(function (data) {
                // source map handling:
                // * rewrite sourceMappingURL
                // * save to disk so that upload-task picks this up
                const contents = data.contents.toString('utf8');
                data.contents = Buffer.from(contents.replace(/\n\/\/# sourceMappingURL=(.*)$/gm, function (_m, g1) {
                    return `\n//# sourceMappingURL=${sourceMappingURLBase}/extensions/${path.basename(extensionPath)}/${relativeOutputPath}/${g1}`;
                }), 'utf8');
                this.emit('data', data);
            }));
        });
        es.merge(...webpackStreams, es.readArray(files))
            // .pipe(es.through(function (data) {
            // 	// debug
            // 	console.log('out', data.path, data.contents.length);
            // 	this.emit('data', data);
            // }))
            .pipe(result);
    }).catch(err => {
        console.error(extensionPath);
        console.error(packagedDependencies);
        result.emit('error', err);
    });
    return result.pipe(stats_1.createStatsStream(path.basename(extensionPath)));
}
function fromLocalNormal(extensionPath) {
    const result = es.through();
    vsce.listFiles({ cwd: extensionPath, packageManager: vsce.PackageManager.Yarn })
        .then(fileNames => {
        const files = fileNames
            .map(fileName => path.join(extensionPath, fileName))
            .map(filePath => new File({
            path: filePath,
            stat: fs.statSync(filePath),
            base: extensionPath,
            contents: fs.createReadStream(filePath)
        }));
        es.readArray(files).pipe(result);
    })
        .catch(err => result.emit('error', err));
    return result.pipe(stats_1.createStatsStream(path.basename(extensionPath)));
}
const baseHeaders = {
    'X-Market-Client-Id': 'VSCode Build',
    'User-Agent': 'VSCode Build',
    'X-Market-User-Id': '291C1CD0-051A-4123-9B4B-30D60EF52EE2',
};
function fromMarketplace(extensionName, version, metadata) {
    // {{SQL CARBON EDIT}}
    const [, name] = extensionName.split('.');
    const url = `https://sqlopsextensions.blob.core.windows.net/extensions/${name}/${name}-${version}.vsix`;
    fancyLog('Downloading extension:', ansiColors.yellow(`${extensionName}@${version}`), '...');
    const options = {
        base: url,
        requestOptions: {
            gzip: true,
            headers: baseHeaders
        }
    };
    const packageJsonFilter = filter('package.json', { restore: true });
    return remote('', options)
        .pipe(vzip.src())
        .pipe(filter('extension/**'))
        .pipe(rename(p => p.dirname = p.dirname.replace(/^extension\/?/, '')))
        .pipe(packageJsonFilter)
        .pipe(buffer())
        .pipe(json({ __metadata: metadata }))
        .pipe(packageJsonFilter.restore);
}
exports.fromMarketplace = fromMarketplace;
const excludedExtensions = [
    'vscode-api-tests',
    'vscode-web-playground',
    'vscode-colorize-tests',
    'vscode-test-resolver',
    'ms-vscode.node-debug',
    'ms-vscode.node-debug2',
    'vscode-notebook-tests',
    'integration-tests',
];
// {{SQL CARBON EDIT}}
const externalExtensions = [
    // This is the list of SQL extensions which the source code is included in this repository, but
    // they get packaged separately. Adding extension name here, will make the build to create
    // a separate vsix package for the extension and the extension will be excluded from the main package.
    // Any extension not included here will be installed by default.
    'admin-tool-ext-win',
    'agent',
    'arc',
    'import',
    'profiler',
    'admin-pack',
    'dacpac',
    'schema-compare',
    'cms',
    'query-history',
    'liveshare',
    'sql-database-projects',
    'machine-learning',
    'sql-assessment',
    'asde-deployment'
];
// extensions that require a rebuild since they have native parts
const rebuildExtensions = [
    'big-data-cluster',
    'mssql'
];
const builtInExtensions = JSON.parse(fs.readFileSync(path.join(__dirname, '../../product.json'), 'utf8')).builtInExtensions;
function packageLocalExtensionsStream() {
    const localExtensionDescriptions = glob.sync('extensions/*/package.json')
        .map(manifestPath => {
        const extensionPath = path.dirname(path.join(root, manifestPath));
        const extensionName = path.basename(extensionPath);
        return { name: extensionName, path: extensionPath };
    })
        .filter(({ name }) => excludedExtensions.indexOf(name) === -1)
        .filter(({ name }) => builtInExtensions.every(b => b.name !== name))
        .filter(({ name }) => externalExtensions.indexOf(name) === -1); // {{SQL CARBON EDIT}} Remove external Extensions with separate package
    const localExtensions = localExtensionDescriptions.map(extension => {
        return fromLocal(extension.path, false)
            .pipe(rename(p => p.dirname = `extensions/${extension.name}/${p.dirname}`));
    });
    const nodeModules = gulp.src('extensions/node_modules/**', { base: '.' });
    return es.merge(nodeModules, ...localExtensions)
        .pipe(util2.setExecutableBit(['**/*.sh']));
}
exports.packageLocalExtensionsStream = packageLocalExtensionsStream;
function packageLocalWebExtensionsStream() {
    const localExtensionDescriptions = glob.sync('extensions/*/package.json')
        .filter(manifestPath => {
        const packageJsonConfig = require(path.join(root, manifestPath));
        return !packageJsonConfig.main || packageJsonConfig.browser;
    })
        .map(manifestPath => {
        const extensionPath = path.dirname(path.join(root, manifestPath));
        const extensionName = path.basename(extensionPath);
        return { name: extensionName, path: extensionPath };
    });
    return es.merge(...localExtensionDescriptions.map(extension => {
        return fromLocal(extension.path, true)
            .pipe(rename(p => p.dirname = `extensions/${extension.name}/${p.dirname}`));
    }));
}
exports.packageLocalWebExtensionsStream = packageLocalWebExtensionsStream;
function packageMarketplaceExtensionsStream() {
    const extensions = builtInExtensions.map(extension => {
        return fromMarketplace(extension.name, extension.version, extension.metadata)
            .pipe(rename(p => p.dirname = `extensions/${extension.name}/${p.dirname}`));
    });
    return es.merge(extensions)
        .pipe(util2.setExecutableBit(['**/*.sh']));
}
exports.packageMarketplaceExtensionsStream = packageMarketplaceExtensionsStream;
function packageMarketplaceWebExtensionsStream(builtInExtensions) {
    const extensions = builtInExtensions
        .map(extension => {
        const input = fromMarketplace(extension.name, extension.version, extension.metadata)
            .pipe(rename(p => p.dirname = `extensions/${extension.name}/${p.dirname}`));
        return updateExtensionPackageJSON(input, (data) => {
            if (data.main) {
                data.browser = data.main;
            }
            data.extensionKind = ['web'];
            return data;
        });
    });
    return es.merge(extensions);
}
exports.packageMarketplaceWebExtensionsStream = packageMarketplaceWebExtensionsStream;
<<<<<<< HEAD
function packageExternalExtensionsStream() {
    const extenalExtensionDescriptions = glob.sync('extensions/*/package.json')
        .map(manifestPath => {
        const extensionPath = path.dirname(path.join(root, manifestPath));
        const extensionName = path.basename(extensionPath);
        return { name: extensionName, path: extensionPath };
    })
        .filter(({ name }) => externalExtensions.indexOf(name) >= 0);
    const builtExtensions = extenalExtensionDescriptions.map(extension => {
        return fromLocal(extension.path, false)
            .pipe(rename(p => p.dirname = `extensions/${extension.name}/${p.dirname}`));
    });
    return es.merge(builtExtensions);
}
exports.packageExternalExtensionsStream = packageExternalExtensionsStream;
function cleanRebuildExtensions(root) {
    return Promise.all(rebuildExtensions.map(async (e) => {
        await util2.rimraf(path.join(root, e))();
    })).then();
}
exports.cleanRebuildExtensions = cleanRebuildExtensions;
function packageRebuildExtensionsStream() {
    const extenalExtensionDescriptions = glob.sync('extensions/*/package.json')
        .map(manifestPath => {
        const extensionPath = path.dirname(path.join(root, manifestPath));
        const extensionName = path.basename(extensionPath);
        return { name: extensionName, path: extensionPath };
    })
        .filter(({ name }) => rebuildExtensions.indexOf(name) >= 0);
    const builtExtensions = extenalExtensionDescriptions.map(extension => {
        return fromLocal(extension.path, false)
            .pipe(rename(p => p.dirname = `extensions/${extension.name}/${p.dirname}`));
    });
    return es.merge(builtExtensions);
}
exports.packageRebuildExtensionsStream = packageRebuildExtensionsStream;
=======
function scanBuiltinExtensions(extensionsRoot, forWeb) {
    const scannedExtensions = [];
    const extensionsFolders = fs.readdirSync(extensionsRoot);
    for (const extensionFolder of extensionsFolders) {
        const packageJSONPath = path.join(extensionsRoot, extensionFolder, 'package.json');
        if (!fs.existsSync(packageJSONPath)) {
            continue;
        }
        const packageJSON = JSON.parse(fs.readFileSync(packageJSONPath).toString('utf8'));
        const extensionKind = packageJSON['extensionKind'] || [];
        if (forWeb && extensionKind.indexOf('web') === -1) {
            continue;
        }
        const children = fs.readdirSync(path.join(extensionsRoot, extensionFolder));
        const packageNLS = children.filter(child => child === 'package.nls.json')[0];
        const readme = children.filter(child => /^readme(\.txt|\.md|)$/i.test(child))[0];
        const changelog = children.filter(child => /^changelog(\.txt|\.md|)$/i.test(child))[0];
        scannedExtensions.push({
            extensionPath: extensionFolder,
            packageJSON: packageJSON,
            packagsNLSPath: packageNLS ? path.join(extensionFolder, packageNLS) : undefined,
            readmePath: readme ? path.join(extensionFolder, readme) : undefined,
            changelogPath: changelog ? path.join(extensionFolder, changelog) : undefined,
        });
    }
    return scannedExtensions;
}
exports.scanBuiltinExtensions = scanBuiltinExtensions;
>>>>>>> 5e6729d9
<|MERGE_RESOLUTION|>--- conflicted
+++ resolved
@@ -4,11 +4,7 @@
  *  Licensed under the Source EULA. See License.txt in the project root for license information.
  *--------------------------------------------------------------------------------------------*/
 Object.defineProperty(exports, "__esModule", { value: true });
-<<<<<<< HEAD
-exports.packageRebuildExtensionsStream = exports.cleanRebuildExtensions = exports.packageExternalExtensionsStream = exports.packageMarketplaceWebExtensionsStream = exports.packageMarketplaceExtensionsStream = exports.packageLocalWebExtensionsStream = exports.packageLocalExtensionsStream = exports.fromMarketplace = void 0;
-=======
-exports.scanBuiltinExtensions = exports.packageMarketplaceWebExtensionsStream = exports.packageMarketplaceExtensionsStream = exports.packageLocalWebExtensionsStream = exports.packageLocalExtensionsStream = exports.fromMarketplace = void 0;
->>>>>>> 5e6729d9
+exports.packageRebuildExtensionsStream = exports.cleanRebuildExtensions = exports.packageExternalExtensionsStream = exports.scanBuiltinExtensions = exports.packageMarketplaceWebExtensionsStream = exports.packageMarketplaceExtensionsStream = exports.packageLocalWebExtensionsStream = exports.packageLocalExtensionsStream = exports.fromMarketplace = void 0;
 const es = require("event-stream");
 const fs = require("fs");
 const glob = require("glob");
@@ -295,44 +291,6 @@
     return es.merge(extensions);
 }
 exports.packageMarketplaceWebExtensionsStream = packageMarketplaceWebExtensionsStream;
-<<<<<<< HEAD
-function packageExternalExtensionsStream() {
-    const extenalExtensionDescriptions = glob.sync('extensions/*/package.json')
-        .map(manifestPath => {
-        const extensionPath = path.dirname(path.join(root, manifestPath));
-        const extensionName = path.basename(extensionPath);
-        return { name: extensionName, path: extensionPath };
-    })
-        .filter(({ name }) => externalExtensions.indexOf(name) >= 0);
-    const builtExtensions = extenalExtensionDescriptions.map(extension => {
-        return fromLocal(extension.path, false)
-            .pipe(rename(p => p.dirname = `extensions/${extension.name}/${p.dirname}`));
-    });
-    return es.merge(builtExtensions);
-}
-exports.packageExternalExtensionsStream = packageExternalExtensionsStream;
-function cleanRebuildExtensions(root) {
-    return Promise.all(rebuildExtensions.map(async (e) => {
-        await util2.rimraf(path.join(root, e))();
-    })).then();
-}
-exports.cleanRebuildExtensions = cleanRebuildExtensions;
-function packageRebuildExtensionsStream() {
-    const extenalExtensionDescriptions = glob.sync('extensions/*/package.json')
-        .map(manifestPath => {
-        const extensionPath = path.dirname(path.join(root, manifestPath));
-        const extensionName = path.basename(extensionPath);
-        return { name: extensionName, path: extensionPath };
-    })
-        .filter(({ name }) => rebuildExtensions.indexOf(name) >= 0);
-    const builtExtensions = extenalExtensionDescriptions.map(extension => {
-        return fromLocal(extension.path, false)
-            .pipe(rename(p => p.dirname = `extensions/${extension.name}/${p.dirname}`));
-    });
-    return es.merge(builtExtensions);
-}
-exports.packageRebuildExtensionsStream = packageRebuildExtensionsStream;
-=======
 function scanBuiltinExtensions(extensionsRoot, forWeb) {
     const scannedExtensions = [];
     const extensionsFolders = fs.readdirSync(extensionsRoot);
@@ -361,4 +319,39 @@
     return scannedExtensions;
 }
 exports.scanBuiltinExtensions = scanBuiltinExtensions;
->>>>>>> 5e6729d9
+function packageExternalExtensionsStream() {
+    const extenalExtensionDescriptions = glob.sync('extensions/*/package.json')
+        .map(manifestPath => {
+        const extensionPath = path.dirname(path.join(root, manifestPath));
+        const extensionName = path.basename(extensionPath);
+        return { name: extensionName, path: extensionPath };
+    })
+        .filter(({ name }) => externalExtensions.indexOf(name) >= 0);
+    const builtExtensions = extenalExtensionDescriptions.map(extension => {
+        return fromLocal(extension.path, false)
+            .pipe(rename(p => p.dirname = `extensions/${extension.name}/${p.dirname}`));
+    });
+    return es.merge(builtExtensions);
+}
+exports.packageExternalExtensionsStream = packageExternalExtensionsStream;
+function cleanRebuildExtensions(root) {
+    return Promise.all(rebuildExtensions.map(async (e) => {
+        await util2.rimraf(path.join(root, e))();
+    })).then();
+}
+exports.cleanRebuildExtensions = cleanRebuildExtensions;
+function packageRebuildExtensionsStream() {
+    const extenalExtensionDescriptions = glob.sync('extensions/*/package.json')
+        .map(manifestPath => {
+        const extensionPath = path.dirname(path.join(root, manifestPath));
+        const extensionName = path.basename(extensionPath);
+        return { name: extensionName, path: extensionPath };
+    })
+        .filter(({ name }) => rebuildExtensions.indexOf(name) >= 0);
+    const builtExtensions = extenalExtensionDescriptions.map(extension => {
+        return fromLocal(extension.path, false)
+            .pipe(rename(p => p.dirname = `extensions/${extension.name}/${p.dirname}`));
+    });
+    return es.merge(builtExtensions);
+}
+exports.packageRebuildExtensionsStream = packageRebuildExtensionsStream;