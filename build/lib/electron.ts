--- conflicted
+++ resolved
@@ -92,11 +92,7 @@
 // }
 
 export const config = {
-<<<<<<< HEAD
-	version: product.electronRepository ? '22.5.2' : util.getElectronVersion(),
-=======
 	version: product.electronRepository ? '22.5.5' : util.getElectronVersion(),
->>>>>>> 7a0d9626
 	productAppName: product.nameLong,
 	companyName: 'Microsoft Corporation',
 	copyright: 'Copyright (C) 2023 Microsoft. All rights reserved',
@@ -143,11 +139,7 @@
 }
 
 async function main(arch = process.arch): Promise<void> {
-<<<<<<< HEAD
-	const version = product.electronRepository ? '22.5.2' : util.getElectronVersion();
-=======
 	const version = product.electronRepository ? '22.5.5' : util.getElectronVersion();
->>>>>>> 7a0d9626
 	const electronPath = path.join(root, '.build', 'electron');
 	const versionFile = path.join(electronPath, 'version');
 	const isUpToDate = fs.existsSync(versionFile) && fs.readFileSync(versionFile, 'utf8') === `${version}`;
