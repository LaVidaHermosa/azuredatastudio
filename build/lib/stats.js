--- conflicted
+++ resolved
@@ -70,72 +70,4 @@
         this.emit('end');
     });
 }
-<<<<<<< HEAD
-exports.createStatsStream = createStatsStream;
-function submitAllStats(productJson, commit) {
-    const appInsights = require('applicationinsights');
-    const sorted = [];
-    // move entries for single files to the front
-    _entries.forEach(value => {
-        if (value.totalCount === 1) {
-            sorted.unshift(value);
-        }
-        else {
-            sorted.push(value);
-        }
-    });
-    // print to console
-    for (const entry of sorted) {
-        console.log(entry.toString(true));
-    }
-    // send data as telementry event when the
-    // product is configured to send telemetry
-    if (!productJson || !productJson.aiConfig || typeof productJson.aiConfig.asimovKey !== 'string') {
-        return Promise.resolve(false);
-    }
-    return new Promise(resolve => {
-        try {
-            const sizes = {};
-            const counts = {};
-            for (const entry of sorted) {
-                sizes[entry.name] = entry.totalSize;
-                counts[entry.name] = entry.totalCount;
-            }
-            appInsights.setup(productJson.aiConfig.asimovKey)
-                .setAutoCollectConsole(false)
-                .setAutoCollectExceptions(false)
-                .setAutoCollectPerformance(false)
-                .setAutoCollectRequests(false)
-                .setAutoCollectDependencies(false)
-                .setAutoDependencyCorrelation(false)
-                .start();
-            appInsights.defaultClient.config.endpointUrl = 'https://mobile.events.data.microsoft.com/collect/v1';
-            /* __GDPR__
-                "monacoworkbench/packagemetrics" : {
-                    "commit" : {"classification": "SystemMetaData", "purpose": "PerformanceAndHealth" },
-                    "size" : {"classification": "SystemMetaData", "purpose": "PerformanceAndHealth" },
-                    "count" : {"classification": "SystemMetaData", "purpose": "PerformanceAndHealth" }
-                }
-            */
-            appInsights.defaultClient.trackEvent({
-                name: 'adsworkbench/packagemetrics',
-                properties: { commit, size: JSON.stringify(sizes), count: JSON.stringify(counts) }
-            });
-            appInsights.defaultClient.flush({
-                callback: () => {
-                    appInsights.dispose();
-                    resolve(true);
-                }
-            });
-        }
-        catch (err) {
-            console.error('ERROR sending build stats as telemetry event!');
-            console.error(err);
-            resolve(false);
-        }
-    });
-}
-exports.submitAllStats = submitAllStats;
-=======
-exports.createStatsStream = createStatsStream;
->>>>>>> 559e9bee
+exports.createStatsStream = createStatsStream;