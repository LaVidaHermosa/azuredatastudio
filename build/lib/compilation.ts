--- conflicted
+++ resolved
@@ -19,13 +19,8 @@
 import ts = require('typescript');
 import * as File from 'vinyl';
 import * as task from './task';
-<<<<<<< HEAD
 // import { Mangler } from './mangleTypeScript';
 // import { RawSourceMap } from 'source-map';
-=======
-import { Mangler } from './mangle/index';
-import { RawSourceMap } from 'source-map';
->>>>>>> 2db1f3b1
 const watch = require('./watch');
 
 
@@ -144,7 +139,6 @@
 		}
 
 		// mangle: TypeScript to TypeScript
-<<<<<<< HEAD
 		// let mangleStream = es.through();
 		// if (build && !options.disableMangle) {
 		// 	let ts2tsMangler = new Mangler(compile.projectPath, (...data) => fancyLog(ansiColors.blue('[mangler]'), ...data));
@@ -165,29 +159,6 @@
 		// 		(<any>ts2tsMangler) = undefined;
 		// 	});
 		// }
-=======
-		let mangleStream = es.through();
-		if (build && !options.disableMangle) {
-			let ts2tsMangler = new Mangler(compile.projectPath, (...data) => fancyLog(ansiColors.blue('[mangler]'), ...data), { mangleExports: true, manglePrivateFields: true });
-			const newContentsByFileName = ts2tsMangler.computeNewFileContents(new Set(['saveState']));
-			mangleStream = es.through(async function write(data: File & { sourceMap?: RawSourceMap }) {
-				type TypeScriptExt = typeof ts & { normalizePath(path: string): string };
-				const tsNormalPath = (<TypeScriptExt>ts).normalizePath(data.path);
-				const newContents = (await newContentsByFileName).get(tsNormalPath);
-				if (newContents !== undefined) {
-					data.contents = Buffer.from(newContents.out);
-					data.sourceMap = newContents.sourceMap && JSON.parse(newContents.sourceMap);
-				}
-				this.push(data);
-			}, async function end() {
-				// free resources
-				(await newContentsByFileName).clear();
-
-				this.push(null);
-				(<any>ts2tsMangler) = undefined;
-			});
-		}
->>>>>>> 2db1f3b1
 
 		return srcPipe
 			//.pipe(mangleStream)
