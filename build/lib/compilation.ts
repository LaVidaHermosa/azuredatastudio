/*---------------------------------------------------------------------------------------------
 *  Copyright (c) Microsoft Corporation. All rights reserved.
 *  Licensed under the Source EULA. See License.txt in the project root for license information.
 *--------------------------------------------------------------------------------------------*/

'use strict';

import * as es from 'event-stream';
import * as fs from 'fs';
import * as gulp from 'gulp';
import * as bom from 'gulp-bom';
import * as sourcemaps from 'gulp-sourcemaps';
import * as tsb from 'gulp-tsb';
import * as path from 'path';
import * as monacodts from '../monaco/api';
import * as nls from './nls';
import { createReporter } from './reporter';
import * as util from './util';
import * as fancyLog from 'fancy-log';
import * as ansiColors from 'ansi-colors';
import ts = require('typescript');

const watch = require('./watch');

const reporter = createReporter();

function getTypeScriptCompilerOptions(src: string): ts.CompilerOptions {
	const rootDir = path.join(__dirname, `../../${src}`);
	let options: ts.CompilerOptions = {};
	options.verbose = false;
	options.sourceMap = true;
	if (process.env['VSCODE_NO_SOURCEMAP']) { // To be used by developers in a hurry
		options.sourceMap = false;
	}
	options.rootDir = rootDir;
	options.baseUrl = rootDir;
	options.sourceRoot = util.toFileUri(rootDir);
	options.newLine = /\r\n/.test(fs.readFileSync(__filename, 'utf8')) ? 0 : 1;
	return options;
}

function createCompile(src: string, build: boolean, emitError?: boolean) {
	const projectPath = path.join(__dirname, '../../', src, 'tsconfig.json');
	const overrideOptions = { ...getTypeScriptCompilerOptions(src), inlineSources: Boolean(build) };

	const compilation = tsb.create(projectPath, overrideOptions, false, err => reporter(err));

	function pipeline(token?: util.ICancellationToken) {

		const utf8Filter = util.filter(data => /(\/|\\)test(\/|\\).*utf8/.test(data.path));
		const tsFilter = util.filter(data => /\.ts$/.test(data.path));
		const noDeclarationsFilter = util.filter(data => !(/\.d\.ts$/.test(data.path)));

		const input = es.through();
		const output = input
			.pipe(utf8Filter)
			.pipe(bom()) // this is required to preserve BOM in test files that loose it otherwise
			.pipe(utf8Filter.restore)
			.pipe(tsFilter)
			.pipe(util.loadSourcemaps())
			.pipe(compilation(token))
			.pipe(noDeclarationsFilter)
			.pipe(build ? nls() : es.through())
			.pipe(noDeclarationsFilter.restore)
			.pipe(sourcemaps.write('.', {
				addComment: false,
				includeContent: !!build,
				sourceRoot: overrideOptions.sourceRoot
			}))
			.pipe(tsFilter.restore)
			.pipe(reporter.end(!!emitError));

		return es.duplex(input, output);
	}
	pipeline.tsProjectSrc = () => {
		return compilation.src({ base: src });
	};
	return pipeline;
}

export function compileTask(src: string, out: string, build: boolean): () => NodeJS.ReadWriteStream {

	return function () {
		const compile = createCompile(src, build, true);
		const srcPipe = gulp.src(`${src}/**`, { base: `${src}` });
		let generator = new MonacoGenerator(false);
		if (src === 'src') {
			generator.execute();
		}

<<<<<<< HEAD
		generateGitHubAuthConfig();
=======
		// generateGitHubAuthConfig();
>>>>>>> 1b78a9b1

		return srcPipe
			.pipe(generator.stream)
			.pipe(compile())
			.pipe(gulp.dest(out));
	};
}

export function watchTask(out: string, build: boolean): () => NodeJS.ReadWriteStream {

	return function () {
		const compile = createCompile('src', build);

		const src = gulp.src('src/**', { base: 'src' });
		const watchSrc = watch('src/**', { base: 'src', readDelay: 200 });

		let generator = new MonacoGenerator(true);
		generator.execute();

		return watchSrc
			.pipe(generator.stream)
			.pipe(util.incremental(compile, src, true))
			.pipe(gulp.dest(out));
	};
}

const REPO_SRC_FOLDER = path.join(__dirname, '../../src');

<<<<<<< HEAD
function generateGitHubAuthConfig() {
=======
/*function generateGitHubAuthConfig() {
>>>>>>> 1b78a9b1
	const schemes = ['OSS', 'INSIDERS'];
	let content: { [key: string]: { id?: string, secret?: string }} = {};
	schemes.forEach(scheme => {
		content[scheme] = {
				id: process.env[`${scheme}_GITHUB_ID`],
				secret: process.env[`${scheme}_GITHUB_SECRET`]
			};
	});

	fs.writeFileSync(path.join(__dirname, '../../extensions/github-authentication/src/common/config.json'), JSON.stringify(content));
<<<<<<< HEAD
}
=======
}*/
>>>>>>> 1b78a9b1

class MonacoGenerator {
	private readonly _isWatch: boolean;
	public readonly stream: NodeJS.ReadWriteStream;

	private readonly _watchedFiles: { [filePath: string]: boolean; };
	private readonly _fsProvider: monacodts.FSProvider;
	private readonly _declarationResolver: monacodts.DeclarationResolver;

	constructor(isWatch: boolean) {
		this._isWatch = isWatch;
		this.stream = es.through();
		this._watchedFiles = {};
		let onWillReadFile = (moduleId: string, filePath: string) => {
			if (!this._isWatch) {
				return;
			}
			if (this._watchedFiles[filePath]) {
				return;
			}
			this._watchedFiles[filePath] = true;

			fs.watchFile(filePath, () => {
				this._declarationResolver.invalidateCache(moduleId);
				this._executeSoon();
			});
		};
		this._fsProvider = new class extends monacodts.FSProvider {
			public readFileSync(moduleId: string, filePath: string): Buffer {
				onWillReadFile(moduleId, filePath);
				return super.readFileSync(moduleId, filePath);
			}
		};
		this._declarationResolver = new monacodts.DeclarationResolver(this._fsProvider);

		if (this._isWatch) {
			fs.watchFile(monacodts.RECIPE_PATH, () => {
				this._executeSoon();
			});
		}
	}

	private _executeSoonTimer: NodeJS.Timer | null = null;
	private _executeSoon(): void {
		if (this._executeSoonTimer !== null) {
			clearTimeout(this._executeSoonTimer);
			this._executeSoonTimer = null;
		}
		this._executeSoonTimer = setTimeout(() => {
			this._executeSoonTimer = null;
			this.execute();
		}, 20);
	}

	private _run(): monacodts.IMonacoDeclarationResult | null {
		let r = monacodts.run3(this._declarationResolver);
		if (!r && !this._isWatch) {
			// The build must always be able to generate the monaco.d.ts
			throw new Error(`monaco.d.ts generation error - Cannot continue`);
		}
		return r;
	}

	private _log(message: any, ...rest: any[]): void {
		fancyLog(ansiColors.cyan('[monaco.d.ts]'), message, ...rest);
	}

	public execute(): void {
		const startTime = Date.now();
		const result = this._run();
		if (!result) {
			// nothing really changed
			return;
		}
		if (result.isTheSame) {
			return;
		}

		fs.writeFileSync(result.filePath, result.content);
		fs.writeFileSync(path.join(REPO_SRC_FOLDER, 'vs/editor/common/standalone/standaloneEnums.ts'), result.enums);
		this._log(`monaco.d.ts is changed - total time took ${Date.now() - startTime} ms`);
		if (!this._isWatch) {
			this.stream.emit('error', 'monaco.d.ts is no longer up to date. Please run gulp watch and commit the new file.');
		}
	}
}<|MERGE_RESOLUTION|>--- conflicted
+++ resolved
@@ -88,11 +88,7 @@
 			generator.execute();
 		}
 
-<<<<<<< HEAD
-		generateGitHubAuthConfig();
-=======
 		// generateGitHubAuthConfig();
->>>>>>> 1b78a9b1
 
 		return srcPipe
 			.pipe(generator.stream)
@@ -121,11 +117,7 @@
 
 const REPO_SRC_FOLDER = path.join(__dirname, '../../src');
 
-<<<<<<< HEAD
-function generateGitHubAuthConfig() {
-=======
 /*function generateGitHubAuthConfig() {
->>>>>>> 1b78a9b1
 	const schemes = ['OSS', 'INSIDERS'];
 	let content: { [key: string]: { id?: string, secret?: string }} = {};
 	schemes.forEach(scheme => {
@@ -136,11 +128,7 @@
 	});
 
 	fs.writeFileSync(path.join(__dirname, '../../extensions/github-authentication/src/common/config.json'), JSON.stringify(content));
-<<<<<<< HEAD
-}
-=======
 }*/
->>>>>>> 1b78a9b1
 
 class MonacoGenerator {
 	private readonly _isWatch: boolean;
