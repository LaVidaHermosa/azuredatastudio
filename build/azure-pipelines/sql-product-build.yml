--- conflicted
+++ resolved
@@ -1,11 +1,7 @@
 resources:
   containers:
   - container: linux-x64
-<<<<<<< HEAD
-    image: sqltoolscontainers.azurecr.io/linux-build-agent:7
-=======
     image: sqltoolscontainers.azurecr.io/linux-build-agent:9
->>>>>>> 41e7569f
     endpoint: SqlToolsContainers
 
 stages:
