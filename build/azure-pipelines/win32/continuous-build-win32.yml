steps:
- task: NodeTool@0
  inputs:
    versionSpec: "12.13.0"
- task: geeklearningio.gl-vsts-tasks-yarn.yarn-installer-task.YarnInstaller@3 # {{SQL CARBON EDIT}} update version
  inputs:
    versionSpec: "1.x"
- task: UsePythonVersion@0
  inputs:
    versionSpec: '2.x'
    addToPath: true
- task: 1ESLighthouseEng.PipelineArtifactCaching.RestoreCacheV1.RestoreCache@1
  inputs:
    keyfile: '.yarnrc, remote/.yarnrc, **/yarn.lock, !**/node_modules/**/yarn.lock, !**/.*/**/yarn.lock, !samples/**/yarn.lock'
    targetfolder: '**/node_modules, !**/node_modules/**/node_modules, !samples/**/node_modules'
    vstsFeed: 'npm-cache' # {{SQL CARBON EDIT}} update build cache
- powershell: |
    yarn --frozen-lockfile
  env:
    CHILD_CONCURRENCY: "1"
  displayName: Install Dependencies
  condition: and(succeeded(), ne(variables['CacheRestored'], 'true'))
- task: 1ESLighthouseEng.PipelineArtifactCaching.SaveCacheV1.SaveCache@1
  inputs:
    keyfile: '.yarnrc, remote/.yarnrc, **/yarn.lock, !**/node_modules/**/yarn.lock, !**/.*/**/yarn.lock, !samples/**/yarn.lock'
    targetfolder: '**/node_modules, !**/node_modules/**/node_modules, !samples/**/node_modules'
    vstsFeed: 'npm-cache' # {{SQL CARBON EDIT}} update build cache
  condition: and(succeeded(), ne(variables['CacheRestored'], 'true'))
- powershell: |
    yarn electron
- script: |
    yarn gulp hygiene
  displayName: Run Hygiene Checks
<<<<<<< HEAD
- script: |
    yarn gulp tslint
  displayName: Run TSLint Checks
- script: | # {{SQL CARBON EDIT}} add step
    yarn tslint
  displayName: Run TSLint (gci)
- script: | # {{SQL CARBON EDIT}} add step
    yarn strict-null-check
  displayName: Run Strict Null Check
# - powershell: | {{SQL CARBON EDIT}} remove step
#     yarn monaco-compile-check
#   displayName: Run Monaco Editor Checks
=======
- powershell: |
    yarn monaco-compile-check
  displayName: Run Monaco Editor Checks
>>>>>>> 16a84b49
- script: |
    yarn valid-globals-check
  displayName: Run Valid Globals Checks
- powershell: |
    yarn compile
  displayName: Compile Sources
# - powershell: | {{SQL CARBON EDIT}} remove step
#     yarn download-builtin-extensions
#   displayName: Download Built-in Extensions
- powershell: |
    .\scripts\test.bat --tfs "Unit Tests"
  displayName: Run Unit Tests
# - powershell: | {{SQL CARBON EDIT}} remove step
#     .\scripts\test-integration.bat --tfs "Integration Tests"
#   displayName: Run Integration Tests
- task: PublishTestResults@2
  displayName: Publish Tests Results
  inputs:
    testResultsFiles: '*-results.xml'
    searchFolder: '$(Build.ArtifactStagingDirectory)/test-results'
  condition: succeededOrFailed()<|MERGE_RESOLUTION|>--- conflicted
+++ resolved
@@ -31,24 +31,12 @@
 - script: |
     yarn gulp hygiene
   displayName: Run Hygiene Checks
-<<<<<<< HEAD
-- script: |
-    yarn gulp tslint
-  displayName: Run TSLint Checks
-- script: | # {{SQL CARBON EDIT}} add step
-    yarn tslint
-  displayName: Run TSLint (gci)
 - script: | # {{SQL CARBON EDIT}} add step
     yarn strict-null-check
   displayName: Run Strict Null Check
 # - powershell: | {{SQL CARBON EDIT}} remove step
 #     yarn monaco-compile-check
 #   displayName: Run Monaco Editor Checks
-=======
-- powershell: |
-    yarn monaco-compile-check
-  displayName: Run Monaco Editor Checks
->>>>>>> 16a84b49
 - script: |
     yarn valid-globals-check
   displayName: Run Valid Globals Checks
