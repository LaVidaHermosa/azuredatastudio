steps:
- task: NodeTool@0
  inputs:
    versionSpec: "12.13.0"
- task: geeklearningio.gl-vsts-tasks-yarn.yarn-installer-task.YarnInstaller@3 # {{SQL CARBON EDIT}} update version
  inputs:
    versionSpec: "1.x"
- task: UsePythonVersion@0
  inputs:
    versionSpec: '2.x'
    addToPath: true
- task: 1ESLighthouseEng.PipelineArtifactCaching.RestoreCacheV1.RestoreCache@1
  inputs:
    keyfile: '.yarnrc, remote/.yarnrc, **/yarn.lock, !**/node_modules/**/yarn.lock, !**/.*/**/yarn.lock, !samples/**/yarn.lock'
    targetfolder: '**/node_modules, !**/node_modules/**/node_modules, !samples/**/node_modules'
    vstsFeed: 'npm-cache' # {{SQL CARBON EDIT}} update build cache
- powershell: |
    yarn --frozen-lockfile
  env:
    CHILD_CONCURRENCY: "1"
  displayName: Install Dependencies
  condition: and(succeeded(), ne(variables['CacheRestored'], 'true'))
- task: 1ESLighthouseEng.PipelineArtifactCaching.SaveCacheV1.SaveCache@1
  inputs:
    keyfile: '.yarnrc, remote/.yarnrc, **/yarn.lock, !**/node_modules/**/yarn.lock, !**/.*/**/yarn.lock, !samples/**/yarn.lock'
    targetfolder: '**/node_modules, !**/node_modules/**/node_modules, !samples/**/node_modules'
    vstsFeed: 'npm-cache' # {{SQL CARBON EDIT}} update build cache
  condition: and(succeeded(), ne(variables['CacheRestored'], 'true'))
- powershell: |
    yarn electron
- script: |
    yarn gulp hygiene --skip-tslint
  displayName: Run Hygiene Checks
- script: |
    yarn gulp tslint
  displayName: Run TSLint Checks
<<<<<<< HEAD
- script: | # {{SQL CARBON EDIT}} add step
    yarn tslint
  displayName: Run TSLint (gci)
- script: | # {{SQL CARBON EDIT}} add step
    yarn strict-null-check
  displayName: Run Strict Null Check
# - powershell: | {{SQL CARBON EDIT}} remove step
#     yarn monaco-compile-check
#   displayName: Run Monaco Editor Checks
=======
- powershell: |
    yarn monaco-compile-check
  displayName: Run Monaco Editor Checks
- script: |
    yarn valid-globals-check
  displayName: Run Valid Globals Checks
>>>>>>> 79094626
- powershell: |
    yarn compile
  displayName: Compile Sources
# - powershell: | {{SQL CARBON EDIT}} remove step
#     yarn download-builtin-extensions
#   displayName: Download Built-in Extensions
- powershell: |
    .\scripts\test.bat --tfs "Unit Tests"
  displayName: Run Unit Tests
# - powershell: | {{SQL CARBON EDIT}} remove step
#     .\scripts\test-integration.bat --tfs "Integration Tests"
#   displayName: Run Integration Tests
- task: PublishTestResults@2
  displayName: Publish Tests Results
  inputs:
    testResultsFiles: '*-results.xml'
    searchFolder: '$(Build.ArtifactStagingDirectory)/test-results'
  condition: succeededOrFailed()<|MERGE_RESOLUTION|>--- conflicted
+++ resolved
@@ -34,7 +34,6 @@
 - script: |
     yarn gulp tslint
   displayName: Run TSLint Checks
-<<<<<<< HEAD
 - script: | # {{SQL CARBON EDIT}} add step
     yarn tslint
   displayName: Run TSLint (gci)
@@ -44,14 +43,9 @@
 # - powershell: | {{SQL CARBON EDIT}} remove step
 #     yarn monaco-compile-check
 #   displayName: Run Monaco Editor Checks
-=======
-- powershell: |
-    yarn monaco-compile-check
-  displayName: Run Monaco Editor Checks
 - script: |
     yarn valid-globals-check
   displayName: Run Valid Globals Checks
->>>>>>> 79094626
 - powershell: |
     yarn compile
   displayName: Compile Sources
