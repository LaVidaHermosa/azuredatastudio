--- conflicted
+++ resolved
@@ -18,15 +18,6 @@
 - powershell: |
     yarn --frozen-lockfile
   displayName: Install Dependencies
-<<<<<<< HEAD
-  # condition: or(ne(variables['System.PullRequest.PullRequestId'], ''), ne(variables['CacheRestored'], 'true'))
-# - task: 1ESLighthouseEng.PipelineArtifactCaching.SaveCacheV1.SaveCache@1
-#   inputs:
-#     keyfile: '**/yarn.lock, !**/node_modules/**/yarn.lock, !**/.*/**/yarn.lock'
-#     targetfolder: '**/node_modules, !**/node_modules/**/node_modules'
-#     vstsFeed: '$(ArtifactFeed)'
-#   condition: and(succeeded(), eq(variables['System.PullRequest.PullRequestId'], ''), ne(variables['CacheRestored'], 'true'))
-=======
   condition: and(succeeded(), ne(variables['CacheRestored'], 'true'))
 - task: 1ESLighthouseEng.PipelineArtifactCaching.SaveCacheV1.SaveCache@1
   inputs:
@@ -34,7 +25,6 @@
     targetfolder: '**/node_modules, !**/node_modules/**/node_modules'
     vstsFeed: '$(ArtifactFeed)'
   condition: and(succeeded(), ne(variables['CacheRestored'], 'true'))
->>>>>>> d9c8d85a
 - powershell: |
     yarn gulp electron
   displayName: Download Electron
