--- conflicted
+++ resolved
@@ -56,15 +56,9 @@
     .\scripts\test.bat --tfs "Unit Tests"
   displayName: Run Unit Tests (Electron)
 
-<<<<<<< HEAD
 # - powershell: | {{SQL CARBON EDIT}} disable
-#     yarn test-browser --browser chromium --browser firefox
+#     yarn test-browser --browser chromium --browser firefox --tfs "Browser Unit Tests"
 #   displayName: Run Unit Tests (Browser)
-=======
-- powershell: |
-    yarn test-browser --browser chromium --browser firefox --tfs "Browser Unit Tests"
-  displayName: Run Unit Tests (Browser)
->>>>>>> daee9ca2
 
 # - powershell: | {{SQL CARBON EDIT}} disable
 #     .\scripts\test-integration.bat --tfs "Integration Tests"
