--- conflicted
+++ resolved
@@ -185,12 +185,7 @@
     console.log('Asset:', JSON.stringify(asset, null, '  '));
     const client = new cosmos_1.CosmosClient({ endpoint: process.env['AZURE_DOCUMENTDB_ENDPOINT'], key: process.env['AZURE_DOCUMENTDB_MASTERKEY'] });
     const scripts = client.database('builds').container(quality).scripts;
-<<<<<<< HEAD
-    await retry_1.retry(() => scripts.storedProcedure('createAsset').execute('', [commit, asset, true]));
-    console.log(`  Done ✔️`);
-=======
     await (0, retry_1.retry)(() => scripts.storedProcedure('createAsset').execute('', [commit, asset, true]));
->>>>>>> 31e9c21c
 }
 main().then(() => {
     console.log('Asset successfully created');
