steps:
- script: |
    set -e
    sudo apt-get update
    sudo apt-get install -y libxkbfile-dev pkg-config libsecret-1-dev libxss1 dbus xvfb libgtk-3-0 libkrb5-dev #{{SQL CARBON EDIT}} add kerberos dep
    sudo cp build/azure-pipelines/linux/xvfb.init /etc/init.d/xvfb
    sudo chmod +x /etc/init.d/xvfb
    sudo update-rc.d xvfb defaults
    sudo service xvfb start
- task: NodeTool@0
  inputs:
    versionSpec: "12.13.0"
- task: geeklearningio.gl-vsts-tasks-yarn.yarn-installer-task.YarnInstaller@3
  inputs:
    versionSpec: "1.x"
- task: 1ESLighthouseEng.PipelineArtifactCaching.RestoreCacheV1.RestoreCache@1
  inputs:
    keyfile: '.yarnrc, remote/.yarnrc, **/yarn.lock, !**/node_modules/**/yarn.lock, !**/.*/**/yarn.lock, !samples/**/yarn.lock'
    targetfolder: '**/node_modules, !**/node_modules/**/node_modules, !samples/**/node_modules'
    vstsFeed: 'npm-cache' # {{SQL CARBON EDIT}} update build cache
- script: |
    CHILD_CONCURRENCY=1 yarn --frozen-lockfile
  displayName: Install Dependencies
  condition: and(succeeded(), ne(variables['CacheRestored'], 'true'))
- task: 1ESLighthouseEng.PipelineArtifactCaching.SaveCacheV1.SaveCache@1
  inputs:
    keyfile: '.yarnrc, remote/.yarnrc, **/yarn.lock, !**/node_modules/**/yarn.lock, !**/.*/**/yarn.lock, !samples/**/yarn.lock'
    targetfolder: '**/node_modules, !**/node_modules/**/node_modules, !samples/**/node_modules'
    vstsFeed: 'npm-cache' # {{SQL CARBON EDIT}} update build cache
  condition: and(succeeded(), ne(variables['CacheRestored'], 'true'))
- script: |
    yarn electron x64
  displayName: Download Electron
- script: |
    yarn gulp hygiene
  displayName: Run Hygiene Checks
- script: | # {{SQL CARBON EDIT}} add strict null check
    yarn strict-vscode
  displayName: Run Strict Null Check
# - script: | {{SQL CARBON EDIT}} remove monaco editor checks
#     yarn monaco-compile-check
#   displayName: Run Monaco Editor Checks
- script: |
    yarn valid-layers-check
  displayName: Run Valid Layers Checks
- script: |
    yarn compile
  displayName: Compile Sources
# - script: | {{SQL CARBON EDIT}} remove step
#     yarn download-builtin-extensions
#   displayName: Download Built-in Extensions
- script: |
    DISPLAY=:10 ./scripts/test.sh --tfs "Unit Tests"
  displayName: Run Unit Tests (Electron)
- script: |
    DISPLAY=:10 yarn test-browser --browser chromium
  displayName: Run Unit Tests (Browser)
<<<<<<< HEAD
# - script: | {{SQL CARBON EDIT}} remove step
#     DISPLAY=:10 ./scripts/test-integration.sh --tfs "Integration Tests"
#   displayName: Run Integration Tests
=======
- script: |
    DISPLAY=:10 ./scripts/test-integration.sh --tfs "Integration Tests"
  displayName: Run Integration Tests (Electron)
>>>>>>> 9d9d7296
- task: PublishTestResults@2
  displayName: Publish Tests Results
  inputs:
    testResultsFiles: '*-results.xml'
    searchFolder: '$(Build.ArtifactStagingDirectory)/test-results'
  condition: succeededOrFailed()<|MERGE_RESOLUTION|>--- conflicted
+++ resolved
@@ -55,15 +55,9 @@
 - script: |
     DISPLAY=:10 yarn test-browser --browser chromium
   displayName: Run Unit Tests (Browser)
-<<<<<<< HEAD
 # - script: | {{SQL CARBON EDIT}} remove step
 #     DISPLAY=:10 ./scripts/test-integration.sh --tfs "Integration Tests"
-#   displayName: Run Integration Tests
-=======
-- script: |
-    DISPLAY=:10 ./scripts/test-integration.sh --tfs "Integration Tests"
-  displayName: Run Integration Tests (Electron)
->>>>>>> 9d9d7296
+#   displayName: Run Integration Tests (Electron)
 - task: PublishTestResults@2
   displayName: Publish Tests Results
   inputs:
