steps:
<<<<<<< HEAD
  - script: |
      set -e
      sudo apt-get update
      sudo apt-get install -y libxkbfile-dev pkg-config libsecret-1-dev libxss1 dbus xvfb libgtk-3-0 libkrb5-dev #{{SQL CARBON EDIT}} add kerberos dep
      sudo cp build/azure-pipelines/linux/xvfb.init /etc/init.d/xvfb
      sudo chmod +x /etc/init.d/xvfb
      sudo update-rc.d xvfb defaults
      sudo service xvfb start

  - task: NodeTool@0
    inputs:
      versionSpec: "12.14.1"

  - task: geeklearningio.gl-vsts-tasks-yarn.yarn-installer-task.YarnInstaller@3
    inputs:
      versionSpec: "1.x"

  - task: 1ESLighthouseEng.PipelineArtifactCaching.RestoreCacheV1.RestoreCache@1
    inputs:
      keyfile: "build/.cachesalt, .yarnrc, remote/.yarnrc, **/yarn.lock, !**/node_modules/**/yarn.lock, !**/.*/**/yarn.lock, !samples/**/yarn.lock"
      targetfolder: "**/node_modules, !**/node_modules/**/node_modules, !samples/**/node_modules"
      vstsFeed: "npm-cache" # {{SQL CARBON EDIT}} update build cache

  - script: |
      CHILD_CONCURRENCY=1 yarn --frozen-lockfile
    displayName: Install Dependencies
    condition: and(succeeded(), ne(variables['CacheRestored'], 'true'))

  - task: 1ESLighthouseEng.PipelineArtifactCaching.SaveCacheV1.SaveCache@1
    inputs:
      keyfile: "build/.cachesalt, .yarnrc, remote/.yarnrc, **/yarn.lock, !**/node_modules/**/yarn.lock, !**/.*/**/yarn.lock, !samples/**/yarn.lock"
      targetfolder: "**/node_modules, !**/node_modules/**/node_modules, !samples/**/node_modules"
      vstsFeed: "npm-cache" # {{SQL CARBON EDIT}} update build cache
    condition: and(succeeded(), ne(variables['CacheRestored'], 'true'))

  - script: |
      yarn electron x64
    displayName: Download Electron

  - script: |
      yarn gulp hygiene
    displayName: Run Hygiene Checks

  - script: | # {{SQL CARBON EDIT}} add strict null check
      yarn strict-vscode
    displayName: Run Strict Null Check

  # - script: | {{SQL CARBON EDIT}} remove monaco editor checks
  #     yarn monaco-compile-check
  #   displayName: Run Monaco Editor Checks

  - script: |
      yarn valid-layers-check
    displayName: Run Valid Layers Checks

  - script: |
      yarn compile
    displayName: Compile Sources

  # - script: | {{SQL CARBON EDIT}} remove step
  #     yarn download-builtin-extensions
  #   displayName: Download Built-in Extensions

  - script: |
      DISPLAY=:10 ./scripts/test.sh --tfs "Unit Tests"
    displayName: Run Unit Tests (Electron)

  # - script: |  {{SQL CARBON EDIT}} disable
  #     DISPLAY=:10 yarn test-browser --browser chromium --tfs "Browser Unit Tests"
  #   displayName: Run Unit Tests (Browser)

  # - script: |  {{SQL CARBON EDIT}} disable
  #     DISPLAY=:10 ./scripts/test-integration.sh --tfs "Integration Tests"
  #   displayName: Run Integration Tests (Electron)

  # - task: PublishPipelineArtifact@0
  #   inputs:
  #     artifactName: crash-dump-linux
  #     targetPath: .build/crashes
  #   displayName: 'Publish Crash Reports'
  #   condition: succeededOrFailed()

  - task: PublishPipelineArtifact@0
    inputs:
      artifactName: crash-dump-linux
      targetPath: .build/crashes
    displayName: "Publish Crash Reports"
    continueOnError: true
    condition: failed()

  - task: PublishTestResults@2
    displayName: Publish Tests Results
    inputs:
      testResultsFiles: "*-results.xml"
      searchFolder: "$(Build.ArtifactStagingDirectory)/test-results"
    condition: succeededOrFailed()
=======
- script: |
    set -e
    sudo apt-get update
    sudo apt-get install -y libxkbfile-dev pkg-config libsecret-1-dev libxss1 dbus xvfb libgtk-3-0 libkrb5-dev #{{SQL CARBON EDIT}} add kerberos dep
    sudo cp build/azure-pipelines/linux/xvfb.init /etc/init.d/xvfb
    sudo chmod +x /etc/init.d/xvfb
    sudo update-rc.d xvfb defaults
    sudo service xvfb start

- task: NodeTool@0
  inputs:
    versionSpec: "12.14.1"

- task: geeklearningio.gl-vsts-tasks-yarn.yarn-installer-task.YarnInstaller@3
  inputs:
    versionSpec: "1.x"

- task: 1ESLighthouseEng.PipelineArtifactCaching.RestoreCacheV1.RestoreCache@1
  displayName: Restore Cache - Node Modules # {{SQL CARBON EDIT}}
  inputs:
    keyfile: 'build/.cachesalt, .yarnrc, remote/.yarnrc, **/yarn.lock, !**/node_modules/**/yarn.lock, !**/.*/**/yarn.lock, !samples/**/yarn.lock'
    targetfolder: '**/node_modules, !**/node_modules/**/node_modules, !samples/**/node_modules'
    vstsFeed: 'npm-cache' # {{SQL CARBON EDIT}} update build cache

- script: |
    CHILD_CONCURRENCY=1 yarn --frozen-lockfile
  displayName: Install Dependencies
  condition: and(succeeded(), ne(variables['CacheRestored'], 'true'))

- task: 1ESLighthouseEng.PipelineArtifactCaching.SaveCacheV1.SaveCache@1
  displayName: Save Cache - Node Modules # {{SQL CARBON EDIT}}
  inputs:
    keyfile: 'build/.cachesalt, .yarnrc, remote/.yarnrc, **/yarn.lock, !**/node_modules/**/yarn.lock, !**/.*/**/yarn.lock, !samples/**/yarn.lock'
    targetfolder: '**/node_modules, !**/node_modules/**/node_modules, !samples/**/node_modules'
    vstsFeed: 'npm-cache' # {{SQL CARBON EDIT}} update build cache
  condition: and(succeeded(), ne(variables['CacheRestored'], 'true'))

- script: |
    yarn electron x64
  displayName: Download Electron

- script: |
    yarn gulp hygiene
  displayName: Run Hygiene Checks

- script: | # {{SQL CARBON EDIT}} add strict null check
    yarn strict-vscode
  displayName: Run Strict Null Check

# - script: | {{SQL CARBON EDIT}} remove monaco editor checks
#     yarn monaco-compile-check
#   displayName: Run Monaco Editor Checks

- script: |
    yarn valid-layers-check
  displayName: Run Valid Layers Checks

- script: |
    yarn compile
  displayName: Compile Sources

# - script: | {{SQL CARBON EDIT}} remove step
#     yarn download-builtin-extensions
#   displayName: Download Built-in Extensions

- script: |
    DISPLAY=:10 ./scripts/test.sh --tfs "Unit Tests"
  displayName: Run Unit Tests (Electron)

# - script: |  {{SQL CARBON EDIT}} disable
#     DISPLAY=:10 yarn test-browser --browser chromium --tfs "Browser Unit Tests"
#   displayName: Run Unit Tests (Browser)

# - script: |  {{SQL CARBON EDIT}} disable
#     DISPLAY=:10 ./scripts/test-integration.sh --tfs "Integration Tests"
#   displayName: Run Integration Tests (Electron)

# - task: PublishPipelineArtifact@0
#   inputs:
#     artifactName: crash-dump-linux
#     targetPath: .build/crashes
#   displayName: 'Publish Crash Reports'
#   condition: succeededOrFailed()

- task: PublishPipelineArtifact@0
  inputs:
    artifactName: crash-dump-linux
    targetPath: .build/crashes
  displayName: 'Publish Crash Reports'
  continueOnError: true
  condition: failed()

- task: PublishTestResults@2
  displayName: Publish Tests Results
  inputs:
    testResultsFiles: '*-results.xml'
    searchFolder: '$(Build.ArtifactStagingDirectory)/test-results'
  condition: succeededOrFailed()
>>>>>>> ddd80b98
<|MERGE_RESOLUTION|>--- conflicted
+++ resolved
@@ -1,5 +1,4 @@
 steps:
-<<<<<<< HEAD
   - script: |
       set -e
       sudo apt-get update
@@ -18,6 +17,7 @@
       versionSpec: "1.x"
 
   - task: 1ESLighthouseEng.PipelineArtifactCaching.RestoreCacheV1.RestoreCache@1
+  displayName: Restore Cache - Node Modules # {{SQL CARBON EDIT}}
     inputs:
       keyfile: "build/.cachesalt, .yarnrc, remote/.yarnrc, **/yarn.lock, !**/node_modules/**/yarn.lock, !**/.*/**/yarn.lock, !samples/**/yarn.lock"
       targetfolder: "**/node_modules, !**/node_modules/**/node_modules, !samples/**/node_modules"
@@ -29,6 +29,7 @@
     condition: and(succeeded(), ne(variables['CacheRestored'], 'true'))
 
   - task: 1ESLighthouseEng.PipelineArtifactCaching.SaveCacheV1.SaveCache@1
+  displayName: Save Cache - Node Modules # {{SQL CARBON EDIT}}
     inputs:
       keyfile: "build/.cachesalt, .yarnrc, remote/.yarnrc, **/yarn.lock, !**/node_modules/**/yarn.lock, !**/.*/**/yarn.lock, !samples/**/yarn.lock"
       targetfolder: "**/node_modules, !**/node_modules/**/node_modules, !samples/**/node_modules"
@@ -95,104 +96,4 @@
     inputs:
       testResultsFiles: "*-results.xml"
       searchFolder: "$(Build.ArtifactStagingDirectory)/test-results"
-    condition: succeededOrFailed()
-=======
-- script: |
-    set -e
-    sudo apt-get update
-    sudo apt-get install -y libxkbfile-dev pkg-config libsecret-1-dev libxss1 dbus xvfb libgtk-3-0 libkrb5-dev #{{SQL CARBON EDIT}} add kerberos dep
-    sudo cp build/azure-pipelines/linux/xvfb.init /etc/init.d/xvfb
-    sudo chmod +x /etc/init.d/xvfb
-    sudo update-rc.d xvfb defaults
-    sudo service xvfb start
-
-- task: NodeTool@0
-  inputs:
-    versionSpec: "12.14.1"
-
-- task: geeklearningio.gl-vsts-tasks-yarn.yarn-installer-task.YarnInstaller@3
-  inputs:
-    versionSpec: "1.x"
-
-- task: 1ESLighthouseEng.PipelineArtifactCaching.RestoreCacheV1.RestoreCache@1
-  displayName: Restore Cache - Node Modules # {{SQL CARBON EDIT}}
-  inputs:
-    keyfile: 'build/.cachesalt, .yarnrc, remote/.yarnrc, **/yarn.lock, !**/node_modules/**/yarn.lock, !**/.*/**/yarn.lock, !samples/**/yarn.lock'
-    targetfolder: '**/node_modules, !**/node_modules/**/node_modules, !samples/**/node_modules'
-    vstsFeed: 'npm-cache' # {{SQL CARBON EDIT}} update build cache
-
-- script: |
-    CHILD_CONCURRENCY=1 yarn --frozen-lockfile
-  displayName: Install Dependencies
-  condition: and(succeeded(), ne(variables['CacheRestored'], 'true'))
-
-- task: 1ESLighthouseEng.PipelineArtifactCaching.SaveCacheV1.SaveCache@1
-  displayName: Save Cache - Node Modules # {{SQL CARBON EDIT}}
-  inputs:
-    keyfile: 'build/.cachesalt, .yarnrc, remote/.yarnrc, **/yarn.lock, !**/node_modules/**/yarn.lock, !**/.*/**/yarn.lock, !samples/**/yarn.lock'
-    targetfolder: '**/node_modules, !**/node_modules/**/node_modules, !samples/**/node_modules'
-    vstsFeed: 'npm-cache' # {{SQL CARBON EDIT}} update build cache
-  condition: and(succeeded(), ne(variables['CacheRestored'], 'true'))
-
-- script: |
-    yarn electron x64
-  displayName: Download Electron
-
-- script: |
-    yarn gulp hygiene
-  displayName: Run Hygiene Checks
-
-- script: | # {{SQL CARBON EDIT}} add strict null check
-    yarn strict-vscode
-  displayName: Run Strict Null Check
-
-# - script: | {{SQL CARBON EDIT}} remove monaco editor checks
-#     yarn monaco-compile-check
-#   displayName: Run Monaco Editor Checks
-
-- script: |
-    yarn valid-layers-check
-  displayName: Run Valid Layers Checks
-
-- script: |
-    yarn compile
-  displayName: Compile Sources
-
-# - script: | {{SQL CARBON EDIT}} remove step
-#     yarn download-builtin-extensions
-#   displayName: Download Built-in Extensions
-
-- script: |
-    DISPLAY=:10 ./scripts/test.sh --tfs "Unit Tests"
-  displayName: Run Unit Tests (Electron)
-
-# - script: |  {{SQL CARBON EDIT}} disable
-#     DISPLAY=:10 yarn test-browser --browser chromium --tfs "Browser Unit Tests"
-#   displayName: Run Unit Tests (Browser)
-
-# - script: |  {{SQL CARBON EDIT}} disable
-#     DISPLAY=:10 ./scripts/test-integration.sh --tfs "Integration Tests"
-#   displayName: Run Integration Tests (Electron)
-
-# - task: PublishPipelineArtifact@0
-#   inputs:
-#     artifactName: crash-dump-linux
-#     targetPath: .build/crashes
-#   displayName: 'Publish Crash Reports'
-#   condition: succeededOrFailed()
-
-- task: PublishPipelineArtifact@0
-  inputs:
-    artifactName: crash-dump-linux
-    targetPath: .build/crashes
-  displayName: 'Publish Crash Reports'
-  continueOnError: true
-  condition: failed()
-
-- task: PublishTestResults@2
-  displayName: Publish Tests Results
-  inputs:
-    testResultsFiles: '*-results.xml'
-    searchFolder: '$(Build.ArtifactStagingDirectory)/test-results'
-  condition: succeededOrFailed()
->>>>>>> ddd80b98
+    condition: succeededOrFailed()