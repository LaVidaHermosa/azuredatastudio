# Publish @types/vscode for each release

trigger:
  branches:
    include: ["refs/tags/*"]

pr: none

pool:
  vmImage: ubuntu-latest

steps:
  - task: NodeTool@0
    inputs:
      versionSpec: "14.x"

  - task: geeklearningio.gl-vsts-tasks-yarn.yarn-installer-task.YarnInstaller@3
    inputs:
      versionSpec: "1.x"

<<<<<<< HEAD
  # - bash: |
  #     TAG_VERSION=$(git describe --tags `git rev-list --tags --max-count=1`)
  #     CHANNEL="G1C14HJ2F"
=======
  - bash: |
      TAG_VERSION=$(git describe --tags `git rev-list --tags --max-count=1`)
      CHANNEL="C1C14HJ2F"
>>>>>>> e034d59a

  #     if [ "$TAG_VERSION" == "1.999.0" ]; then
  #       MESSAGE="<!here>. Someone pushed 1.999.0 tag. Please delete it ASAP from remote and local."

  #       curl -X POST -H "Authorization: Bearer $(SLACK_TOKEN)" \
  #       -H 'Content-type: application/json; charset=utf-8' \
  #       --data '{"channel":"'"$CHANNEL"'", "link_names": true, "text":"'"$MESSAGE"'"}' \
  #       https://slack.com/api/chat.postMessage

  #       exit 1
  #     fi
  #   displayName: Check 1.999.0 tag

  - bash: |
      # Install build dependencies
      (cd build && yarn)
      node build/azure-pipelines/publish-types/check-version.js
    displayName: Check version

  # {{SQL CARBON EDIT}} Modify to fit our own scenario - specifically currently we need to use a fork of the repo since we don't
  # have an account with push access to DT
  - bash: |
      git config --global user.email "azuredatastudio@microsoft.com"
      git config --global user.name "Azure Data Studio"

      git clone https://$(GITHUB_TOKEN)@$(REPO) --depth=1
      cd DefinitelyTyped

      # Sync up to latest from the DT repo
      git remote add upstream https://github.com/DefinitelyTyped/DefinitelyTyped.git
      git fetch upstream
      git reset --hard upstream/master
      git push --force

      # Update and format the typings file
      cd ..
      node build/azure-pipelines/publish-types/update-types.js
      TAG_VERSION=$(git describe --tags `git rev-list --tags --max-count=1`)

      # Create and push the branch
      cd DefinitelyTyped
      git diff --color | cat
      git add -A
      git status
      git checkout -b "azdata-types-$TAG_VERSION"
      git commit -m "Azure Data Studio $TAG_VERSION Extension API"
      git push origin "azdata-types-$TAG_VERSION"

    displayName: Push update to DefinitelyTyped

<<<<<<< HEAD
  # - bash: |
  #     TAG_VERSION=$(git describe --tags `git rev-list --tags --max-count=1`)
  #     CHANNEL="G1C14HJ2F"

  #     MESSAGE="DefinitelyTyped/DefinitelyTyped#vscode-types-$TAG_VERSION created. Endgame champion, please open this link, examine changes and create a PR:"
  #     LINK="https://github.com/DefinitelyTyped/DefinitelyTyped/compare/vscode-types-$TAG_VERSION?quick_pull=1&body=Updating%20VS%20Code%20Extension%20API.%20See%20https%3A%2F%2Fgithub.com%2Fmicrosoft%2Fvscode%2Fissues%2F70175%20for%20details."
  #     MESSAGE2="[@eamodio, @jrieken, @kmaetzel, @egamma]. Please review and merge PR to publish @types/vscode."
=======
  - bash: |
      TAG_VERSION=$(git describe --tags `git rev-list --tags --max-count=1`)
      CHANNEL="C1C14HJ2F"

      MESSAGE="DefinitelyTyped/DefinitelyTyped#vscode-types-$TAG_VERSION created. Endgame champion, please open this link, examine changes and create a PR:"
      LINK="https://github.com/DefinitelyTyped/DefinitelyTyped/compare/vscode-types-$TAG_VERSION?quick_pull=1&body=Updating%20VS%20Code%20Extension%20API.%20See%20https%3A%2F%2Fgithub.com%2Fmicrosoft%2Fvscode%2Fissues%2F70175%20for%20details."
      MESSAGE2="[@jrieken, @kmaetzel, @egamma]. Please review and merge PR to publish @types/vscode."
>>>>>>> e034d59a

  #     curl -X POST -H "Authorization: Bearer $(SLACK_TOKEN)" \
  #     -H 'Content-type: application/json; charset=utf-8' \
  #     --data '{"channel":"'"$CHANNEL"'", "link_names": true, "text":"'"$MESSAGE"'"}' \
  #     https://slack.com/api/chat.postMessage

  #     curl -X POST -H "Authorization: Bearer $(SLACK_TOKEN)" \
  #     -H 'Content-type: application/json; charset=utf-8' \
  #     --data '{"channel":"'"$CHANNEL"'", "link_names": true, "text":"'"$LINK"'"}' \
  #     https://slack.com/api/chat.postMessage

  #     curl -X POST -H "Authorization: Bearer $(SLACK_TOKEN)" \
  #     -H 'Content-type: application/json; charset=utf-8' \
  #     --data '{"channel":"'"$CHANNEL"'", "link_names": true, "text":"'"$MESSAGE2"'"}' \
  #     https://slack.com/api/chat.postMessage

  #   displayName: Send message on Slack<|MERGE_RESOLUTION|>--- conflicted
+++ resolved
@@ -18,15 +18,9 @@
     inputs:
       versionSpec: "1.x"
 
-<<<<<<< HEAD
   # - bash: |
   #     TAG_VERSION=$(git describe --tags `git rev-list --tags --max-count=1`)
-  #     CHANNEL="G1C14HJ2F"
-=======
-  - bash: |
-      TAG_VERSION=$(git describe --tags `git rev-list --tags --max-count=1`)
-      CHANNEL="C1C14HJ2F"
->>>>>>> e034d59a
+      CHANNEL="G1C14HJ2F"
 
   #     if [ "$TAG_VERSION" == "1.999.0" ]; then
   #       MESSAGE="<!here>. Someone pushed 1.999.0 tag. Please delete it ASAP from remote and local."
@@ -77,7 +71,6 @@
 
     displayName: Push update to DefinitelyTyped
 
-<<<<<<< HEAD
   # - bash: |
   #     TAG_VERSION=$(git describe --tags `git rev-list --tags --max-count=1`)
   #     CHANNEL="G1C14HJ2F"
@@ -85,15 +78,6 @@
   #     MESSAGE="DefinitelyTyped/DefinitelyTyped#vscode-types-$TAG_VERSION created. Endgame champion, please open this link, examine changes and create a PR:"
   #     LINK="https://github.com/DefinitelyTyped/DefinitelyTyped/compare/vscode-types-$TAG_VERSION?quick_pull=1&body=Updating%20VS%20Code%20Extension%20API.%20See%20https%3A%2F%2Fgithub.com%2Fmicrosoft%2Fvscode%2Fissues%2F70175%20for%20details."
   #     MESSAGE2="[@eamodio, @jrieken, @kmaetzel, @egamma]. Please review and merge PR to publish @types/vscode."
-=======
-  - bash: |
-      TAG_VERSION=$(git describe --tags `git rev-list --tags --max-count=1`)
-      CHANNEL="C1C14HJ2F"
-
-      MESSAGE="DefinitelyTyped/DefinitelyTyped#vscode-types-$TAG_VERSION created. Endgame champion, please open this link, examine changes and create a PR:"
-      LINK="https://github.com/DefinitelyTyped/DefinitelyTyped/compare/vscode-types-$TAG_VERSION?quick_pull=1&body=Updating%20VS%20Code%20Extension%20API.%20See%20https%3A%2F%2Fgithub.com%2Fmicrosoft%2Fvscode%2Fissues%2F70175%20for%20details."
-      MESSAGE2="[@jrieken, @kmaetzel, @egamma]. Please review and merge PR to publish @types/vscode."
->>>>>>> e034d59a
 
   #     curl -X POST -H "Authorization: Bearer $(SLACK_TOKEN)" \
   #     -H 'Content-type: application/json; charset=utf-8' \
