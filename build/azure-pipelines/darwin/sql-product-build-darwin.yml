steps:
  - task: InstallAppleCertificate@2
    displayName: 'Install developer certificate'
    inputs:
      certSecureFile: 'osx_signing_key.p12'
    condition: eq(variables['signed'], true)

  - task: DownloadPipelineArtifact@2
    inputs:
      artifact: Compilation
    displayName: Download compilation output

  - script: |
      set -e
      tar -xzf $(Pipeline.Workspace)/compilation.tar.gz
    displayName: Extract compilation output

  - task: NodeTool@0
    inputs:
      versionSpec: "16.x"

  - task: geeklearningio.gl-vsts-tasks-yarn.yarn-installer-task.YarnInstaller@3
    inputs:
      versionSpec: "1.x"

  - task: AzureKeyVault@1
    displayName: 'Azure Key Vault: Get Secrets'
    inputs:
      azureSubscription: 'ClientToolsInfra_670062 (88d5392f-a34f-4769-b405-f597fc533613)'
      KeyVaultName: ado-secrets
      SecretsFilter: 'github-distro-mixin-password'

  - script: |
      set -e

      cat << EOF > ~/.netrc
      machine github.com
      login azuredatastudio
      password $(github-distro-mixin-password)
      EOF

      git config user.email "sqltools@service.microsoft.com"
      git config user.name "AzureDataStudio"
    displayName: Prepare tooling

  - script: |
      set -e
      git remote add distro "https://github.com/$(VSCODE_MIXIN_REPO).git"
      git fetch distro
      git merge $(node -p "require('./package.json').distro")
    displayName: Merge distro

  - script: |
      mkdir -p .build
      node build/azure-pipelines/common/sql-computeNodeModulesCacheKey.js $(NPM_CONFIG_ARCH) > .build/yarnlockhash
    displayName: Prepare yarn cache key

  - task: Cache@2
    displayName: Restore Cache - Node Modules
    inputs:
      key: 'nodeModules | $(Agent.OS) | .build/yarnlockhash'
      path: .build/node_modules_cache
      cacheHitVar: NODE_MODULES_RESTORED
    continueOnError: true

  - script: |
      set -e
      tar -xzf .build/node_modules_cache/cache.tgz
    condition: and(succeeded(), eq(variables.NODE_MODULES_RESTORED, 'true'))
    displayName: Extract node_modules archive

  - script: |
      set -e
      export npm_config_arch=$(NPM_CONFIG_ARCH)
      CHILD_CONCURRENCY=1 yarn --frozen-lockfile
    displayName: Install dependencies
    env:
      GITHUB_TOKEN: $(github-distro-mixin-password)
    condition: and(succeeded(), ne(variables.NODE_MODULES_RESTORED, 'true'))

  - script: |
      set -e
      node build/azure-pipelines/common/listNodeModules.js .build/node_modules_list.txt
      mkdir -p .build/node_modules_cache
      tar -czf .build/node_modules_cache/cache.tgz --files-from .build/node_modules_list.txt
    condition: and(succeeded(), ne(variables.NODE_MODULES_RESTORED, 'true'))
    displayName: Create node_modules archive

  - script: |
      set -e
      yarn postinstall
    displayName: Run postinstall scripts
    condition: and(succeeded(), eq(variables.NODE_MODULES_RESTORED, 'true'))

  - script: |
      set -e
      node build/azure-pipelines/mixin
    displayName: Mix in quality

  - script: |
      set -e
      yarn gulp package-rebuild-extensions
      yarn gulp vscode-darwin-$(VSCODE_ARCH)-min-ci
    displayName: Build
    env:
      VSCODE_MIXIN_PASSWORD: $(github-distro-mixin-password)
    condition: and(succeeded(), ne(variables['VSCODE_ARCH'], 'universal'))

  # {{SQL CARBON TODO}} - reenable
  # - script: |
  #     set -e
  #     ./scripts/test.sh --build --tfs "Unit Tests" --coverage
  #   displayName: Run unit tests
  #   condition: and(succeeded(), eq(variables['RUN_TESTS'], 'true'))

<<<<<<< HEAD
  # - script: |
  #     # Figure out the full absolute path of the product we just built
  #     # including the remote server and configure the integration tests
  #     # to run with these builds instead of running out of sources.
  #     set -e
  #     APP_ROOT=$(agent.builddirectory)/azuredatastudio-darwin-x64
  #     APP_NAME="`ls $APP_ROOT | head -n 1`"
  #     INTEGRATION_TEST_ELECTRON_PATH="$APP_ROOT/$APP_NAME/Contents/MacOS/Electron" \
  #     VSCODE_REMOTE_SERVER_PATH="$(agent.builddirectory)/azuredatastudio-reh-darwin" \
  #     ./scripts/test-integration.sh --build --tfs "Integration Tests"
  #   displayName: Run integration tests (Electron)
  #   condition: and(succeeded(), eq(variables['RUN_TESTS'], 'true'))
=======
  - script: |
      # Figure out the full absolute path of the product we just built
      # including the remote server and configure the integration tests
      # to run with these builds instead of running out of sources.
      set -e
      APP_ROOT=$(agent.builddirectory)/azuredatastudio-darwin-$(VSCODE_ARCH)
      APP_NAME="`ls $APP_ROOT | head -n 1`"
      INTEGRATION_TEST_ELECTRON_PATH="$APP_ROOT/$APP_NAME/Contents/MacOS/Electron" \
      VSCODE_REMOTE_SERVER_PATH="$(agent.builddirectory)/azuredatastudio-reh-darwin" \
      ./scripts/test-integration.sh --build --tfs "Integration Tests"
    displayName: Run integration tests (Electron)
    condition: and(succeeded(), eq(variables['RUN_TESTS'], 'true'))
>>>>>>> ee2905d3

  - script: |
      set -e
      yarn gulp compile-extensions
    displayName: Compile Extensions
    condition: and(succeeded(), ne(variables['VSCODE_ARCH'], 'universal'))

  # Per https://developercommunity.visualstudio.com/t/variablesexpressions-dont-work-with-continueonerro/1187733 we can't use variables
  # in continueOnError directly so instead make two copies of the task and only run one or the other based on the SMOKE_FAIL_ON_ERROR value
  - script: |
      set -e
      APP_ROOT=$(agent.builddirectory)/azuredatastudio-darwin-$(VSCODE_ARCH)
      APP_NAME="`ls $APP_ROOT | head -n 1`"
      yarn smoketest --build "$APP_ROOT/$APP_NAME" --screenshots "$(build.artifactstagingdirectory)/smokeshots" --log "$(build.artifactstagingdirectory)/logs/darwin/smoke.log" --extensionsDir "$(build.sourcesdirectory)/extensions"
    displayName: Run smoke tests (Electron) (Continue on Error)
    continueOnError: true
    condition: and(succeeded(), and(or(eq(variables['RUN_TESTS'], 'true'), eq(variables['RUN_SMOKE_TESTS'], 'true')), ne(variables['SMOKE_FAIL_ON_ERROR'], 'true')))

<<<<<<< HEAD
  # {{SQL CARBON TODO}} - reenable
  # - script: |
  #     set -e
  #     APP_ROOT=$(agent.builddirectory)/azuredatastudio-darwin-x64
  #     APP_NAME="`ls $APP_ROOT | head -n 1`"
  #     yarn smoketest --build "$APP_ROOT/$APP_NAME" --screenshots "$(build.artifactstagingdirectory)/smokeshots" --log "$(build.artifactstagingdirectory)/logs/darwin/smoke.log" --extensionsDir "$(build.sourcesdirectory)/extensions"
  #   displayName: Run smoke tests (Electron) (Fail on Error)
  #   condition: and(succeeded(), and(or(eq(variables['RUN_TESTS'], 'true'), eq(variables['RUN_SMOKE_TESTS'], 'true')), eq(variables['SMOKE_FAIL_ON_ERROR'], 'true')))
=======
  - script: |
      set -e
      APP_ROOT=$(agent.builddirectory)/azuredatastudio-darwin-$(VSCODE_ARCH)
      APP_NAME="`ls $APP_ROOT | head -n 1`"
      yarn smoketest --build "$APP_ROOT/$APP_NAME" --screenshots "$(build.artifactstagingdirectory)/smokeshots" --log "$(build.artifactstagingdirectory)/logs/darwin/smoke.log" --extensionsDir "$(build.sourcesdirectory)/extensions"
    displayName: Run smoke tests (Electron) (Fail on Error)
    condition: and(succeeded(), and(or(eq(variables['RUN_TESTS'], 'true'), eq(variables['RUN_SMOKE_TESTS'], 'true')), eq(variables['SMOKE_FAIL_ON_ERROR'], 'true')))
>>>>>>> ee2905d3

  # - script: |
  #     set -e
  #     node ./node_modules/playwright/install.js
  #     VSCODE_REMOTE_SERVER_PATH="$(agent.builddirectory)/azuredatastudio-reh-web-darwin" \
  #     yarn smoketest --web --headless  --screenshots "$(build.artifactstagingdirectory)/smokeshots"
  #   displayName: Run smoke tests (Browser)
  #   continueOnError: true
  #   condition: and(succeeded(), eq(variables['RUN_TESTS'], 'true'))

  - task: DownloadBuildArtifacts@0
    displayName: 'Download arm64 and x64 packages'
    inputs:
      downloadType: specific
      itemPattern: 'drop/darwin/archive/azuredatastudio-darwin-@(arm64|x64)-unsigned.zip'
      downloadPath: $(agent.builddirectory)
    condition: and(succeeded(), eq(variables['VSCODE_ARCH'], 'universal'))

  - script: |
      set -e
      unzip $(agent.builddirectory)/drop/darwin/archive/azuredatastudio-darwin-x64-unsigned.zip -d $(agent.builddirectory)/azuredatastudio-darwin-x64
      unzip $(agent.builddirectory)/drop/darwin/archive/azuredatastudio-darwin-arm64-unsigned.zip -d $(agent.builddirectory)/azuredatastudio-darwin-arm64
      DEBUG=* node build/darwin/create-universal-app.js
    displayName: Create Universal App
    condition: and(succeeded(), eq(variables['VSCODE_ARCH'], 'universal'))

  - script: |
      set -e
      pushd ../azuredatastudio-darwin-$(VSCODE_ARCH)
      ls

      echo "Cleaning the application"
      xattr -cr *.app
      cd *.app
      find . -name '._*' -print0 | xargs -0 rm -rf --
      cd ..

      echo "Signing the application with deep"
      codesign --deep --force --timestamp --options runtime --entitlements $(Build.SourcesDirectory)/build/azure-pipelines/darwin/entitlements.xml -s LPV3BJJYXS *.app

      cd *.app
      ls
      echo "Signing specific components"
      find . -type f -print0 | xargs -0 file | grep ':  *Mach-O' | sed 's/:  *Mach-O.*//' | while read -r file; do codesign --options runtime --timestamp --entitlements $(Build.SourcesDirectory)/build/azure-pipelines/darwin/entitlements.xml -s LPV3BJJYXS --force "$file" || break; done

      echo "Signing Electron again..."
      codesign --force --timestamp --options runtime --entitlements $(Build.SourcesDirectory)/build/azure-pipelines/darwin/entitlements.xml -s LPV3BJJYXS Contents/Frameworks/Electron\ Framework.framework
      cd ..

      echo "Signing the entire application one more time"
      codesign --force --timestamp --options runtime --entitlements $(Build.SourcesDirectory)/build/azure-pipelines/darwin/entitlements.xml -s LPV3BJJYXS *.app
      popd
    displayName: 'Manual codesign'
    condition: and(succeeded(), eq(variables['signed'], true))

  - script: |
      set -e
      mkdir -p .build/darwin/archive
      pushd ../azuredatastudio-darwin-$(VSCODE_ARCH)
      ditto -c -k --keepParent *.app $(Build.SourcesDirectory)/.build/darwin/archive/azuredatastudio-darwin-$(VSCODE_ARCH).zip
      popd
    displayName: 'Archive (no signing)'
    condition: and(succeeded(), eq(variables['signed'], false))

  - script: |
      set -e
      mkdir -p .build/darwin/archive
      pushd ../azuredatastudio-darwin-$(VSCODE_ARCH)
      ditto -c -k --keepParent *.app $(Build.SourcesDirectory)/.build/darwin/archive/azuredatastudio-darwin-$(VSCODE_ARCH)-unsigned.zip
      popd
    displayName: 'Archive'
    condition: and(succeeded(), eq(variables['signed'], true))

  - script: |
      set -e
      ./build/azure-pipelines/darwin/createDrop.sh
    displayName: Create Drop

  - task: PublishBuildArtifacts@1
    displayName: 'Publish Artifact: drop'
    condition: always()

  # {{SQL CARBON TODO}} - reenable
  # - task: PublishTestResults@2
  #   displayName: 'Publish Test Results'
  #   inputs:
  #     testResultsFiles: "*-results.xml"
  #     searchFolder: "$(Build.ArtifactStagingDirectory)/test-results"
  #   continueOnError: true
  #   condition: and(succeededOrFailed(), or(eq(variables['RUN_TESTS'], 'true'), eq(variables['RUN_SMOKE_TESTS'], 'true')))
  # {{SQL CARBON TODO}} - reenable
  # - task: PublishCodeCoverageResults@1
  #   displayName: 'Publish code coverage from $(Build.SourcesDirectory)/.build/coverage/cobertura-coverage.xml'
  #   inputs:
  #     codeCoverageTool: Cobertura
  #     summaryFileLocation: '$(Build.SourcesDirectory)/.build/coverage/cobertura-coverage.xml'
  #     reportDirectory: '$(Build.SourcesDirectory)/.build/coverage'
  #   continueOnError: true
  #   condition: and(succeeded(), eq(variables['RUN_TESTS'], 'true'))

  - task: ms.vss-governance-buildtask.governance-build-task-component-detection.ComponentGovernanceComponentDetection@0
    displayName: 'Component Detection'
    inputs:
      failOnAlert: true<|MERGE_RESOLUTION|>--- conflicted
+++ resolved
@@ -113,33 +113,18 @@
   #   displayName: Run unit tests
   #   condition: and(succeeded(), eq(variables['RUN_TESTS'], 'true'))
 
-<<<<<<< HEAD
   # - script: |
   #     # Figure out the full absolute path of the product we just built
   #     # including the remote server and configure the integration tests
   #     # to run with these builds instead of running out of sources.
   #     set -e
-  #     APP_ROOT=$(agent.builddirectory)/azuredatastudio-darwin-x64
+      APP_ROOT=$(agent.builddirectory)/azuredatastudio-darwin-x64
   #     APP_NAME="`ls $APP_ROOT | head -n 1`"
   #     INTEGRATION_TEST_ELECTRON_PATH="$APP_ROOT/$APP_NAME/Contents/MacOS/Electron" \
   #     VSCODE_REMOTE_SERVER_PATH="$(agent.builddirectory)/azuredatastudio-reh-darwin" \
   #     ./scripts/test-integration.sh --build --tfs "Integration Tests"
   #   displayName: Run integration tests (Electron)
   #   condition: and(succeeded(), eq(variables['RUN_TESTS'], 'true'))
-=======
-  - script: |
-      # Figure out the full absolute path of the product we just built
-      # including the remote server and configure the integration tests
-      # to run with these builds instead of running out of sources.
-      set -e
-      APP_ROOT=$(agent.builddirectory)/azuredatastudio-darwin-$(VSCODE_ARCH)
-      APP_NAME="`ls $APP_ROOT | head -n 1`"
-      INTEGRATION_TEST_ELECTRON_PATH="$APP_ROOT/$APP_NAME/Contents/MacOS/Electron" \
-      VSCODE_REMOTE_SERVER_PATH="$(agent.builddirectory)/azuredatastudio-reh-darwin" \
-      ./scripts/test-integration.sh --build --tfs "Integration Tests"
-    displayName: Run integration tests (Electron)
-    condition: and(succeeded(), eq(variables['RUN_TESTS'], 'true'))
->>>>>>> ee2905d3
 
   - script: |
       set -e
@@ -158,16 +143,6 @@
     continueOnError: true
     condition: and(succeeded(), and(or(eq(variables['RUN_TESTS'], 'true'), eq(variables['RUN_SMOKE_TESTS'], 'true')), ne(variables['SMOKE_FAIL_ON_ERROR'], 'true')))
 
-<<<<<<< HEAD
-  # {{SQL CARBON TODO}} - reenable
-  # - script: |
-  #     set -e
-  #     APP_ROOT=$(agent.builddirectory)/azuredatastudio-darwin-x64
-  #     APP_NAME="`ls $APP_ROOT | head -n 1`"
-  #     yarn smoketest --build "$APP_ROOT/$APP_NAME" --screenshots "$(build.artifactstagingdirectory)/smokeshots" --log "$(build.artifactstagingdirectory)/logs/darwin/smoke.log" --extensionsDir "$(build.sourcesdirectory)/extensions"
-  #   displayName: Run smoke tests (Electron) (Fail on Error)
-  #   condition: and(succeeded(), and(or(eq(variables['RUN_TESTS'], 'true'), eq(variables['RUN_SMOKE_TESTS'], 'true')), eq(variables['SMOKE_FAIL_ON_ERROR'], 'true')))
-=======
   - script: |
       set -e
       APP_ROOT=$(agent.builddirectory)/azuredatastudio-darwin-$(VSCODE_ARCH)
@@ -175,7 +150,6 @@
       yarn smoketest --build "$APP_ROOT/$APP_NAME" --screenshots "$(build.artifactstagingdirectory)/smokeshots" --log "$(build.artifactstagingdirectory)/logs/darwin/smoke.log" --extensionsDir "$(build.sourcesdirectory)/extensions"
     displayName: Run smoke tests (Electron) (Fail on Error)
     condition: and(succeeded(), and(or(eq(variables['RUN_TESTS'], 'true'), eq(variables['RUN_SMOKE_TESTS'], 'true')), eq(variables['SMOKE_FAIL_ON_ERROR'], 'true')))
->>>>>>> ee2905d3
 
   # - script: |
   #     set -e
