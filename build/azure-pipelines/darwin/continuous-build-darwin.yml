--- conflicted
+++ resolved
@@ -46,17 +46,10 @@
   displayName: Run Unit Tests (Electron)
 - script: |
     yarn test-browser --browser chromium --browser webkit
-<<<<<<< HEAD
-  displayName: Run Unit Tests (Browsers)
+  displayName: Run Unit Tests (Browser)
 # - script: | {{SQL CARBON EDIT}} remove step
 #     ./scripts/test-integration.sh --tfs "Integration Tests"
-#   displayName: Run Integration Tests
-=======
-  displayName: Run Unit Tests (Browser)
-- script: |
-    ./scripts/test-integration.sh --tfs "Integration Tests"
-  displayName: Run Integration Tests (Electron)
->>>>>>> 9d9d7296
+#   displayName: Run Integration Tests (Electron)
 - task: PublishTestResults@2
   displayName: Publish Tests Results
   inputs:
