steps:
- task: NodeTool@0
  inputs:
    versionSpec: "10.15.1"
- task: geeklearningio.gl-vsts-tasks-yarn.yarn-installer-task.YarnInstaller@2
  inputs:
    versionSpec: "1.10.1"
# - task: 1ESLighthouseEng.PipelineArtifactCaching.RestoreCacheV1.RestoreCache@1
#   inputs:
#     keyfile: '**/yarn.lock, !**/node_modules/**/yarn.lock, !**/.*/**/yarn.lock'
#     targetfolder: '**/node_modules, !**/node_modules/**/node_modules'
#     vstsFeed: '$(ArtifactFeed)'
#   condition: eq(variables['System.PullRequest.PullRequestId'], '')
- script: |
    yarn --frozen-lockfile
  displayName: Install Dependencies
<<<<<<< HEAD
#   condition: or(ne(variables['System.PullRequest.PullRequestId'], ''), ne(variables['CacheRestored'], 'true'))
# - task: 1ESLighthouseEng.PipelineArtifactCaching.SaveCacheV1.SaveCache@1
#   inputs:
#     keyfile: '**/yarn.lock, !**/node_modules/**/yarn.lock, !**/.*/**/yarn.lock'
#     targetfolder: '**/node_modules, !**/node_modules/**/node_modules'
#     vstsFeed: '$(ArtifactFeed)'
#   condition: and(succeeded(), eq(variables['System.PullRequest.PullRequestId'], ''), ne(variables['CacheRestored'], 'true'))
=======
  condition: and(succeeded(), ne(variables['CacheRestored'], 'true'))
- task: 1ESLighthouseEng.PipelineArtifactCaching.SaveCacheV1.SaveCache@1
  inputs:
    keyfile: '**/yarn.lock, !**/node_modules/**/yarn.lock, !**/.*/**/yarn.lock'
    targetfolder: '**/node_modules, !**/node_modules/**/node_modules'
    vstsFeed: '$(ArtifactFeed)'
  condition: and(succeeded(), ne(variables['CacheRestored'], 'true'))
>>>>>>> d9c8d85a
- script: |
    yarn gulp electron-x64
  displayName: Download Electron
- script: |
    yarn gulp hygiene
  displayName: Run Hygiene Checks
- script: |
    yarn monaco-compile-check
  displayName: Run Monaco Editor Checks
- script: |
    yarn compile
  displayName: Compile Sources
- script: |
    yarn download-builtin-extensions
  displayName: Download Built-in Extensions
- script: |
    ./scripts/test.sh --tfs "Unit Tests"
  displayName: Run Unit Tests
- script: |
    ./scripts/test-integration.sh --tfs "Integration Tests"
  displayName: Run Integration Tests
- task: PublishTestResults@2
  displayName: Publish Tests Results
  inputs:
    testResultsFiles: '*-results.xml'
    searchFolder: '$(Build.ArtifactStagingDirectory)/test-results'
  condition: succeededOrFailed()<|MERGE_RESOLUTION|>--- conflicted
+++ resolved
@@ -14,15 +14,6 @@
 - script: |
     yarn --frozen-lockfile
   displayName: Install Dependencies
-<<<<<<< HEAD
-#   condition: or(ne(variables['System.PullRequest.PullRequestId'], ''), ne(variables['CacheRestored'], 'true'))
-# - task: 1ESLighthouseEng.PipelineArtifactCaching.SaveCacheV1.SaveCache@1
-#   inputs:
-#     keyfile: '**/yarn.lock, !**/node_modules/**/yarn.lock, !**/.*/**/yarn.lock'
-#     targetfolder: '**/node_modules, !**/node_modules/**/node_modules'
-#     vstsFeed: '$(ArtifactFeed)'
-#   condition: and(succeeded(), eq(variables['System.PullRequest.PullRequestId'], ''), ne(variables['CacheRestored'], 'true'))
-=======
   condition: and(succeeded(), ne(variables['CacheRestored'], 'true'))
 - task: 1ESLighthouseEng.PipelineArtifactCaching.SaveCacheV1.SaveCache@1
   inputs:
@@ -30,7 +21,6 @@
     targetfolder: '**/node_modules, !**/node_modules/**/node_modules'
     vstsFeed: '$(ArtifactFeed)'
   condition: and(succeeded(), ne(variables['CacheRestored'], 'true'))
->>>>>>> d9c8d85a
 - script: |
     yarn gulp electron-x64
   displayName: Download Electron
