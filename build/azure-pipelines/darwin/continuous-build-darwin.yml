--- conflicted
+++ resolved
@@ -29,22 +29,9 @@
     yarn electron x64
   displayName: Download Electron
 
-- script: |
-<<<<<<< HEAD
-    yarn gulp hygiene
-  displayName: Run Hygiene Checks
-
-- script: | # {{SQL CARBON EDIT}} add step
-    yarn strict-vscode
-  displayName: Run Strict Null Check.
-
-# - script: | {{SQL CARBON EDIT}} remove step
+# - script: | {{SQL CARBON EDIT}} remove editor checks
 #     yarn monaco-compile-check
 #   displayName: Run Monaco Editor Checks
-=======
-    yarn monaco-compile-check
-  displayName: Run Monaco Editor Checks
->>>>>>> 19ba3174
 
 - script: |
     yarn valid-layers-check
