trigger: none
pr: none

schedules:
- cron: "0 5 * * Mon-Fri"
  displayName: Mon-Fri at 7:00
  branches:
    include:
    - master

resources:
  containers:
  - container: vscode-x64
    image: vscodehub.azurecr.io/vscode-linux-build-agent:x64
    endpoint: VSCodeHub
  - container: snapcraft
    image: snapcore/snapcraft:stable

stages:
- stage: Compile
  jobs:
  - job: Compile
    pool:
      vmImage: 'Ubuntu-16.04'
    container: vscode-x64
    steps:
    - template: product-compile.yml

- stage: Windows
  dependsOn:
  - Compile
  pool:
    vmImage: VS2017-Win2016
  jobs:
  - job: Windows
    condition: and(succeeded(), eq(variables['VSCODE_COMPILE_ONLY'], 'false'), eq(variables['VSCODE_BUILD_WIN32'], 'true'))
    variables:
      VSCODE_ARCH: x64
    steps:
    - template: win32/product-build-win32.yml

  - job: Windows32
    condition: and(succeeded(), eq(variables['VSCODE_COMPILE_ONLY'], 'false'), eq(variables['VSCODE_BUILD_WIN32_32BIT'], 'true'))
    variables:
      VSCODE_ARCH: ia32
    steps:
    - template: win32/product-build-win32.yml

  - job: WindowsARM64
    condition: and(succeeded(), eq(variables['VSCODE_COMPILE_ONLY'], 'false'), eq(variables['VSCODE_BUILD_WIN32_ARM64'], 'true'))
    variables:
      VSCODE_ARCH: arm64
    steps:
    - template: win32/product-build-win32-arm64.yml

- stage: Linux
  dependsOn:
  - Compile
  pool:
    vmImage: 'Ubuntu-16.04'
  jobs:
  - job: Linux
    condition: and(succeeded(), eq(variables['VSCODE_COMPILE_ONLY'], 'false'), eq(variables['VSCODE_BUILD_LINUX'], 'true'))
    container: vscode-x64
    steps:
    - template: linux/product-build-linux.yml

  - job: LinuxSnap
    dependsOn:
    - Linux
    condition: and(succeeded(), eq(variables['VSCODE_COMPILE_ONLY'], 'false'), eq(variables['VSCODE_BUILD_LINUX'], 'true'))
    container: snapcraft
    steps:
    - template: linux/snap-build-linux.yml

  - job: LinuxArmhf
    condition: and(succeeded(), eq(variables['VSCODE_COMPILE_ONLY'], 'false'), eq(variables['VSCODE_BUILD_LINUX_ARMHF'], 'true'))
    variables:
      VSCODE_ARCH: armhf
    steps:
    - template: linux/product-build-linux-multiarch.yml

  - job: LinuxArm64
    condition: and(succeeded(), eq(variables['VSCODE_COMPILE_ONLY'], 'false'), eq(variables['VSCODE_BUILD_LINUX_ARM64'], 'true'))
    variables:
      VSCODE_ARCH: arm64
    steps:
    - template: linux/product-build-linux-multiarch.yml

  - job: LinuxAlpine
    condition: and(succeeded(), eq(variables['VSCODE_COMPILE_ONLY'], 'false'), eq(variables['VSCODE_BUILD_LINUX_ALPINE'], 'true'))
    variables:
      VSCODE_ARCH: alpine
    steps:
    - template: linux/product-build-linux-multiarch.yml

  - job: LinuxWeb
    condition: and(succeeded(), eq(variables['VSCODE_COMPILE_ONLY'], 'false'), eq(variables['VSCODE_BUILD_WEB'], 'true'))
    variables:
      VSCODE_ARCH: x64
    steps:
    - template: web/product-build-web.yml

- stage: macOS
  dependsOn:
  - Compile
  pool:
    vmImage: macOS-latest
  jobs:
  - job: macOS
    condition: and(succeeded(), eq(variables['VSCODE_COMPILE_ONLY'], 'false'), eq(variables['VSCODE_BUILD_MACOS'], 'true'))
    steps:
    - template: darwin/product-build-darwin.yml

- stage: Publish
  dependsOn:
  - Windows
  - Linux
  - macOS
  pool:
    vmImage: 'Ubuntu-16.04'
  jobs:
  - job: BuildService
    displayName: Build Service
    condition: and(succeeded(), eq(variables['VSCODE_COMPILE_ONLY'], 'false'), or(eq(variables['VSCODE_RELEASE'], 'true'), and(or(eq(variables['VSCODE_QUALITY'], 'insider'), eq(variables['VSCODE_QUALITY'], 'exploration')), eq(variables['Build.Reason'], 'Schedule'))))
    steps:
    - template: release.yml

<<<<<<< HEAD
schedules:
- cron: "0 5 * * Mon-Fri"
  displayName: Mon-Fri at 7:00
  branches:
    include:
    - main
=======
  - job: BuildServiceMooncake
    displayName: Build Service (Mooncake)
    condition: and(succeeded(), eq(variables['VSCODE_COMPILE_ONLY'], 'false'))
    steps:
    - template: sync-mooncake.yml
>>>>>>> daee9ca2
<|MERGE_RESOLUTION|>--- conflicted
+++ resolved
@@ -126,17 +126,12 @@
     steps:
     - template: release.yml
 
-<<<<<<< HEAD
+trigger: none
+pr: none
+
 schedules:
 - cron: "0 5 * * Mon-Fri"
   displayName: Mon-Fri at 7:00
   branches:
     include:
-    - main
-=======
-  - job: BuildServiceMooncake
-    displayName: Build Service (Mooncake)
-    condition: and(succeeded(), eq(variables['VSCODE_COMPILE_ONLY'], 'false'))
-    steps:
-    - template: sync-mooncake.yml
->>>>>>> daee9ca2
+    - main