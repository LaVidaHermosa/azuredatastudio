--- conflicted
+++ resolved
@@ -23,11 +23,7 @@
 		return;
 	}
 
-<<<<<<< HEAD
-	const productJsonFilter = filter('**/product.json', { restore: true });
-=======
 	const productJsonFilter = filter(f => f.relative === 'product.json', { restore: true });
->>>>>>> fc1c8f65
 
 	fancyLog(ansiColors.blue('[mixin]'), `Mixing in sources:`);
 	return vfs
@@ -35,9 +31,6 @@
 		.pipe(filter(f => !f.isDirectory()))
 		.pipe(productJsonFilter)
 		.pipe(buffer())
-<<<<<<< HEAD
-		.pipe(json(o => Object.assign({}, require('../../product.json'), o)))
-=======
 		.pipe(json(o => {
 			const ossProduct = JSON.parse(fs.readFileSync(path.join(__dirname, '..', '..', 'product.json'), 'utf8'));
 			let builtInExtensions = ossProduct.builtInExtensions;
@@ -64,7 +57,6 @@
 
 			return { ...ossProduct, builtInExtensions };
 		}))
->>>>>>> fc1c8f65
 		.pipe(productJsonFilter.restore)
 		.pipe(es.mapSync(function (f) {
 			fancyLog(ansiColors.blue('[mixin]'), f.relative, ansiColors.green('✔︎'));
