--- conflicted
+++ resolved
@@ -45,6 +45,7 @@
 	"typescript.selectTypeScriptVersion.title": "Seleccionar versión de TypeScript",
 	"typescript.reportStyleChecksAsWarnings": "Notificar comprobaciones de estilo como advertencias",
 	"jsDocCompletion.enabled": "Habilita o deshabilita comentarios automaticos de JSDoc",
+	"javascript.implicitProjectConfig.checkJs": "Habilita/deshabilita la comprobación semántica de los archivos JavaScript. Los archivos jsconfig.json o tsconfig.json reemplazan esta configuración. Se requiere TypeScript >=2.3.1.",
 	"typescript.npm": "Especifica la ruta de acceso al archivo ejecutable de NPM usada para la adquisición automática de tipos. Requiere TypeScript >= 2.3.4.",
 	"typescript.check.npmIsInstalled": "Compruebe si NPM está instalado para la adquisición automática de tipos.",
 	"javascript.nameSuggestions": "Habilitar/deshabilitar nombres únicos de la lista de sugerencias en los archivos de JavaScript. ",
@@ -52,21 +53,15 @@
 	"typescript.problemMatchers.tsc.label": "Problemas de TypeScript",
 	"typescript.problemMatchers.tscWatch.label": "Problemas de TypeScript (modo de inspección)",
 	"typescript.quickSuggestionsForPaths": "Activar o desactiva las sugerencias rápidas al escribir una ruta de importación.",
-<<<<<<< HEAD
-=======
 	"typescript.locale": "Establece la configuración regional utilizada para reportar errores de JavaScript y TypeScript. Requiere TypeScript > = 2.6.0. El valor predeterminado es 'null' y utiliza la configuración regional de VS Code.",
 	"javascript.implicitProjectConfig.experimentalDecorators": "Activar/desactivar 'experimentalDecorators' para los archivos JavaScript que no son parte de un proyecto. Los archivos jsconfig.json o tsconfig.json reemplazan esta configuración. Requiere inicio > = 2.3.1.",
->>>>>>> 8647b7c1
 	"typescript.autoImportSuggestions.enabled": "Activar o desactivar sugerencias de importación automática. Requiere TypeScript > = 2.6.1 ",
 	"typescript.experimental.syntaxFolding": "Habilita/deshabilita los marcadores de plegado sensibles a la sintaxis.",
 	"taskDefinition.tsconfig.description": "Archivo tsconfig que define la compilación de TS.",
 	"javascript.suggestionActions.enabled": "Habilitar/deshabilitar sugerencias de diagnóstico para los archivos JavaScript en el editor. Requiere TypeScript > = 2.8 ",
 	"typescript.suggestionActions.enabled": "Habilitar/deshabilitar diagnosticos de sugerencia para los archivos TypeScript en el editor. Requiere TypeScript > = 2.8 ",
-<<<<<<< HEAD
-=======
 	"typescript.preferences.quoteStyle": "Estilo de cita preferido para utilizar en soluciones rápidas: comilla 'simple', comilla 'doble' o 'auto' deduce el tipo comilla de importaciones vigentes. Requiere TypeScript > = 2.9",
 	"typescript.preferences.importModuleSpecifier": "Estilo preferido de ruta para las importaciones automáticas: \n'relativa' a la ubicación del archivo\n'no-relativa' basado en el ' baseUrl ' configurado en su ' jsconfig.json'/' tsconfig.json '.\n'auto' deduce el tipo de ruta más corto. \nRequiere TypeScript > = 2.9",
->>>>>>> 8647b7c1
 	"typescript.showUnused": "Activar o desactivar el resaltado de variables no utilizadas en el código. Requiere TypeScript > = 2.9",
 	"typescript.updateImportsOnFileMove.enabled": "Habilitar/deshabilitar la actualización automática de las rutas de importación cuando cambie el nombre o mueva un archivo en VS Code. Los valores posibles son: ' preguntar' en cada cambio de nombre, ' siempre ' actualizar rutas automáticamente, y ' nunca ' cambiar el nombre de rutas y no preguntar. Requiere TypeScript >= 2.9"
 }