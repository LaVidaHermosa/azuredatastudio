--- conflicted
+++ resolved
@@ -34,7 +34,6 @@
 
 // Set userData path before app 'ready' event
 const args = parseCLIArgs();
-<<<<<<< HEAD
 
 if (args['nogpu']) { // {{SQL CARBON EDIT}}
 	app.disableHardwareAcceleration(); // {{SQL CARBON EDIT}}
@@ -42,10 +41,7 @@
 	app.commandLine.appendSwitch('disable-gpu'); // {{SQL CARBON EDIT}}
 } // {{SQL CARBON EDIT}}
 
-const userDataPath = getUserDataPath(args);
-=======
-const userDataPath = getUserDataPath(args, product.nameShort ?? 'code-oss-dev');
->>>>>>> 5b6af074
+const userDataPath = getUserDataPath(args, product.nameShort ?? 'ads-oss-dev');  // {{SQL CARBON EDIT}} - ads path
 app.setPath('userData', userDataPath);
 
 // Resolve code cache path
@@ -429,8 +425,7 @@
 	/* {{SQL CARBON EDIT}} Disable crash reporting until we're actually set up to use it
 	const productName = (product.crashReporter ? product.crashReporter.productName : undefined) || product.nameShort;
 	const companyName = (product.crashReporter ? product.crashReporter.companyName : undefined) || 'Microsoft';
-<<<<<<< HEAD
-	if (process.env['VSCODE_DEV']) {
+	const uploadToServer = !process.env['VSCODE_DEV'] && submitURL && !crashReporterDirectory;
 		crashReporter.start({
 			companyName: companyName,
 			productName: process.env['VSCODE_DEV'] ? `${productName} Dev` : productName,
@@ -448,16 +443,6 @@
 		});
 	}
 	*/
-=======
-	const uploadToServer = Boolean(!process.env['VSCODE_DEV'] && submitURL && !crashReporterDirectory);
-	crashReporter.start({
-		companyName,
-		productName: process.env['VSCODE_DEV'] ? `${productName} Dev` : productName,
-		submitURL,
-		uploadToServer,
-		compress: true
-	});
->>>>>>> 5b6af074
 }
 
 /**
