--- conflicted
+++ resolved
@@ -6,13 +6,8 @@
 //@ts-check
 'use strict';
 
-<<<<<<< HEAD
-// @ts-ignore
+// @ts-expect-error
 // const pkg = require('../package.json');
-=======
-// @ts-expect-error
-const pkg = require('../package.json');
->>>>>>> 273a4a38
 const path = require('path');
 const os = require('os');
 
