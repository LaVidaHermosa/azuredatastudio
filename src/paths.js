--- conflicted
+++ resolved
@@ -6,12 +6,7 @@
 //@ts-check
 'use strict';
 
-<<<<<<< HEAD
-// @ts-expect-error
 // const pkg = require('../package.json');
-=======
-const pkg = require('../package.json');
->>>>>>> 560b21ef
 const path = require('path');
 const os = require('os');
 
