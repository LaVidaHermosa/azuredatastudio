--- conflicted
+++ resolved
@@ -76,13 +76,8 @@
 
 		window.document.documentElement.setAttribute('lang', locale);
 
-<<<<<<< HEAD
 		// do not advertise AMD to avoid confusing UMD modules loaded with nodejs (TODO@sandbox non-sandboxed only)
-		if (!sandbox) {
-=======
-		// do not advertise AMD to avoid confusing UMD modules loaded with nodejs
 		if (!useCustomProtocol) {
->>>>>>> 1e44ae5d
 			window['define'] = undefined;
 		}
 
@@ -93,60 +88,17 @@
 
 		window['MonacoEnvironment'] = {};
 
-<<<<<<< HEAD
 		// const baseUrl = sandbox ? // {{SQL CARBON EDIT}} Pending changes?
 		// 	`${bootstrapLib.fileUriFromPath(configuration.appRoot, { isWindows: safeProcess.platform === 'win32', scheme: 'vscode-file', fallbackAuthority: 'vscode-app' })}/out` :
 		// 	`${bootstrapLib.fileUriFromPath(configuration.appRoot, { isWindows: safeProcess.platform === 'win32' })}/out`;
-=======
-		const baseUrl = useCustomProtocol ?
-			`${bootstrapLib.fileUriFromPath(configuration.appRoot, { isWindows: safeProcess.platform === 'win32', scheme: 'vscode-file', fallbackAuthority: 'vscode-app' })}/out` :
-			`${bootstrapLib.fileUriFromPath(configuration.appRoot, { isWindows: safeProcess.platform === 'win32' })}/out`;
->>>>>>> 1e44ae5d
 
 		const loaderConfig = {
 			baseUrl: `${uriFromPath(configuration.appRoot)}/out`,
 			'vs/nls': nlsConfig,
-<<<<<<< HEAD
 			amdModulesPattern: /^(vs|sql)\//, // {{SQL CARBON EDIT}} include sql in regex
 			preferScriptTags: sandbox
 		};
 
-=======
-			preferScriptTags: useCustomProtocol
-		};
-
-		// use a trusted types policy when loading via script tags
-		if (loaderConfig.preferScriptTags) {
-			loaderConfig.trustedTypesPolicy = window.trustedTypes?.createPolicy('amdLoader', {
-				createScriptURL(value) {
-					if (value.startsWith(window.location.origin)) {
-						return value;
-					}
-					throw new Error(`Invalid script url: ${value}`);
-				}
-			});
-		}
-
-		// Enable loading of node modules:
-		// - sandbox: we list paths of webpacked modules to help the loader
-		// - non-sandbox: we signal that any module that does not begin with
-		//                `vs/` should be loaded using node.js require()
-		if (sandbox) {
-			loaderConfig.paths = {
-				'vscode-textmate': `../node_modules/vscode-textmate/release/main`,
-				'vscode-oniguruma': `../node_modules/vscode-oniguruma/release/main`,
-				'xterm': `../node_modules/xterm/lib/xterm.js`,
-				'xterm-addon-search': `../node_modules/xterm-addon-search/lib/xterm-addon-search.js`,
-				'xterm-addon-unicode11': `../node_modules/xterm-addon-unicode11/lib/xterm-addon-unicode11.js`,
-				'xterm-addon-webgl': `../node_modules/xterm-addon-webgl/lib/xterm-addon-webgl.js`,
-				'iconv-lite-umd': `../node_modules/iconv-lite-umd/lib/iconv-lite-umd.js`,
-				'jschardet': `../node_modules/jschardet/dist/jschardet.min.js`,
-			};
-		} else {
-			loaderConfig.amdModulesPattern = /^vs\//;
-		}
-
->>>>>>> 1e44ae5d
 		// cached data config
 		if (configuration.nodeCachedDataDir) {
 			loaderConfig.nodeCachedData = {
