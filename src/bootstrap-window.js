--- conflicted
+++ resolved
@@ -59,14 +59,11 @@
 		const configuration = await preloadGlobals.context.resolveConfiguration();
 		performance.mark('code/didWaitForWindowConfig');
 		clearTimeout(timeout);
-<<<<<<< HEAD
 
 		// Signal DOM modifications are now OK
 		if (typeof options?.canModifyDOM === 'function') {
 			options.canModifyDOM(configuration);
 		}
-=======
->>>>>>> 2bc6a0cd
 
 		// Signal DOM modifications are now OK
 		if (typeof options?.canModifyDOM === 'function') {
@@ -151,11 +148,8 @@
 			'tas-client-umd': `${baseNodeModulesPath}/tas-client-umd/lib/tas-client-umd.js`,
 			'ansi_up': `${baseNodeModulesPath}/ansi_up/ansi_up.js`
 		};
-
-<<<<<<< HEAD
-=======
 		// For priviledged renderers, allow to load built-in and other node.js
-		// modules via AMD which has a fallback to using node.js `require`
+		// Cached data config (node.js loading only)
 		if (!safeProcess.sandboxed) {
 			// VS Code uses an AMD loader for its own files (and ours) but Node.JS normally uses commonjs. For modules that
 			// support UMD this may cause some issues since it will appear to them that AMD exists and so depending on the order
@@ -166,7 +160,6 @@
 			loaderConfig.amdModulesPattern = /(vs|sql)\/|(^vscode-textmate$)|(^vscode-oniguruma$)|(^xterm$)|(^xterm-addon-search$)|(^xterm-addon-unicode11$)|(^xterm-addon-webgl$)|(^iconv-lite-umd$)|(^jschardet$)|(^@vscode\/vscode-languagedetection$)|(^tas-client-umd$)|(^ansi_up$)/;  // {{SQL CARBON EDIT}} include sql and ansi_up in regex
 		}
 
->>>>>>> 2bc6a0cd
 		// Signal before require.config()
 		if (typeof options?.beforeLoaderConfig === 'function') {
 			options.beforeLoaderConfig(loaderConfig);
