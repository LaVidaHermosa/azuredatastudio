/*---------------------------------------------------------------------------------------------
 *  Copyright (c) Microsoft Corporation. All rights reserved.
 *  Licensed under the Source EULA. See License.txt in the project root for license information.
 *--------------------------------------------------------------------------------------------*/

/// <reference path="typings/require.d.ts" />

//@ts-check
'use strict';

// Simple module style to support node.js and browser environments
(function (globalThis, factory) {

	// Node.js
	if (typeof exports === 'object') {
		module.exports = factory();
	}

	// Browser
	else {
		globalThis.MonacoBootstrapWindow = factory();
	}
}(this, function () {
	const bootstrapLib = bootstrap();
	const preloadGlobals = sandboxGlobals();
	const safeProcess = preloadGlobals.process;
	const useCustomProtocol = safeProcess.sandboxed || typeof safeProcess.env['VSCODE_BROWSER_CODE_LOADING'] === 'string';

	/**
	 * @typedef {import('./vs/base/parts/sandbox/common/sandboxTypes').ISandboxConfiguration} ISandboxConfiguration
	 *
	 * @param {string[]} modulePaths
	 * @param {(result: unknown, configuration: ISandboxConfiguration) => Promise<unknown> | undefined} resultCallback
	 * @param {{
	 *  configureDeveloperSettings?: (config: ISandboxConfiguration) => {
	 * 		forceDisableShowDevtoolsOnError?: boolean,
	 * 		forceEnableDeveloperKeybindings?: boolean,
	 * 		disallowReloadKeybinding?: boolean,
	 * 		removeDeveloperKeybindingsAfterLoad?: boolean
	 * 	},
	 * 	canModifyDOM?: (config: ISandboxConfiguration) => void,
	 * 	beforeLoaderConfig?: (loaderConfig: object) => void,
	 *  beforeRequire?: () => void
	 * }} [options]
	 */
	async function load(modulePaths, resultCallback, options) {

		// Error handler (TODO@sandbox non-sandboxed only)
		let showDevtoolsOnError = !!safeProcess.env['VSCODE_DEV'];
		safeProcess.on('uncaughtException', function (/** @type {string | Error} */ error) {
			onUnexpectedError(error, showDevtoolsOnError);
		});

		// Await window configuration from preload
		performance.mark('code/willWaitForWindowConfig');
		/** @type {ISandboxConfiguration} */
		const configuration = await preloadGlobals.context.resolveConfiguration();
		performance.mark('code/didWaitForWindowConfig');

		// Signal DOM modifications are now OK
		if (typeof options?.canModifyDOM === 'function') {
			options.canModifyDOM(configuration);
		}

		// Developer settings
		const {
			forceDisableShowDevtoolsOnError,
			forceEnableDeveloperKeybindings,
			disallowReloadKeybinding,
			removeDeveloperKeybindingsAfterLoad
		} = typeof options?.configureDeveloperSettings === 'function' ? options.configureDeveloperSettings(configuration) : {
			forceDisableShowDevtoolsOnError: false,
			forceEnableDeveloperKeybindings: false,
			disallowReloadKeybinding: false,
			removeDeveloperKeybindingsAfterLoad: false
		};
		showDevtoolsOnError = safeProcess.env['VSCODE_DEV'] && !forceDisableShowDevtoolsOnError;
		const enableDeveloperKeybindings = safeProcess.env['VSCODE_DEV'] || forceEnableDeveloperKeybindings;
		let developerDeveloperKeybindingsDisposable;
		if (enableDeveloperKeybindings) {
			developerDeveloperKeybindingsDisposable = registerDeveloperKeybindings(disallowReloadKeybinding);
		}

<<<<<<< HEAD
		// Correctly inherit the parent's environment (TODO@sandbox non-sandboxed only)
		if (!safeProcess.sandboxed) {
			Object.assign(safeProcess.env, configuration.userEnv);
		}

		// Enable ASAR support (TODO@sandbox non-sandboxed only)
		if (!safeProcess.sandboxed) {
			globalThis.MonacoBootstrap.enableASARSupport(configuration.appRoot);
		}
=======
		// Enable ASAR support
		globalThis.MonacoBootstrap.enableASARSupport(configuration.appRoot, true);
>>>>>>> 04c80c94

		// Get the nls configuration into the process.env as early as possible
		const nlsConfig = globalThis.MonacoBootstrap.setupNLS();

		let locale = nlsConfig.availableLanguages['*'] || 'en';
		if (locale === 'zh-tw') {
			locale = 'zh-Hant';
		} else if (locale === 'zh-cn') {
			locale = 'zh-Hans';
		}

		window.document.documentElement.setAttribute('lang', locale);

		// Do not advertise AMD to avoid confusing UMD modules loaded with nodejs
		if (!useCustomProtocol) {
			window['define'] = undefined;
		}

		// Replace the patched electron fs with the original node fs for all AMD code (TODO@sandbox non-sandboxed only)
		if (!safeProcess.sandboxed) {
			require.define('fs', [], function () { return require.__$__nodeRequire('original-fs'); });
		}

		window['MonacoEnvironment'] = {};

		const loaderConfig = {
			baseUrl: useCustomProtocol ?
				`${bootstrapLib.fileUriFromPath(configuration.appRoot, { isWindows: safeProcess.platform === 'win32', scheme: 'vscode-file', fallbackAuthority: 'vscode-app' })}/out` :
				`${bootstrapLib.fileUriFromPath(configuration.appRoot, { isWindows: safeProcess.platform === 'win32' })}/out`,
			'vs/nls': nlsConfig,
			amdModulesPattern: /^(vs|sql)\//, // {{SQL CARBON EDIT}} include sql in regex
			preferScriptTags: useCustomProtocol
		};

		// use a trusted types policy when loading via script tags
		if (loaderConfig.preferScriptTags) {
			loaderConfig.trustedTypesPolicy = window.trustedTypes?.createPolicy('amdLoader', {
				createScriptURL(value) {
					if (value.startsWith(window.location.origin)) {
						return value;
					}
					throw new Error(`Invalid script url: ${value}`);
				}
			});
		}

		// Enable loading of node modules:
		// - sandbox: we list paths of webpacked modules to help the loader
		// - non-sandbox: we signal that any module that does not begin with
		//                `vs/` should be loaded using node.js require()
		if (safeProcess.sandboxed) {
			loaderConfig.paths = {
				'vscode-textmate': `../node_modules/vscode-textmate/release/main`,
				'vscode-oniguruma': `../node_modules/vscode-oniguruma/release/main`,
				'xterm': `../node_modules/xterm/lib/xterm.js`,
				'xterm-addon-search': `../node_modules/xterm-addon-search/lib/xterm-addon-search.js`,
				'xterm-addon-unicode11': `../node_modules/xterm-addon-unicode11/lib/xterm-addon-unicode11.js`,
				'xterm-addon-webgl': `../node_modules/xterm-addon-webgl/lib/xterm-addon-webgl.js`,
				'iconv-lite-umd': `../node_modules/iconv-lite-umd/lib/iconv-lite-umd.js`,
				'jschardet': `../node_modules/jschardet/dist/jschardet.min.js`,
			};
		} else {
			loaderConfig.amdModulesPattern = /^(vs|sql)\//;
		}

		// Cached data config (node.js loading only)
		if (!useCustomProtocol && configuration.codeCachePath) {
			loaderConfig.nodeCachedData = {
				path: configuration.codeCachePath,
				seed: modulePaths.join('')
			};
		}

		// Signal before require.config()
		if (typeof options?.beforeLoaderConfig === 'function') {
			options.beforeLoaderConfig(loaderConfig);
		}

		// Configure loader
		require.config(loaderConfig);

		// Handle pseudo NLS
		if (nlsConfig.pseudo) {
			require(['vs/nls'], function (nlsPlugin) {
				nlsPlugin.setPseudoTranslation(nlsConfig.pseudo);
			});
		}

		// Signal before require()
		if (typeof options?.beforeRequire === 'function') {
			options.beforeRequire();
		}

		// Actually require the main module as specified
		require(modulePaths, async result => {
			try {

				// Callback only after process environment is resolved
				const callbackResult = resultCallback(result, configuration);
				if (callbackResult instanceof Promise) {
					await callbackResult;

					if (developerDeveloperKeybindingsDisposable && removeDeveloperKeybindingsAfterLoad) {
						developerDeveloperKeybindingsDisposable();
					}
				}
			} catch (error) {
				onUnexpectedError(error, enableDeveloperKeybindings);
			}
		}, onUnexpectedError);
	}

	/**
	 * @param {boolean | undefined} disallowReloadKeybinding
	 * @returns {() => void}
	 */
	function registerDeveloperKeybindings(disallowReloadKeybinding) {
		const ipcRenderer = preloadGlobals.ipcRenderer;

		const extractKey =
			/**
			 * @param {KeyboardEvent} e
			 */
			function (e) {
				return [
					e.ctrlKey ? 'ctrl-' : '',
					e.metaKey ? 'meta-' : '',
					e.altKey ? 'alt-' : '',
					e.shiftKey ? 'shift-' : '',
					e.keyCode
				].join('');
			};

		// Devtools & reload support
		const TOGGLE_DEV_TOOLS_KB = (safeProcess.platform === 'darwin' ? 'meta-alt-73' : 'ctrl-shift-73'); // mac: Cmd-Alt-I, rest: Ctrl-Shift-I
		const TOGGLE_DEV_TOOLS_KB_ALT = '123'; // F12
		const RELOAD_KB = (safeProcess.platform === 'darwin' ? 'meta-82' : 'ctrl-82'); // mac: Cmd-R, rest: Ctrl-R

		/** @type {((e: KeyboardEvent) => void) | undefined} */
		let listener = function (e) {
			const key = extractKey(e);
			if (key === TOGGLE_DEV_TOOLS_KB || key === TOGGLE_DEV_TOOLS_KB_ALT) {
				ipcRenderer.send('vscode:toggleDevTools');
			} else if (key === RELOAD_KB && !disallowReloadKeybinding) {
				ipcRenderer.send('vscode:reloadWindow');
			}
		};

		window.addEventListener('keydown', listener);

		return function () {
			if (listener) {
				window.removeEventListener('keydown', listener);
				listener = undefined;
			}
		};
	}

	/**
	 * @param {string | Error} error
	 * @param {boolean} [showDevtoolsOnError]
	 */
	function onUnexpectedError(error, showDevtoolsOnError) {
		if (showDevtoolsOnError) {
			const ipcRenderer = preloadGlobals.ipcRenderer;
			ipcRenderer.send('vscode:openDevTools');
		}

		console.error(`[uncaught exception]: ${error}`);

		if (error && typeof error !== 'string' && error.stack) {
			console.error(error.stack);
		}
	}

	/**
	 * @return {{ fileUriFromPath: (path: string, config: { isWindows?: boolean, scheme?: string, fallbackAuthority?: string }) => string; }}
	 */
	function bootstrap() {
		// @ts-ignore (defined in bootstrap.js)
		return window.MonacoBootstrap;
	}

	/**
	 * @return {typeof import('./vs/base/parts/sandbox/electron-sandbox/globals')}
	 */
	function sandboxGlobals() {
		// @ts-ignore (defined in globals.js)
		return window.vscode;
	}

	return {
		load
	};
}));<|MERGE_RESOLUTION|>--- conflicted
+++ resolved
@@ -81,20 +81,8 @@
 			developerDeveloperKeybindingsDisposable = registerDeveloperKeybindings(disallowReloadKeybinding);
 		}
 
-<<<<<<< HEAD
-		// Correctly inherit the parent's environment (TODO@sandbox non-sandboxed only)
-		if (!safeProcess.sandboxed) {
-			Object.assign(safeProcess.env, configuration.userEnv);
-		}
-
-		// Enable ASAR support (TODO@sandbox non-sandboxed only)
-		if (!safeProcess.sandboxed) {
-			globalThis.MonacoBootstrap.enableASARSupport(configuration.appRoot);
-		}
-=======
 		// Enable ASAR support
 		globalThis.MonacoBootstrap.enableASARSupport(configuration.appRoot, true);
->>>>>>> 04c80c94
 
 		// Get the nls configuration into the process.env as early as possible
 		const nlsConfig = globalThis.MonacoBootstrap.setupNLS();
