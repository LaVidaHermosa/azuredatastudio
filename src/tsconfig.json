{
	"compilerOptions": {
		"module": "amd",
		"moduleResolution": "classic",
		"noImplicitAny": false,
		"removeComments": false,
		"preserveConstEnums": true,
		"target": "es5",
		"sourceMap": false,
<<<<<<< HEAD
		"experimentalDecorators": true,
		"declaration": true,
		"noImplicitReturns": true,
		"noUnusedLocals": false,
		"noImplicitThis": true,
		"alwaysStrict": true,
		"baseUrl": ".",
		"outDir": "../out",
		"typeRoots": [
			"typings"
		],
		"types": [
			"mocha"
=======
		"outDir": "../out",
		"target": "es6",
		"lib": [
			"dom",
			"es5",
			"es2015.iterable"
>>>>>>> db7766c4
		]
	},
	"exclude": [
		"../out",
		"../out-build",
		"../out-vscode"
	]
}<|MERGE_RESOLUTION|>--- conflicted
+++ resolved
@@ -1,39 +1,23 @@
 {
+	"extends": "./tsconfig.base.json",
 	"compilerOptions": {
-		"module": "amd",
-		"moduleResolution": "classic",
-		"noImplicitAny": false,
 		"removeComments": false,
 		"preserveConstEnums": true,
-		"target": "es5",
 		"sourceMap": false,
-<<<<<<< HEAD
-		"experimentalDecorators": true,
-		"declaration": true,
-		"noImplicitReturns": true,
-		"noUnusedLocals": false,
-		"noImplicitThis": true,
-		"alwaysStrict": true,
-		"baseUrl": ".",
-		"outDir": "../out",
-		"typeRoots": [
-			"typings"
-		],
-		"types": [
-			"mocha"
-=======
 		"outDir": "../out",
 		"target": "es6",
 		"lib": [
 			"dom",
 			"es5",
 			"es2015.iterable"
->>>>>>> db7766c4
 		]
 	},
+	"include": [
+		"./typings",
+		"./vs",
+		"./sql"
+	],
 	"exclude": [
-		"../out",
-		"../out-build",
-		"../out-vscode"
+		"./typings/require-monaco.d.ts"
 	]
 }