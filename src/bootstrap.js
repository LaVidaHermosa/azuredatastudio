/*---------------------------------------------------------------------------------------------
 *  Copyright (c) Microsoft Corporation. All rights reserved.
 *  Licensed under the Source EULA. See License.txt in the project root for license information.
 *--------------------------------------------------------------------------------------------*/

//@ts-check
'use strict';

// Simple module style to support node.js and browser environments
(function (globalThis, factory) {

	// Node.js
	if (typeof exports === 'object') {
		module.exports = factory();
	}

	// Browser
	else {
		try {
			globalThis.MonacoBootstrap = factory();
		} catch (error) {
			console.warn(error); // expected when e.g. running with sandbox: true (TODO@sandbox eventually consolidate this)
		}
	}
}(this, function () {
	const Module = require('module');
	const path = require('path');
	const fs = require('fs');

	//#region global bootstrapping

	// increase number of stack frames(from 10, https://github.com/v8/v8/wiki/Stack-Trace-API)
	Error.stackTraceLimit = 100;

	// Workaround for Electron not installing a handler to ignore SIGPIPE
	// (https://github.com/electron/electron/issues/13254)
	process.on('SIGPIPE', () => {
		console.error(new Error('Unexpected SIGPIPE'));
	});

	//#endregion


	//#region Add support for using node_modules.asar

	/**
	 * @param {string | undefined} appRoot
	 */
	function enableASARSupport(appRoot) {
		if (!path || !Module || typeof process === 'undefined') {
			console.warn('enableASARSupport() is only available in node.js environments'); // TODO@sandbox ASAR is currently non-sandboxed only
			return;
		}

		let NODE_MODULES_PATH = appRoot ? path.join(appRoot, 'node_modules') : undefined;
		if (!NODE_MODULES_PATH) {
			NODE_MODULES_PATH = path.join(__dirname, '../node_modules');
		} else {
			// use the drive letter casing of __dirname
			if (process.platform === 'win32') {
				NODE_MODULES_PATH = __dirname.substr(0, 1) + NODE_MODULES_PATH.substr(1);
			}
		}

		const NODE_MODULES_ASAR_PATH = `${NODE_MODULES_PATH}.asar`;

		// @ts-ignore
		const originalResolveLookupPaths = Module._resolveLookupPaths;

		// @ts-ignore
		Module._resolveLookupPaths = function (request, parent) {
			const paths = originalResolveLookupPaths(request, parent);
			if (Array.isArray(paths)) {
				for (let i = 0, len = paths.length; i < len; i++) {
					if (paths[i] === NODE_MODULES_PATH) {
						paths.splice(i, 0, NODE_MODULES_ASAR_PATH);
						break;
					}
				}
			}

			return paths;
		};
	}

	//#endregion


	//#region URI helpers

	/**
	 * @param {string} _path
	 * @returns {string}
	 */
	function fileUriFromPath(_path) {
		let pathName = path.resolve(_path).replace(/\\/g, '/');
		if (pathName.length > 0 && pathName.charAt(0) !== '/') {
			pathName = `/${pathName}`;
		}

		/** @type {string} */
		let uri;
		if (process.platform === 'win32' && pathName.startsWith('//')) { // specially handle Windows UNC paths
			uri = encodeURI(`file:${pathName}`);
		} else {
			uri = encodeURI(`file://${pathName}`);
		}

		return uri.replace(/#/g, '%23');
	}

	//#endregion


	//#region NLS helpers

	/**
	 * @returns {{locale?: string, availableLanguages: {[lang: string]: string;}, pseudo?: boolean } | undefined}
	 */
	function setupNLS() {

		// Get the nls configuration as early as possible.
		const process = safeProcess();
		let nlsConfig = { availableLanguages: {} };
		if (process && process.env['VSCODE_NLS_CONFIG']) {
			try {
				nlsConfig = JSON.parse(process.env['VSCODE_NLS_CONFIG']);
			} catch (e) {
				// Ignore
			}
		}

		if (nlsConfig._resolvedLanguagePackCoreLocation) {
			const bundles = Object.create(null);

			nlsConfig.loadBundle = function (bundle, language, cb) {
				const result = bundles[bundle];
				if (result) {
					cb(undefined, result);

					return;
				}

				safeReadNlsFile(nlsConfig._resolvedLanguagePackCoreLocation, `${bundle.replace(/\//g, '!')}.nls.json`).then(function (content) {
					const json = JSON.parse(content);
					bundles[bundle] = json;

					cb(undefined, json);
				}).catch((error) => {
					try {
						if (nlsConfig._corruptedFile) {
							safeWriteNlsFile(nlsConfig._corruptedFile, 'corrupted').catch(function (error) { console.error(error); });
						}
					} finally {
						cb(error, undefined);
					}
				});
			};
		}

		return nlsConfig;
	}

<<<<<<< HEAD
	//#endregion


	//#region Portable helpers

	/**
	 * @param {{ portable: string | undefined; applicationName: string; }} product
	 * @returns {{ portableDataPath: string; isPortable: boolean; } | undefined}
	 */
	function configurePortable(product) {
		if (!path || !fs || typeof process === 'undefined') {
			console.warn('configurePortable() is only available in node.js environments'); // TODO@sandbox Portable is currently non-sandboxed only
			return;
		}

		const appRoot = path.dirname(__dirname);

		/**
		 * @param {import('path')} path
		 */
		function getApplicationPath(path) {
			if (process.env['VSCODE_DEV']) {
				return appRoot;
			}

			if (process.platform === 'darwin') {
				return path.dirname(path.dirname(path.dirname(appRoot)));
			}

			return path.dirname(path.dirname(appRoot));
		}

		/**
		 * @param {import('path')} path
		 */
		function getPortableDataPath(path) {
			if (process.env['VSCODE_PORTABLE']) {
				return process.env['VSCODE_PORTABLE'];
			}

			if (process.platform === 'win32' || process.platform === 'linux') {
				return path.join(getApplicationPath(path), 'data');
			}

			// @ts-ignore
			const portableDataName = product.portable || `${product.applicationName}-portable-data`;
			return path.join(path.dirname(getApplicationPath(path)), portableDataName);
		}

		const portableDataPath = getPortableDataPath(path);
		const isPortable = !('target' in product) && fs.existsSync(portableDataPath);
		const portableTempPath = path.join(portableDataPath, 'tmp');
		const isTempPortable = isPortable && fs.existsSync(portableTempPath);

		if (isPortable) {
			process.env['VSCODE_PORTABLE'] = portableDataPath;
		} else {
			delete process.env['VSCODE_PORTABLE'];
		}

		if (isTempPortable) {
			if (process.platform === 'win32') {
				process.env['TMP'] = portableTempPath;
				process.env['TEMP'] = portableTempPath;
			} else {
				process.env['TMPDIR'] = portableTempPath;
			}
		}

		return {
			portableDataPath,
			isPortable
		};
	}

	//#endregion


	//#region ApplicationInsights

	// Prevents appinsights from monkey patching modules.
	// This should be called before importing the applicationinsights module
	function avoidMonkeyPatchFromAppInsights() {
		// @ts-ignore
		process.env['APPLICATION_INSIGHTS_NO_DIAGNOSTIC_CHANNEL'] = true; // Skip monkey patching of 3rd party modules by appinsights
		global['diagnosticsSource'] = {}; // Prevents diagnostic channel (which patches "require") from initializing entirely
	}

=======
>>>>>>> 1460908e
	function safeGlobals() {
		const globals = (typeof self === 'object' ? self : typeof global === 'object' ? global : {});

		return globals.vscode;
	}

	/**
	 * @returns {NodeJS.Process | undefined}
	 */
	function safeProcess() {
		if (typeof process !== 'undefined') {
			return process; // Native environment (non-sandboxed)
		}

		const globals = safeGlobals();
		if (globals) {
			return globals.process; // Native environment (sandboxed)
		}
	}

	/**
	 * @returns {Electron.IpcRenderer | undefined}
	 */
	function safeIpcRenderer() {
		const globals = safeGlobals();
		if (globals) {
			return globals.ipcRenderer;
		}
	}

	/**
	 * @param {string[]} pathSegments
	 * @returns {Promise<string>}
	 */
	async function safeReadNlsFile(...pathSegments) {
		const ipcRenderer = safeIpcRenderer();
		if (ipcRenderer) {
			return ipcRenderer.invoke('vscode:readNlsFile', ...pathSegments);
		}

		if (fs && path) {
			return (await fs.promises.readFile(path.join(...pathSegments))).toString();
		}

		throw new Error('Unsupported operation (read NLS files)');
	}

	/**
	 * @param {string} path
	 * @param {string} content
	 * @returns {Promise<void>}
	 */
	function safeWriteNlsFile(path, content) {
		const ipcRenderer = safeIpcRenderer();
		if (ipcRenderer) {
			return ipcRenderer.invoke('vscode:writeNlsFile', path, content);
		}

		if (fs) {
			return fs.promises.writeFile(path, content);
		}

		throw new Error('Unsupported operation (write NLS files)');
	}

	//#endregion
	

	//#region ApplicationInsights

	// Prevents appinsights from monkey patching modules.
	// This should be called before importing the applicationinsights module
	function avoidMonkeyPatchFromAppInsights() {
		if (typeof process === 'undefined') {
			console.warn('avoidMonkeyPatchFromAppInsights() is only available in node.js environments');
			return;
		}

		// @ts-ignore
		process.env['APPLICATION_INSIGHTS_NO_DIAGNOSTIC_CHANNEL'] = true; // Skip monkey patching of 3rd party modules by appinsights
		global['diagnosticsSource'] = {}; // Prevents diagnostic channel (which patches "require") from initializing entirely
	}

	//#endregion


	return {
		enableASARSupport,
		avoidMonkeyPatchFromAppInsights,
		setupNLS,
		fileUriFromPath
	};
}));<|MERGE_RESOLUTION|>--- conflicted
+++ resolved
@@ -161,7 +161,6 @@
 		return nlsConfig;
 	}
 
-<<<<<<< HEAD
 	//#endregion
 
 
@@ -250,8 +249,6 @@
 		global['diagnosticsSource'] = {}; // Prevents diagnostic channel (which patches "require") from initializing entirely
 	}
 
-=======
->>>>>>> 1460908e
 	function safeGlobals() {
 		const globals = (typeof self === 'object' ? self : typeof global === 'object' ? global : {});
 
@@ -318,7 +315,7 @@
 	}
 
 	//#endregion
-	
+
 
 	//#region ApplicationInsights
 
