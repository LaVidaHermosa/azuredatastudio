--- conflicted
+++ resolved
@@ -982,12 +982,8 @@
 	}
 	//#endregion
 
-<<<<<<< HEAD
-	//#region Custom Tree View Drag and Drop https://github.com/microsoft/vscode/issues/32592
-
-=======
 	//#region treeViewDragAndDrop: https://github.com/microsoft/vscode/issues/32592
->>>>>>> 18777d92
+
 	/**
 	 * A data provider that provides tree data
 	 */
