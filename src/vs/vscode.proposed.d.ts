/*---------------------------------------------------------------------------------------------
 *  Copyright (c) Microsoft Corporation. All rights reserved.
 *  Licensed under the Source EULA. See License.txt in the project root for license information.
 *--------------------------------------------------------------------------------------------*/

/**
 * This is the place for API experiments and proposals.
 * These API are NOT stable and subject to change. They are only available in the Insiders
 * distribution and CANNOT be used in published extensions.
 *
 * To test these API in local environment:
 * - Use Insiders release of 'VS Code'.
 * - Add `"enableProposedApi": true` to your package.json.
 * - Copy this file to your project.
 */

declare module 'vscode' {

	// eslint-disable-next-line vscode-dts-region-comments
	//#region @alexdima - resolvers

	export interface MessageOptions {
		/**
		 * Do not render a native message box.
		 */
		useCustom?: boolean;
	}

	export interface RemoteAuthorityResolverContext {
		resolveAttempt: number;
	}

	export class ResolvedAuthority {
		readonly host: string;
		readonly port: number;
		readonly connectionToken: string | undefined;

		constructor(host: string, port: number, connectionToken?: string);
	}

	export interface ResolvedOptions {
		extensionHostEnv?: { [key: string]: string | null; };

		isTrusted?: boolean;
	}

	export interface TunnelOptions {
		remoteAddress: { port: number, host: string; };
		// The desired local port. If this port can't be used, then another will be chosen.
		localAddressPort?: number;
		label?: string;
		public?: boolean;
		protocol?: string;
	}

	export interface TunnelDescription {
		remoteAddress: { port: number, host: string; };
		//The complete local address(ex. localhost:1234)
		localAddress: { port: number, host: string; } | string;
		public?: boolean;
		// If protocol is not provided it is assumed to be http, regardless of the localAddress.
		protocol?: string;
	}

	export interface Tunnel extends TunnelDescription {
		// Implementers of Tunnel should fire onDidDispose when dispose is called.
		onDidDispose: Event<void>;
		dispose(): void | Thenable<void>;
	}

	/**
	 * Used as part of the ResolverResult if the extension has any candidate,
	 * published, or forwarded ports.
	 */
	export interface TunnelInformation {
		/**
		 * Tunnels that are detected by the extension. The remotePort is used for display purposes.
		 * The localAddress should be the complete local address (ex. localhost:1234) for connecting to the port. Tunnels provided through
		 * detected are read-only from the forwarded ports UI.
		 */
		environmentTunnels?: TunnelDescription[];

	}

	export interface TunnelCreationOptions {
		/**
		 * True when the local operating system will require elevation to use the requested local port.
		 */
		elevationRequired?: boolean;
	}

	export enum CandidatePortSource {
		None = 0,
		Process = 1,
		Output = 2
	}

	export type ResolverResult = ResolvedAuthority & ResolvedOptions & TunnelInformation;

	export class RemoteAuthorityResolverError extends Error {
		static NotAvailable(message?: string, handled?: boolean): RemoteAuthorityResolverError;
		static TemporarilyNotAvailable(message?: string): RemoteAuthorityResolverError;

		constructor(message?: string);
	}

	export interface RemoteAuthorityResolver {
		/**
		 * Resolve the authority part of the current opened `vscode-remote://` URI.
		 *
		 * This method will be invoked once during the startup of the editor and again each time
		 * the editor detects a disconnection.
		 *
		 * @param authority The authority part of the current opened `vscode-remote://` URI.
		 * @param context A context indicating if this is the first call or a subsequent call.
		 */
		resolve(authority: string, context: RemoteAuthorityResolverContext): ResolverResult | Thenable<ResolverResult>;

		/**
		 * Get the canonical URI (if applicable) for a `vscode-remote://` URI.
		 *
		 * @returns The canonical URI or undefined if the uri is already canonical.
		 */
		getCanonicalURI?(uri: Uri): ProviderResult<Uri>;

		/**
		 * Can be optionally implemented if the extension can forward ports better than the core.
		 * When not implemented, the core will use its default forwarding logic.
		 * When implemented, the core will use this to forward ports.
		 *
		 * To enable the "Change Local Port" action on forwarded ports, make sure to set the `localAddress` of
		 * the returned `Tunnel` to a `{ port: number, host: string; }` and not a string.
		 */
		tunnelFactory?: (tunnelOptions: TunnelOptions, tunnelCreationOptions: TunnelCreationOptions) => Thenable<Tunnel> | undefined;

		/**p
		 * Provides filtering for candidate ports.
		 */
		showCandidatePort?: (host: string, port: number, detail: string) => Thenable<boolean>;

		/**
		 * Lets the resolver declare which tunnel factory features it supports.
		 * UNDER DISCUSSION! MAY CHANGE SOON.
		 */
		tunnelFeatures?: {
			elevation: boolean;
			public: boolean;
		};

		candidatePortSource?: CandidatePortSource;
	}

	export namespace workspace {
		/**
		 * Forwards a port. If the current resolver implements RemoteAuthorityResolver:forwardPort then that will be used to make the tunnel.
		 * By default, openTunnel only support localhost; however, RemoteAuthorityResolver:tunnelFactory can be used to support other ips.
		 *
		 * @throws When run in an environment without a remote.
		 *
		 * @param tunnelOptions The `localPort` is a suggestion only. If that port is not available another will be chosen.
		 */
		export function openTunnel(tunnelOptions: TunnelOptions): Thenable<Tunnel>;

		/**
		 * Gets an array of the currently available tunnels. This does not include environment tunnels, only tunnels that have been created by the user.
		 * Note that these are of type TunnelDescription and cannot be disposed.
		 */
		export let tunnels: Thenable<TunnelDescription[]>;

		/**
		 * Fired when the list of tunnels has changed.
		 */
		export const onDidChangeTunnels: Event<void>;
	}

	export interface ResourceLabelFormatter {
		scheme: string;
		authority?: string;
		formatting: ResourceLabelFormatting;
	}

	export interface ResourceLabelFormatting {
		label: string; // myLabel:/${path}
		// For historic reasons we use an or string here. Once we finalize this API we should start using enums instead and adopt it in extensions.
		// eslint-disable-next-line vscode-dts-literal-or-types
		separator: '/' | '\\' | '';
		tildify?: boolean;
		normalizeDriveLetter?: boolean;
		workspaceSuffix?: string;
		workspaceTooltip?: string;
		authorityPrefix?: string;
		stripPathStartingSeparator?: boolean;
	}

	export namespace workspace {
		export function registerRemoteAuthorityResolver(authorityPrefix: string, resolver: RemoteAuthorityResolver): Disposable;
		export function registerResourceLabelFormatter(formatter: ResourceLabelFormatter): Disposable;
	}

	//#endregion

	//#region editor insets: https://github.com/microsoft/vscode/issues/85682

	export interface WebviewEditorInset {
		readonly editor: TextEditor;
		readonly line: number;
		readonly height: number;
		readonly webview: Webview;
		readonly onDidDispose: Event<void>;
		dispose(): void;
	}

	export namespace window {
		export function createWebviewTextEditorInset(editor: TextEditor, line: number, height: number, options?: WebviewOptions): WebviewEditorInset;
	}

	//#endregion

	//#region read/write in chunks: https://github.com/microsoft/vscode/issues/84515

	export interface FileSystemProvider {
		open?(resource: Uri, options: { create: boolean; }): number | Thenable<number>;
		close?(fd: number): void | Thenable<void>;
		read?(fd: number, pos: number, data: Uint8Array, offset: number, length: number): number | Thenable<number>;
		write?(fd: number, pos: number, data: Uint8Array, offset: number, length: number): number | Thenable<number>;
	}

	//#endregion

	//#region TextSearchProvider: https://github.com/microsoft/vscode/issues/59921

	/**
	 * The parameters of a query for text search.
	 */
	export interface TextSearchQuery {
		/**
		 * The text pattern to search for.
		 */
		pattern: string;

		/**
		 * Whether or not `pattern` should match multiple lines of text.
		 */
		isMultiline?: boolean;

		/**
		 * Whether or not `pattern` should be interpreted as a regular expression.
		 */
		isRegExp?: boolean;

		/**
		 * Whether or not the search should be case-sensitive.
		 */
		isCaseSensitive?: boolean;

		/**
		 * Whether or not to search for whole word matches only.
		 */
		isWordMatch?: boolean;
	}

	/**
	 * A file glob pattern to match file paths against.
	 * TODO@roblourens merge this with the GlobPattern docs/definition in vscode.d.ts.
	 * @see {@link GlobPattern}
	 */
	export type GlobString = string;

	/**
	 * Options common to file and text search
	 */
	export interface SearchOptions {
		/**
		 * The root folder to search within.
		 */
		folder: Uri;

		/**
		 * Files that match an `includes` glob pattern should be included in the search.
		 */
		includes: GlobString[];

		/**
		 * Files that match an `excludes` glob pattern should be excluded from the search.
		 */
		excludes: GlobString[];

		/**
		 * Whether external files that exclude files, like .gitignore, should be respected.
		 * See the vscode setting `"search.useIgnoreFiles"`.
		 */
		useIgnoreFiles: boolean;

		/**
		 * Whether symlinks should be followed while searching.
		 * See the vscode setting `"search.followSymlinks"`.
		 */
		followSymlinks: boolean;

		/**
		 * Whether global files that exclude files, like .gitignore, should be respected.
		 * See the vscode setting `"search.useGlobalIgnoreFiles"`.
		 */
		useGlobalIgnoreFiles: boolean;
	}

	/**
	 * Options to specify the size of the result text preview.
	 * These options don't affect the size of the match itself, just the amount of preview text.
	 */
	export interface TextSearchPreviewOptions {
		/**
		 * The maximum number of lines in the preview.
		 * Only search providers that support multiline search will ever return more than one line in the match.
		 */
		matchLines: number;

		/**
		 * The maximum number of characters included per line.
		 */
		charsPerLine: number;
	}

	/**
	 * Options that apply to text search.
	 */
	export interface TextSearchOptions extends SearchOptions {
		/**
		 * The maximum number of results to be returned.
		 */
		maxResults: number;

		/**
		 * Options to specify the size of the result text preview.
		 */
		previewOptions?: TextSearchPreviewOptions;

		/**
		 * Exclude files larger than `maxFileSize` in bytes.
		 */
		maxFileSize?: number;

		/**
		 * Interpret files using this encoding.
		 * See the vscode setting `"files.encoding"`
		 */
		encoding?: string;

		/**
		 * Number of lines of context to include before each match.
		 */
		beforeContext?: number;

		/**
		 * Number of lines of context to include after each match.
		 */
		afterContext?: number;
	}

	/**
	 * Represents the severiry of a TextSearchComplete message.
	 */
	export enum TextSearchCompleteMessageType {
		Information = 1,
		Warning = 2,
	}

	/**
	 * A message regarding a completed search.
	 */
	export interface TextSearchCompleteMessage {
		/**
		 * Markdown text of the message.
		 */
		text: string,
		/**
		 * Whether the source of the message is trusted, command links are disabled for untrusted message sources.
		 * Messaged are untrusted by default.
		 */
		trusted?: boolean,
		/**
		 * The message type, this affects how the message will be rendered.
		 */
		type: TextSearchCompleteMessageType,
	}

	/**
	 * Information collected when text search is complete.
	 */
	export interface TextSearchComplete {
		/**
		 * Whether the search hit the limit on the maximum number of search results.
		 * `maxResults` on {@link TextSearchOptions `TextSearchOptions`} specifies the max number of results.
		 * - If exactly that number of matches exist, this should be false.
		 * - If `maxResults` matches are returned and more exist, this should be true.
		 * - If search hits an internal limit which is less than `maxResults`, this should be true.
		 */
		limitHit?: boolean;

		/**
		 * Additional information regarding the state of the completed search.
		 *
		 * Messages with "Information" style support links in markdown syntax:
		 * - Click to [run a command](command:workbench.action.OpenQuickPick)
		 * - Click to [open a website](https://aka.ms)
		 *
		 * Commands may optionally return { triggerSearch: true } to signal to the editor that the original search should run be again.
		 */
		message?: TextSearchCompleteMessage | TextSearchCompleteMessage[];
	}

	/**
	 * A preview of the text result.
	 */
	export interface TextSearchMatchPreview {
		/**
		 * The matching lines of text, or a portion of the matching line that contains the match.
		 */
		text: string;

		/**
		 * The Range within `text` corresponding to the text of the match.
		 * The number of matches must match the TextSearchMatch's range property.
		 */
		matches: Range | Range[];
	}

	/**
	 * A match from a text search
	 */
	export interface TextSearchMatch {
		/**
		 * The uri for the matching document.
		 */
		uri: Uri;

		/**
		 * The range of the match within the document, or multiple ranges for multiple matches.
		 */
		ranges: Range | Range[];

		/**
		 * A preview of the text match.
		 */
		preview: TextSearchMatchPreview;
	}

	/**
	 * A line of context surrounding a TextSearchMatch.
	 */
	export interface TextSearchContext {
		/**
		 * The uri for the matching document.
		 */
		uri: Uri;

		/**
		 * One line of text.
		 * previewOptions.charsPerLine applies to this
		 */
		text: string;

		/**
		 * The line number of this line of context.
		 */
		lineNumber: number;
	}

	export type TextSearchResult = TextSearchMatch | TextSearchContext;

	/**
	 * A TextSearchProvider provides search results for text results inside files in the workspace.
	 */
	export interface TextSearchProvider {
		/**
		 * Provide results that match the given text pattern.
		 * @param query The parameters for this query.
		 * @param options A set of options to consider while searching.
		 * @param progress A progress callback that must be invoked for all results.
		 * @param token A cancellation token.
		 */
		provideTextSearchResults(query: TextSearchQuery, options: TextSearchOptions, progress: Progress<TextSearchResult>, token: CancellationToken): ProviderResult<TextSearchComplete>;
	}

	//#endregion

	//#region FileSearchProvider: https://github.com/microsoft/vscode/issues/73524

	/**
	 * The parameters of a query for file search.
	 */
	export interface FileSearchQuery {
		/**
		 * The search pattern to match against file paths.
		 */
		pattern: string;
	}

	/**
	 * Options that apply to file search.
	 */
	export interface FileSearchOptions extends SearchOptions {
		/**
		 * The maximum number of results to be returned.
		 */
		maxResults?: number;

		/**
		 * A CancellationToken that represents the session for this search query. If the provider chooses to, this object can be used as the key for a cache,
		 * and searches with the same session object can search the same cache. When the token is cancelled, the session is complete and the cache can be cleared.
		 */
		session?: CancellationToken;
	}

	/**
	 * A FileSearchProvider provides search results for files in the given folder that match a query string. It can be invoked by quickopen or other extensions.
	 *
	 * A FileSearchProvider is the more powerful of two ways to implement file search in the editor. Use a FileSearchProvider if you wish to search within a folder for
	 * all files that match the user's query.
	 *
	 * The FileSearchProvider will be invoked on every keypress in quickopen. When `workspace.findFiles` is called, it will be invoked with an empty query string,
	 * and in that case, every file in the folder should be returned.
	 */
	export interface FileSearchProvider {
		/**
		 * Provide the set of files that match a certain file path pattern.
		 * @param query The parameters for this query.
		 * @param options A set of options to consider while searching files.
		 * @param token A cancellation token.
		 */
		provideFileSearchResults(query: FileSearchQuery, options: FileSearchOptions, token: CancellationToken): ProviderResult<Uri[]>;
	}

	export namespace workspace {
		/**
		 * Register a search provider.
		 *
		 * Only one provider can be registered per scheme.
		 *
		 * @param scheme The provider will be invoked for workspace folders that have this file scheme.
		 * @param provider The provider.
		 * @return A {@link Disposable} that unregisters this provider when being disposed.
		 */
		export function registerFileSearchProvider(scheme: string, provider: FileSearchProvider): Disposable;

		/**
		 * Register a text search provider.
		 *
		 * Only one provider can be registered per scheme.
		 *
		 * @param scheme The provider will be invoked for workspace folders that have this file scheme.
		 * @param provider The provider.
		 * @return A {@link Disposable} that unregisters this provider when being disposed.
		 */
		export function registerTextSearchProvider(scheme: string, provider: TextSearchProvider): Disposable;
	}

	//#endregion

	//#region findTextInFiles: https://github.com/microsoft/vscode/issues/59924

	/**
	 * Options that can be set on a findTextInFiles search.
	 */
	export interface FindTextInFilesOptions {
		/**
		 * A {@link GlobPattern glob pattern} that defines the files to search for. The glob pattern
		 * will be matched against the file paths of files relative to their workspace. Use a {@link RelativePattern relative pattern}
		 * to restrict the search results to a {@link WorkspaceFolder workspace folder}.
		 */
		include?: GlobPattern;

		/**
		 * A {@link GlobPattern glob pattern} that defines files and folders to exclude. The glob pattern
		 * will be matched against the file paths of resulting matches relative to their workspace. When `undefined`, default excludes will
		 * apply.
		 */
		exclude?: GlobPattern;

		/**
		 * Whether to use the default and user-configured excludes. Defaults to true.
		 */
		useDefaultExcludes?: boolean;

		/**
		 * The maximum number of results to search for
		 */
		maxResults?: number;

		/**
		 * Whether external files that exclude files, like .gitignore, should be respected.
		 * See the vscode setting `"search.useIgnoreFiles"`.
		 */
		useIgnoreFiles?: boolean;

		/**
		 * Whether global files that exclude files, like .gitignore, should be respected.
		 * See the vscode setting `"search.useGlobalIgnoreFiles"`.
		 */
		useGlobalIgnoreFiles?: boolean;

		/**
		 * Whether symlinks should be followed while searching.
		 * See the vscode setting `"search.followSymlinks"`.
		 */
		followSymlinks?: boolean;

		/**
		 * Interpret files using this encoding.
		 * See the vscode setting `"files.encoding"`
		 */
		encoding?: string;

		/**
		 * Options to specify the size of the result text preview.
		 */
		previewOptions?: TextSearchPreviewOptions;

		/**
		 * Number of lines of context to include before each match.
		 */
		beforeContext?: number;

		/**
		 * Number of lines of context to include after each match.
		 */
		afterContext?: number;
	}

	export namespace workspace {
		/**
		 * Search text in files across all {@link workspace.workspaceFolders workspace folders} in the workspace.
		 * @param query The query parameters for the search - the search string, whether it's case-sensitive, or a regex, or matches whole words.
		 * @param callback A callback, called for each result
		 * @param token A token that can be used to signal cancellation to the underlying search engine.
		 * @return A thenable that resolves when the search is complete.
		 */
		export function findTextInFiles(query: TextSearchQuery, callback: (result: TextSearchResult) => void, token?: CancellationToken): Thenable<TextSearchComplete>;

		/**
		 * Search text in files across all {@link workspace.workspaceFolders workspace folders} in the workspace.
		 * @param query The query parameters for the search - the search string, whether it's case-sensitive, or a regex, or matches whole words.
		 * @param options An optional set of query options. Include and exclude patterns, maxResults, etc.
		 * @param callback A callback, called for each result
		 * @param token A token that can be used to signal cancellation to the underlying search engine.
		 * @return A thenable that resolves when the search is complete.
		 */
		export function findTextInFiles(query: TextSearchQuery, options: FindTextInFilesOptions, callback: (result: TextSearchResult) => void, token?: CancellationToken): Thenable<TextSearchComplete>;
	}

	//#endregion

	//#region diff command: https://github.com/microsoft/vscode/issues/84899

	/**
	 * The contiguous set of modified lines in a diff.
	 */
	export interface LineChange {
		readonly originalStartLineNumber: number;
		readonly originalEndLineNumber: number;
		readonly modifiedStartLineNumber: number;
		readonly modifiedEndLineNumber: number;
	}

	export namespace commands {

		/**
		 * Registers a diff information command that can be invoked via a keyboard shortcut,
		 * a menu item, an action, or directly.
		 *
		 * Diff information commands are different from ordinary {@link commands.registerCommand commands} as
		 * they only execute when there is an active diff editor when the command is called, and the diff
		 * information has been computed. Also, the command handler of an editor command has access to
		 * the diff information.
		 *
		 * @param command A unique identifier for the command.
		 * @param callback A command handler function with access to the {@link LineChange diff information}.
		 * @param thisArg The `this` context used when invoking the handler function.
		 * @return Disposable which unregisters this command on disposal.
		 */
		export function registerDiffInformationCommand(command: string, callback: (diff: LineChange[], ...args: any[]) => any, thisArg?: any): Disposable;
	}

	//#endregion

	// eslint-disable-next-line vscode-dts-region-comments
	//#region @weinand: new debug session option 'managedByParent' (see https://github.com/microsoft/vscode/issues/128058)

	/**
	 * Options for {@link debug.startDebugging starting a debug session}.
	 */
	export interface DebugSessionOptions {

		/**
		 * Controls whether lifecycle requests like 'restart' are sent to the newly created session or its parent session.
		 * By default (if the property is false or missing), lifecycle requests are sent to the new session.
		 * This property is ignored if the session has no parent session.
		 */
		lifecycleManagedByParent?: boolean;
	}

	//#endregion

	// eslint-disable-next-line vscode-dts-region-comments
	//#region @weinand: variables view action contributions

	/**
	 * A DebugProtocolVariableContainer is an opaque stand-in type for the intersection of the Scope and Variable types defined in the Debug Adapter Protocol.
	 * See https://microsoft.github.io/debug-adapter-protocol/specification#Types_Scope and https://microsoft.github.io/debug-adapter-protocol/specification#Types_Variable.
	 */
	export interface DebugProtocolVariableContainer {
		// Properties: the intersection of DAP's Scope and Variable types.
	}

	/**
	 * A DebugProtocolVariable is an opaque stand-in type for the Variable type defined in the Debug Adapter Protocol.
	 * See https://microsoft.github.io/debug-adapter-protocol/specification#Types_Variable.
	 */
	export interface DebugProtocolVariable {
		// Properties: see details [here](https://microsoft.github.io/debug-adapter-protocol/specification#Base_Protocol_Variable).
	}

	//#endregion

	// eslint-disable-next-line vscode-dts-region-comments
	//#region @joaomoreno: SCM validation

	/**
	 * Represents the validation type of the Source Control input.
	 */
	export enum SourceControlInputBoxValidationType {

		/**
		 * Something not allowed by the rules of a language or other means.
		 */
		Error = 0,

		/**
		 * Something suspicious but allowed.
		 */
		Warning = 1,

		/**
		 * Something to inform about but not a problem.
		 */
		Information = 2
	}

	export interface SourceControlInputBoxValidation {

		/**
		 * The validation message to display.
		 */
		readonly message: string;

		/**
		 * The validation type.
		 */
		readonly type: SourceControlInputBoxValidationType;
	}

	/**
	 * Represents the input box in the Source Control viewlet.
	 */
	export interface SourceControlInputBox {

		/**
		 * Shows a transient contextual message on the input.
		 */
		showValidationMessage(message: string, type: SourceControlInputBoxValidationType): void;

		/**
		 * A validation function for the input box. It's possible to change
		 * the validation provider simply by setting this property to a different function.
		 */
		validateInput?(value: string, cursorPosition: number): ProviderResult<SourceControlInputBoxValidation>;
	}

	//#endregion

	// eslint-disable-next-line vscode-dts-region-comments
	//#region @joaomoreno: SCM selected provider

	export interface SourceControl {

		/**
		 * Whether the source control is selected.
		 */
		readonly selected: boolean;

		/**
		 * An event signaling when the selection state changes.
		 */
		readonly onDidChangeSelection: Event<boolean>;
	}

	//#endregion

	//#region Terminal data write event https://github.com/microsoft/vscode/issues/78502

	export interface TerminalDataWriteEvent {
		/**
		 * The {@link Terminal} for which the data was written.
		 */
		readonly terminal: Terminal;
		/**
		 * The data being written.
		 */
		readonly data: string;
	}

	namespace window {
		/**
		 * An event which fires when the terminal's child pseudo-device is written to (the shell).
		 * In other words, this provides access to the raw data stream from the process running
		 * within the terminal, including VT sequences.
		 */
		export const onDidWriteTerminalData: Event<TerminalDataWriteEvent>;
	}

	//#endregion

	//#region Terminal dimensions property and change event https://github.com/microsoft/vscode/issues/55718

	/**
	 * An {@link Event} which fires when a {@link Terminal}'s dimensions change.
	 */
	export interface TerminalDimensionsChangeEvent {
		/**
		 * The {@link Terminal} for which the dimensions have changed.
		 */
		readonly terminal: Terminal;
		/**
		 * The new value for the {@link Terminal.dimensions terminal's dimensions}.
		 */
		readonly dimensions: TerminalDimensions;
	}

	export namespace window {
		/**
		 * An event which fires when the {@link Terminal.dimensions dimensions} of the terminal change.
		 */
		export const onDidChangeTerminalDimensions: Event<TerminalDimensionsChangeEvent>;
	}

	export interface Terminal {
		/**
		 * The current dimensions of the terminal. This will be `undefined` immediately after the
		 * terminal is created as the dimensions are not known until shortly after the terminal is
		 * created.
		 */
		readonly dimensions: TerminalDimensions | undefined;
	}

	//#endregion

	//#region Terminal name change event https://github.com/microsoft/vscode/issues/114898

	export interface Pseudoterminal {
		/**
		 * An event that when fired allows changing the name of the terminal.
		 *
		 * **Example:** Change the terminal name to "My new terminal".
		 * ```typescript
		 * const writeEmitter = new vscode.EventEmitter<string>();
		 * const changeNameEmitter = new vscode.EventEmitter<string>();
		 * const pty: vscode.Pseudoterminal = {
		 *   onDidWrite: writeEmitter.event,
		 *   onDidChangeName: changeNameEmitter.event,
		 *   open: () => changeNameEmitter.fire('My new terminal'),
		 *   close: () => {}
		 * };
		 * vscode.window.createTerminal({ name: 'My terminal', pty });
		 * ```
		 */
		onDidChangeName?: Event<string>;
	}

	//#endregion

	//#region Terminal color support https://github.com/microsoft/vscode/issues/128228
	export interface TerminalOptions {
		/**
		 * Supports all ThemeColor keys, terminal.ansi* is recommended for contrast/consistency
		 */
		color?: ThemeColor;
	}
	export interface ExtensionTerminalOptions {
		/**
		 * Supports all ThemeColor keys, terminal.ansi* is recommended for contrast/consistency
		 */
		color?: ThemeColor;
	}

	//#endregion

	// eslint-disable-next-line vscode-dts-region-comments
	//#region @jrieken -> exclusive document filters

	export interface DocumentFilter {
		readonly exclusive?: boolean;
	}

	//#endregion

	//#region Tree View: https://github.com/microsoft/vscode/issues/61313 @alexr00
	export interface TreeView<T> extends Disposable {
		reveal(element: T | undefined, options?: { select?: boolean, focus?: boolean, expand?: boolean | number; }): Thenable<void>;
	}
	//#endregion

	//#region Custom Tree View Drag and Drop https://github.com/microsoft/vscode/issues/32592

	/**
	 * A data provider that provides tree data
	 */
	export interface TreeDataProvider<T> {
		/**
		 * An optional event to signal that an element or root has changed.
		 * This will trigger the view to update the changed element/root and its children recursively (if shown).
		 * To signal that root has changed, do not pass any argument or pass `undefined` or `null`.
		 */
		onDidChangeTreeData2?: Event<T | T[] | undefined | null | void>;
	}

	export interface TreeViewOptions<T> {
		/**
		* An optional interface to implement drag and drop in the tree view.
		*/
		dragAndDropController?: DragAndDropController<T>;
	}

	export interface TreeDataTransferItem {
		asString(): Thenable<string>;
	}

	export interface TreeDataTransfer {
		/**
		 * A map containing a mapping of the mime type of the corresponding data.
		 * The type for tree elements is text/treeitem.
		 * For example, you can reconstruct the your tree elements:
		 * ```ts
		 * JSON.parse(await (items.get('text/treeitems')!.asString()))
		 * ```
		 */
		items: Map<string, TreeDataTransferItem>;
	}

	export interface DragAndDropController<T> extends Disposable {
		readonly supportedTypes: string[];

		/**
		 * Extensions should fire `TreeDataProvider.onDidChangeTreeData` for any elements that need to be refreshed.
		 *
		 * @param source
		 * @param target
		 */
		onDrop(source: TreeDataTransfer, target: T): Thenable<void>;
<<<<<<< HEAD
	}
	//#endregion

	//#region Task presentation group: https://github.com/microsoft/vscode/issues/47265
	export interface TaskPresentationOptions {
		/**
		 * Controls whether the task is executed in a specific terminal group using split panes.
		 */
		group?: string;
=======
>>>>>>> 1df15a15
	}
	//#endregion

	//#region Task presentation group: https://github.com/microsoft/vscode/issues/47265
	export interface TaskPresentationOptions {
		/**
		 * Controls whether the task is executed in a specific terminal group using split panes.
		 */
		group?: string;
	}
	//#endregion

	//#region Custom editor move https://github.com/microsoft/vscode/issues/86146

	// TODO: Also for custom editor

	export interface CustomTextEditorProvider {

		/**
		 * Handle when the underlying resource for a custom editor is renamed.
		 *
		 * This allows the webview for the editor be preserved throughout the rename. If this method is not implemented,
		 * the editor will destroy the previous custom editor and create a replacement one.
		 *
		 * @param newDocument New text document to use for the custom editor.
		 * @param existingWebviewPanel Webview panel for the custom editor.
		 * @param token A cancellation token that indicates the result is no longer needed.
		 *
		 * @return Thenable indicating that the webview editor has been moved.
		 */
		// eslint-disable-next-line vscode-dts-provider-naming
		moveCustomTextEditor?(newDocument: TextDocument, existingWebviewPanel: WebviewPanel, token: CancellationToken): Thenable<void>;
	}

	//#endregion

	//#region allow QuickPicks to skip sorting: https://github.com/microsoft/vscode/issues/73904

	export interface QuickPick<T extends QuickPickItem> extends QuickInput {
		/**
		 * An optional flag to sort the final results by index of first query match in label. Defaults to true.
		 */
		sortByLabel: boolean;
	}

	//#endregion

	//#region https://github.com/microsoft/vscode/issues/124970, Cell Execution State

	/**
	 * The execution state of a notebook cell.
	 */
	export enum NotebookCellExecutionState {
		/**
		 * The cell is idle.
		 */
		Idle = 1,
		/**
		 * Execution for the cell is pending.
		 */
		Pending = 2,
		/**
		 * The cell is currently executing.
		 */
		Executing = 3,
	}

	/**
	 * An event describing a cell execution state change.
	 */
	export interface NotebookCellExecutionStateChangeEvent {
		/**
		 * The {@link NotebookCell cell} for which the execution state has changed.
		 */
		readonly cell: NotebookCell;

		/**
		 * The new execution state of the cell.
		 */
		readonly state: NotebookCellExecutionState;
	}

	export namespace notebooks {

		/**
		 * An {@link Event} which fires when the execution state of a cell has changed.
		 */
		// todo@API this is an event that is fired for a property that cells don't have and that makes me wonder
		// how a correct consumer works, e.g the consumer could have been late and missed an event?
		export const onDidChangeNotebookCellExecutionState: Event<NotebookCellExecutionStateChangeEvent>;
	}

	//#endregion

	//#region https://github.com/microsoft/vscode/issues/106744, Notebook, deprecated & misc

	export interface NotebookCellOutput {
		id: string;
	}

	//#endregion

	//#region https://github.com/microsoft/vscode/issues/106744, NotebookEditor

	/**
	 * Represents a notebook editor that is attached to a {@link NotebookDocument notebook}.
	 */
	export enum NotebookEditorRevealType {
		/**
		 * The range will be revealed with as little scrolling as possible.
		 */
		Default = 0,

		/**
		 * The range will always be revealed in the center of the viewport.
		 */
		InCenter = 1,

		/**
		 * If the range is outside the viewport, it will be revealed in the center of the viewport.
		 * Otherwise, it will be revealed with as little scrolling as possible.
		 */
		InCenterIfOutsideViewport = 2,

		/**
		 * The range will always be revealed at the top of the viewport.
		 */
		AtTop = 3
	}

	/**
	 * Represents a notebook editor that is attached to a {@link NotebookDocument notebook}.
	 */
	export interface NotebookEditor {
		/**
		 * The document associated with this notebook editor.
		 */
		//todo@api rename to notebook?
		readonly document: NotebookDocument;

		/**
		 * The selections on this notebook editor.
		 *
		 * The primary selection (or focused range) is `selections[0]`. When the document has no cells, the primary selection is empty `{ start: 0, end: 0 }`;
		 */
		selections: NotebookRange[];

		/**
		 * The current visible ranges in the editor (vertically).
		 */
		readonly visibleRanges: NotebookRange[];

		/**
		 * Scroll as indicated by `revealType` in order to reveal the given range.
		 *
		 * @param range A range.
		 * @param revealType The scrolling strategy for revealing `range`.
		 */
		revealRange(range: NotebookRange, revealType?: NotebookEditorRevealType): void;

		/**
		 * The column in which this editor shows.
		 */
		readonly viewColumn?: ViewColumn;
	}

	export interface NotebookDocumentMetadataChangeEvent {
		/**
		 * The {@link NotebookDocument notebook document} for which the document metadata have changed.
		 */
		//todo@API rename to notebook?
		readonly document: NotebookDocument;
	}

	export interface NotebookCellsChangeData {
		readonly start: number;
		// todo@API end? Use NotebookCellRange instead?
		readonly deletedCount: number;
		// todo@API removedCells, deletedCells?
		readonly deletedItems: NotebookCell[];
		// todo@API addedCells, insertedCells, newCells?
		readonly items: NotebookCell[];
	}

	export interface NotebookCellsChangeEvent {
		/**
		 * The {@link NotebookDocument notebook document} for which the cells have changed.
		 */
		//todo@API rename to notebook?
		readonly document: NotebookDocument;
		readonly changes: ReadonlyArray<NotebookCellsChangeData>;
	}

	export interface NotebookCellOutputsChangeEvent {
		/**
		 * The {@link NotebookDocument notebook document} for which the cell outputs have changed.
		 */
		//todo@API remove? use cell.notebook instead?
		readonly document: NotebookDocument;
		// NotebookCellOutputsChangeEvent.cells vs NotebookCellMetadataChangeEvent.cell
		readonly cells: NotebookCell[];
	}

	export interface NotebookCellMetadataChangeEvent {
		/**
		 * The {@link NotebookDocument notebook document} for which the cell metadata have changed.
		 */
		//todo@API remove? use cell.notebook instead?
		readonly document: NotebookDocument;
		// NotebookCellOutputsChangeEvent.cells vs NotebookCellMetadataChangeEvent.cell
		readonly cell: NotebookCell;
	}

	export interface NotebookEditorSelectionChangeEvent {
		/**
		 * The {@link NotebookEditor notebook editor} for which the selections have changed.
		 */
		readonly notebookEditor: NotebookEditor;
		readonly selections: ReadonlyArray<NotebookRange>
	}

	export interface NotebookEditorVisibleRangesChangeEvent {
		/**
		 * The {@link NotebookEditor notebook editor} for which the visible ranges have changed.
		 */
		readonly notebookEditor: NotebookEditor;
		readonly visibleRanges: ReadonlyArray<NotebookRange>;
	}


	export interface NotebookDocumentShowOptions {
		viewColumn?: ViewColumn;
		preserveFocus?: boolean;
		preview?: boolean;
		selections?: NotebookRange[];
	}

	export namespace notebooks {



		export const onDidSaveNotebookDocument: Event<NotebookDocument>;

		export const onDidChangeNotebookDocumentMetadata: Event<NotebookDocumentMetadataChangeEvent>;
		export const onDidChangeNotebookCells: Event<NotebookCellsChangeEvent>;

		// todo@API add onDidChangeNotebookCellOutputs
		export const onDidChangeCellOutputs: Event<NotebookCellOutputsChangeEvent>;

		// todo@API add onDidChangeNotebookCellMetadata
		export const onDidChangeCellMetadata: Event<NotebookCellMetadataChangeEvent>;
	}

	export namespace window {
		export const visibleNotebookEditors: NotebookEditor[];
		export const onDidChangeVisibleNotebookEditors: Event<NotebookEditor[]>;
		export const activeNotebookEditor: NotebookEditor | undefined;
		export const onDidChangeActiveNotebookEditor: Event<NotebookEditor | undefined>;
		export const onDidChangeNotebookEditorSelection: Event<NotebookEditorSelectionChangeEvent>;
		export const onDidChangeNotebookEditorVisibleRanges: Event<NotebookEditorVisibleRangesChangeEvent>;

		export function showNotebookDocument(uri: Uri, options?: NotebookDocumentShowOptions): Thenable<NotebookEditor>;
		export function showNotebookDocument(document: NotebookDocument, options?: NotebookDocumentShowOptions): Thenable<NotebookEditor>;
	}

	//#endregion

	//#region https://github.com/microsoft/vscode/issues/106744, NotebookEditorEdit

	// todo@API add NotebookEdit-type which handles all these cases?
	// export class NotebookEdit {
	// 	range: NotebookRange;
	// 	newCells: NotebookCellData[];
	// 	newMetadata?: NotebookDocumentMetadata;
	// 	constructor(range: NotebookRange, newCells: NotebookCellData)
	// }

	// export class NotebookCellEdit {
	// 	newMetadata?: NotebookCellMetadata;
	// }

	// export interface WorkspaceEdit {
	// 	set(uri: Uri, edits: TextEdit[] | NotebookEdit[]): void
	// }

	export interface WorkspaceEdit {
		// todo@API add NotebookEdit-type which handles all these cases?
		replaceNotebookMetadata(uri: Uri, value: { [key: string]: any }): void;
		replaceNotebookCells(uri: Uri, range: NotebookRange, cells: NotebookCellData[], metadata?: WorkspaceEditEntryMetadata): void;
		replaceNotebookCellMetadata(uri: Uri, index: number, cellMetadata: { [key: string]: any }, metadata?: WorkspaceEditEntryMetadata): void;
	}

	export interface NotebookEditorEdit {
		replaceMetadata(value: { [key: string]: any }): void;
		replaceCells(start: number, end: number, cells: NotebookCellData[]): void;
		replaceCellMetadata(index: number, metadata: { [key: string]: any }): void;
	}

	export interface NotebookEditor {
		/**
		 * Perform an edit on the notebook associated with this notebook editor.
		 *
		 * The given callback-function is invoked with an {@link NotebookEditorEdit edit-builder} which must
		 * be used to make edits. Note that the edit-builder is only valid while the
		 * callback executes.
		 *
		 * @param callback A function which can create edits using an {@link NotebookEditorEdit edit-builder}.
		 * @return A promise that resolves with a value indicating if the edits could be applied.
		 */
		// @jrieken REMOVE maybe
		edit(callback: (editBuilder: NotebookEditorEdit) => void): Thenable<boolean>;
	}

	//#endregion

	//#region https://github.com/microsoft/vscode/issues/106744, NotebookEditorDecorationType

	export interface NotebookEditor {
		setDecorations(decorationType: NotebookEditorDecorationType, range: NotebookRange): void;
	}

	export interface NotebookDecorationRenderOptions {
		backgroundColor?: string | ThemeColor;
		borderColor?: string | ThemeColor;
		top: ThemableDecorationAttachmentRenderOptions;
	}

	export interface NotebookEditorDecorationType {
		readonly key: string;
		dispose(): void;
	}

	export namespace notebooks {
		export function createNotebookEditorDecorationType(options: NotebookDecorationRenderOptions): NotebookEditorDecorationType;
	}

	//#endregion

	//#region https://github.com/microsoft/vscode/issues/106744, NotebookConcatTextDocument

	export namespace notebooks {
		/**
		 * Create a document that is the concatenation of all  notebook cells. By default all code-cells are included
		 * but a selector can be provided to narrow to down the set of cells.
		 *
		 * @param notebook
		 * @param selector
		 */
		// todo@API really needed? we didn't find a user here
		export function createConcatTextDocument(notebook: NotebookDocument, selector?: DocumentSelector): NotebookConcatTextDocument;
	}

	export interface NotebookConcatTextDocument {
		readonly uri: Uri;
		readonly isClosed: boolean;
		dispose(): void;
		readonly onDidChange: Event<void>;
		readonly version: number;
		getText(): string;
		getText(range: Range): string;

		offsetAt(position: Position): number;
		positionAt(offset: number): Position;
		validateRange(range: Range): Range;
		validatePosition(position: Position): Position;

		locationAt(positionOrRange: Position | Range): Location;
		positionAt(location: Location): Position;
		contains(uri: Uri): boolean;
	}

	//#endregion

	//#region https://github.com/microsoft/vscode/issues/106744, NotebookContentProvider


	interface NotebookDocumentBackup {
		/**
		 * Unique identifier for the backup.
		 *
		 * This id is passed back to your extension in `openNotebook` when opening a notebook editor from a backup.
		 */
		readonly id: string;

		/**
		 * Delete the current backup.
		 *
		 * This is called by the editor when it is clear the current backup is no longer needed, such as when a new backup
		 * is made or when the file is saved.
		 */
		delete(): void;
	}

	interface NotebookDocumentBackupContext {
		readonly destination: Uri;
	}

	interface NotebookDocumentOpenContext {
		readonly backupId?: string;
		readonly untitledDocumentData?: Uint8Array;
	}

	// todo@API use openNotebookDOCUMENT to align with openCustomDocument etc?
	// todo@API rename to NotebookDocumentContentProvider
	export interface NotebookContentProvider {

		readonly options?: NotebookDocumentContentOptions;
		readonly onDidChangeNotebookContentOptions?: Event<NotebookDocumentContentOptions>;

		/**
		 * Content providers should always use {@link FileSystemProvider file system providers} to
		 * resolve the raw content for `uri` as the resouce is not necessarily a file on disk.
		 */
		openNotebook(uri: Uri, openContext: NotebookDocumentOpenContext, token: CancellationToken): NotebookData | Thenable<NotebookData>;

		// todo@API use NotebookData instead
		saveNotebook(document: NotebookDocument, token: CancellationToken): Thenable<void>;

		// todo@API use NotebookData instead
		saveNotebookAs(targetResource: Uri, document: NotebookDocument, token: CancellationToken): Thenable<void>;

		// todo@API use NotebookData instead
		backupNotebook(document: NotebookDocument, context: NotebookDocumentBackupContext, token: CancellationToken): Thenable<NotebookDocumentBackup>;
	}

	export namespace workspace {

		// TODO@api use NotebookDocumentFilter instead of just notebookType:string?
		// TODO@API options duplicates the more powerful variant on NotebookContentProvider
		export function registerNotebookContentProvider(notebookType: string, provider: NotebookContentProvider, options?: NotebookDocumentContentOptions): Disposable;
	}

	//#endregion

	//#region https://github.com/microsoft/vscode/issues/106744, LiveShare

	export interface NotebookRegistrationData {
		displayName: string;
		filenamePattern: (GlobPattern | { include: GlobPattern; exclude: GlobPattern; })[];
		exclusive?: boolean;
	}

	export namespace workspace {
		// SPECIAL overload with NotebookRegistrationData
		export function registerNotebookContentProvider(notebookType: string, provider: NotebookContentProvider, options?: NotebookDocumentContentOptions, registrationData?: NotebookRegistrationData): Disposable;
		// SPECIAL overload with NotebookRegistrationData
		export function registerNotebookSerializer(notebookType: string, serializer: NotebookSerializer, options?: NotebookDocumentContentOptions, registration?: NotebookRegistrationData): Disposable;
	}

	//#endregion

	//#region @https://github.com/microsoft/vscode/issues/123601, notebook messaging

	export interface NotebookRendererMessage<T> {
		/**
		 * Editor that sent the message.
		 */
		editor: NotebookEditor;

		/**
		 * Message sent from the webview.
		 */
		message: T;
	}

	/**
	 * Renderer messaging is used to communicate with a single renderer. It's
	 * returned from {@link notebooks.createRendererMessaging}.
	 */
	export interface NotebookRendererMessaging<TSend = any, TReceive = TSend> {
		/**
		 * Events that fires when a message is received from a renderer.
		 */
		onDidReceiveMessage: Event<NotebookRendererMessage<TReceive>>;

		/**
		 * Sends a message to the renderer.
		 * @param editor Editor to target with the message
		 * @param message Message to send
		 */
		postMessage(editor: NotebookEditor, message: TSend): void;
	}

	/**
	 * Represents a script that is loaded into the notebook renderer before rendering output. This allows
	 * to provide and share functionality for notebook markup and notebook output renderers.
	 */
	export class NotebookRendererScript {

		/**
		 * APIs that the preload provides to the renderer. These are matched
		 * against the `dependencies` and `optionalDependencies` arrays in the
		 * notebook renderer contribution point.
		 */
		provides: string[];

		/**
		 * URI for the file to preload
		 */
		uri: Uri;

		/**
		 * @param uri URI for the file to preload
		 * @param provides Value for the `provides` property
		 */
		constructor(uri: Uri, provides?: string | string[]);
	}

	export interface NotebookController {

		// todo@API allow add, not remove
		readonly rendererScripts: NotebookRendererScript[];

		/**
		 * An event that fires when a {@link NotebookController.rendererScripts renderer script} has send a message to
		 * the controller.
		 */
		readonly onDidReceiveMessage: Event<{ editor: NotebookEditor, message: any }>;

		/**
		 * Send a message to the renderer of notebook editors.
		 *
		 * Note that only editors showing documents that are bound to this controller
		 * are receiving the message.
		 *
		 * @param message The message to send.
		 * @param editor A specific editor to send the message to. When `undefined` all applicable editors are receiving the message.
		 * @returns A promise that resolves to a boolean indicating if the message has been send or not.
		 */
		postMessage(message: any, editor?: NotebookEditor): Thenable<boolean>;

		//todo@API validate this works
		asWebviewUri(localResource: Uri): Uri;
	}

	export namespace notebooks {

		export function createNotebookController(id: string, viewType: string, label: string, handler?: (cells: NotebookCell[], notebook: NotebookDocument, controller: NotebookController) => void | Thenable<void>, rendererScripts?: NotebookRendererScript[]): NotebookController;

		/**
		 * Creates a new messaging instance used to communicate with a specific
		 * renderer. The renderer only has access to messaging if `requiresMessaging`
		 * is set to `always` or `optional` in its `notebookRenderer ` contribution.
		 *
		 * @see https://github.com/microsoft/vscode/issues/123601
		 * @param rendererId The renderer ID to communicate with
		*/
		// todo@API can ANY extension talk to renderer or is there a check that the calling extension
		// declared the renderer in its package.json?
		export function createRendererMessaging<TSend = any, TReceive = TSend>(rendererId: string): NotebookRendererMessaging<TSend, TReceive>;
	}

	//#endregion

	//#region @eamodio - timeline: https://github.com/microsoft/vscode/issues/84297

	export class TimelineItem {
		/**
		 * A timestamp (in milliseconds since 1 January 1970 00:00:00) for when the timeline item occurred.
		 */
		timestamp: number;

		/**
		 * A human-readable string describing the timeline item.
		 */
		label: string;

		/**
		 * Optional id for the timeline item. It must be unique across all the timeline items provided by this source.
		 *
		 * If not provided, an id is generated using the timeline item's timestamp.
		 */
		id?: string;

		/**
		 * The icon path or {@link ThemeIcon} for the timeline item.
		 */
		iconPath?: Uri | { light: Uri; dark: Uri; } | ThemeIcon;

		/**
		 * A human readable string describing less prominent details of the timeline item.
		 */
		description?: string;

		/**
		 * The tooltip text when you hover over the timeline item.
		 */
		detail?: string;

		/**
		 * The {@link Command} that should be executed when the timeline item is selected.
		 */
		command?: Command;

		/**
		 * Context value of the timeline item. This can be used to contribute specific actions to the item.
		 * For example, a timeline item is given a context value as `commit`. When contributing actions to `timeline/item/context`
		 * using `menus` extension point, you can specify context value for key `timelineItem` in `when` expression like `timelineItem == commit`.
		 * ```
		 *	"contributes": {
		 *		"menus": {
		 *			"timeline/item/context": [
		 *				{
		 *					"command": "extension.copyCommitId",
		 *					"when": "timelineItem == commit"
		 *				}
		 *			]
		 *		}
		 *	}
		 * ```
		 * This will show the `extension.copyCommitId` action only for items where `contextValue` is `commit`.
		 */
		contextValue?: string;

		/**
		 * Accessibility information used when screen reader interacts with this timeline item.
		 */
		accessibilityInformation?: AccessibilityInformation;

		/**
		 * @param label A human-readable string describing the timeline item
		 * @param timestamp A timestamp (in milliseconds since 1 January 1970 00:00:00) for when the timeline item occurred
		 */
		constructor(label: string, timestamp: number);
	}

	export interface TimelineChangeEvent {
		/**
		 * The {@link Uri} of the resource for which the timeline changed.
		 */
		uri: Uri;

		/**
		 * A flag which indicates whether the entire timeline should be reset.
		 */
		reset?: boolean;
	}

	export interface Timeline {
		readonly paging?: {
			/**
			 * A provider-defined cursor specifying the starting point of timeline items which are after the ones returned.
			 * Use `undefined` to signal that there are no more items to be returned.
			 */
			readonly cursor: string | undefined;
		};

		/**
		 * An array of {@link TimelineItem timeline items}.
		 */
		readonly items: readonly TimelineItem[];
	}

	export interface TimelineOptions {
		/**
		 * A provider-defined cursor specifying the starting point of the timeline items that should be returned.
		 */
		cursor?: string;

		/**
		 * An optional maximum number timeline items or the all timeline items newer (inclusive) than the timestamp or id that should be returned.
		 * If `undefined` all timeline items should be returned.
		 */
		limit?: number | { timestamp: number; id?: string; };
	}

	export interface TimelineProvider {
		/**
		 * An optional event to signal that the timeline for a source has changed.
		 * To signal that the timeline for all resources (uris) has changed, do not pass any argument or pass `undefined`.
		 */
		onDidChange?: Event<TimelineChangeEvent | undefined>;

		/**
		 * An identifier of the source of the timeline items. This can be used to filter sources.
		 */
		readonly id: string;

		/**
		 * A human-readable string describing the source of the timeline items. This can be used as the display label when filtering sources.
		 */
		readonly label: string;

		/**
		 * Provide {@link TimelineItem timeline items} for a {@link Uri}.
		 *
		 * @param uri The {@link Uri} of the file to provide the timeline for.
		 * @param options A set of options to determine how results should be returned.
		 * @param token A cancellation token.
		 * @return The {@link TimelineResult timeline result} or a thenable that resolves to such. The lack of a result
		 * can be signaled by returning `undefined`, `null`, or an empty array.
		 */
		provideTimeline(uri: Uri, options: TimelineOptions, token: CancellationToken): ProviderResult<Timeline>;
	}

	export namespace workspace {
		/**
		 * Register a timeline provider.
		 *
		 * Multiple providers can be registered. In that case, providers are asked in
		 * parallel and the results are merged. A failing provider (rejected promise or exception) will
		 * not cause a failure of the whole operation.
		 *
		 * @param scheme A scheme or schemes that defines which documents this provider is applicable to. Can be `*` to target all documents.
		 * @param provider A timeline provider.
		 * @return A {@link Disposable} that unregisters this provider when being disposed.
		*/
		export function registerTimelineProvider(scheme: string | string[], provider: TimelineProvider): Disposable;
	}

	//#endregion

	//#region https://github.com/microsoft/vscode/issues/91555

	export enum StandardTokenType {
		Other = 0,
		Comment = 1,
		String = 2,
		RegEx = 4
	}

	export interface TokenInformation {
		type: StandardTokenType;
		range: Range;
	}

	export namespace languages {
		export function getTokenInformationAtPosition(document: TextDocument, position: Position): Thenable<TokenInformation>;
	}

	//#endregion

	//#region https://github.com/microsoft/vscode/issues/16221

	// todo@API Split between Inlay- and OverlayHints (InlayHint are for a position, OverlayHints for a non-empty range)
	// todo@API add "mini-markdown" for links and styles
	// (done) remove description
	// (done) rename to InlayHint
	// (done)  add InlayHintKind with type, argument, etc

	export namespace languages {
		/**
		 * Register a inlay hints provider.
		 *
		 * Multiple providers can be registered for a language. In that case providers are asked in
		 * parallel and the results are merged. A failing provider (rejected promise or exception) will
		 * not cause a failure of the whole operation.
		 *
		 * @param selector A selector that defines the documents this provider is applicable to.
		 * @param provider An inlay hints provider.
		 * @return A {@link Disposable} that unregisters this provider when being disposed.
		 */
		export function registerInlayHintsProvider(selector: DocumentSelector, provider: InlayHintsProvider): Disposable;
	}

	export enum InlayHintKind {
		Other = 0,
		Type = 1,
		Parameter = 2,
	}

	/**
	 * Inlay hint information.
	 */
	export class InlayHint {
		/**
		 * The text of the hint.
		 */
		text: string;
		/**
		 * The position of this hint.
		 */
		position: Position;
		/**
		 * The kind of this hint.
		 */
		kind?: InlayHintKind;
		/**
		 * Whitespace before the hint.
		 */
		whitespaceBefore?: boolean;
		/**
		 * Whitespace after the hint.
		 */
		whitespaceAfter?: boolean;

		// todo@API make range first argument
		constructor(text: string, position: Position, kind?: InlayHintKind);
	}

	/**
	 * The inlay hints provider interface defines the contract between extensions and
	 * the inlay hints feature.
	 */
	export interface InlayHintsProvider {

		/**
		 * An optional event to signal that inlay hints have changed.
		 * @see {@link EventEmitter}
		 */
		onDidChangeInlayHints?: Event<void>;

		/**
		 *
		 * @param model The document in which the command was invoked.
		 * @param range The range for which inlay hints should be computed.
		 * @param token A cancellation token.
		 * @return A list of inlay hints or a thenable that resolves to such.
		 */
		provideInlayHints(model: TextDocument, range: Range, token: CancellationToken): ProviderResult<InlayHint[]>;
	}
	//#endregion

	//#region https://github.com/microsoft/vscode/issues/104436

	export enum ExtensionRuntime {
		/**
		 * The extension is running in a NodeJS extension host. Runtime access to NodeJS APIs is available.
		 */
		Node = 1,
		/**
		 * The extension is running in a Webworker extension host. Runtime access is limited to Webworker APIs.
		 */
		Webworker = 2
	}

	export interface ExtensionContext {
		readonly extensionRuntime: ExtensionRuntime;
	}

	//#endregion

	//#region https://github.com/microsoft/vscode/issues/102091

	export interface TextDocument {

		/**
		 * The {@link NotebookDocument notebook} that contains this document as a notebook cell or `undefined` when
		 * the document is not contained by a notebook (this should be the more frequent case).
		 */
		notebook: NotebookDocument | undefined;
	}
	//#endregion

	//#region https://github.com/microsoft/vscode/issues/107467
	export namespace test {
		/**
		 * Creates a new test controller.
		 *
		 * @param id Identifier for the controller, must be globally unique.
		*/
		export function createTestController(id: string, label: string): TestController;

		/**
		 * Requests that tests be run by their controller.
		 * @param run Run options to use.
		 * @param token Cancellation token for the test run
		 * @stability experimental
		 */
		export function runTests(run: TestRunRequest, token?: CancellationToken): Thenable<void>;

		/**
		 * Returns an observer that watches and can request tests.
		 * @stability experimental
		 */
		export function createTestObserver(): TestObserver;

		/**
		 * Creates a new managed {@link TestItem} instance. It can be added into
		 * the {@link TestItem.children} of an existing item, or into the
		 * {@link TestController.items}.
		 * @param id Unique identifier for the TestItem.
		 * @param label Human-readable label of the test item.
		 * @param uri URI this TestItem is associated with. May be a file or directory.
		 */
		export function createTestItem(id: string, label: string, uri?: Uri): TestItem;

		/**
		 * List of test results stored by the editor, sorted in descending
		 * order by their `completedAt` time.
		 * @stability experimental
		 */
		export const testResults: ReadonlyArray<TestRunResult>;

		/**
		 * Event that fires when the {@link testResults} array is updated.
		 * @stability experimental
		 */
		export const onDidChangeTestResults: Event<void>;
	}

	/**
	 * @stability experimental
	 */
	export interface TestObserver {
		/**
		 * List of tests returned by test provider for files in the workspace.
		 */
		readonly tests: ReadonlyArray<TestItem>;

		/**
		 * An event that fires when an existing test in the collection changes, or
		 * null if a top-level test was added or removed. When fired, the consumer
		 * should check the test item and all its children for changes.
		 */
		readonly onDidChangeTest: Event<TestsChangeEvent>;

		/**
		 * Dispose of the observer, allowing the editor to eventually tell test
		 * providers that they no longer need to update tests.
		 */
		dispose(): void;
	}

	/**
	 * @stability experimental
	 */
	export interface TestsChangeEvent {
		/**
		 * List of all tests that are newly added.
		 */
		readonly added: ReadonlyArray<TestItem>;

		/**
		 * List of existing tests that have updated.
		 */
		readonly updated: ReadonlyArray<TestItem>;

		/**
		 * List of existing tests that have been removed.
		 */
		readonly removed: ReadonlyArray<TestItem>;
	}

	// Todo@api: this is basically the same as the TaskGroup, which is a class that
	// allows custom groups to be created. However I don't anticipate having any
	// UI for that, so enum for now?
	/**
	 *
	 */
	export enum TestRunProfileGroup {
		Run = 1,
		Debug = 2,
		Coverage = 3,
	}

	/**
	 * Handler called to start a test run. When invoked, the function should
	 * {@link TestController.createTestRun} at least once, and all tasks
	 * associated with the run should be created before the function returns
	 * or the reutrned promise is resolved.
	 *
	 * @param request Request information for the test run
	 * @param cancellationToken Token that signals the used asked to abort the
	 * test run. If cancellation is requested on this token, all {@link TestRun}
	 * instances associated with the request will be
	 * automatically cancelled as well.
	 */
	// todo@api We have been there with NotebookCtrl#executeHandler and I believe the recommendation is still not to inline.
	// At least with that we can still do it later
	export type TestRunHandler = (request: TestRunRequest, token: CancellationToken) => Thenable<void> | void;

	/**
	 * A TestRunProfile describes one way to execute tests in a {@link TestController}.
	 */
	export interface TestRunProfile {
		/**
		 * Label shown to the user in the UI.
		 *
		 * Note that the label has some significance if the user requests that
		 * tests be re-run in a certain way. For example, if tests were run
		 * normally and the user requests to re-run them in debug mode, the editor
		 * will attempt use a configuration with the same label in the `Debug`
		 * group. If there is no such configuration, the default will be used.
		 */
		label: string;

		/**
		 * Configures where this profile is grouped in the UI. If there
		 * are no profiles for a group, it will not be available in the UI.
		 */
		readonly group: TestRunProfileGroup;

		/**
		 * Controls whether this profile is the default action that will
		 * be taken when its group is actions. For example, if the user clicks
		 * the generic "run all" button, then the default profile for
		 * {@link TestRunProfileGroup.Run} will be executed.
		 */
		isDefault: boolean;

		/**
		 * If this method is present, a configuration gear will be present in the
		 * UI, and this method will be invoked when it's clicked. When called,
		 * you can take other editor actions, such as showing a quick pick or
		 * opening a configuration file.
		 */
		configureHandler?: () => void;

		/**
		 * Starts a test run. When called, the profile should call
		 * {@link TestController.createTestRun}. All tasks associated with the
		 * run should be created before the function returns or the reutrned
		 * promise is resolved.
		 *
		 * @param request Request information for the test run
		 * @param cancellationToken Token that signals the used asked to abort the
		 * test run. If cancellation is requested on this token, all {@link TestRun}
		 * instances associated with the request will be
		 * automatically cancelled as well.
		 */
		runHandler: TestRunHandler;

		/**
		 * Deletes the run profile.
		 */
		dispose(): void;
	}

	/**
	 * Entry point to discover and execute tests. It contains {@link items} which
	 * are used to populate the editor UI, and is associated with
	 * {@link createRunProfile | run profiles} to allow
	 * for tests to be executed.
	 */
	export interface TestController {
		/**
		 * The ID of the controller, passed in {@link vscode.test.createTestController}
		 */
		// todo@api maybe explain what the id is used for and iff it must be globally unique or only unique within the extension
		readonly id: string;

		/**
		 * Human-readable label for the test controller.
		 */
		label: string;

		/**
		 * Available test items. Tests in the workspace should be added in this
		 * collection. The extension controls when to add these, although the
		 * editor may request children using the {@link resolveChildrenHandler},
		 * and the extension should add tests for a file when
		 * {@link vscode.workspace.onDidOpenTextDocument} fires in order for
		 * decorations for tests within the file to be visible.
		 *
		 * Tests in this collection should be watched and updated by the extension
		 * as files change. See {@link resolveChildrenHandler} for details around
		 * for the lifecycle of watches.
		 */
		readonly items: TestItemCollection;

		/**
		 * Creates a profile used for running tests. Extensions must create
		 * at least one profile in order for tests to be run.
		 * @param label Human-readable label for this profile
		 * @param group Configures where this profile is grouped in the UI.
		 * @param runHandler Function called to start a test run
		 * @param isDefault Whether this is the default action for the group
		 */
		createRunProfile(label: string, group: TestRunProfileGroup, runHandler: TestRunHandler, isDefault?: boolean): TestRunProfile;

		/**
		 * A function provided by the extension that the editor may call to request
		 * children of a test item, if the {@link TestItem.canResolveChildren} is
		 * `true`. When called, the item should discover children and call
		 * {@link vscode.test.createTestItem} as children are discovered.
		 *
		 * The item in the explorer will automatically be marked as "busy" until
		 * the function returns or the returned thenable resolves.
		 *
		 * The handler will be called `undefined` to resolve the controller's
		 * initial children.
		 *
		 * @param item An unresolved test item for which
		 * children are being requested
		 */
		resolveChildrenHandler?: (item: TestItem | undefined) => Thenable<void> | void;

		/**
		 * Creates a {@link TestRun<T>}. This should be called by the
		 * {@link TestRunner} when a request is made to execute tests, and may also
		 * be called if a test run is detected externally. Once created, tests
		 * that are included in the results will be moved into the
		 * {@link TestResultState.Pending} state.
		 *
		 * All runs created using the same `request` instance will be grouped
		 * together. This is useful if, for example, a single suite of tests is
		 * run on multiple platforms.
		 *
		 * @param request Test run request. Only tests inside the `include` may be
		 * modified, and tests in its `exclude` are ignored.
		 * @param name The human-readable name of the run. This can be used to
		 * disambiguate multiple sets of results in a test run. It is useful if
		 * tests are run across multiple platforms, for example.
		 * @param persist Whether the results created by the run should be
		 * persisted in the editor. This may be false if the results are coming from
		 * a file already saved externally, such as a coverage information file.
		 */
		createTestRun(request: TestRunRequest, name?: string, persist?: boolean): TestRun;

		/**
		 * Unregisters the test controller, disposing of its associated tests
		 * and unpersisted results.
		 */
		dispose(): void;
	}

	/**
	 * Options given to {@link test.runTests}.
	 */
	export class TestRunRequest {
		/**
		 * Filter for specific tests to run. If given, the extension should run all
		 * of the given tests and all children of the given tests, excluding
		 * any tests that appear in {@link TestRunRequest.exclude}. If this is
		 * not given, then the extension should simply run all tests.
		 */
		include?: TestItem[];

		/**
		 * An array of tests the user has marked as excluded in the editor. May be
		 * omitted if no exclusions were requested. Test controllers should not run
		 * excluded tests or any children of excluded tests.
		 */
		exclude?: TestItem[];

		/**
		 * The profile used for this request. This will always be defined
		 * for requests issued from the editor UI, though extensions may
		 * programmatically create requests not associated with any profile.
		 */
		profile?: TestRunProfile;

		/**
		 * @param tests Array of specific tests to run, or undefined to run all tests
		 * @param exclude Tests to exclude from the run
		 * @param profile The run profile used for this request.
		 */
		constructor(include?: readonly TestItem[], exclude?: readonly TestItem[], profile?: TestRunProfile);
	}

	/**
	 * Options given to {@link TestController.runTests}
	 */
	export interface TestRun {
		/**
		 * The human-readable name of the run. This can be used to
		 * disambiguate multiple sets of results in a test run. It is useful if
		 * tests are run across multiple platforms, for example.
		 */
		readonly name?: string;

		/**
		 * A cancellation token which will be triggered when the test run is
		 * canceled from the UI.
		 */
		readonly token: CancellationToken;

		/**
		 * Updates the state of the test in the run. Calling with method with nodes
		 * outside the {@link TestRunRequest.tests} or in the {@link TestRunRequest.exclude}
		 * array will no-op. This will usually be called multiple times for a test
		 * as it is queued, enters the running state, and then passes or fails.
		 *
		 * @param test The test to update
		 * @param state The state to assign to the test
		 * @param duration Optionally sets how long the test took to run, in milliseconds
		 */
		setState(test: TestItem, state: TestResultState, duration?: number): void;

		/**
		 * Appends a message, such as an assertion error, to the test item.
		 *
		 * Calling with method with nodes outside the {@link TestRunRequest.tests}
		 * or in the {@link TestRunRequest.exclude} array will no-op.
		 *
		 * @param test The test to update
		 * @param message The message to add
		 */
		appendMessage(test: TestItem, message: TestMessage): void;

		/**
		 * Appends raw output from the test runner. On the user's request, the
		 * output will be displayed in a terminal. ANSI escape sequences,
		 * such as colors and text styles, are supported.
		 *
		 * @param output Output text to append
		 * @param associateTo Optionally, associate the given segment of output
		 */
		appendOutput(output: string): void;

		/**
		 * Signals that the end of the test run. Any tests included in the run whose
		 * states have not been updated will be moved into
		 * the {@link TestResultState.Unset} state.
		 */
		end(): void;
	}

	/**
	 * Collection of test items, found in {@link TestItem.children} and
	 * {@link TestController.items}.
	 */
	export interface TestItemCollection extends Iterable<TestItem> {
		/**
		 * Updates the items stored by the collection.
		 * @param items Items to store, can be an array or other iterable.
		 */
		set(items: Iterable<TestItem>): void;

		/**
		 * Iterate over each entry in this collection.
		 *
		 * @param callback Function to execute for each entry.
		 * @param thisArg The `this` context used when invoking the handler function.
		 */
		forEach(callback: (item: TestItem, collection: TestItemCollection) => unknown, thisArg?: unknown): void;

		/**
		 * Adds the test item to the children. If an item with the same ID already
		 * exists, it'll be replaced.
		 * @param items Item to add.
		 */
		add(item: TestItem): void;

		/**
		 * Removes the a single test item from the collection.
		 * @param itemId Item ID to delete.
		 */
		delete(itemId: string): void;

		/**
		 * Efficiently gets a test item by ID, if it exists, in the children.
		 * @param itemId Item ID to get.
		 */
		get(itemId: string): TestItem | undefined;
	}

	/**
	 * A test item is an item shown in the "test explorer" view. It encompasses
	 * both a suite and a test, since they have almost or identical capabilities.
	 */
	export interface TestItem {
		/**
		 * Identifier for the TestItem. This is used to correlate
		 * test results and tests in the document with those in the workspace
		 * (test explorer). This cannot change for the lifetime of the TestItem,
		 * and must be unique among its parent's direct children.
		 */
		readonly id: string;

		/**
		 * URI this TestItem is associated with. May be a file or directory.
		 */
		readonly uri?: Uri;

		/**
		 * A mapping of children by ID to the associated TestItem instances.
		 */
		readonly children: TestItemCollection;

		/**
		 * The parent of this item, given in {@link vscode.test.createTestItem}.
		 * This is undefined top-level items in the `TestController` and for
		 * items that aren't yet included in another item's {@link children}.
		 */
		readonly parent?: TestItem;

		/**
		 * Indicates whether this test item may have children discovered by resolving.
		 * If so, it will be shown as expandable in the Test Explorer  view, and
		 * expanding the item will cause {@link TestController.resolveChildrenHandler}
		 * to be invoked with the item.
		 *
		 * Default to false.
		 */
		canResolveChildren: boolean;

		/**
		 * Controls whether the item is shown as "busy" in the Test Explorer view.
		 * This is useful for showing status while discovering children. Defaults
		 * to false.
		 */
		busy: boolean;

		/**
		 * Display name describing the test case.
		 */
		label: string;

		/**
		 * Optional description that appears next to the label.
		 */
		description?: string;

		/**
		 * Location of the test item in its `uri`. This is only meaningful if the
		 * `uri` points to a file.
		 */
		range?: Range;

		/**
		 * May be set to an error associated with loading the test. Note that this
		 * is not a test result and should only be used to represent errors in
		 * discovery, such as syntax errors.
		 */
		error?: string | MarkdownString;

		/**
		 * Marks the test as outdated. This can happen as a result of file changes,
		 * for example. In "auto run" mode, tests that are outdated will be
		 * automatically rerun after a short delay. Invoking this on a
		 * test with children will mark the entire subtree as outdated.
		 *
		 * Extensions should generally not override this method.
		 */
		// todo@api still unsure about this
		invalidateResults(): void;
	}

	/**
	 * Possible states of tests in a test run.
	 */
	export enum TestResultState {
		// Initial state
		Unset = 0,
		// Test will be run, but is not currently running.
		Queued = 1,
		// Test is currently running
		Running = 2,
		// Test run has passed
		Passed = 3,
		// Test run has failed (on an assertion)
		Failed = 4,
		// Test run has been skipped
		Skipped = 5,
		// Test run failed for some other reason (compilation error, timeout, etc)
		Errored = 6
	}

	/**
	 * Represents the severity of test messages.
	 */
	export enum TestMessageSeverity {
		Error = 0,
		Warning = 1,
		Information = 2,
		Hint = 3
	}

	/**
	 * Message associated with the test state. Can be linked to a specific
	 * source range -- useful for assertion failures, for example.
	 */
	export class TestMessage {
		/**
		 * Human-readable message text to display.
		 */
		message: string | MarkdownString;

		/**
		 * Message severity. Defaults to "Error".
		 */
		severity: TestMessageSeverity;

		/**
		 * Expected test output. If given with `actualOutput`, a diff view will be shown.
		 */
		expectedOutput?: string;

		/**
		 * Actual test output. If given with `expectedOutput`, a diff view will be shown.
		 */
		actualOutput?: string;

		/**
		 * Associated file location.
		 */
		location?: Location;

		/**
		 * Creates a new TestMessage that will present as a diff in the editor.
		 * @param message Message to display to the user.
		 * @param expected Expected output.
		 * @param actual Actual output.
		 */
		static diff(message: string | MarkdownString, expected: string, actual: string): TestMessage;

		/**
		 * Creates a new TestMessage instance.
		 * @param message The message to show to the user.
		 */
		constructor(message: string | MarkdownString);
	}

	/**
	 * TestResults can be provided to the editor in {@link test.publishTestResult},
	 * or read from it in {@link test.testResults}.
	 *
	 * The results contain a 'snapshot' of the tests at the point when the test
	 * run is complete. Therefore, information such as its {@link Range} may be
	 * out of date. If the test still exists in the workspace, consumers can use
	 * its `id` to correlate the result instance with the living test.
	 */
	export interface TestRunResult {
		/**
		 * Unix milliseconds timestamp at which the test run was completed.
		 */
		completedAt: number;

		/**
		 * Optional raw output from the test run.
		 */
		output?: string;

		/**
		 * List of test results. The items in this array are the items that
		 * were passed in the {@link test.runTests} method.
		 */
		results: ReadonlyArray<Readonly<TestResultSnapshot>>;
	}

	/**
	 * A {@link TestItem}-like interface with an associated result, which appear
	 * or can be provided in {@link TestResult} interfaces.
	 */
	export interface TestResultSnapshot {
		/**
		 * Unique identifier that matches that of the associated TestItem.
		 * This is used to correlate test results and tests in the document with
		 * those in the workspace (test explorer).
		 */
		readonly id: string;

		/**
		 * Parent of this item.
		 */
		readonly parent?: TestResultSnapshot;

		/**
		 * URI this TestItem is associated with. May be a file or file.
		 */
		readonly uri?: Uri;

		/**
		 * Display name describing the test case.
		 */
		readonly label: string;

		/**
		 * Optional description that appears next to the label.
		 */
		readonly description?: string;

		/**
		 * Location of the test item in its `uri`. This is only meaningful if the
		 * `uri` points to a file.
		 */
		readonly range?: Range;

		/**
		 * State of the test in each task. In the common case, a test will only
		 * be executed in a single task and the length of this array will be 1.
		 */
		readonly taskStates: ReadonlyArray<TestSnapshoptTaskState>;

		/**
		 * Optional list of nested tests for this item.
		 */
		readonly children: Readonly<TestResultSnapshot>[];
	}

	export interface TestSnapshoptTaskState {
		/**
		 * Current result of the test.
		 */
		readonly state: TestResultState;

		/**
		 * The number of milliseconds the test took to run. This is set once the
		 * `state` is `Passed`, `Failed`, or `Errored`.
		 */
		readonly duration?: number;

		/**
		 * Associated test run message. Can, for example, contain assertion
		 * failure information if the test fails.
		 */
		readonly messages: ReadonlyArray<TestMessage>;
	}

	//#endregion

	//#region Opener service (https://github.com/microsoft/vscode/issues/109277)

	/**
	 * Details if an `ExternalUriOpener` can open a uri.
	 *
	 * The priority is also used to rank multiple openers against each other and determine
	 * if an opener should be selected automatically or if the user should be prompted to
	 * select an opener.
	 *
	 * The editor will try to use the best available opener, as sorted by `ExternalUriOpenerPriority`.
	 * If there are multiple potential "best" openers for a URI, then the user will be prompted
	 * to select an opener.
	 */
	export enum ExternalUriOpenerPriority {
		/**
		 * The opener is disabled and will never be shown to users.
		 *
		 * Note that the opener can still be used if the user specifically
		 * configures it in their settings.
		 */
		None = 0,

		/**
		 * The opener can open the uri but will not cause a prompt on its own
		 * since the editor always contributes a built-in `Default` opener.
		 */
		Option = 1,

		/**
		 * The opener can open the uri.
		 *
		 * The editor's built-in opener has `Default` priority. This means that any additional `Default`
		 * openers will cause the user to be prompted to select from a list of all potential openers.
		 */
		Default = 2,

		/**
		 * The opener can open the uri and should be automatically selected over any
		 * default openers, include the built-in one from the editor.
		 *
		 * A preferred opener will be automatically selected if no other preferred openers
		 * are available. If multiple preferred openers are available, then the user
		 * is shown a prompt with all potential openers (not just preferred openers).
		 */
		Preferred = 3,
	}

	/**
	 * Handles opening uris to external resources, such as http(s) links.
	 *
	 * Extensions can implement an `ExternalUriOpener` to open `http` links to a webserver
	 * inside of the editor instead of having the link be opened by the web browser.
	 *
	 * Currently openers may only be registered for `http` and `https` uris.
	 */
	export interface ExternalUriOpener {

		/**
		 * Check if the opener can open a uri.
		 *
		 * @param uri The uri being opened. This is the uri that the user clicked on. It has
		 * not yet gone through port forwarding.
		 * @param token Cancellation token indicating that the result is no longer needed.
		 *
		 * @return Priority indicating if the opener can open the external uri.
		 */
		canOpenExternalUri(uri: Uri, token: CancellationToken): ExternalUriOpenerPriority | Thenable<ExternalUriOpenerPriority>;

		/**
		 * Open a uri.
		 *
		 * This is invoked when:
		 *
		 * - The user clicks a link which does not have an assigned opener. In this case, first `canOpenExternalUri`
		 *   is called and if the user selects this opener, then `openExternalUri` is called.
		 * - The user sets the default opener for a link in their settings and then visits a link.
		 *
		 * @param resolvedUri The uri to open. This uri may have been transformed by port forwarding, so it
		 * may not match the original uri passed to `canOpenExternalUri`. Use `ctx.originalUri` to check the
		 * original uri.
		 * @param ctx Additional information about the uri being opened.
		 * @param token Cancellation token indicating that opening has been canceled.
		 *
		 * @return Thenable indicating that the opening has completed.
		 */
		openExternalUri(resolvedUri: Uri, ctx: OpenExternalUriContext, token: CancellationToken): Thenable<void> | void;
	}

	/**
	 * Additional information about the uri being opened.
	 */
	interface OpenExternalUriContext {
		/**
		 * The uri that triggered the open.
		 *
		 * This is the original uri that the user clicked on or that was passed to `openExternal.`
		 * Due to port forwarding, this may not match the `resolvedUri` passed to `openExternalUri`.
		 */
		readonly sourceUri: Uri;
	}

	/**
	 * Additional metadata about a registered `ExternalUriOpener`.
	 */
	interface ExternalUriOpenerMetadata {

		/**
		 * List of uri schemes the opener is triggered for.
		 *
		 * Currently only `http` and `https` are supported.
		 */
		readonly schemes: readonly string[]

		/**
		 * Text displayed to the user that explains what the opener does.
		 *
		 * For example, 'Open in browser preview'
		 */
		readonly label: string;
	}

	namespace window {
		/**
		 * Register a new `ExternalUriOpener`.
		 *
		 * When a uri is about to be opened, an `onOpenExternalUri:SCHEME` activation event is fired.
		 *
		 * @param id Unique id of the opener, such as `myExtension.browserPreview`. This is used in settings
		 *   and commands to identify the opener.
		 * @param opener Opener to register.
		 * @param metadata Additional information about the opener.
		 *
		* @returns Disposable that unregisters the opener.
		*/
		export function registerExternalUriOpener(id: string, opener: ExternalUriOpener, metadata: ExternalUriOpenerMetadata): Disposable;
	}

	interface OpenExternalOptions {
		/**
		 * Allows using openers contributed by extensions through  `registerExternalUriOpener`
		 * when opening the resource.
		 *
		 * If `true`, the editor will check if any contributed openers can handle the
		 * uri, and fallback to the default opener behavior.
		 *
		 * If it is string, this specifies the id of the `ExternalUriOpener`
		 * that should be used if it is available. Use `'default'` to force the editor's
		 * standard external opener to be used.
		 */
		readonly allowContributedOpeners?: boolean | string;
	}

	namespace env {
		export function openExternal(target: Uri, options?: OpenExternalOptions): Thenable<boolean>;
	}

	//#endregion

	//#region https://github.com/Microsoft/vscode/issues/15178

	// TODO@API must be a class
	export interface OpenEditorInfo {
		name: string;
		resource: Uri;
		isActive: boolean;
	}

	export namespace window {
		export const openEditors: ReadonlyArray<OpenEditorInfo>;

		// todo@API proper event type
		export const onDidChangeOpenEditors: Event<void>;
	}

	//#endregion

	//#region https://github.com/microsoft/vscode/issues/120173
	/**
	 * The object describing the properties of the workspace trust request
	 */
	export interface WorkspaceTrustRequestOptions {
		/**
		 * Custom message describing the user action that requires workspace
		 * trust. If omitted, a generic message will be displayed in the workspace
		 * trust request dialog.
		 */
		readonly message?: string;
	}

	export namespace workspace {
		/**
		 * Prompt the user to chose whether to trust the current workspace
		 * @param options Optional object describing the properties of the
		 * workspace trust request.
		 */
		export function requestWorkspaceTrust(options?: WorkspaceTrustRequestOptions): Thenable<boolean | undefined>;
	}

	//#endregion

	//#region https://github.com/microsoft/vscode/issues/115616 @alexr00
	export enum PortAutoForwardAction {
		Notify = 1,
		OpenBrowser = 2,
		OpenPreview = 3,
		Silent = 4,
		Ignore = 5,
		OpenBrowserOnce = 6
	}

	export class PortAttributes {
		/**
		 * The port number associated with this this set of attributes.
		 */
		port: number;

		/**
		 * The action to be taken when this port is detected for auto forwarding.
		 */
		autoForwardAction: PortAutoForwardAction;

		/**
		 * Creates a new PortAttributes object
		 * @param port the port number
		 * @param autoForwardAction the action to take when this port is detected
		 */
		constructor(port: number, autoForwardAction: PortAutoForwardAction);
	}

	export interface PortAttributesProvider {
		/**
		 * Provides attributes for the given port. For ports that your extension doesn't know about, simply
		 * return undefined. For example, if `providePortAttributes` is called with ports 3000 but your
		 * extension doesn't know anything about 3000 you should return undefined.
		 */
		providePortAttributes(port: number, pid: number | undefined, commandLine: string | undefined, token: CancellationToken): ProviderResult<PortAttributes>;
	}

	export namespace workspace {
		/**
		 * If your extension listens on ports, consider registering a PortAttributesProvider to provide information
		 * about the ports. For example, a debug extension may know about debug ports in it's debuggee. By providing
		 * this information with a PortAttributesProvider the extension can tell the editor that these ports should be
		 * ignored, since they don't need to be user facing.
		 *
		 * @param portSelector If registerPortAttributesProvider is called after you start your process then you may already
		 * know the range of ports or the pid of your process. All properties of a the portSelector must be true for your
		 * provider to get called.
		 * The `portRange` is start inclusive and end exclusive.
		 * @param provider The PortAttributesProvider
		 */
		export function registerPortAttributesProvider(portSelector: { pid?: number, portRange?: [number, number], commandMatcher?: RegExp }, provider: PortAttributesProvider): Disposable;
	}
	//#endregion

	//#region https://github.com/microsoft/vscode/issues/119904 @eamodio

	export interface SourceControlInputBox {

		/**
		 * Sets focus to the input.
		 */
		focus(): void;
	}

	//#endregion

	//#region https://github.com/microsoft/vscode/issues/124024 @hediet @alexdima

	export namespace languages {
		/**
		 * Registers an inline completion provider.
		 */
		export function registerInlineCompletionItemProvider(selector: DocumentSelector, provider: InlineCompletionItemProvider): Disposable;
	}

	export interface InlineCompletionItemProvider<T extends InlineCompletionItem = InlineCompletionItem> {
		/**
		 * Provides inline completion items for the given position and document.
		 * If inline completions are enabled, this method will be called whenever the user stopped typing.
		 * It will also be called when the user explicitly triggers inline completions or asks for the next or previous inline completion.
		 * Use `context.triggerKind` to distinguish between these scenarios.
		*/
		provideInlineCompletionItems(document: TextDocument, position: Position, context: InlineCompletionContext, token: CancellationToken): ProviderResult<InlineCompletionList<T> | T[]>;
	}

	export interface InlineCompletionContext {
		/**
		 * How the completion was triggered.
		 */
		readonly triggerKind: InlineCompletionTriggerKind;
	}

	/**
	 * How an {@link InlineCompletionItemProvider inline completion provider} was triggered.
	 */
	export enum InlineCompletionTriggerKind {
		/**
		 * Completion was triggered automatically while editing.
		 * It is sufficient to return a single completion item in this case.
		 */
		Automatic = 0,

		/**
		 * Completion was triggered explicitly by a user gesture.
		 * Return multiple completion items to enable cycling through them.
		 */
		Explicit = 1,
	}

	export class InlineCompletionList<T extends InlineCompletionItem = InlineCompletionItem> {
		items: T[];

		constructor(items: T[]);
	}

	export class InlineCompletionItem {
		/**
		 * The text to insert.
		 * If the text contains a line break, the range must end at the end of a line.
		 * If existing text should be replaced, the existing text must be a prefix of the text to insert.
		*/
		text: string;

		/**
		 * The range to replace.
		 * Must begin and end on the same line.
		 *
		 * Prefer replacements over insertions to avoid cache invalidation.
		 * Instead of reporting a completion that extends a word,
		 * the whole word should be replaced with the extended word.
		*/
		range?: Range;

		/**
		 * An optional {@link Command} that is executed *after* inserting this completion.
		 */
		command?: Command;

		constructor(text: string, range?: Range, command?: Command);
	}


	/**
	 * Be aware that this API will not ever be finalized.
	 */
	export namespace window {
		export function getInlineCompletionItemController<T extends InlineCompletionItem>(provider: InlineCompletionItemProvider<T>): InlineCompletionController<T>;
	}

	/**
	 * Be aware that this API will not ever be finalized.
	 */
	export interface InlineCompletionController<T extends InlineCompletionItem> {
		/**
		 * Is fired when an inline completion item is shown to the user.
		 */
		// eslint-disable-next-line vscode-dts-event-naming
		readonly onDidShowCompletionItem: Event<InlineCompletionItemDidShowEvent<T>>;
	}

	/**
	 * Be aware that this API will not ever be finalized.
	 */
	export interface InlineCompletionItemDidShowEvent<T extends InlineCompletionItem> {
		completionItem: T;
	}

	//#endregion

	//#region FileSystemProvider stat readonly - https://github.com/microsoft/vscode/issues/73122

	export enum FilePermission {
		/**
		 * The file is readonly.
		 *
		 * *Note:* All `FileStat` from a `FileSystemProvider` that is registered  with
		 * the option `isReadonly: true` will be implicitly handled as if `FilePermission.Readonly`
		 * is set. As a consequence, it is not possible to have a readonly file system provider
		 * registered where some `FileStat` are not readonly.
		 */
		Readonly = 1
	}

	/**
	 * The `FileStat`-type represents metadata about a file
	 */
	export interface FileStat {

		/**
		 * The permissions of the file, e.g. whether the file is readonly.
		 *
		 * *Note:* This value might be a bitmask, e.g. `FilePermission.Readonly | FilePermission.Other`.
		 */
		permissions?: FilePermission;
	}

	//#endregion

	//#region https://github.com/microsoft/vscode/issues/126280 @mjbvz

	export interface NotebookCellData {
		/**
		 * Mime type determines how the cell's `value` is interpreted.
		 *
		 * The mime selects which notebook renders is used to render the cell.
		 *
		 * If not set, internally the cell is treated as having a mime type of `text/plain`.
		 * Cells that set `language` to `markdown` instead are treated as `text/markdown`.
		 */
		mime?: string;
	}

	export interface NotebookCell {
		/**
		 * Mime type determines how the markup cell's `value` is interpreted.
		 *
		 * The mime selects which notebook renders is used to render the cell.
		 *
		 * If not set, internally the cell is treated as having a mime type of `text/plain`.
		 * Cells that set `language` to `markdown` instead are treated as `text/markdown`.
		 */
		mime: string | undefined;
	}

	//#endregion

	//#region https://github.com/microsoft/vscode/issues/123713 @connor4312
	export interface TestRun {
		/**
		 * Test coverage provider for this result. An extension can defer setting
		 * this until after a run is complete and coverage is available.
		 */
		coverageProvider?: TestCoverageProvider
		// ...
	}

	/**
	 * Provides information about test coverage for a test result.
	 * Methods on the provider will not be called until the test run is complete
	 */
	export interface TestCoverageProvider<T extends FileCoverage = FileCoverage> {
		/**
		 * Returns coverage information for all files involved in the test run.
		 * @param token A cancellation token.
		 * @return Coverage metadata for all files involved in the test.
		 */
		provideFileCoverage(token: CancellationToken): ProviderResult<T[]>;

		/**
		 * Give a FileCoverage to fill in more data, namely {@link FileCoverage.detailedCoverage}.
		 * The editor will only resolve a FileCoverage once, and onyl if detailedCoverage
		 * is undefined.
		 *
		 * @param coverage A coverage object obtained from {@link provideFileCoverage}
		 * @param token A cancellation token.
		 * @return The resolved file coverage, or a thenable that resolves to one. It
		 * is OK to return the given `coverage`. When no result is returned, the
		 * given `coverage` will be used.
		 */
		resolveFileCoverage?(coverage: T, token: CancellationToken): ProviderResult<T>;
	}

	/**
	 * A class that contains information about a covered resource. A count can
	 * be give for lines, branches, and functions in a file.
	 */
	export class CoveredCount {
		/**
		 * Number of items covered in the file.
		 */
		covered: number;
		/**
		 * Total number of covered items in the file.
		 */
		total: number;

		/**
		 * @param covered Value for {@link CovereredCount.covered}
		 * @param total Value for {@link CovereredCount.total}
		 */
		constructor(covered: number, total: number);
	}

	/**
	 * Contains coverage metadata for a file.
	 */
	export class FileCoverage {
		/**
		 * File URI.
		 */
		readonly uri: Uri;

		/**
		 * Statement coverage information. If the reporter does not provide statement
		 * coverage information, this can instead be used to represent line coverage.
		 */
		statementCoverage: CoveredCount;

		/**
		 * Branch coverage information.
		 */
		branchCoverage?: CoveredCount;

		/**
		 * Function coverage information.
		 */
		functionCoverage?: CoveredCount;

		/**
		 * Detailed, per-statement coverage. If this is undefined, the editor will
		 * call {@link TestCoverageProvider.resolveFileCoverage} when necessary.
		 */
		detailedCoverage?: DetailedCoverage[];

		/**
		 * Creates a {@link FileCoverage} instance with counts filled in from
		 * the coverage details.
		 * @param uri Covered file URI
		 * @param detailed Detailed coverage information
		 */
		static fromDetails(uri: Uri, details: readonly DetailedCoverage[]): FileCoverage;

		/**
		 * @param uri Covered file URI
		 * @param statementCoverage Statement coverage information. If the reporter
		 * does not provide statement coverage information, this can instead be
		 * used to represent line coverage.
		 * @param branchCoverage Branch coverage information
		 * @param functionCoverage Function coverage information
		 */
		constructor(
			uri: Uri,
			statementCoverage: CoveredCount,
			branchCoverage?: CoveredCount,
			functionCoverage?: CoveredCount,
		);
	}

	/**
	 * Contains coverage information for a single statement or line.
	 */
	export class StatementCoverage {
		/**
		 * The number of times this statement was executed. If zero, the
		 * statement will be marked as un-covered.
		 */
		executionCount: number;

		/**
		 * Statement location.
		 */
		location: Position | Range;

		/**
		 * Coverage from branches of this line or statement. If it's not a
		 * conditional, this will be empty.
		 */
		branches: BranchCoverage[];

		/**
		 * @param location The statement position.
		 * @param executionCount The number of times this statement was
		 * executed. If zero, the statement will be marked as un-covered.
		 * @param branches Coverage from branches of this line.  If it's not a
		 * conditional, this should be omitted.
		 */
		constructor(executionCount: number, location: Position | Range, branches?: BranchCoverage[]);
	}

	/**
	 * Contains coverage information for a branch of a {@link StatementCoverage}.
	 */
	export class BranchCoverage {
		/**
		 * The number of times this branch was executed. If zero, the
		 * branch will be marked as un-covered.
		 */
		executionCount: number;

		/**
		 * Branch location.
		 */
		location?: Position | Range;

		/**
		 * @param executionCount The number of times this branch was executed.
		 * @param location The branch position.
		 */
		constructor(executionCount: number, location?: Position | Range);
	}

	/**
	 * Contains coverage information for a function or method.
	 */
	export class FunctionCoverage {
		/**
		 * The number of times this function was executed. If zero, the
		 * function will be marked as un-covered.
		 */
		executionCount: number;

		/**
		 * Function location.
		 */
		location: Position | Range;

		/**
		 * @param executionCount The number of times this function was executed.
		 * @param location The function position.
		 */
		constructor(executionCount: number, location: Position | Range);
	}

	export type DetailedCoverage = StatementCoverage | FunctionCoverage;

	//#endregion


	//#region https://github.com/microsoft/vscode/issues/15533 --- Type hierarchy --- @eskibear

	/**
	 * Represents an item of a type hierarchy, like a class or an interface.
	 */
	export class TypeHierarchyItem {
		/**
		 * The name of this item.
		 */
		name: string;

		/**
		 * The kind of this item.
		 */
		kind: SymbolKind;

		/**
		 * Tags for this item.
		 */
		tags?: ReadonlyArray<SymbolTag>;

		/**
		 * More detail for this item, e.g. the signature of a function.
		 */
		detail?: string;

		/**
		 * The resource identifier of this item.
		 */
		uri: Uri;

		/**
		 * The range enclosing this symbol not including leading/trailing whitespace
		 * but everything else, e.g. comments and code.
		 */
		range: Range;

		/**
		 * The range that should be selected and revealed when this symbol is being
		 * picked, e.g. the name of a class. Must be contained by the {@link TypeHierarchyItem.range range}-property.
		 */
		selectionRange: Range;

		/**
		 * Creates a new type hierarchy item.
		 *
		 * @param kind The kind of the item.
		 * @param name The name of the item.
		 * @param detail The details of the item.
		 * @param uri The Uri of the item.
		 * @param range The whole range of the item.
		 * @param selectionRange The selection range of the item.
		 */
		constructor(kind: SymbolKind, name: string, detail: string, uri: Uri, range: Range, selectionRange: Range);
	}

	/**
	 * The type hierarchy provider interface describes the contract between extensions
	 * and the type hierarchy feature.
	 */
	export interface TypeHierarchyProvider {

		/**
		 * Bootstraps type hierarchy by returning the item that is denoted by the given document
		 * and position. This item will be used as entry into the type graph. Providers should
		 * return `undefined` or `null` when there is no item at the given location.
		 *
		 * @param document The document in which the command was invoked.
		 * @param position The position at which the command was invoked.
		 * @param token A cancellation token.
		 * @returns A type hierarchy item or a thenable that resolves to such. The lack of a result can be
		 * signaled by returning `undefined` or `null`.
		 */
		prepareTypeHierarchy(document: TextDocument, position: Position, token: CancellationToken): ProviderResult<TypeHierarchyItem[]>;

		/**
		 * Provide all supertypes for an item, e.g all types from which a type is derived/inherited. In graph terms this describes directed
		 * and annotated edges inside the type graph, e.g the given item is the starting node and the result is the nodes
		 * that can be reached.
		 *
		 * @param item The hierarchy item for which super types should be computed.
		 * @param token A cancellation token.
		 * @returns A set of supertypes or a thenable that resolves to such. The lack of a result can be
		 * signaled by returning `undefined` or `null`.
		 */
		provideTypeHierarchySupertypes(item: TypeHierarchyItem, token: CancellationToken): ProviderResult<TypeHierarchyItem[]>;

		/**
		 * Provide all subtypes for an item, e.g all types which are derived/inherited from the given item. In
		 * graph terms this describes directed and annotated edges inside the type graph, e.g the given item is the starting
		 * node and the result is the nodes that can be reached.
		 *
		 * @param item The hierarchy item for which subtypes should be computed.
		 * @param token A cancellation token.
		 * @returns A set of subtypes or a thenable that resolves to such. The lack of a result can be
		 * signaled by returning `undefined` or `null`.
		 */
		provideTypeHierarchySubtypes(item: TypeHierarchyItem, token: CancellationToken): ProviderResult<TypeHierarchyItem[]>;
	}

	export namespace languages {
		/**
		 * Register a type hierarchy provider.
		 *
		 * @param selector A selector that defines the documents this provider is applicable to.
		 * @param provider A type hierarchy provider.
		 * @return A [disposable](#Disposable) that unregisters this provider when being disposed.
		 */
		export function registerTypeHierarchyProvider(selector: DocumentSelector, provider: TypeHierarchyProvider): Disposable;
	}
	//#endregion

}<|MERGE_RESOLUTION|>--- conflicted
+++ resolved
@@ -956,18 +956,6 @@
 		 * @param target
 		 */
 		onDrop(source: TreeDataTransfer, target: T): Thenable<void>;
-<<<<<<< HEAD
-	}
-	//#endregion
-
-	//#region Task presentation group: https://github.com/microsoft/vscode/issues/47265
-	export interface TaskPresentationOptions {
-		/**
-		 * Controls whether the task is executed in a specific terminal group using split panes.
-		 */
-		group?: string;
-=======
->>>>>>> 1df15a15
 	}
 	//#endregion
 
