--- conflicted
+++ resolved
@@ -1,6 +1,6 @@
 /*---------------------------------------------------------------------------------------------
  *  Copyright (c) Microsoft Corporation. All rights reserved.
- *  Licensed under the Source EULA. See License.txt in the project root for license information.
+ *  Licensed under the MIT License. See License.txt in the project root for license information.
  *--------------------------------------------------------------------------------------------*/
 
 import 'vs/css!./media/issueReporter';
@@ -12,24 +12,6 @@
 import { IIssueMainService, IssueReporterWindowConfiguration } from 'vs/platform/issue/common/issue';
 import { INativeHostService } from 'vs/platform/native/common/native';
 import { NativeHostService } from 'vs/platform/native/electron-sandbox/nativeHostService';
-<<<<<<< HEAD
-import { applyZoom, zoomIn, zoomOut } from 'vs/platform/window/electron-sandbox/window';
-import * as locConstants from 'sql/base/common/locConstants'; // {{SQL CARBON EDIT}}
-
-const MAX_URL_LENGTH = 2045;
-
-interface SearchResult {
-	html_url: string;
-	title: string;
-	state?: string;
-}
-
-enum IssueSource {
-	VSCode = 'vscode',
-	Extension = 'extension',
-	Marketplace = 'marketplace'
-}
-=======
 import { ServiceCollection } from 'vs/platform/instantiation/common/serviceCollection';
 import { SyncDescriptor } from 'vs/platform/instantiation/common/descriptors';
 import { IMainProcessService } from 'vs/platform/ipc/common/mainProcessService';
@@ -37,7 +19,6 @@
 import { InstantiationService } from 'vs/platform/instantiation/common/instantiationService';
 import { getSingletonServiceDescriptors } from 'vs/platform/instantiation/common/extensions';
 import { registerMainProcessRemoteService } from 'vs/platform/ipc/electron-sandbox/services';
->>>>>>> 5b6af074
 
 export function startup(configuration: IssueReporterWindowConfiguration) {
 	const platformClass = isWindows ? 'windows' : isLinux ? 'linux' : 'mac';
@@ -53,1168 +34,18 @@
 	issueReporter.setInitialFocus();
 }
 
-<<<<<<< HEAD
-export class IssueReporter extends Disposable {
-	private nativeHostService!: INativeHostService;
-	private readonly issueReporterModel: IssueReporterModel;
-	private numberOfSearchResultsDisplayed = 0;
-	private receivedSystemInfo = false;
-	private receivedPerformanceInfo = false;
-	private shouldQueueSearch = false;
-	private hasBeenSubmitted = false;
-	private delayedSubmit = new Delayer<void>(300);
-
-	private readonly previewButton!: Button;
-
-	constructor(private readonly configuration: IssueReporterWindowConfiguration) {
-		super();
-
-		const mainProcessService = new ElectronIPCMainProcessService(configuration.windowId);
-		this.nativeHostService = new NativeHostService(configuration.windowId, mainProcessService) as INativeHostService;
-
-		const targetExtension = configuration.data.extensionId ? configuration.data.enabledExtensions.find(extension => extension.id === configuration.data.extensionId) : undefined;
-		this.issueReporterModel = new IssueReporterModel({
-			issueType: configuration.data.issueType || IssueType.Bug,
-			versionInfo: {
-				vscodeVersion: `${configuration.product.nameShort} ${!!configuration.product.darwinUniversalAssetId ? `${configuration.product.version} (Universal)` : configuration.product.version} (${configuration.product.commit || 'Commit unknown'}, ${configuration.product.date || 'Date unknown'})`,
-				os: `${this.configuration.os.type} ${this.configuration.os.arch} ${this.configuration.os.release}${isLinuxSnap ? ' snap' : ''}`
-			},
-			extensionsDisabled: !!configuration.disableExtensions,
-			fileOnExtension: configuration.data.extensionId ? !targetExtension?.isBuiltin : undefined,
-			selectedExtension: targetExtension,
-		});
-
-		const issueReporterElement = this.getElementById('issue-reporter');
-		if (issueReporterElement) {
-			this.previewButton = new Button(issueReporterElement);
-			this.updatePreviewButtonState();
-		}
-
-		const issueTitle = configuration.data.issueTitle;
-		if (issueTitle) {
-			const issueTitleElement = this.getElementById<HTMLInputElement>('issue-title');
-			if (issueTitleElement) {
-				issueTitleElement.value = issueTitle;
-			}
-		}
-
-		const issueBody = configuration.data.issueBody;
-		if (issueBody) {
-			const description = this.getElementById<HTMLTextAreaElement>('description');
-			if (description) {
-				description.value = issueBody;
-				this.issueReporterModel.update({ issueDescription: issueBody });
-			}
-		}
-
-		ipcRenderer.on('vscode:issuePerformanceInfoResponse', (_: unknown, info: Partial<IssueReporterData>) => {
-			this.issueReporterModel.update(info);
-			this.receivedPerformanceInfo = true;
-
-			const state = this.issueReporterModel.getData();
-			this.updateProcessInfo(state);
-			this.updateWorkspaceInfo(state);
-			this.updatePreviewButtonState();
-		});
-
-		ipcRenderer.on('vscode:issueSystemInfoResponse', (_: unknown, info: SystemInfo) => {
-			this.issueReporterModel.update({ systemInfo: info });
-			this.receivedSystemInfo = true;
-
-			this.updateSystemInfo(this.issueReporterModel.getData());
-			this.updatePreviewButtonState();
-		});
-
-		ipcRenderer.send('vscode:issueSystemInfoRequest');
-		if (configuration.data.issueType === IssueType.PerformanceIssue) {
-			ipcRenderer.send('vscode:issuePerformanceInfoRequest');
-		}
-
-		if (window.document.documentElement.lang !== 'en') {
-			show(this.getElementById('english'));
-		}
-
-		this.setUpTypes();
-		this.setEventHandlers();
-		applyZoom(configuration.data.zoomLevel);
-		this.applyStyles(configuration.data.styles);
-		this.handleExtensionData(configuration.data.enabledExtensions);
-		this.updateExperimentsInfo(configuration.data.experiments);
-		this.updateRestrictedMode(configuration.data.restrictedMode);
-		this.updatePreviewFeaturesEnabled(configuration.data.previewFeaturesEnabled); // {{SQL CARBON EDIT}} Add preview features flag
-		this.updateUnsupportedMode(configuration.data.isUnsupported);
-	}
-
-	render(): void {
-		this.renderBlocks();
-	}
-
-	setInitialFocus() {
-		const { fileOnExtension } = this.issueReporterModel.getData();
-		if (fileOnExtension) {
-			const issueTitle = document.getElementById('issue-title');
-			if (issueTitle) {
-				issueTitle.focus();
-			}
-		} else {
-			const issueType = document.getElementById('issue-type');
-			if (issueType) {
-				issueType.focus();
-			}
-		}
-	}
-
-	private applyStyles(styles: IssueReporterStyles) {
-		const styleTag = document.createElement('style');
-		const content: string[] = [];
-
-		if (styles.inputBackground) {
-			content.push(`input[type="text"], textarea, select, .issues-container > .issue > .issue-state, .block-info { background-color: ${styles.inputBackground}; }`);
-		}
-
-		if (styles.inputBorder) {
-			content.push(`input[type="text"], textarea, select { border: 1px solid ${styles.inputBorder}; }`);
-		} else {
-			content.push(`input[type="text"], textarea, select { border: 1px solid transparent; }`);
-		}
-
-		if (styles.inputForeground) {
-			content.push(`input[type="text"], textarea, select, .issues-container > .issue > .issue-state, .block-info { color: ${styles.inputForeground}; }`);
-		}
-
-		if (styles.inputErrorBorder) {
-			content.push(`.invalid-input, .invalid-input:focus, .validation-error { border: 1px solid ${styles.inputErrorBorder} !important; }`);
-			content.push(`.required-input { color: ${styles.inputErrorBorder}; }`);
-		}
-
-		if (styles.inputErrorBackground) {
-			content.push(`.validation-error { background: ${styles.inputErrorBackground}; }`);
-		}
-
-		if (styles.inputErrorForeground) {
-			content.push(`.validation-error { color: ${styles.inputErrorForeground}; }`);
-		}
-
-		if (styles.inputActiveBorder) {
-			content.push(`input[type='text']:focus, textarea:focus, select:focus, summary:focus, button:focus, a:focus, .workbenchCommand:focus  { border: 1px solid ${styles.inputActiveBorder}; outline-style: none; }`);
-		}
-
-		if (styles.textLinkColor) {
-			content.push(`a, .workbenchCommand { color: ${styles.textLinkColor}; }`);
-		}
-
-		if (styles.textLinkColor) {
-			content.push(`a { color: ${styles.textLinkColor}; }`);
-		}
-
-		if (styles.textLinkActiveForeground) {
-			content.push(`a:hover, .workbenchCommand:hover { color: ${styles.textLinkActiveForeground}; }`);
-		}
-
-		if (styles.sliderBackgroundColor) {
-			content.push(`::-webkit-scrollbar-thumb { background-color: ${styles.sliderBackgroundColor}; }`);
-		}
-
-		if (styles.sliderActiveColor) {
-			content.push(`::-webkit-scrollbar-thumb:active { background-color: ${styles.sliderActiveColor}; }`);
-		}
-
-		if (styles.sliderHoverColor) {
-			content.push(`::--webkit-scrollbar-thumb:hover { background-color: ${styles.sliderHoverColor}; }`);
-		}
-
-		if (styles.buttonBackground) {
-			content.push(`.monaco-text-button { background-color: ${styles.buttonBackground} !important; }`);
-		}
-
-		if (styles.buttonForeground) {
-			content.push(`.monaco-text-button { color: ${styles.buttonForeground} !important; }`);
-		}
-
-		if (styles.buttonHoverBackground) {
-			content.push(`.monaco-text-button:not(.disabled):hover, .monaco-text-button:focus { background-color: ${styles.buttonHoverBackground} !important; }`);
-		}
-
-		styleTag.textContent = content.join('\n');
-		document.head.appendChild(styleTag);
-		document.body.style.color = styles.color || '';
-	}
-
-	private handleExtensionData(extensions: IssueReporterExtensionData[]) {
-		const installedExtensions = extensions.filter(x => !x.isBuiltin);
-		const { nonThemes, themes } = groupBy(installedExtensions, ext => {
-			return ext.isTheme ? 'themes' : 'nonThemes';
-		});
-
-		const numberOfThemeExtesions = themes && themes.length;
-		this.issueReporterModel.update({ numberOfThemeExtesions, enabledNonThemeExtesions: nonThemes, allExtensions: installedExtensions });
-		this.updateExtensionTable(nonThemes, numberOfThemeExtesions);
-
-		if (this.configuration.disableExtensions || installedExtensions.length === 0) {
-			(<HTMLButtonElement>this.getElementById('disableExtensions')).disabled = true;
-		}
-
-		this.updateExtensionSelector(installedExtensions);
-	}
-
-	private setEventHandlers(): void {
-		this.addEventListener('issue-type', 'change', (event: Event) => {
-			const issueType = parseInt((<HTMLInputElement>event.target).value);
-			this.issueReporterModel.update({ issueType: issueType });
-			if (issueType === IssueType.PerformanceIssue && !this.receivedPerformanceInfo) {
-				ipcRenderer.send('vscode:issuePerformanceInfoRequest');
-			}
-			this.updatePreviewButtonState();
-			this.setSourceOptions();
-			this.render();
-		});
-
-		(['includeSystemInfo', 'includeProcessInfo', 'includeWorkspaceInfo', 'includeExtensions', 'includeExperiments'] as const).forEach(elementId => {
-			this.addEventListener(elementId, 'click', (event: Event) => {
-				event.stopPropagation();
-				this.issueReporterModel.update({ [elementId]: !this.issueReporterModel.getData()[elementId] });
-			});
-		});
-
-		const showInfoElements = document.getElementsByClassName('showInfo');
-		for (let i = 0; i < showInfoElements.length; i++) {
-			const showInfo = showInfoElements.item(i)!;
-			(showInfo as HTMLAnchorElement).addEventListener('click', (e: MouseEvent) => {
-				e.preventDefault();
-				const label = (<HTMLDivElement>e.target);
-				if (label) {
-					const containingElement = label.parentElement && label.parentElement.parentElement;
-					const info = containingElement && containingElement.lastElementChild;
-					if (info && info.classList.contains('hidden')) {
-						show(info);
-						label.textContent = localize('hide', "hide");
-					} else {
-						hide(info);
-						label.textContent = localize('show', "show");
-					}
-				}
-			});
-		}
-
-		this.addEventListener('issue-source', 'change', (e: Event) => {
-			const value = (<HTMLInputElement>e.target).value;
-			const problemSourceHelpText = this.getElementById('problem-source-help-text')!;
-			if (value === '') {
-				this.issueReporterModel.update({ fileOnExtension: undefined });
-				show(problemSourceHelpText);
-				this.clearSearchResults();
-				this.render();
-				return;
-			} else {
-				hide(problemSourceHelpText);
-			}
-
-			let fileOnExtension, fileOnMarketplace = false;
-			if (value === IssueSource.Extension) {
-				fileOnExtension = true;
-			} else if (value === IssueSource.Marketplace) {
-				fileOnMarketplace = true;
-			}
-
-			this.issueReporterModel.update({ fileOnExtension, fileOnMarketplace });
-			this.render();
-
-			const title = (<HTMLInputElement>this.getElementById('issue-title')).value;
-			this.searchIssues(title, fileOnExtension, fileOnMarketplace);
-		});
-
-		this.addEventListener('description', 'input', (e: Event) => {
-			const issueDescription = (<HTMLInputElement>e.target).value;
-			this.issueReporterModel.update({ issueDescription });
-
-			// Only search for extension issues on title change
-			if (this.issueReporterModel.fileOnExtension() === false) {
-				const title = (<HTMLInputElement>this.getElementById('issue-title')).value;
-				this.searchVSCodeIssues(title, issueDescription);
-			}
-		});
-
-		this.addEventListener('issue-title', 'input', (e: Event) => {
-			const title = (<HTMLInputElement>e.target).value;
-			const lengthValidationMessage = this.getElementById('issue-title-length-validation-error');
-			const issueUrl = this.getIssueUrl();
-			if (title && this.getIssueUrlWithTitle(title, issueUrl).length > MAX_URL_LENGTH) {
-				show(lengthValidationMessage);
-			} else {
-				hide(lengthValidationMessage);
-			}
-			const issueSource = this.getElementById<HTMLSelectElement>('issue-source');
-			if (!issueSource || issueSource.value === '') {
-				return;
-			}
-
-			const { fileOnExtension, fileOnMarketplace } = this.issueReporterModel.getData();
-			this.searchIssues(title, fileOnExtension, fileOnMarketplace);
-		});
-
-		this.previewButton.onDidClick(async () => {
-			this.delayedSubmit.trigger(async () => {
-				this.createIssue();
-			});
-		});
-
-		function sendWorkbenchCommand(commandId: string) {
-			ipcRenderer.send('vscode:workbenchCommand', { id: commandId, from: 'issueReporter' });
-		}
-
-		this.addEventListener('disableExtensions', 'click', () => {
-			sendWorkbenchCommand('workbench.action.reloadWindowWithExtensionsDisabled');
-		});
-
-		this.addEventListener('extensionBugsLink', 'click', (e: Event) => {
-			const url = (<HTMLElement>e.target).innerText;
-			windowOpenNoOpener(url);
-		});
-
-		this.addEventListener('disableExtensions', 'keydown', (e: Event) => {
-			e.stopPropagation();
-			if ((e as KeyboardEvent).keyCode === 13 || (e as KeyboardEvent).keyCode === 32) {
-				sendWorkbenchCommand('workbench.extensions.action.disableAll');
-				sendWorkbenchCommand('workbench.action.reloadWindow');
-			}
-		});
-
-		document.onkeydown = async (e: KeyboardEvent) => {
-			const cmdOrCtrlKey = isMacintosh ? e.metaKey : e.ctrlKey;
-			// Cmd/Ctrl+Enter previews issue and closes window
-			if (cmdOrCtrlKey && e.keyCode === 13) {
-				this.delayedSubmit.trigger(async () => {
-					if (await this.createIssue()) {
-						ipcRenderer.send('vscode:closeIssueReporter');
-					}
-				});
-			}
-
-			// Cmd/Ctrl + w closes issue window
-			if (cmdOrCtrlKey && e.keyCode === 87) {
-				e.stopPropagation();
-				e.preventDefault();
-
-				const issueTitle = (<HTMLInputElement>this.getElementById('issue-title'))!.value;
-				const { issueDescription } = this.issueReporterModel.getData();
-				if (!this.hasBeenSubmitted && (issueTitle || issueDescription)) {
-					ipcRenderer.send('vscode:issueReporterConfirmClose');
-				} else {
-					ipcRenderer.send('vscode:closeIssueReporter');
-				}
-			}
-
-			// Cmd/Ctrl + zooms in
-			if (cmdOrCtrlKey && e.keyCode === 187) {
-				zoomIn();
-			}
-
-			// Cmd/Ctrl - zooms out
-			if (cmdOrCtrlKey && e.keyCode === 189) {
-				zoomOut();
-			}
-
-			// With latest electron upgrade, cmd+a is no longer propagating correctly for inputs in this window on mac
-			// Manually perform the selection
-			if (isMacintosh) {
-				if (cmdOrCtrlKey && e.keyCode === 65 && e.target) {
-					if (e.target instanceof HTMLInputElement || e.target instanceof HTMLTextAreaElement) {
-						(<HTMLInputElement>e.target).select();
-					}
-				}
-			}
-		};
-	}
-
-	private updatePreviewButtonState() {
-		if (this.isPreviewEnabled()) {
-			if (this.configuration.data.githubAccessToken) {
-				this.previewButton.label = localize('createOnGitHub', "Create on GitHub");
-			} else {
-				this.previewButton.label = localize('previewOnGitHub', "Preview on GitHub");
-			}
-			this.previewButton.enabled = true;
-		} else {
-			this.previewButton.enabled = false;
-			this.previewButton.label = localize('loadingData', "Loading data...");
-		}
-	}
-
-	private isPreviewEnabled() {
-		const issueType = this.issueReporterModel.getData().issueType;
-		if (issueType === IssueType.Bug && this.receivedSystemInfo) {
-			return true;
-		}
-
-		if (issueType === IssueType.PerformanceIssue && this.receivedSystemInfo && this.receivedPerformanceInfo) {
-			return true;
-		}
-
-		if (issueType === IssueType.FeatureRequest) {
-			return true;
-		}
-
-		return false;
-	}
-
-	private getExtensionRepositoryUrl(): string | undefined {
-		const selectedExtension = this.issueReporterModel.getData().selectedExtension;
-		return selectedExtension && selectedExtension.repositoryUrl;
-	}
-
-	private getExtensionBugsUrl(): string | undefined {
-		const selectedExtension = this.issueReporterModel.getData().selectedExtension;
-		return selectedExtension && selectedExtension.bugsUrl;
-	}
-
-	private searchVSCodeIssues(title: string, issueDescription?: string): void {
-		if (title) {
-			this.searchDuplicates(title, issueDescription);
-		} else {
-			this.clearSearchResults();
-		}
-	}
-
-	private searchIssues(title: string, fileOnExtension: boolean | undefined, fileOnMarketplace: boolean | undefined): void {
-		if (fileOnExtension) {
-			return this.searchExtensionIssues(title);
-		}
-
-		if (fileOnMarketplace) {
-			return this.searchMarketplaceIssues(title);
-		}
-
-		const description = this.issueReporterModel.getData().issueDescription;
-		this.searchVSCodeIssues(title, description);
-	}
-
-	private searchExtensionIssues(title: string): void {
-		const url = this.getExtensionGitHubUrl();
-		if (title) {
-			const matches = /^https?:\/\/github\.com\/(.*)/.exec(url);
-			if (matches && matches.length) {
-				const repo = matches[1];
-				return this.searchGitHub(repo, title);
-			}
-
-			// If the extension has no repository, display empty search results
-			if (this.issueReporterModel.getData().selectedExtension) {
-				this.clearSearchResults();
-				return this.displaySearchResults([]);
-
-			}
-		}
-
-		this.clearSearchResults();
-	}
-
-	private searchMarketplaceIssues(title: string): void {
-		if (title) {
-			const gitHubInfo = this.parseGitHubUrl(this.configuration.product.reportMarketplaceIssueUrl!);
-			if (gitHubInfo) {
-				return this.searchGitHub(`${gitHubInfo.owner}/${gitHubInfo.repositoryName}`, title);
-			}
-		}
-	}
-
-	private clearSearchResults(): void {
-		const similarIssues = this.getElementById('similar-issues')!;
-		similarIssues.innerText = '';
-		this.numberOfSearchResultsDisplayed = 0;
-	}
-
-	@debounce(300)
-	private searchGitHub(repo: string, title: string): void {
-		const query = `is:issue+repo:${repo}+${title}`;
-		const similarIssues = this.getElementById('similar-issues')!;
-
-		window.fetch(`https://api.github.com/search/issues?q=${query}`).then((response) => {
-			response.json().then(result => {
-				similarIssues.innerText = '';
-				if (result && result.items) {
-					this.displaySearchResults(result.items);
-				} else {
-					// If the items property isn't present, the rate limit has been hit
-					const message = $('div.list-title');
-					message.textContent = localize('rateLimited', "GitHub query limit exceeded. Please wait.");
-					similarIssues.appendChild(message);
-
-					const resetTime = response.headers.get('X-RateLimit-Reset');
-					const timeToWait = resetTime ? parseInt(resetTime) - Math.floor(Date.now() / 1000) : 1;
-					if (this.shouldQueueSearch) {
-						this.shouldQueueSearch = false;
-						setTimeout(() => {
-							this.searchGitHub(repo, title);
-							this.shouldQueueSearch = true;
-						}, timeToWait * 1000);
-					}
-				}
-			}).catch(_ => {
-				// Ignore
-			});
-		}).catch(_ => {
-			// Ignore
-		});
-	}
-
-	@debounce(300)
-	private searchDuplicates(title: string, body?: string): void {
-		const url = 'https://ads-probot.westus.cloudapp.azure.com:7890/duplicate_candidates'; // {{SQL CARBON EDIT}} use our server
-		const init = {
-			method: 'POST',
-			body: JSON.stringify({
-				title,
-				body
-			}),
-			headers: new Headers({
-				'Content-Type': 'application/json'
-			})
-		};
-
-		window.fetch(url, init).then((response) => {
-			response.json().then(result => {
-				this.clearSearchResults();
-
-				if (result && result.candidates) {
-					this.displaySearchResults(result.candidates);
-				} else {
-					throw new Error('Unexpected response, no candidates property');
-				}
-			}).catch(_ => {
-				// Ignore
-			});
-		}).catch(_ => {
-			// Ignore
-		});
-	}
-
-	private displaySearchResults(results: SearchResult[]) {
-		const similarIssues = this.getElementById('similar-issues')!;
-		if (results.length) {
-			const issues = $('div.issues-container');
-			const issuesText = $('div.list-title');
-			issuesText.textContent = localize('similarIssues', "Similar issues");
-
-			this.numberOfSearchResultsDisplayed = results.length < 5 ? results.length : 5;
-			for (let i = 0; i < this.numberOfSearchResultsDisplayed; i++) {
-				const issue = results[i];
-				const link = $('a.issue-link', { href: issue.html_url });
-				link.textContent = issue.title;
-				link.title = issue.title;
-				link.addEventListener('click', (e) => this.openLink(e));
-				link.addEventListener('auxclick', (e) => this.openLink(<MouseEvent>e));
-
-				let issueState: HTMLElement;
-				let item: HTMLElement;
-				if (issue.state) {
-					issueState = $('span.issue-state');
-
-					const issueIcon = $('span.issue-icon');
-					issueIcon.appendChild(renderIcon(issue.state === 'open' ? Codicon.issueOpened : Codicon.issueClosed));
-
-					const issueStateLabel = $('span.issue-state.label');
-					issueStateLabel.textContent = issue.state === 'open' ? localize('open', "Open") : localize('closed', "Closed");
-
-					issueState.title = issue.state === 'open' ? localize('open', "Open") : localize('closed', "Closed");
-					issueState.appendChild(issueIcon);
-					issueState.appendChild(issueStateLabel);
-
-					item = $('div.issue', undefined, issueState, link);
-				} else {
-					item = $('div.issue', undefined, link);
-				}
-
-				issues.appendChild(item);
-			}
-
-			similarIssues.appendChild(issuesText);
-			similarIssues.appendChild(issues);
-		} else {
-			const message = $('div.list-title');
-			message.textContent = localize('noSimilarIssues', "No similar issues found");
-			similarIssues.appendChild(message);
-		}
-	}
-
-	private setUpTypes(): void {
-		const makeOption = (issueType: IssueType, description: string) => $('option', { 'value': issueType.valueOf() }, escape(description));
-
-		const typeSelect = this.getElementById('issue-type')! as HTMLSelectElement;
-		const { issueType } = this.issueReporterModel.getData();
-		reset(typeSelect,
-			makeOption(IssueType.Bug, localize('bugReporter', "Bug Report")),
-			makeOption(IssueType.FeatureRequest, localize('featureRequest', "Feature Request")),
-			makeOption(IssueType.PerformanceIssue, localize('performanceIssue', "Performance Issue")),
-		);
-
-		typeSelect.value = issueType.toString();
-
-		this.setSourceOptions();
-	}
-
-	private makeOption(value: string, description: string, disabled: boolean): HTMLOptionElement {
-		const option: HTMLOptionElement = document.createElement('option');
-		option.disabled = disabled;
-		option.value = value;
-		option.textContent = description;
-
-		return option;
-	}
-
-	private setSourceOptions(): void {
-		const sourceSelect = this.getElementById('issue-source')! as HTMLSelectElement;
-		const { issueType, fileOnExtension, selectedExtension } = this.issueReporterModel.getData();
-		let selected = sourceSelect.selectedIndex;
-		if (selected === -1) {
-			if (fileOnExtension !== undefined) {
-				selected = fileOnExtension ? 2 : 1;
-			} else if (selectedExtension?.isBuiltin) {
-				selected = 1;
-			}
-		}
-
-		sourceSelect.innerText = '';
-		sourceSelect.append(this.makeOption('', localize('selectSource', "Select source"), true));
-		sourceSelect.append(this.makeOption('azuredatastudio', locConstants.issueReporterMainAzuredatastudio, false)); // {{SQL CARBON EDIT}} Update name
-		sourceSelect.append(this.makeOption('extension', localize('extension', "An extension"), false));
-		if (this.configuration.product.reportMarketplaceIssueUrl) {
-			sourceSelect.append(this.makeOption('marketplace', localize('marketplace', "Extensions marketplace"), false));
-		}
-
-		if (issueType !== IssueType.FeatureRequest) {
-			sourceSelect.append(this.makeOption('', localize('unknown', "Don't know"), false));
-		}
-
-		if (selected !== -1 && selected < sourceSelect.options.length) {
-			sourceSelect.selectedIndex = selected;
-		} else {
-			sourceSelect.selectedIndex = 0;
-			hide(this.getElementById('problem-source-help-text'));
-		}
-	}
-
-	private renderBlocks(): void {
-		// Depending on Issue Type, we render different blocks and text
-		const { issueType, fileOnExtension, fileOnMarketplace } = this.issueReporterModel.getData();
-		const blockContainer = this.getElementById('block-container');
-		const systemBlock = document.querySelector('.block-system');
-		const processBlock = document.querySelector('.block-process');
-		const workspaceBlock = document.querySelector('.block-workspace');
-		const extensionsBlock = document.querySelector('.block-extensions');
-		const experimentsBlock = document.querySelector('.block-experiments');
-
-		const problemSource = this.getElementById('problem-source')!;
-		const descriptionTitle = this.getElementById('issue-description-label')!;
-		const descriptionSubtitle = this.getElementById('issue-description-subtitle')!;
-		const extensionSelector = this.getElementById('extension-selection')!;
-
-		// Hide all by default
-		hide(blockContainer);
-		hide(systemBlock);
-		hide(processBlock);
-		hide(workspaceBlock);
-		hide(extensionsBlock);
-		hide(experimentsBlock);
-		hide(problemSource);
-		hide(extensionSelector);
-
-		if (issueType === IssueType.Bug) {
-			show(problemSource);
-
-			if (!fileOnMarketplace) {
-				show(blockContainer);
-				show(systemBlock);
-				show(experimentsBlock);
-			}
-
-			if (fileOnExtension) {
-				show(extensionSelector);
-			} else if (!fileOnMarketplace) {
-				show(extensionsBlock);
-			}
-			reset(descriptionTitle, localize('stepsToReproduce', "Steps to Reproduce"), $('span.required-input', undefined, '*'));
-			reset(descriptionSubtitle, localize('bugDescription', "Share the steps needed to reliably reproduce the problem. Please include actual and expected results. We support GitHub-flavored Markdown. You will be able to edit your issue and add screenshots when we preview it on GitHub."));
-		} else if (issueType === IssueType.PerformanceIssue) {
-			show(problemSource);
-
-			if (!fileOnMarketplace) {
-				show(blockContainer);
-				show(systemBlock);
-				show(processBlock);
-				show(workspaceBlock);
-				show(experimentsBlock);
-			}
-
-			if (fileOnExtension) {
-				show(extensionSelector);
-			} else if (!fileOnMarketplace) {
-				show(extensionsBlock);
-			}
-
-			reset(descriptionTitle, localize('stepsToReproduce', "Steps to Reproduce"), $('span.required-input', undefined, '*'));
-			reset(descriptionSubtitle, localize('performanceIssueDesciption', "When did this performance issue happen? Does it occur on startup or after a specific series of actions? We support GitHub-flavored Markdown. You will be able to edit your issue and add screenshots when we preview it on GitHub."));
-		} else if (issueType === IssueType.FeatureRequest) {
-			reset(descriptionTitle, localize('description', "Description"), $('span.required-input', undefined, '*'));
-			reset(descriptionSubtitle, localize('featureRequestDescription', "Please describe the feature you would like to see. We support GitHub-flavored Markdown. You will be able to edit your issue and add screenshots when we preview it on GitHub."));
-			show(problemSource);
-
-			if (fileOnExtension) {
-				show(extensionSelector);
-			}
-		}
-	}
-
-	private validateInput(inputId: string): boolean {
-		const inputElement = (<HTMLInputElement>this.getElementById(inputId));
-		const inputValidationMessage = this.getElementById(`${inputId}-empty-error`);
-		if (!inputElement.value) {
-			inputElement.classList.add('invalid-input');
-			inputValidationMessage?.classList.remove('hidden');
-			return false;
-		} else {
-			inputElement.classList.remove('invalid-input');
-			inputValidationMessage?.classList.add('hidden');
-			return true;
-		}
-	}
-
-	private validateInputs(): boolean {
-		let isValid = true;
-		['issue-title', 'description', 'issue-source'].forEach(elementId => {
-			isValid = this.validateInput(elementId) && isValid;
-		});
-
-		if (this.issueReporterModel.fileOnExtension()) {
-			isValid = this.validateInput('extension-selector') && isValid;
-		}
-
-		return isValid;
-	}
-
-	private async submitToGitHub(issueTitle: string, issueBody: string, gitHubDetails: { owner: string; repositoryName: string }): Promise<boolean> {
-		const url = `https://api.github.com/repos/${gitHubDetails.owner}/${gitHubDetails.repositoryName}/issues`;
-		const init = {
-			method: 'POST',
-			body: JSON.stringify({
-				title: issueTitle,
-				body: issueBody
-			}),
-			headers: new Headers({
-				'Content-Type': 'application/json',
-				'Authorization': `Bearer ${this.configuration.data.githubAccessToken}`
-			})
-		};
-
-		return new Promise((resolve, reject) => {
-			window.fetch(url, init).then((response) => {
-				if (response.ok) {
-					response.json().then(result => {
-						ipcRenderer.send('vscode:openExternal', result.html_url);
-						ipcRenderer.send('vscode:closeIssueReporter');
-						resolve(true);
-					});
-				} else {
-					resolve(false);
-				}
-			});
-		});
-	}
-
-	private async createIssue(): Promise<boolean> {
-		if (!this.validateInputs()) {
-			// If inputs are invalid, set focus to the first one and add listeners on them
-			// to detect further changes
-			const invalidInput = document.getElementsByClassName('invalid-input');
-			if (invalidInput.length) {
-				(<HTMLInputElement>invalidInput[0]).focus();
-			}
-
-			this.addEventListener('issue-title', 'input', _ => {
-				this.validateInput('issue-title');
-			});
-
-			this.addEventListener('description', 'input', _ => {
-				this.validateInput('description');
-			});
-
-			this.addEventListener('issue-source', 'change', _ => {
-				this.validateInput('issue-source');
-			});
-
-			if (this.issueReporterModel.fileOnExtension()) {
-				this.addEventListener('extension-selector', 'change', _ => {
-					this.validateInput('extension-selector');
-				});
-			}
-
-			return false;
-		}
-
-		this.hasBeenSubmitted = true;
-
-		const issueTitle = (<HTMLInputElement>this.getElementById('issue-title')).value;
-		const issueBody = this.issueReporterModel.serialize();
-
-		const issueUrl = this.getIssueUrl();
-		const gitHubDetails = this.parseGitHubUrl(issueUrl);
-		if (this.configuration.data.githubAccessToken && gitHubDetails) {
-			return this.submitToGitHub(issueTitle, issueBody, gitHubDetails);
-		}
-
-		const baseUrl = this.getIssueUrlWithTitle((<HTMLInputElement>this.getElementById('issue-title')).value, issueUrl);
-		let url = baseUrl + `&body=${encodeURIComponent(issueBody)}`;
-
-		if (url.length > MAX_URL_LENGTH) {
-			try {
-				url = await this.writeToClipboard(baseUrl, issueBody);
-			} catch (_) {
-				return false;
-			}
-		}
-
-		ipcRenderer.send('vscode:openExternal', url);
-		return true;
-	}
-
-	private async writeToClipboard(baseUrl: string, issueBody: string): Promise<string> {
-		return new Promise((resolve, reject) => {
-			ipcRenderer.once('vscode:issueReporterClipboardResponse', async (event: unknown, shouldWrite: boolean) => {
-				if (shouldWrite) {
-					await this.nativeHostService.writeClipboardText(issueBody);
-					resolve(baseUrl + `&body=${encodeURIComponent(localize('pasteData', "We have written the needed data into your clipboard because it was too large to send. Please paste."))}`);
-				} else {
-					reject();
-				}
-			});
-
-			ipcRenderer.send('vscode:issueReporterClipboard');
-		});
-	}
-
-	private getIssueUrl(): string {
-		return this.issueReporterModel.fileOnExtension()
-			? this.getExtensionGitHubUrl()
-			: this.issueReporterModel.getData().fileOnMarketplace
-				? this.configuration.product.reportMarketplaceIssueUrl!
-				: this.configuration.product.reportIssueUrl!;
-=======
 function initServices(windowId: number) {
 	const services = new ServiceCollection();
 
 	const contributedServices = getSingletonServiceDescriptors();
 	for (const [id, descriptor] of contributedServices) {
 		services.set(id, descriptor);
->>>>>>> 5b6af074
 	}
 
 	services.set(IMainProcessService, new SyncDescriptor(ElectronIPCMainProcessService, [windowId]));
 	services.set(INativeHostService, new SyncDescriptor(NativeHostService, [windowId]));
 
-<<<<<<< HEAD
-		return undefined;
-	}
-
-	private getExtensionGitHubUrl(): string {
-		let repositoryUrl = '';
-		const bugsUrl = this.getExtensionBugsUrl();
-		const extensionUrl = this.getExtensionRepositoryUrl();
-		// If given, try to match the extension's bug url
-		if (bugsUrl && bugsUrl.match(/^https?:\/\/github\.com\/(.*)/)) {
-			repositoryUrl = normalizeGitHubUrl(bugsUrl);
-		} else if (extensionUrl && extensionUrl.match(/^https?:\/\/github\.com\/(.*)/)) {
-			repositoryUrl = normalizeGitHubUrl(extensionUrl);
-		}
-
-		return repositoryUrl;
-	}
-
-	private getIssueUrlWithTitle(issueTitle: string, repositoryUrl: string): string {
-		if (this.issueReporterModel.fileOnExtension()) {
-			repositoryUrl = repositoryUrl + '/issues/new';
-		}
-
-		const queryStringPrefix = repositoryUrl.indexOf('?') === -1 ? '?' : '&';
-		return `${repositoryUrl}${queryStringPrefix}title=${encodeURIComponent(issueTitle)}`;
-	}
-
-	private updateSystemInfo(state: IssueReporterModelData) {
-		const target = document.querySelector<HTMLElement>('.block-system .block-info');
-
-		if (target) {
-			const systemInfo = state.systemInfo!;
-			const renderedDataTable = $('table', undefined,
-				$('tr', undefined,
-					$('td', undefined, 'CPUs'),
-					$('td', undefined, systemInfo.cpus || ''),
-				),
-				$('tr', undefined,
-					$('td', undefined, 'GPU Status' as string),
-					$('td', undefined, Object.keys(systemInfo.gpuStatus).map(key => `${key}: ${systemInfo.gpuStatus[key]}`).join('\n')),
-				),
-				$('tr', undefined,
-					$('td', undefined, 'Load (avg)' as string),
-					$('td', undefined, systemInfo.load || ''),
-				),
-				$('tr', undefined,
-					$('td', undefined, 'Memory (System)' as string),
-					$('td', undefined, systemInfo.memory),
-				),
-				$('tr', undefined,
-					$('td', undefined, 'Process Argv' as string),
-					$('td', undefined, systemInfo.processArgs),
-				),
-				$('tr', undefined,
-					$('td', undefined, 'Screen Reader' as string),
-					$('td', undefined, systemInfo.screenReader),
-				),
-				$('tr', undefined,
-					$('td', undefined, 'VM'),
-					$('td', undefined, systemInfo.vmHint),
-				),
-			);
-			reset(target, renderedDataTable);
-
-			systemInfo.remoteData.forEach(remote => {
-				target.appendChild($<HTMLHRElement>('hr'));
-				if (isRemoteDiagnosticError(remote)) {
-					const remoteDataTable = $('table', undefined,
-						$('tr', undefined,
-							$('td', undefined, 'Remote'),
-							$('td', undefined, remote.hostName)
-						),
-						$('tr', undefined,
-							$('td', undefined, ''),
-							$('td', undefined, remote.errorMessage)
-						)
-					);
-					target.appendChild(remoteDataTable);
-				} else {
-					const remoteDataTable = $('table', undefined,
-						$('tr', undefined,
-							$('td', undefined, 'Remote'),
-							$('td', undefined, remote.hostName)
-						),
-						$('tr', undefined,
-							$('td', undefined, 'OS'),
-							$('td', undefined, remote.machineInfo.os)
-						),
-						$('tr', undefined,
-							$('td', undefined, 'CPUs'),
-							$('td', undefined, remote.machineInfo.cpus || '')
-						),
-						$('tr', undefined,
-							$('td', undefined, 'Memory (System)' as string),
-							$('td', undefined, remote.machineInfo.memory)
-						),
-						$('tr', undefined,
-							$('td', undefined, 'VM'),
-							$('td', undefined, remote.machineInfo.vmHint)
-						),
-					);
-					target.appendChild(remoteDataTable);
-				}
-			});
-		}
-	}
-
-	private updateExtensionSelector(extensions: IssueReporterExtensionData[]): void {
-		interface IOption {
-			name: string;
-			id: string;
-		}
-
-		const extensionOptions: IOption[] = extensions.map(extension => {
-			return {
-				name: extension.displayName || extension.name || '',
-				id: extension.id
-			};
-		});
-
-		// Sort extensions by name
-		extensionOptions.sort((a, b) => {
-			const aName = a.name.toLowerCase();
-			const bName = b.name.toLowerCase();
-			if (aName > bName) {
-				return 1;
-			}
-
-			if (aName < bName) {
-				return -1;
-			}
-
-			return 0;
-		});
-
-		const makeOption = (extension: IOption, selectedExtension?: IssueReporterExtensionData): HTMLOptionElement => {
-			const selected = selectedExtension && extension.id === selectedExtension.id;
-			return $<HTMLOptionElement>('option', {
-				'value': extension.id,
-				'selected': selected || ''
-			}, extension.name);
-		};
-
-		const extensionsSelector = this.getElementById('extension-selector');
-		if (extensionsSelector) {
-			const { selectedExtension } = this.issueReporterModel.getData();
-			reset(extensionsSelector, $<HTMLOptionElement>('option'), ...extensionOptions.map(extension => makeOption(extension, selectedExtension)));
-
-			this.addEventListener('extension-selector', 'change', (e: Event) => {
-				const selectedExtensionId = (<HTMLInputElement>e.target).value;
-				const extensions = this.issueReporterModel.getData().allExtensions;
-				const matches = extensions.filter(extension => extension.id === selectedExtensionId);
-				if (matches.length) {
-					this.issueReporterModel.update({ selectedExtension: matches[0] });
-					this.validateSelectedExtension();
-
-					const title = (<HTMLInputElement>this.getElementById('issue-title')).value;
-					this.searchExtensionIssues(title);
-				} else {
-					this.issueReporterModel.update({ selectedExtension: undefined });
-					this.clearSearchResults();
-					this.validateSelectedExtension();
-				}
-			});
-		}
-
-		this.addEventListener('problem-source', 'change', (_) => {
-			this.validateSelectedExtension();
-		});
-	}
-
-	private validateSelectedExtension(): void {
-		const extensionValidationMessage = this.getElementById('extension-selection-validation-error')!;
-		const extensionValidationNoUrlsMessage = this.getElementById('extension-selection-validation-error-no-url')!;
-		hide(extensionValidationMessage);
-		hide(extensionValidationNoUrlsMessage);
-
-		if (!this.issueReporterModel.getData().selectedExtension) {
-			this.previewButton.enabled = true;
-			return;
-		}
-
-		const hasValidGitHubUrl = this.getExtensionGitHubUrl();
-		if (hasValidGitHubUrl) {
-			this.previewButton.enabled = true;
-		} else {
-			this.setExtensionValidationMessage();
-			this.previewButton.enabled = false;
-		}
-	}
-
-	private setExtensionValidationMessage(): void {
-		const extensionValidationMessage = this.getElementById('extension-selection-validation-error')!;
-		const extensionValidationNoUrlsMessage = this.getElementById('extension-selection-validation-error-no-url')!;
-		const bugsUrl = this.getExtensionBugsUrl();
-		if (bugsUrl) {
-			show(extensionValidationMessage);
-			const link = this.getElementById('extensionBugsLink')!;
-			link.textContent = bugsUrl;
-			return;
-		}
-
-		const extensionUrl = this.getExtensionRepositoryUrl();
-		if (extensionUrl) {
-			show(extensionValidationMessage);
-			const link = this.getElementById('extensionBugsLink');
-			link!.textContent = extensionUrl;
-			return;
-		}
-
-		show(extensionValidationNoUrlsMessage);
-	}
-
-	private updateProcessInfo(state: IssueReporterModelData) {
-		const target = document.querySelector('.block-process .block-info') as HTMLElement;
-		if (target) {
-			reset(target, $('code', undefined, state.processInfo));
-		}
-	}
-
-	private updateWorkspaceInfo(state: IssueReporterModelData) {
-		document.querySelector('.block-workspace .block-info code')!.textContent = '\n' + state.workspaceInfo;
-	}
-
-	private updateExtensionTable(extensions: IssueReporterExtensionData[], numThemeExtensions: number): void {
-		const target = document.querySelector<HTMLElement>('.block-extensions .block-info');
-		if (target) {
-			if (this.configuration.disableExtensions) {
-				reset(target, localize('disabledExtensions', "Extensions are disabled"));
-				return;
-			}
-
-			const themeExclusionStr = numThemeExtensions ? `\n(${numThemeExtensions} theme extensions excluded)` : '';
-			extensions = extensions || [];
-
-			if (!extensions.length) {
-				target.innerText = 'Extensions: none' + themeExclusionStr;
-				return;
-			}
-
-			reset(target, this.getExtensionTableHtml(extensions), document.createTextNode(themeExclusionStr));
-		}
-	}
-
-	private updateRestrictedMode(restrictedMode: boolean) {
-		this.issueReporterModel.update({ restrictedMode });
-	}
-
-	// {{SQL CARBON EDIT}} Add preview features flag
-	private updatePreviewFeaturesEnabled(previewFeaturesEnabled: boolean) {
-		this.issueReporterModel.update({ previewFeaturesEnabled });
-	}
-
-	private updateUnsupportedMode(isUnsupported: boolean) {
-		this.issueReporterModel.update({ isUnsupported });
-	}
-
-	private updateExperimentsInfo(experimentInfo: string | undefined) {
-		this.issueReporterModel.update({ experimentInfo });
-		const target = document.querySelector<HTMLElement>('.block-experiments .block-info');
-		if (target) {
-			target.textContent = experimentInfo ? experimentInfo : localize('noCurrentExperiments', "No current experiments.");
-		}
-	}
-
-	private getExtensionTableHtml(extensions: IssueReporterExtensionData[]): HTMLTableElement {
-		return $('table', undefined,
-			$('tr', undefined,
-				$('th', undefined, 'Extension'),
-				$('th', undefined, 'Author (truncated)' as string),
-				$('th', undefined, 'Version'),
-			),
-			...extensions.map(extension => $('tr', undefined,
-				$('td', undefined, extension.name),
-				$('td', undefined, extension.publisher?.substr(0, 3) ?? 'N/A'),
-				$('td', undefined, extension.version),
-			))
-		);
-	}
-
-	private openLink(event: MouseEvent): void {
-		event.preventDefault();
-		event.stopPropagation();
-		// Exclude right click
-		if (event.which < 3) {
-			windowOpenNoOpener((<HTMLAnchorElement>event.target).href);
-		}
-	}
-
-	private getElementById<T extends HTMLElement = HTMLElement>(elementId: string): T | undefined {
-		const element = document.getElementById(elementId) as T | undefined;
-		if (element) {
-			return element;
-		} else {
-			return undefined;
-		}
-	}
-
-	private addEventListener(elementId: string, eventType: string, handler: (event: Event) => void): void {
-		const element = this.getElementById(elementId);
-		element?.addEventListener(eventType, handler);
-	}
-=======
 	return new InstantiationService(services, true);
->>>>>>> 5b6af074
 }
 
 registerMainProcessRemoteService(IIssueMainService, 'issue');