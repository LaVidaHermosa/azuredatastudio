--- conflicted
+++ resolved
@@ -692,23 +692,8 @@
 		}
 
 		sourceSelect.innerText = '';
-<<<<<<< HEAD
-		if (issueType === IssueType.FeatureRequest) {
-			sourceSelect.append(...[
-				this.makeOption('', localize('selectSource', "Select source"), true),
-				this.makeOption('false', localize('azuredatastudio', "Azure Data Studio"), false),
-				this.makeOption('true', localize('extension', "An extension"), false)
-			]);
-		} else {
-			sourceSelect.append(...[
-				this.makeOption('', localize('selectSource', "Select source"), true),
-				this.makeOption('false', localize('azuredatastudio', "Azure Data Studio"), false),
-				this.makeOption('true', localize('extension', "An extension"), false),
-				this.makeOption('', localize('unknown', "Don't Know"), false)
-			]);
-=======
 		sourceSelect.append(this.makeOption('', localize('selectSource', "Select source"), true));
-		sourceSelect.append(this.makeOption('vscode', localize('vscode', "Visual Studio Code"), false));
+		sourceSelect.append(this.makeOption('azuredatastudio', localize('azuredatastudio', "Azure Data Studio"), false)); // {{SQL CARBON EDIT}} Update name
 		sourceSelect.append(this.makeOption('extension', localize('extension', "An extension"), false));
 		if (this.configuration.product.reportMarketplaceIssueUrl) {
 			sourceSelect.append(this.makeOption('marketplace', localize('marketplace', "Extensions marketplace"), false));
@@ -716,7 +701,6 @@
 
 		if (issueType !== IssueType.FeatureRequest) {
 			sourceSelect.append(this.makeOption('', localize('unknown', "Don't know"), false));
->>>>>>> e60b94d6
 		}
 
 		if (selected !== -1 && selected < sourceSelect.options.length) {
@@ -966,11 +950,7 @@
 			repositoryUrl = repositoryUrl + '/issues/new';
 		}
 
-<<<<<<< HEAD
-		const queryStringPrefix = repositoryUrl && repositoryUrl.indexOf('?') === -1 ? '?' : '&'; // {{SQL CARBON EDIT}}
-=======
 		const queryStringPrefix = repositoryUrl.indexOf('?') === -1 ? '?' : '&';
->>>>>>> e60b94d6
 		return `${repositoryUrl}${queryStringPrefix}title=${encodeURIComponent(issueTitle)}`;
 	}
 
