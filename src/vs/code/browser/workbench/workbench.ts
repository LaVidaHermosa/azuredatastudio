--- conflicted
+++ resolved
@@ -426,15 +426,10 @@
 	if (!configElement || !configElementAttribute) {
 		throw new Error('Missing web configuration element');
 	}
-<<<<<<< HEAD
-
 	const config: IWorkbenchConstructionOptions & { folderUri?: UriComponents, workspaceUri?: UriComponents } = {
 		...JSON.parse(configElementAttribute),
 		webviewEndpoint: `${window.location.origin}${window.location.pathname.replace(/\/+$/, '')}/webview`
 	}; // {{SQL CARBON EDIT}} Use local webview endpoint
-=======
-	const config: IWorkbenchConstructionOptions & { folderUri?: UriComponents, workspaceUri?: UriComponents } = JSON.parse(configElementAttribute);
->>>>>>> fa61def8
 
 	// Create workbench
 	create(document.body, {
