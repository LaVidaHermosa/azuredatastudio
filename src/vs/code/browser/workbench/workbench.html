<!-- Copyright (C) Microsoft Corporation. All rights reserved. -->
<!DOCTYPE html>
<html>
	<head>
		<script>
			performance.mark('code/didStartRenderer');
		</script>
		<meta charset="utf-8" />

		<!-- Mobile tweaks -->
		<meta name="mobile-web-app-capable" content="yes" />
		<meta name="apple-mobile-web-app-capable" content="yes" />
		<meta name="apple-mobile-web-app-title" content="Code">
		<link rel="apple-touch-icon" href="{{WORKBENCH_WEB_BASE_URL}}/resources/server/code-192.png" />

		<!-- Disable pinch zooming -->
		<meta name="viewport" content="width=device-width, initial-scale=1.0, maximum-scale=1.0, minimum-scale=1.0, user-scalable=no">

		<!-- Workbench Configuration -->
		<meta id="vscode-workbench-web-configuration" data-settings="{{WORKBENCH_WEB_CONFIGURATION}}">

		<!-- Workbench Auth Session -->
		<meta id="vscode-workbench-auth-session" data-settings="{{WORKBENCH_AUTH_SESSION}}">

		<!-- Workbench Icon/Manifest/CSS -->
		<link rel="icon" href="{{WORKBENCH_WEB_BASE_URL}}/resources/server/favicon.ico" type="image/x-icon" />
		<link rel="manifest" href="{{WORKBENCH_WEB_BASE_URL}}/resources/server/manifest.json" crossorigin="use-credentials" />
		<link data-name="vs/workbench/workbench.web.main" rel="stylesheet" href="{{WORKBENCH_WEB_BASE_URL}}/out/vs/workbench/workbench.web.main.css">

	</head>

	<body aria-label="">
	</body>

	<!-- Startup (do not modify order of script tags!) -->
	<!-- {{SQL CARBON EDIT}} - preload modules that don't work with vscode module loader -->
	<script src="{{WORKBENCH_WEB_BASE_URL}}/node_modules/jquery/dist/jquery.min.js"></script>
	<script src="{{WORKBENCH_WEB_BASE_URL}}/node_modules/slickgrid/lib/jquery.event.drag-2.3.0.js"></script>
	<script src="{{WORKBENCH_WEB_BASE_URL}}/node_modules/slickgrid/lib/jquery-ui-1.9.2.js"></script>
	<script src="{{WORKBENCH_WEB_BASE_URL}}/node_modules/reflect-metadata/Reflect.js"></script>
	<script src="{{WORKBENCH_WEB_BASE_URL}}/node_modules/slickgrid/slick.core.js"></script>
	<script src="{{WORKBENCH_WEB_BASE_URL}}/node_modules/slickgrid/slick.grid.js"></script>
	<script src="{{WORKBENCH_WEB_BASE_URL}}/node_modules/slickgrid/slick.dataview.js"></script>
	<script src="{{WORKBENCH_WEB_BASE_URL}}/node_modules/slickgrid/slick.editors.js"></script>
	<script src="{{WORKBENCH_WEB_BASE_URL}}/node_modules/slickgrid/plugins/slick.cellrangedecorator.js"></script>
	<script src="{{WORKBENCH_WEB_BASE_URL}}/node_modules/zone.js/dist/zone.min.js"></script>

	<script src="{{WORKBENCH_WEB_BASE_URL}}/out/vs/loader.js"></script>
	<script src="{{WORKBENCH_WEB_BASE_URL}}/out/vs/webPackagePaths.js"></script>
	<script>
		const baseUrl = new URL('{{WORKBENCH_WEB_BASE_URL}}', window.location.origin).toString();
		Object.keys(self.webPackagePaths).map(function (key, index) {
			self.webPackagePaths[key] = `${baseUrl}/node_modules/${key}/${self.webPackagePaths[key]}`;
		});

		// Set up nls if the user is not using the default language (English)
		const nlsConfig = {};
		const locale = window.localStorage.getItem('vscode.nls.locale') || navigator.language;
		if (!locale.startsWith('en')) {
			nlsConfig['vs/nls'] = {
				availableLanguages: {
					'*': locale
				},
				translationServiceUrl: '{{WORKBENCH_NLS_BASE_URL}}'
			};
		}

		require.config({
			baseUrl: `${baseUrl}/out`,
			recordStats: true,
			trustedTypesPolicy: window.trustedTypes?.createPolicy('amdLoader', {
				createScriptURL(value) {
					if(value.startsWith(window.location.origin)) {
						return value;
					}
					throw new Error(`Invalid script url: ${value}`)
				}
			}),
<<<<<<< HEAD
			paths: {
				'vscode-textmate': `${window.location.origin}/static/node_modules/vscode-textmate/release/main`,
				'vscode-oniguruma': `${window.location.origin}/static/node_modules/vscode-oniguruma/release/main`,
				'xterm': `${window.location.origin}/static/node_modules/xterm/lib/xterm.js`,
				'xterm-addon-search': `${window.location.origin}/static/node_modules/xterm-addon-search/lib/xterm-addon-search.js`,
				'xterm-addon-unicode11': `${window.location.origin}/static/node_modules/xterm-addon-unicode11/lib/xterm-addon-unicode11.js`,
				'xterm-addon-webgl': `${window.location.origin}/static/node_modules/xterm-addon-webgl/lib/xterm-addon-webgl.js`,
				'@angular/core': `${window.location.origin}/static/node_modules/@angular/core/bundles/core.umd.js`,
				'@angular/common': `${window.location.origin}/static/node_modules/@angular/common/bundles/common.umd.js`,
				'@angular/compiler': `${window.location.origin}/static/node_modules/@angular/compiler/bundles/compiler.umd.js`,
				'@angular/platform-browser': `${window.location.origin}/static/node_modules/@angular/platform-browser/bundles/platform-browser.umd.js`,
				'@angular/platform-browser-dynamic': `${window.location.origin}/static/node_modules/@angular/platform-browser-dynamic/bundles/platform-browser-dynamic.umd.js`,
				'@angular/platform-browser/animations': `${window.location.origin}/static/node_modules/@angular/platform-browser/bundles/platform-browser-animations.umd.js`,
				'@angular/forms': `${window.location.origin}/static/node_modules/@angular/forms/bundles/forms.umd.js`,
				'@angular/http': `${window.location.origin}/static/node_modules/@angular/http/bundles/http.umd.js`,
				'@angular/router': `${window.location.origin}/static/node_modules/@angular/router/bundles/router.umd.js`,
				'@angular/animations': `${window.location.origin}/static/node_modules/@angular/animations/bundles/animations.umd.n.js`,
				'angular2-grid': `${window.location.origin}/static/node_modules/angular2-grid/bundles/NgGrid.umd.js`,
				'angular2-slickgrid': `${window.location.origin}/static/node_modules/angular2-slickgrid/out/bundles/angular2-slickgrid.umd.js`,
				'chart.js':  `${window.location.origin}/static/node_modules/chart.js/dist/Chart.bundle.min.js`,
				'kburtram-query-plan': `${window.location.origin}/static/node_modules/kburtram-query-plan/dist/index.min.js`,
				'html-to-image': `${window.location.origin}/static/node_modules/html-to-image/dist/html-to-image.js`,
				'ng2-charts': `${window.location.origin}/static/node_modules/ng2-charts/bundles/ng2-charts.umd.js`,
				'rxjs/Observable': `${window.location.origin}/static/node_modules/rxjs/bundles/Rx.min.js?0`,
				'rxjs/observable/merge': `${window.location.origin}/static/node_modules/rxjs/bundles/Rx.min.js?1`,
				'rxjs/operator/share': `${window.location.origin}/static/node_modules/rxjs/bundles/Rx.min.js?2`,
				'rxjs/Subject': `${window.location.origin}/static/node_modules/rxjs/bundles/Rx.min.js?3`,
				'rxjs/observable/forkJoin': `${window.location.origin}/static/node_modules/rxjs/bundles/Rx.min.js?4`,
				'rxjs/operator/map': `${window.location.origin}/static/node_modules/rxjs/bundles/Rx.min.js?5`,
				'rxjs/observable/fromPromise': `${window.location.origin}/static/node_modules/rxjs/bundles/Rx.min.js?6`,
				'rxjs/add/observable/fromPromise': `${window.location.origin}/static/node_modules/rxjs/bundles/Rx.min.js?7`,
				'sanitize-html': `${window.location.origin}/static/node_modules/sanitize-html/dist/sanitize-html.js`,
				'ansi_up': `${window.location.origin}/static/node_modules/ansi_up/ansi_up.js`,
				'tas-client-umd': `${window.location.origin}/static/node_modules/tas-client-umd/lib/tas-client-umd.js`,
				'iconv-lite-umd': `${window.location.origin}/static/node_modules/iconv-lite-umd/lib/iconv-lite-umd.js`,
				'jschardet': `${window.location.origin}/static/node_modules/jschardet/dist/jschardet.min.js`,
				'turndown': `${window.location.origin}/static/node_modules/turndown/lib/turndown.browser.umd.js`,
				'mark.js': `${window.location.origin}/static/node_modules/mark.js/dist/mark.min.js`,
				'gridstack': `${window.location.origin}/static/node_modules/gridstack/dist/gridstack-h5.js`,
				'plotly.js-dist-min': `${window.location.origin}/static/node_modules/plotly.js-dist-min/plotly.min.js`,
				'azdataGraph': `${window.location.origin}/static/node_modules/azdataGraph/dist/build.js`
			}
		};
=======
			paths: self.webPackagePaths,
			...nlsConfig
		});
>>>>>>> 268c941b
	</script>


	<script>
		performance.mark('code/willLoadWorkbenchMain');
	</script>
	<script src="{{WORKBENCH_WEB_BASE_URL}}/out/vs/workbench/workbench.web.main.nls.js"></script>
	<script src="{{WORKBENCH_WEB_BASE_URL}}/out/vs/workbench/workbench.web.main.js"></script>
	<script src="{{WORKBENCH_WEB_BASE_URL}}/out/vs/code/browser/workbench/workbench.js"></script>
</html><|MERGE_RESOLUTION|>--- conflicted
+++ resolved
@@ -76,7 +76,6 @@
 					throw new Error(`Invalid script url: ${value}`)
 				}
 			}),
-<<<<<<< HEAD
 			paths: {
 				'vscode-textmate': `${window.location.origin}/static/node_modules/vscode-textmate/release/main`,
 				'vscode-oniguruma': `${window.location.origin}/static/node_modules/vscode-oniguruma/release/main`,
@@ -120,11 +119,6 @@
 				'azdataGraph': `${window.location.origin}/static/node_modules/azdataGraph/dist/build.js`
 			}
 		};
-=======
-			paths: self.webPackagePaths,
-			...nlsConfig
-		});
->>>>>>> 268c941b
 	</script>
 
 
