/*---------------------------------------------------------------------------------------------
 *  Copyright (c) Microsoft Corporation. All rights reserved.
 *  Licensed under the Source EULA. See License.txt in the project root for license information.
 *--------------------------------------------------------------------------------------------*/

import { app, ipcMain, systemPreferences, contentTracing, protocol, BrowserWindow, dialog, session } from 'electron';
import { release } from 'os';
import { IProcessEnvironment, isWindows, isMacintosh, isLinux, isLinuxSnap } from 'vs/base/common/platform';
import { WindowsMainService } from 'vs/platform/windows/electron-main/windowsMainService';
import { IWindowOpenable } from 'vs/platform/windows/common/windows';
import { ILifecycleMainService, LifecycleMainPhase } from 'vs/platform/lifecycle/electron-main/lifecycleMainService';
import { resolveShellEnv } from 'vs/code/node/shellEnv';
import { IUpdateService } from 'vs/platform/update/common/update';
import { UpdateChannel } from 'vs/platform/update/electron-main/updateIpc';
import { getDelayedChannel, StaticRouter, createChannelReceiver, createChannelSender } from 'vs/base/parts/ipc/common/ipc';
import { Server as ElectronIPCServer } from 'vs/base/parts/ipc/electron-main/ipc.electron';
import { Server as NodeIPCServer } from 'vs/base/parts/ipc/node/ipc.net';
import { Client as MessagePortClient } from 'vs/base/parts/ipc/electron-main/ipc.mp';
import { SharedProcess } from 'vs/code/electron-main/sharedProcess';
import { LaunchMainService, ILaunchMainService } from 'vs/platform/launch/electron-main/launchMainService';
import { IInstantiationService, ServicesAccessor } from 'vs/platform/instantiation/common/instantiation';
import { ServiceCollection } from 'vs/platform/instantiation/common/serviceCollection';
import { SyncDescriptor } from 'vs/platform/instantiation/common/descriptors';
import { ILogService } from 'vs/platform/log/common/log';
import { IStateService } from 'vs/platform/state/node/state';
import { IEnvironmentMainService } from 'vs/platform/environment/electron-main/environmentMainService';
import { IConfigurationService } from 'vs/platform/configuration/common/configuration';
import { IOpenURLOptions, IURLService } from 'vs/platform/url/common/url';
import { URLHandlerChannelClient, URLHandlerRouter } from 'vs/platform/url/common/urlIpc';
import { ITelemetryService, machineIdKey } from 'vs/platform/telemetry/common/telemetry';
import { NullTelemetryService } from 'vs/platform/telemetry/common/telemetryUtils';
import { TelemetryAppenderClient } from 'vs/platform/telemetry/common/telemetryIpc';
import { TelemetryService, ITelemetryServiceConfig } from 'vs/platform/telemetry/common/telemetryService';
import { resolveCommonProperties } from 'vs/platform/telemetry/common/commonProperties';
import product from 'vs/platform/product/common/product';
import { ProxyAuthHandler } from 'vs/code/electron-main/auth';
import { FileProtocolHandler } from 'vs/code/electron-main/protocol';
import { Disposable } from 'vs/base/common/lifecycle';
import { IWindowsMainService, ICodeWindow, OpenContext } from 'vs/platform/windows/electron-main/windows';
import { URI } from 'vs/base/common/uri';
import { hasWorkspaceFileExtension, IWorkspacesService } from 'vs/platform/workspaces/common/workspaces';
import { WorkspacesMainService } from 'vs/platform/workspaces/electron-main/workspacesMainService';
import { getMachineId } from 'vs/base/node/id';
import { Win32UpdateService } from 'vs/platform/update/electron-main/updateService.win32';
import { LinuxUpdateService } from 'vs/platform/update/electron-main/updateService.linux';
import { DarwinUpdateService } from 'vs/platform/update/electron-main/updateService.darwin';
import { IssueMainService, IIssueMainService } from 'vs/platform/issue/electron-main/issueMainService';
import { LoggerChannel } from 'vs/platform/log/common/logIpc';
import { setUnexpectedErrorHandler, onUnexpectedError } from 'vs/base/common/errors';
import { ElectronURLListener } from 'vs/platform/url/electron-main/electronUrlListener';
import { serve as serveDriver } from 'vs/platform/driver/electron-main/driver';
import { IMenubarMainService, MenubarMainService } from 'vs/platform/menubar/electron-main/menubarMainService';
import { RunOnceScheduler } from 'vs/base/common/async';
import { registerContextMenuListener } from 'vs/base/parts/contextmenu/electron-main/contextmenu';
import { sep, posix, join, isAbsolute } from 'vs/base/common/path';
import { joinPath } from 'vs/base/common/resources';
import { localize } from 'vs/nls';
import { Schemas } from 'vs/base/common/network';
import { SnapUpdateService } from 'vs/platform/update/electron-main/updateService.snap';
import { IStorageMainService, StorageMainService } from 'vs/platform/storage/node/storageMainService';
import { GlobalStorageDatabaseChannel } from 'vs/platform/storage/node/storageIpc';
import { BackupMainService } from 'vs/platform/backup/electron-main/backupMainService';
import { IBackupMainService } from 'vs/platform/backup/electron-main/backup';
import { WorkspacesHistoryMainService, IWorkspacesHistoryMainService } from 'vs/platform/workspaces/electron-main/workspacesHistoryMainService';
import { NativeURLService } from 'vs/platform/url/common/urlService';
import { WorkspacesManagementMainService, IWorkspacesManagementMainService } from 'vs/platform/workspaces/electron-main/workspacesManagementMainService';
import { statSync } from 'fs';
import { IDiagnosticsService } from 'vs/platform/diagnostics/node/diagnosticsService';
import { ExtensionHostDebugBroadcastChannel } from 'vs/platform/debug/common/extensionHostDebugIpc';
import { ElectronExtensionHostDebugBroadcastChannel } from 'vs/platform/debug/electron-main/extensionHostDebugIpc';
import { INativeHostMainService, NativeHostMainService } from 'vs/platform/native/electron-main/nativeHostMainService';
import { IDialogMainService, DialogMainService } from 'vs/platform/dialogs/electron-main/dialogMainService';
import { withNullAsUndefined } from 'vs/base/common/types';
import { mnemonicButtonLabel, getPathLabel } from 'vs/base/common/labels';
import { WebviewMainService } from 'vs/platform/webview/electron-main/webviewMainService';
import { IWebviewManagerService } from 'vs/platform/webview/common/webviewManagerService';
import { IFileService } from 'vs/platform/files/common/files';
import { stripComments } from 'vs/base/common/json';
import { generateUuid } from 'vs/base/common/uuid';
import { VSBuffer } from 'vs/base/common/buffer';
import { EncryptionMainService, IEncryptionMainService } from 'vs/platform/encryption/electron-main/encryptionMainService';
import { ActiveWindowManager } from 'vs/platform/windows/node/windowTracker';
import { IKeyboardLayoutMainService, KeyboardLayoutMainService } from 'vs/platform/keyboardLayout/electron-main/keyboardLayoutMainService';
import { NativeParsedArgs } from 'vs/platform/environment/common/argv';
import { DisplayMainService, IDisplayMainService } from 'vs/platform/display/electron-main/displayMainService';
import { isLaunchedFromCli } from 'vs/platform/environment/node/argvHelper';
import { isEqualOrParent } from 'vs/base/common/extpath';
import { CancellationToken, CancellationTokenSource } from 'vs/base/common/cancellation';
import { IExtensionUrlTrustService } from 'vs/platform/extensionManagement/common/extensionUrlTrust';
import { ExtensionUrlTrustService } from 'vs/platform/extensionManagement/node/extensionUrlTrustService';
import { once } from 'vs/base/common/functional';

export class CodeApplication extends Disposable {
	private windowsMainService: IWindowsMainService | undefined;
	private dialogMainService: IDialogMainService | undefined;
	private nativeHostMainService: INativeHostMainService | undefined;

	constructor(
		private readonly mainIpcServer: NodeIPCServer,
		private readonly userEnv: IProcessEnvironment,
		@IInstantiationService private readonly instantiationService: IInstantiationService,
		@ILogService private readonly logService: ILogService,
		@IEnvironmentMainService private readonly environmentService: IEnvironmentMainService,
		@ILifecycleMainService private readonly lifecycleMainService: ILifecycleMainService,
		@IConfigurationService private readonly configurationService: IConfigurationService,
		@IStateService private readonly stateService: IStateService,
		@IFileService private readonly fileService: IFileService
	) {
		super();

		this.registerListeners();
	}

	private registerListeners(): void {

		// We handle uncaught exceptions here to prevent electron from opening a dialog to the user
		setUnexpectedErrorHandler(err => this.onUnexpectedError(err));
		process.on('uncaughtException', err => this.onUnexpectedError(err));
		process.on('unhandledRejection', (reason: unknown) => onUnexpectedError(reason));

		// Dispose on shutdown
		this.lifecycleMainService.onWillShutdown(() => this.dispose());

		// Contextmenu via IPC support
		registerContextMenuListener();

		// Accessibility change event
		app.on('accessibility-support-changed', (event, accessibilitySupportEnabled) => {
			this.windowsMainService?.sendToAll('vscode:accessibilitySupportChanged', accessibilitySupportEnabled);
		});

		// macOS dock activate
		app.on('activate', (event, hasVisibleWindows) => {
			this.logService.trace('app#activate');

			// Mac only event: open new window when we get activated
			if (!hasVisibleWindows) {
				this.windowsMainService?.openEmptyWindow({ context: OpenContext.DOCK });
			}
		});

		//#region Security related measures (https://electronjs.org/docs/tutorial/security)
		//
		// !!! DO NOT CHANGE without consulting the documentation !!!
		//
		app.on('remote-require', (event, sender, module) => {
			this.logService.trace('app#on(remote-require): prevented');

			event.preventDefault();
		});
		app.on('remote-get-global', (event, sender, module) => {
			this.logService.trace(`app#on(remote-get-global): prevented on ${module}`);

			event.preventDefault();
		});
		app.on('remote-get-builtin', (event, sender, module) => {
			this.logService.trace(`app#on(remote-get-builtin): prevented on ${module}`);

			if (module !== 'clipboard') {
				event.preventDefault();
			}
		});
		app.on('remote-get-current-window', event => {
			this.logService.trace(`app#on(remote-get-current-window): prevented`);

			event.preventDefault();
		});
		app.on('remote-get-current-web-contents', event => {
			if (this.environmentService.args.driver) {
				return; // the driver needs access to web contents
			}

			this.logService.trace(`app#on(remote-get-current-web-contents): prevented`);

			event.preventDefault();
		});
		app.on('web-contents-created', (event, contents) => {
			contents.on('will-attach-webview', (event, webPreferences, params) => {

				const isValidWebviewSource = (source: string | undefined): boolean => {
					if (!source) {
						return false;
					}

					const uri = URI.parse(source);
					if (uri.scheme === Schemas.vscodeWebview) {
						return uri.path === '/index.html' || uri.path === '/electron-browser/index.html';
					}

					const srcUri = uri.fsPath.toLowerCase();
					const rootUri = URI.file(this.environmentService.appRoot).fsPath.toLowerCase();

					return srcUri.startsWith(rootUri + sep);
				};

				// Ensure defaults
				delete webPreferences.preload;
				webPreferences.nodeIntegration = false;

				// Verify URLs being loaded
				// https://github.com/electron/electron/issues/21553
				if (isValidWebviewSource(params.src) && isValidWebviewSource((webPreferences as { preloadURL: string }).preloadURL)) {
					return;
				}

				delete (webPreferences as { preloadURL: string | undefined }).preloadURL; // https://github.com/electron/electron/issues/21553

				// Otherwise prevent loading
				this.logService.error('webContents#web-contents-created: Prevented webview attach');

				event.preventDefault();
			});

			contents.on('will-navigate', event => {
				this.logService.error('webContents#will-navigate: Prevented webcontent navigation');

				event.preventDefault();
			});

			contents.on('new-window', (event, url) => {
				event.preventDefault(); // prevent code that wants to open links

				this.nativeHostMainService?.openExternal(undefined, url);
			});

			session.defaultSession.setPermissionRequestHandler((webContents, permission /* 'media' | 'geolocation' | 'notifications' | 'midiSysex' | 'pointerLock' | 'fullscreen' | 'openExternal' */, callback) => {
				return callback(false);
			});

			session.defaultSession.setPermissionCheckHandler((webContents, permission /* 'media' */) => {
				return false;
			});
		});

		//#endregion

		let macOpenFileURIs: IWindowOpenable[] = [];
		let runningTimeout: NodeJS.Timeout | null = null;
		app.on('open-file', (event, path) => {
			this.logService.trace('app#open-file: ', path);
			event.preventDefault();

			// Keep in array because more might come!
			macOpenFileURIs.push(this.getWindowOpenableFromPathSync(path));

			// Clear previous handler if any
			if (runningTimeout !== null) {
				clearTimeout(runningTimeout);
				runningTimeout = null;
			}

			// Handle paths delayed in case more are coming!
			runningTimeout = setTimeout(() => {
				this.windowsMainService?.open({
					context: OpenContext.DOCK /* can also be opening from finder while app is running */,
					cli: this.environmentService.args,
					urisToOpen: macOpenFileURIs,
					gotoLineMode: false,
					preferNewWindow: true /* dropping on the dock or opening from finder prefers to open in a new window */
				});

				macOpenFileURIs = [];
				runningTimeout = null;
			}, 100);
		});

		app.on('new-window-for-tab', () => {
			this.windowsMainService?.openEmptyWindow({ context: OpenContext.DESKTOP }); //macOS native tab "+" button
		});

		//#region Bootstrap IPC Handlers

		let slowShellResolveWarningShown = false;
		ipcMain.on('vscode:fetchShellEnv', async event => {

			// DO NOT remove: not only usual windows are fetching the
			// shell environment but also shared process, issue reporter
			// etc, so we need to reply via `webContents` always
			const webContents = event.sender;

			let replied = false;

			function acceptShellEnv(env: NodeJS.ProcessEnv): void {
				clearTimeout(shellEnvSlowWarningHandle);
				clearTimeout(shellEnvTimeoutErrorHandle);

				if (!replied) {
					replied = true;

					if (!webContents.isDestroyed()) {
						webContents.send('vscode:acceptShellEnv', env);
					}
				}
			}

			// Handle slow shell environment resolve calls:
			// - a warning after 3s but continue to resolve (only once in active window)
			// - an error after 10s and stop trying to resolve (in every window where this happens)
			const cts = new CancellationTokenSource();

			const shellEnvSlowWarningHandle = setTimeout(() => {
				if (!slowShellResolveWarningShown) {
					this.windowsMainService?.sendToFocused('vscode:showShellEnvSlowWarning', cts.token);
					slowShellResolveWarningShown = true;
				}
			}, 3000);

			const window = this.windowsMainService?.getWindowByWebContents(event.sender); // Note: this can be `undefined` for the shared process!!
			const shellEnvTimeoutErrorHandle = setTimeout(() => {
				cts.dispose(true);
				window?.sendWhenReady('vscode:showShellEnvTimeoutError', CancellationToken.None);
				acceptShellEnv({});
			}, 10000);

			// Prefer to use the args and env from the target window
			// when resolving the shell env. It is possible that
			// a first window was opened from the UI but a second
			// from the CLI and that has implications for whether to
			// resolve the shell environment or not.
			//
			// Window can be undefined for e.g. the shared process
			// that is not part of our windows registry!
			let args: NativeParsedArgs;
			let env: NodeJS.ProcessEnv;
			if (window?.config) {
				args = window.config;
				env = { ...process.env, ...window.config.userEnv };
			} else {
				args = this.environmentService.args;
				env = process.env;
			}

			// Resolve shell env
			const shellEnv = await resolveShellEnv(this.logService, args, env);
			acceptShellEnv(shellEnv);
		});

		ipcMain.handle('vscode:writeNlsFile', async (event, path: unknown, data: unknown) => {
			const uri = this.validateNlsPath([path]);
			if (!uri || typeof data !== 'string') {
				throw new Error('Invalid operation (vscode:writeNlsFile)');
			}

			return this.fileService.writeFile(uri, VSBuffer.fromString(data));
		});

		ipcMain.handle('vscode:readNlsFile', async (event, ...paths: unknown[]) => {
			const uri = this.validateNlsPath(paths);
			if (!uri) {
				throw new Error('Invalid operation (vscode:readNlsFile)');
			}

			return (await this.fileService.readFile(uri)).value.toString();
		});

		ipcMain.on('vscode:toggleDevTools', event => event.sender.toggleDevTools());
		ipcMain.on('vscode:openDevTools', event => event.sender.openDevTools());

		ipcMain.on('vscode:reloadWindow', event => event.sender.reload());

		//#endregion
	}

	private validateNlsPath(pathSegments: unknown[]): URI | undefined {
		let path: string | undefined = undefined;

		for (const pathSegment of pathSegments) {
			if (typeof pathSegment === 'string') {
				if (typeof path !== 'string') {
					path = pathSegment;
				} else {
					path = join(path, pathSegment);
				}
			}
		}

		if (typeof path !== 'string' || !isAbsolute(path) || !isEqualOrParent(path, this.environmentService.cachedLanguagesPath, !isLinux)) {
			return undefined;
		}

		return URI.file(path);
	}

	private onUnexpectedError(err: Error): void {
		if (err) {

			// take only the message and stack property
			const friendlyError = {
				message: err.message,
				stack: err.stack
			};

			// handle on client side
			this.windowsMainService?.sendToFocused('vscode:reportError', JSON.stringify(friendlyError));
		}

		this.logService.error(`[uncaught exception in main]: ${err}`);
		if (err.stack) {
			this.logService.error(err.stack);
		}
	}

	async startup(): Promise<void> {
		this.logService.debug('Starting VS Code');
		this.logService.debug(`from: ${this.environmentService.appRoot}`);
		this.logService.debug('args:', this.environmentService.args);

		// Make sure we associate the program with the app user model id
		// This will help Windows to associate the running program with
		// any shortcut that is pinned to the taskbar and prevent showing
		// two icons in the taskbar for the same app.
		const win32AppUserModelId = product.win32AppUserModelId;
		if (isWindows && win32AppUserModelId) {
			app.setAppUserModelId(win32AppUserModelId);
		}

		// Fix native tabs on macOS 10.13
		// macOS enables a compatibility patch for any bundle ID beginning with
		// "com.microsoft.", which breaks native tabs for VS Code when using this
		// identifier (from the official build).
		// Explicitly opt out of the patch here before creating any windows.
		// See: https://github.com/microsoft/vscode/issues/35361#issuecomment-399794085
		try {
			if (isMacintosh && this.configurationService.getValue<boolean>('window.nativeTabs') === true && !systemPreferences.getUserDefault('NSUseImprovedLayoutPass', 'boolean')) {
				systemPreferences.setUserDefault('NSUseImprovedLayoutPass', 'boolean', true as any);
			}
		} catch (error) {
			this.logService.error(error);
		}

		// Setup Protocol Handler
		const fileProtocolHandler = this._register(this.instantiationService.createInstance(FileProtocolHandler));

		// Create Electron IPC Server
		const electronIpcServer = new ElectronIPCServer();

		// Resolve unique machine ID
		this.logService.trace('Resolving machine identifier...');
		const machineId = await this.resolveMachineId();
		this.logService.trace(`Resolved machine identifier: ${machineId}`);

		// Spawn shared process after the first window has opened and 3s have passed
		const sharedProcess = this.instantiationService.createInstance(SharedProcess, machineId, this.userEnv);
		const sharedProcessClient = (async () => {
			this.logService.trace('Main->SharedProcess#connect');

			const port = await sharedProcess.connect();

			this.logService.trace('Main->SharedProcess#connect: connection established');

			return new MessagePortClient(port, 'main');
		})();
		const sharedProcessReady = (async () => {
			await sharedProcess.whenReady();

			return sharedProcessClient;
		})();
		this.lifecycleMainService.when(LifecycleMainPhase.AfterWindowOpen).then(() => {
			this._register(new RunOnceScheduler(async () => {
				sharedProcess.spawn(await resolveShellEnv(this.logService, this.environmentService.args, process.env));
			}, 3000)).schedule();
		});

		// Services
		const appInstantiationService = await this.createServices(machineId, sharedProcess, sharedProcessReady);

		// Create driver
		if (this.environmentService.driverHandle) {
			const server = await serveDriver(electronIpcServer, this.environmentService.driverHandle, this.environmentService, appInstantiationService);

			this.logService.info('Driver started at:', this.environmentService.driverHandle);
			this._register(server);
		}

		// Setup Auth Handler
<<<<<<< HEAD
		this._register(appInstantiationService.createInstance(ProxyAuthHandler));
=======
		this._register(appInstantiationService.createInstance(<any>ProxyAuthHandler)); // {{SQL CARBON EDIT}} Cast here to avoid compilation error (not finding constructor?)
>>>>>>> 867a9638

		// Open Windows
		const windows = appInstantiationService.invokeFunction(accessor => this.openFirstWindow(accessor, electronIpcServer, sharedProcessClient, fileProtocolHandler));

		// Post Open Windows Tasks
		appInstantiationService.invokeFunction(accessor => this.afterWindowOpen(accessor));

		// Tracing: Stop tracing after windows are ready if enabled
		if (this.environmentService.args.trace) {
			this.stopTracingEventually(windows);
		}
	}

	private async resolveMachineId(): Promise<string> {

		// We cache the machineId for faster lookups on startup
		// and resolve it only once initially if not cached or we need to replace the macOS iBridge device
		let machineId = this.stateService.getItem<string>(machineIdKey);
		if (!machineId || (isMacintosh && machineId === '6c9d2bc8f91b89624add29c0abeae7fb42bf539fa1cdb2e3e57cd668fa9bcead')) {
			machineId = await getMachineId();

			this.stateService.setItem(machineIdKey, machineId);
		}

		return machineId;
	}

	private async createServices(machineId: string, sharedProcess: SharedProcess, sharedProcessReady: Promise<MessagePortClient>): Promise<IInstantiationService> {
		const services = new ServiceCollection();

		switch (process.platform) {
			case 'win32':
				services.set(IUpdateService, new SyncDescriptor(Win32UpdateService));
				break;

			case 'linux':
				if (isLinuxSnap) {
					services.set(IUpdateService, new SyncDescriptor(SnapUpdateService, [process.env['SNAP'], process.env['SNAP_REVISION']]));
				} else {
					services.set(IUpdateService, new SyncDescriptor(LinuxUpdateService));
				}
				break;

			case 'darwin':
				services.set(IUpdateService, new SyncDescriptor(DarwinUpdateService));
				break;
		}

		services.set(IWindowsMainService, new SyncDescriptor(WindowsMainService, [machineId, this.userEnv]));
		services.set(IDialogMainService, new SyncDescriptor(DialogMainService));
		services.set(ILaunchMainService, new SyncDescriptor(LaunchMainService));
		services.set(IDiagnosticsService, createChannelSender(getDelayedChannel(sharedProcessReady.then(client => client.getChannel('diagnostics')))));

		services.set(IIssueMainService, new SyncDescriptor(IssueMainService, [machineId, this.userEnv]));
		services.set(IEncryptionMainService, new SyncDescriptor(EncryptionMainService, [machineId]));
		services.set(IKeyboardLayoutMainService, new SyncDescriptor(KeyboardLayoutMainService));
		services.set(IDisplayMainService, new SyncDescriptor(DisplayMainService));
		services.set(INativeHostMainService, new SyncDescriptor(NativeHostMainService, [sharedProcess]));
		services.set(IWebviewManagerService, new SyncDescriptor(WebviewMainService));
		services.set(IWorkspacesService, new SyncDescriptor(WorkspacesMainService));
		services.set(IMenubarMainService, new SyncDescriptor(MenubarMainService));
		services.set(IExtensionUrlTrustService, new SyncDescriptor(ExtensionUrlTrustService));

		const storageMainService = new StorageMainService(this.logService, this.environmentService);
		services.set(IStorageMainService, storageMainService);
		this.lifecycleMainService.onWillShutdown(e => e.join(storageMainService.close()));

		const backupMainService = new BackupMainService(this.environmentService, this.configurationService, this.logService);
		services.set(IBackupMainService, backupMainService);

		services.set(IWorkspacesHistoryMainService, new SyncDescriptor(WorkspacesHistoryMainService));
		services.set(IURLService, new SyncDescriptor(NativeURLService));
		services.set(IWorkspacesManagementMainService, new SyncDescriptor(WorkspacesManagementMainService));

		// Telemetry
		if (!this.environmentService.isExtensionDevelopment && !this.environmentService.args['disable-telemetry'] && !!product.enableTelemetry) {
			const channel = getDelayedChannel(sharedProcessReady.then(client => client.getChannel('telemetryAppender')));
			const appender = new TelemetryAppenderClient(channel);
			const commonProperties = resolveCommonProperties(this.fileService, release(), process.arch, product.commit, product.version, machineId, product.msftInternalDomains, this.environmentService.installSourcePath);
			const piiPaths = [this.environmentService.appRoot, this.environmentService.extensionsPath];
			const config: ITelemetryServiceConfig = { appender, commonProperties, piiPaths, sendErrorTelemetry: true };

			services.set(ITelemetryService, new SyncDescriptor(TelemetryService, [config]));
		} else {
			services.set(ITelemetryService, NullTelemetryService);
		}

		// Init services that require it
		await backupMainService.initialize();

		return this.instantiationService.createChild(services);
	}

	private stopTracingEventually(windows: ICodeWindow[]): void {
		this.logService.info(`Tracing: waiting for windows to get ready...`);

		let recordingStopped = false;
		const stopRecording = async (timeout: boolean) => {
			if (recordingStopped) {
				return;
			}

			recordingStopped = true; // only once

			const path = await contentTracing.stopRecording(joinPath(this.environmentService.userHome, `${product.applicationName}-${Math.random().toString(16).slice(-4)}.trace.txt`).fsPath);

			if (!timeout) {
				this.dialogMainService?.showMessageBox({
					type: 'info',
					message: localize('trace.message', "Successfully created trace."),
					detail: localize('trace.detail', "Please create an issue and manually attach the following file:\n{0}", path),
					buttons: [localize('trace.ok', "OK")]
				}, withNullAsUndefined(BrowserWindow.getFocusedWindow()));
			} else {
				this.logService.info(`Tracing: data recorded (after 30s timeout) to ${path}`);
			}
		};

		// Wait up to 30s before creating the trace anyways
		const timeoutHandle = setTimeout(() => stopRecording(true), 30000);

		// Wait for all windows to get ready and stop tracing then
		Promise.all(windows.map(window => window.ready())).then(() => {
			clearTimeout(timeoutHandle);
			stopRecording(false);
		});
	}

	private openFirstWindow(accessor: ServicesAccessor, electronIpcServer: ElectronIPCServer, sharedProcessClient: Promise<MessagePortClient>, fileProtocolHandler: FileProtocolHandler): ICodeWindow[] {

		// Register more Main IPC services
		const launchMainService = accessor.get(ILaunchMainService);
		const launchChannel = createChannelReceiver(launchMainService, { disableMarshalling: true });
		this.mainIpcServer.registerChannel('launch', launchChannel);

		// Register more Electron IPC services
		const updateService = accessor.get(IUpdateService);
		const updateChannel = new UpdateChannel(updateService);
		electronIpcServer.registerChannel('update', updateChannel);

		const issueMainService = accessor.get(IIssueMainService);
		const issueChannel = createChannelReceiver(issueMainService);
		electronIpcServer.registerChannel('issue', issueChannel);

		const encryptionMainService = accessor.get(IEncryptionMainService);
		const encryptionChannel = createChannelReceiver(encryptionMainService);
		electronIpcServer.registerChannel('encryption', encryptionChannel);

		const keyboardLayoutMainService = accessor.get(IKeyboardLayoutMainService);
		const keyboardLayoutChannel = createChannelReceiver(keyboardLayoutMainService);
		electronIpcServer.registerChannel('keyboardLayout', keyboardLayoutChannel);

		const displayMainService = accessor.get(IDisplayMainService);
		const displayChannel = createChannelReceiver(displayMainService);
		electronIpcServer.registerChannel('display', displayChannel);

		const nativeHostMainService = this.nativeHostMainService = accessor.get(INativeHostMainService);
		const nativeHostChannel = createChannelReceiver(this.nativeHostMainService);
		electronIpcServer.registerChannel('nativeHost', nativeHostChannel);
		sharedProcessClient.then(client => client.registerChannel('nativeHost', nativeHostChannel));

		const workspacesService = accessor.get(IWorkspacesService);
		const workspacesChannel = createChannelReceiver(workspacesService);
		electronIpcServer.registerChannel('workspaces', workspacesChannel);

		const menubarMainService = accessor.get(IMenubarMainService);
		const menubarChannel = createChannelReceiver(menubarMainService);
		electronIpcServer.registerChannel('menubar', menubarChannel);

		const urlService = accessor.get(IURLService);
		const urlChannel = createChannelReceiver(urlService);
		electronIpcServer.registerChannel('url', urlChannel);

		const extensionUrlTrustService = accessor.get(IExtensionUrlTrustService);
		const extensionUrlTrustChannel = createChannelReceiver(extensionUrlTrustService);
		electronIpcServer.registerChannel('extensionUrlTrust', extensionUrlTrustChannel);

		const webviewManagerService = accessor.get(IWebviewManagerService);
		const webviewChannel = createChannelReceiver(webviewManagerService);
		electronIpcServer.registerChannel('webview', webviewChannel);

		const storageMainService = accessor.get(IStorageMainService);
		const storageChannel = this._register(new GlobalStorageDatabaseChannel(this.logService, storageMainService));
		electronIpcServer.registerChannel('storage', storageChannel);
		sharedProcessClient.then(client => client.registerChannel('storage', storageChannel));

		const loggerChannel = new LoggerChannel(accessor.get(ILogService));
		electronIpcServer.registerChannel('logger', loggerChannel);
		sharedProcessClient.then(client => client.registerChannel('logger', loggerChannel));

		const windowsMainService = this.windowsMainService = accessor.get(IWindowsMainService);
		fileProtocolHandler.injectWindowsMainService(windowsMainService);

		// ExtensionHost Debug broadcast service
		electronIpcServer.registerChannel(ExtensionHostDebugBroadcastChannel.ChannelName, new ElectronExtensionHostDebugBroadcastChannel(windowsMainService));

		// Signal phase: ready (services set)
		this.lifecycleMainService.phase = LifecycleMainPhase.Ready;

		// Propagate to clients
		this.dialogMainService = accessor.get(IDialogMainService);

		// Check for initial URLs to handle from protocol link invocations
		const pendingWindowOpenablesFromProtocolLinks: IWindowOpenable[] = [];
		const pendingProtocolLinksToHandle = [
			// Windows/Linux: protocol handler invokes CLI with --open-url
			...this.environmentService.args['open-url'] ? this.environmentService.args._urls || [] : [],

			// macOS: open-url events
			...((<any>global).getOpenUrls() || []) as string[]
		].map(url => {
			try {
				return { uri: URI.parse(url), url };
			} catch {
				return null;
			}
		}).filter((obj): obj is { uri: URI, url: string } => {
			if (!obj) {
				return false;
			}

			// If URI should be blocked, filter it out
			if (this.shouldBlockURI(obj.uri)) {
				return false;
			}

			// Filter out any protocol link that wants to open as window so that
			// we open the right set of windows on startup and not restore the
			// previous workspace too.
			const windowOpenable = this.getWindowOpenableFromProtocolLink(obj.uri);
			if (windowOpenable) {
				pendingWindowOpenablesFromProtocolLinks.push(windowOpenable);

				return false;
			}

			return true;
		});

		// Create a URL handler to open file URIs in the active window
		// or open new windows. The URL handler will be invoked from
		// protocol invocations outside of VSCode.
		const app = this;
		const environmentService = this.environmentService;
		urlService.registerHandler({
			async handleURL(uri: URI, options?: IOpenURLOptions): Promise<boolean> {

				// If URI should be blocked, behave as if it's handled
				if (app.shouldBlockURI(uri)) {
					return true;
				}

				// Check for URIs to open in window
				const windowOpenableFromProtocolLink = app.getWindowOpenableFromProtocolLink(uri);
				if (windowOpenableFromProtocolLink) {
					const [window] = windowsMainService.open({
						context: OpenContext.API,
						cli: { ...environmentService.args },
						urisToOpen: [windowOpenableFromProtocolLink],
						gotoLineMode: true
					});

					window.focus(); // this should help ensuring that the right window gets focus when multiple are opened

					return true;
				}

				// If we have not yet handled the URI and we have no window opened (macOS only)
				// we first open a window and then try to open that URI within that window
				if (isMacintosh && windowsMainService.getWindowCount() === 0) {
					const [window] = windowsMainService.open({
						context: OpenContext.API,
						cli: { ...environmentService.args },
						forceEmpty: true,
						gotoLineMode: true
					});

					await window.ready();

					return urlService.open(uri, options);
				}

				return false;
			}
		});

		// Create a URL handler which forwards to the last active window
		const activeWindowManager = this._register(new ActiveWindowManager({
			onDidOpenWindow: nativeHostMainService.onDidOpenWindow,
			onDidFocusWindow: nativeHostMainService.onDidFocusWindow,
			getActiveWindowId: () => nativeHostMainService.getActiveWindowId(-1)
		}));
		const activeWindowRouter = new StaticRouter(ctx => activeWindowManager.getActiveClientId().then(id => ctx === id));
		const urlHandlerRouter = new URLHandlerRouter(activeWindowRouter);
		const urlHandlerChannel = electronIpcServer.getChannel('urlHandler', urlHandlerRouter);
		urlService.registerHandler(new URLHandlerChannelClient(urlHandlerChannel));

		// Watch Electron URLs and forward them to the UrlService
		this._register(new ElectronURLListener(pendingProtocolLinksToHandle, urlService, windowsMainService, this.environmentService));

		// Open our first window
		const args = this.environmentService.args;
		const macOpenFiles: string[] = (<any>global).macOpenFiles;
		const context = isLaunchedFromCli(process.env) ? OpenContext.CLI : OpenContext.DESKTOP;
		const hasCliArgs = args._.length;
		const hasFolderURIs = !!args['folder-uri'];
		const hasFileURIs = !!args['file-uri'];
		const noRecentEntry = args['skip-add-to-recently-opened'] === true;
		const waitMarkerFileURI = args.wait && args.waitMarkerFilePath ? URI.file(args.waitMarkerFilePath) : undefined;

		// check for a pending window to open from URI
		// e.g. when running code with --open-uri from
		// a protocol handler
		if (pendingWindowOpenablesFromProtocolLinks.length > 0) {
			return windowsMainService.open({
				context,
				cli: args,
				urisToOpen: pendingWindowOpenablesFromProtocolLinks,
				gotoLineMode: true,
				initialStartup: true
			});
		}

		// new window if "-n"
		if (args['new-window'] && !hasCliArgs && !hasFolderURIs && !hasFileURIs) {
			return windowsMainService.open({
				context,
				cli: args,
				forceNewWindow: true,
				forceEmpty: true,
				noRecentEntry,
				waitMarkerFileURI,
				initialStartup: true
			});
		}

		// mac: open-file event received on startup
		if (macOpenFiles.length && !hasCliArgs && !hasFolderURIs && !hasFileURIs) {
			return windowsMainService.open({
				context: OpenContext.DOCK,
				cli: args,
				urisToOpen: macOpenFiles.map(file => this.getWindowOpenableFromPathSync(file)),
				noRecentEntry,
				waitMarkerFileURI,
				initialStartup: true
			});
		}

		// default: read paths from cli
		return windowsMainService.open({
			context,
			cli: args,
			forceNewWindow: args['new-window'] || (!hasCliArgs && args['unity-launch']),
			diffMode: args.diff,
			noRecentEntry,
			waitMarkerFileURI,
			gotoLineMode: args.goto,
			initialStartup: true
		});
	}

	private shouldBlockURI(uri: URI): boolean {
		if (uri.authority === Schemas.file && isWindows) {
			const res = dialog.showMessageBoxSync({
				title: product.nameLong,
				type: 'question',
				buttons: [
					mnemonicButtonLabel(localize({ key: 'open', comment: ['&& denotes a mnemonic'] }, "&&Yes")),
					mnemonicButtonLabel(localize({ key: 'cancel', comment: ['&& denotes a mnemonic'] }, "&&No")),
				],
				cancelId: 1,
				message: localize('confirmOpenMessage', "An external application wants to open '{0}' in {1}. Do you want to open this file or folder?", getPathLabel(uri.fsPath, this.environmentService), product.nameShort),
				detail: localize('confirmOpenDetail', "If you did not initiate this request, it may represent an attempted attack on your system. Unless you took an explicit action to initiate this request, you should press 'No'"),
				noLink: true
			});

			if (res === 1) {
				return true;
			}
		}

		return false;
	}

	private getWindowOpenableFromProtocolLink(uri: URI): IWindowOpenable | undefined {
		if (!uri.path) {
			return undefined;
		}

		// File path
		if (uri.authority === Schemas.file) {
			// we configure as fileUri, but later validation will
			// make sure to open as folder or workspace if possible
			return { fileUri: URI.file(uri.fsPath) };
		}

		// Remote path
		else if (uri.authority === Schemas.vscodeRemote) {
			// Example conversion:
			// From: vscode://vscode-remote/wsl+ubuntu/mnt/c/GitDevelopment/monaco
			//   To: vscode-remote://wsl+ubuntu/mnt/c/GitDevelopment/monaco
			const secondSlash = uri.path.indexOf(posix.sep, 1 /* skip over the leading slash */);
			if (secondSlash !== -1) {
				const authority = uri.path.substring(1, secondSlash);
				const path = uri.path.substring(secondSlash);
				const remoteUri = URI.from({ scheme: Schemas.vscodeRemote, authority, path, query: uri.query, fragment: uri.fragment });

				if (hasWorkspaceFileExtension(path)) {
					return { workspaceUri: remoteUri };
				} else {
					return { folderUri: remoteUri };
				}
			}
		}

		return undefined;
	}

	private getWindowOpenableFromPathSync(path: string): IWindowOpenable {
		try {
			const fileStat = statSync(path);
			if (fileStat.isDirectory()) {
				return { folderUri: URI.file(path) };
			}

			if (hasWorkspaceFileExtension(path)) {
				return { workspaceUri: URI.file(path) };
			}
		} catch (error) {
			// ignore errors
		}

		return { fileUri: URI.file(path) };
	}

	private async afterWindowOpen(accessor: ServicesAccessor): Promise<void> {

		// Signal phase: after window open
		this.lifecycleMainService.phase = LifecycleMainPhase.AfterWindowOpen;

		// Windows: install mutex
		const win32MutexName = product.win32MutexName;
		if (isWindows && win32MutexName) {
			try {
				const WindowsMutex = (require.__$__nodeRequire('windows-mutex') as typeof import('windows-mutex')).Mutex;
				const mutex = new WindowsMutex(win32MutexName);
				once(this.lifecycleMainService.onWillShutdown)(() => mutex.release());
			} catch (error) {
				this.logService.error(error);
			}
		}

		// Remote Authorities
		protocol.registerHttpProtocol(Schemas.vscodeRemoteResource, (request, callback) => {
			callback({
				url: request.url.replace(/^vscode-remote-resource:/, 'http:'),
				method: request.method
			});
		});

		// Initialize update service
		const updateService = accessor.get(IUpdateService);
		if (updateService instanceof Win32UpdateService || updateService instanceof LinuxUpdateService || updateService instanceof DarwinUpdateService) {
			updateService.initialize();
		}

		// Start to fetch shell environment (if needed) after window has opened
		resolveShellEnv(this.logService, this.environmentService.args, process.env);

		// If enable-crash-reporter argv is undefined then this is a fresh start,
		// based on telemetry.enableCrashreporter settings, generate a UUID which
		// will be used as crash reporter id and also update the json file.
		try {
			const argvContent = await this.fileService.readFile(this.environmentService.argvResource);
			const argvString = argvContent.value.toString();
			const argvJSON = JSON.parse(stripComments(argvString));
			if (argvJSON['enable-crash-reporter'] === undefined) {
				const enableCrashReporter = this.configurationService.getValue<boolean>('telemetry.enableCrashReporter') ?? true;
				const additionalArgvContent = [
					'',
					'	// Allows to disable crash reporting.',
					'	// Should restart the app if the value is changed.',
					`	"enable-crash-reporter": ${enableCrashReporter},`,
					'',
					'	// Unique id used for correlating crash reports sent from this instance.',
					'	// Do not edit this value.',
					`	"crash-reporter-id": "${generateUuid()}"`,
					'}'
				];
				const newArgvString = argvString.substring(0, argvString.length - 2).concat(',\n', additionalArgvContent.join('\n'));

				await this.fileService.writeFile(this.environmentService.argvResource, VSBuffer.fromString(newArgvString));
			}
		} catch (error) {
			this.logService.error(error);
		}
	}
}<|MERGE_RESOLUTION|>--- conflicted
+++ resolved
@@ -473,11 +473,7 @@
 		}
 
 		// Setup Auth Handler
-<<<<<<< HEAD
-		this._register(appInstantiationService.createInstance(ProxyAuthHandler));
-=======
 		this._register(appInstantiationService.createInstance(<any>ProxyAuthHandler)); // {{SQL CARBON EDIT}} Cast here to avoid compilation error (not finding constructor?)
->>>>>>> 867a9638
 
 		// Open Windows
 		const windows = appInstantiationService.invokeFunction(accessor => this.openFirstWindow(accessor, electronIpcServer, sharedProcessClient, fileProtocolHandler));
