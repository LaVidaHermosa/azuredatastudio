/*---------------------------------------------------------------------------------------------
 *  Copyright (c) Microsoft Corporation. All rights reserved.
 *  Licensed under the Source EULA. See License.txt in the project root for license information.
 *--------------------------------------------------------------------------------------------*/

import { app, BrowserWindow, dialog, protocol, session, Session, systemPreferences, WebFrameMain } from 'electron';
<<<<<<< HEAD
import { setUNCHostAllowlist, toUNCHostAllowlist } from 'vs/base/node/unc';
=======
import { addUNCHostToAllowlist, disableUNCAccessRestrictions } from 'vs/base/node/unc';
>>>>>>> 7a0d9626
import { validatedIpcMain } from 'vs/base/parts/ipc/electron-main/ipcMain';
import { hostname, release } from 'os';
import { VSBuffer } from 'vs/base/common/buffer';
import { toErrorMessage } from 'vs/base/common/errorMessage';
import { onUnexpectedError, setUnexpectedErrorHandler } from 'vs/base/common/errors';
import { isEqualOrParent } from 'vs/base/common/extpath';
import { once } from 'vs/base/common/functional';
import { stripComments } from 'vs/base/common/json';
import { getPathLabel } from 'vs/base/common/labels';
import { Disposable } from 'vs/base/common/lifecycle';
import { Schemas } from 'vs/base/common/network';
import { isAbsolute, join, posix } from 'vs/base/common/path';
import { IProcessEnvironment, isLinux, isLinuxSnap, isMacintosh, isWindows, OS } from 'vs/base/common/platform';
import { assertType } from 'vs/base/common/types';
import { URI } from 'vs/base/common/uri';
import { generateUuid } from 'vs/base/common/uuid';
import { registerContextMenuListener } from 'vs/base/parts/contextmenu/electron-main/contextmenu';
import { getDelayedChannel, ProxyChannel, StaticRouter } from 'vs/base/parts/ipc/common/ipc';
import { Server as ElectronIPCServer } from 'vs/base/parts/ipc/electron-main/ipc.electron';
import { Client as MessagePortClient } from 'vs/base/parts/ipc/electron-main/ipc.mp';
import { Server as NodeIPCServer } from 'vs/base/parts/ipc/node/ipc.net';
import { ProxyAuthHandler } from 'vs/code/electron-main/auth';
import { localize } from 'vs/nls';
import { IBackupMainService } from 'vs/platform/backup/electron-main/backup';
import { BackupMainService } from 'vs/platform/backup/electron-main/backupMainService';
import { IConfigurationService } from 'vs/platform/configuration/common/configuration';
import { ICredentialsMainService } from 'vs/platform/credentials/common/credentials';
import { ElectronExtensionHostDebugBroadcastChannel } from 'vs/platform/debug/electron-main/extensionHostDebugIpc';
import { IDiagnosticsService } from 'vs/platform/diagnostics/common/diagnostics';
import { DiagnosticsMainService, IDiagnosticsMainService } from 'vs/platform/diagnostics/electron-main/diagnosticsMainService';
import { DialogMainService, IDialogMainService } from 'vs/platform/dialogs/electron-main/dialogMainService';
import { IEncryptionMainService } from 'vs/platform/encryption/common/encryptionService';
import { EncryptionMainService } from 'vs/platform/encryption/node/encryptionMainService';
import { NativeParsedArgs } from 'vs/platform/environment/common/argv';
import { IEnvironmentMainService } from 'vs/platform/environment/electron-main/environmentMainService';
import { isLaunchedFromCli } from 'vs/platform/environment/node/argvHelper';
import { getResolvedShellEnv } from 'vs/platform/shell/node/shellEnv';
import { IExtensionUrlTrustService } from 'vs/platform/extensionManagement/common/extensionUrlTrust';
import { ExtensionUrlTrustService } from 'vs/platform/extensionManagement/node/extensionUrlTrustService';
import { IExtensionHostStarter, ipcExtensionHostStarterChannelName } from 'vs/platform/extensions/common/extensionHostStarter';
import { ExtensionHostStarter } from 'vs/platform/extensions/electron-main/extensionHostStarter';
import { IExternalTerminalMainService } from 'vs/platform/externalTerminal/common/externalTerminal';
import { LinuxExternalTerminalService, MacExternalTerminalService, WindowsExternalTerminalService } from 'vs/platform/externalTerminal/node/externalTerminalService';
import { LOCAL_FILE_SYSTEM_CHANNEL_NAME } from 'vs/platform/files/common/diskFileSystemProviderClient';
import { IFileService } from 'vs/platform/files/common/files';
import { DiskFileSystemProviderChannel } from 'vs/platform/files/electron-main/diskFileSystemProviderServer';
import { DiskFileSystemProvider } from 'vs/platform/files/node/diskFileSystemProvider';
import { SyncDescriptor } from 'vs/platform/instantiation/common/descriptors';
import { IInstantiationService, ServicesAccessor } from 'vs/platform/instantiation/common/instantiation';
import { ServiceCollection } from 'vs/platform/instantiation/common/serviceCollection';
import { IIssueMainService } from 'vs/platform/issue/common/issue';
import { IssueMainService } from 'vs/platform/issue/electron-main/issueMainService';
import { IKeyboardLayoutMainService, KeyboardLayoutMainService } from 'vs/platform/keyboardLayout/electron-main/keyboardLayoutMainService';
import { ILaunchMainService, LaunchMainService } from 'vs/platform/launch/electron-main/launchMainService';
import { ILifecycleMainService, LifecycleMainPhase, ShutdownReason } from 'vs/platform/lifecycle/electron-main/lifecycleMainService';
import { ILoggerService, ILogService } from 'vs/platform/log/common/log';
import { IMenubarMainService, MenubarMainService } from 'vs/platform/menubar/electron-main/menubarMainService';
import { INativeHostMainService, NativeHostMainService } from 'vs/platform/native/electron-main/nativeHostMainService';
import { IProductService } from 'vs/platform/product/common/productService';
import { getRemoteAuthority } from 'vs/platform/remote/common/remoteHosts';
import { SharedProcess } from 'vs/platform/sharedProcess/electron-main/sharedProcess';
import { ISignService } from 'vs/platform/sign/common/sign';
import { IStateService } from 'vs/platform/state/node/state';
import { StorageDatabaseChannel } from 'vs/platform/storage/electron-main/storageIpc';
import { ApplicationStorageMainService, IApplicationStorageMainService, IStorageMainService, StorageMainService } from 'vs/platform/storage/electron-main/storageMainService';
import { resolveCommonProperties } from 'vs/platform/telemetry/common/commonProperties';
import { ITelemetryService, TelemetryLevel } from 'vs/platform/telemetry/common/telemetry';
import { TelemetryAppenderClient } from 'vs/platform/telemetry/common/telemetryIpc';
import { ITelemetryServiceConfig, TelemetryService } from 'vs/platform/telemetry/common/telemetryService';
import { getPiiPathsFromEnvironment, getTelemetryLevel, isInternalTelemetry, NullTelemetryService, supportsTelemetry } from 'vs/platform/telemetry/common/telemetryUtils';
import { IUpdateService } from 'vs/platform/update/common/update';
import { UpdateChannel } from 'vs/platform/update/common/updateIpc';
import { DarwinUpdateService } from 'vs/platform/update/electron-main/updateService.darwin';
import { LinuxUpdateService } from 'vs/platform/update/electron-main/updateService.linux';
import { SnapUpdateService } from 'vs/platform/update/electron-main/updateService.snap';
import { Win32UpdateService } from 'vs/platform/update/electron-main/updateService.win32';
import { IOpenURLOptions, IURLService } from 'vs/platform/url/common/url';
import { URLHandlerChannelClient, URLHandlerRouter } from 'vs/platform/url/common/urlIpc';
import { NativeURLService } from 'vs/platform/url/common/urlService';
import { ElectronURLListener } from 'vs/platform/url/electron-main/electronUrlListener';
import { IWebviewManagerService } from 'vs/platform/webview/common/webviewManagerService';
import { WebviewMainService } from 'vs/platform/webview/electron-main/webviewMainService';
import { IWindowOpenable } from 'vs/platform/window/common/window';
import { IWindowsMainService, OpenContext } from 'vs/platform/windows/electron-main/windows';
import { ICodeWindow } from 'vs/platform/window/electron-main/window';
import { WindowsMainService } from 'vs/platform/windows/electron-main/windowsMainService';
import { ActiveWindowManager } from 'vs/platform/windows/node/windowTracker';
import { hasWorkspaceFileExtension } from 'vs/platform/workspace/common/workspace';
import { IWorkspacesService } from 'vs/platform/workspaces/common/workspaces';
import { IWorkspacesHistoryMainService, WorkspacesHistoryMainService } from 'vs/platform/workspaces/electron-main/workspacesHistoryMainService';
import { WorkspacesMainService } from 'vs/platform/workspaces/electron-main/workspacesMainService';
import { IWorkspacesManagementMainService, WorkspacesManagementMainService } from 'vs/platform/workspaces/electron-main/workspacesManagementMainService';
import { CredentialsNativeMainService } from 'vs/platform/credentials/electron-main/credentialsMainService';
import { IPolicyService } from 'vs/platform/policy/common/policy';
import { PolicyChannel } from 'vs/platform/policy/common/policyIpc';
import { IUserDataProfilesMainService } from 'vs/platform/userDataProfile/electron-main/userDataProfile';
import { RequestChannel } from 'vs/platform/request/common/requestIpc';
import { IRequestService } from 'vs/platform/request/common/request';
import { IExtensionsProfileScannerService } from 'vs/platform/extensionManagement/common/extensionsProfileScannerService';
import { IExtensionsScannerService } from 'vs/platform/extensionManagement/common/extensionsScannerService';
import { ExtensionsScannerService } from 'vs/platform/extensionManagement/node/extensionsScannerService';
import { UserDataProfilesHandler } from 'vs/platform/userDataProfile/electron-main/userDataProfilesHandler';
import { ProfileStorageChangesListenerChannel } from 'vs/platform/userDataProfile/electron-main/userDataProfileStorageIpc';
import { Promises, RunOnceScheduler, runWhenIdle } from 'vs/base/common/async';
import { resolveMachineId } from 'vs/platform/telemetry/electron-main/telemetryUtils';
import { ExtensionsProfileScannerService } from 'vs/platform/extensionManagement/node/extensionsProfileScannerService';
import { LoggerChannel } from 'vs/platform/log/electron-main/logIpc';
import { ILoggerMainService } from 'vs/platform/log/electron-main/loggerService';
import { IInitialProtocolUrls, IProtocolUrl } from 'vs/platform/url/electron-main/url';
import { massageMessageBoxOptions } from 'vs/platform/dialogs/common/dialogs';
import { IUtilityProcessWorkerMainService, UtilityProcessWorkerMainService } from 'vs/platform/utilityProcess/electron-main/utilityProcessWorkerMainService';
import { ipcUtilityProcessWorkerChannelName } from 'vs/platform/utilityProcess/common/utilityProcessWorkerService';
import { firstOrDefault } from 'vs/base/common/arrays';
import { ILocalPtyService, LocalReconnectConstants, TerminalIpcChannels, TerminalSettingId } from 'vs/platform/terminal/common/terminal';
import { ElectronPtyHostStarter } from 'vs/platform/terminal/electron-main/electronPtyHostStarter';
import { PtyHostService } from 'vs/platform/terminal/node/ptyHostService';

/**
 * The main VS Code application. There will only ever be one instance,
 * even if the user starts many instances (e.g. from the command line).
 */
export class CodeApplication extends Disposable {

	private windowsMainService: IWindowsMainService | undefined;
	private nativeHostMainService: INativeHostMainService | undefined;

	constructor(
		private readonly mainProcessNodeIpcServer: NodeIPCServer,
		private readonly userEnv: IProcessEnvironment,
		@IInstantiationService private readonly mainInstantiationService: IInstantiationService,
		@ILogService private readonly logService: ILogService,
		@ILoggerService private readonly loggerService: ILoggerService,
		@IEnvironmentMainService private readonly environmentMainService: IEnvironmentMainService,
		@ILifecycleMainService private readonly lifecycleMainService: ILifecycleMainService,
		@IConfigurationService private readonly configurationService: IConfigurationService,
		@IStateService private readonly stateService: IStateService,
		@IFileService private readonly fileService: IFileService,
		@IProductService private readonly productService: IProductService,
		@IUserDataProfilesMainService private readonly userDataProfilesMainService: IUserDataProfilesMainService,
	) {
		super();

		this.configureSession();
		this.registerListeners();
	}

	private configureSession(): void {

		//#region Security related measures (https://electronjs.org/docs/tutorial/security)
		//
		// !!! DO NOT CHANGE without consulting the documentation !!!
		//

		const isUrlFromWebview = (requestingUrl: string | undefined) => requestingUrl?.startsWith(`${Schemas.vscodeWebview}://`);

		const allowedPermissionsInWebview = new Set([
			'clipboard-read',
			'clipboard-sanitized-write',
		]);

		session.defaultSession.setPermissionRequestHandler((_webContents, permission /* 'media' | 'geolocation' | 'notifications' | 'midiSysex' | 'pointerLock' | 'fullscreen' | 'openExternal' */, callback, details) => {
			if (isUrlFromWebview(details.requestingUrl)) {
				return callback(allowedPermissionsInWebview.has(permission));
			}

			return callback(false);
		});

		session.defaultSession.setPermissionCheckHandler((_webContents, permission /* 'media' */, _origin, details) => {
			if (isUrlFromWebview(details.requestingUrl)) {
				return allowedPermissionsInWebview.has(permission);
			}

			return false;
		});

		//#endregion

		//#region Request filtering

		// Block all SVG requests from unsupported origins
		const supportedSvgSchemes = new Set([Schemas.file, Schemas.vscodeFileResource, Schemas.vscodeRemoteResource, 'devtools']);

		// But allow them if the are made from inside an webview
		const isSafeFrame = (requestFrame: WebFrameMain | undefined): boolean => {
			for (let frame: WebFrameMain | null | undefined = requestFrame; frame; frame = frame.parent) {
				if (frame.url.startsWith(`${Schemas.vscodeWebview}://`)) {
					return true;
				}
			}
			return false;
		};

		const isSvgRequestFromSafeContext = (details: Electron.OnBeforeRequestListenerDetails | Electron.OnHeadersReceivedListenerDetails): boolean => {
			return details.resourceType === 'xhr' || isSafeFrame(details.frame);
		};

		const isAllowedVsCodeFileRequest = (details: Electron.OnBeforeRequestListenerDetails) => {
			const frame = details.frame;
			if (!frame || !this.windowsMainService) {
				return false;
			}

			// Check to see if the request comes from one of the main windows (or shared process) and not from embedded content
			const windows = BrowserWindow.getAllWindows();
			for (const window of windows) {
				if (frame.processId === window.webContents.mainFrame.processId) {
					return true;
				}
			}

			return false;
		};

		const isAllowedWebviewRequest = (uri: URI, details: Electron.OnBeforeRequestListenerDetails): boolean => {
			if (uri.path !== '/index.html') {
				return true; // Only restrict top level page of webviews: index.html
			}

			const frame = details.frame;
			if (!frame || !this.windowsMainService) {
				return false;
			}

			// Check to see if the request comes from one of the main editor windows.
			for (const window of this.windowsMainService.getWindows()) {
				if (window.win) {
					if (frame.processId === window.win.webContents.mainFrame.processId) {
						return true;
					}
				}
			}

			return false;
		};

		session.defaultSession.webRequest.onBeforeRequest((details, callback) => {
			const uri = URI.parse(details.url);
			if (uri.scheme === Schemas.vscodeWebview) {
				if (!isAllowedWebviewRequest(uri, details)) {
					this.logService.error('Blocked vscode-webview request', details.url);
					return callback({ cancel: true });
				}
			}

			if (uri.scheme === Schemas.vscodeFileResource) {
				if (!isAllowedVsCodeFileRequest(details)) {
					this.logService.error('Blocked vscode-file request', details.url);
					return callback({ cancel: true });
				}
			}

			// Block most svgs
			if (uri.path.endsWith('.svg')) {
				const isSafeResourceUrl = supportedSvgSchemes.has(uri.scheme);
				if (!isSafeResourceUrl) {
					return callback({ cancel: !isSvgRequestFromSafeContext(details) });
				}
			}

			return callback({ cancel: false });
		});

		// Configure SVG header content type properly
		// https://github.com/microsoft/vscode/issues/97564
		session.defaultSession.webRequest.onHeadersReceived((details, callback) => {
			const responseHeaders = details.responseHeaders as Record<string, (string) | (string[])>;
			const contentTypes = (responseHeaders['content-type'] || responseHeaders['Content-Type']);

			if (contentTypes && Array.isArray(contentTypes)) {
				const uri = URI.parse(details.url);
				if (uri.path.endsWith('.svg')) {
					if (supportedSvgSchemes.has(uri.scheme)) {
						responseHeaders['Content-Type'] = ['image/svg+xml'];

						return callback({ cancel: false, responseHeaders });
					}
				}

				// remote extension schemes have the following format
				// http://127.0.0.1:<port>/vscode-remote-resource?path=
				if (!uri.path.endsWith(Schemas.vscodeRemoteResource) && contentTypes.some(contentType => contentType.toLowerCase().includes('image/svg'))) {
					return callback({ cancel: !isSvgRequestFromSafeContext(details) });
				}
			}

			return callback({ cancel: false });
		});

		//#endregion

		//#region Code Cache

		type SessionWithCodeCachePathSupport = Session & {
			/**
			 * Sets code cache directory. By default, the directory will be `Code Cache` under
			 * the respective user data folder.
			 */
			setCodeCachePath?(path: string): void;
		};

		const defaultSession = session.defaultSession as unknown as SessionWithCodeCachePathSupport;
		if (typeof defaultSession.setCodeCachePath === 'function' && this.environmentMainService.codeCachePath) {
			// Make sure to partition Chrome's code cache folder
			// in the same way as our code cache path to help
			// invalidate caches that we know are invalid
			// (https://github.com/microsoft/vscode/issues/120655)
			defaultSession.setCodeCachePath(join(this.environmentMainService.codeCachePath, 'chrome'));
		}

		//#endregion

		//#region UNC Host Allowlist (Windows)

		if (isWindows) {
<<<<<<< HEAD
			setUNCHostAllowlist(toUNCHostAllowlist(this.configurationService.getValue<unknown>('security.allowedUNCHosts')));
=======
			if (this.configurationService.getValue('security.restrictUNCAccess') === false) {
				disableUNCAccessRestrictions();
			} else {
				addUNCHostToAllowlist(this.configurationService.getValue('security.allowedUNCHosts'));
			}
>>>>>>> 7a0d9626
		}

		//#endregion
	}

	private registerListeners(): void {

		// We handle uncaught exceptions here to prevent electron from opening a dialog to the user
		setUnexpectedErrorHandler(error => this.onUnexpectedError(error));
		process.on('uncaughtException', error => onUnexpectedError(error));
		process.on('unhandledRejection', (reason: unknown) => onUnexpectedError(reason));

		// Dispose on shutdown
		this.lifecycleMainService.onWillShutdown(() => this.dispose());

		// Contextmenu via IPC support
		registerContextMenuListener();

		// Accessibility change event
		app.on('accessibility-support-changed', (event, accessibilitySupportEnabled) => {
			this.windowsMainService?.sendToAll('vscode:accessibilitySupportChanged', accessibilitySupportEnabled);
		});

		// macOS dock activate
		app.on('activate', async (event, hasVisibleWindows) => {
			this.logService.trace('app#activate');

			// Mac only event: open new window when we get activated
			if (!hasVisibleWindows) {
				await this.windowsMainService?.openEmptyWindow({ context: OpenContext.DOCK });
			}
		});

		//#region Security related measures (https://electronjs.org/docs/tutorial/security)
		//
		// !!! DO NOT CHANGE without consulting the documentation !!!
		//
		app.on('web-contents-created', (event, contents) => {

			contents.on('will-navigate', event => {
				this.logService.error('webContents#will-navigate: Prevented webcontent navigation');

				event.preventDefault();
			});

			contents.setWindowOpenHandler(({ url }) => {
				this.nativeHostMainService?.openExternal(undefined, url);

				return { action: 'deny' };
			});
		});

		//#endregion

		let macOpenFileURIs: IWindowOpenable[] = [];
		let runningTimeout: NodeJS.Timeout | undefined = undefined;
		app.on('open-file', (event, path) => {
			this.logService.trace('app#open-file: ', path);
			event.preventDefault();

			// Keep in array because more might come!
			macOpenFileURIs.push(hasWorkspaceFileExtension(path) ? { workspaceUri: URI.file(path) } : { fileUri: URI.file(path) });

			// Clear previous handler if any
			if (runningTimeout !== undefined) {
				clearTimeout(runningTimeout);
				runningTimeout = undefined;
			}

			// Handle paths delayed in case more are coming!
			runningTimeout = setTimeout(async () => {
				await this.windowsMainService?.open({
					context: OpenContext.DOCK /* can also be opening from finder while app is running */,
					cli: this.environmentMainService.args,
					urisToOpen: macOpenFileURIs,
					gotoLineMode: false,
					preferNewWindow: true /* dropping on the dock or opening from finder prefers to open in a new window */
				});

				macOpenFileURIs = [];
				runningTimeout = undefined;
			}, 100);
		});

		app.on('new-window-for-tab', async () => {
			await this.windowsMainService?.openEmptyWindow({ context: OpenContext.DESKTOP }); //macOS native tab "+" button
		});

		//#region Bootstrap IPC Handlers

		validatedIpcMain.handle('vscode:fetchShellEnv', event => {

			// Prefer to use the args and env from the target window
			// when resolving the shell env. It is possible that
			// a first window was opened from the UI but a second
			// from the CLI and that has implications for whether to
			// resolve the shell environment or not.
			//
			// Window can be undefined for e.g. the shared process
			// that is not part of our windows registry!
			const window = this.windowsMainService?.getWindowByWebContents(event.sender); // Note: this can be `undefined` for the shared process
			let args: NativeParsedArgs;
			let env: IProcessEnvironment;
			if (window?.config) {
				args = window.config;
				env = { ...process.env, ...window.config.userEnv };
			} else {
				args = this.environmentMainService.args;
				env = process.env;
			}

			// Resolve shell env
			return this.resolveShellEnvironment(args, env, false);
		});

		validatedIpcMain.handle('vscode:writeNlsFile', (event, path: unknown, data: unknown) => {
			const uri = this.validateNlsPath([path]);
			if (!uri || typeof data !== 'string') {
				throw new Error('Invalid operation (vscode:writeNlsFile)');
			}

			return this.fileService.writeFile(uri, VSBuffer.fromString(data));
		});

		validatedIpcMain.handle('vscode:readNlsFile', async (event, ...paths: unknown[]) => {
			const uri = this.validateNlsPath(paths);
			if (!uri) {
				throw new Error('Invalid operation (vscode:readNlsFile)');
			}

			return (await this.fileService.readFile(uri)).value.toString();
		});

		validatedIpcMain.on('vscode:toggleDevTools', event => event.sender.toggleDevTools());
		validatedIpcMain.on('vscode:openDevTools', event => event.sender.openDevTools());

		validatedIpcMain.on('vscode:reloadWindow', event => event.sender.reload());

		//#endregion
	}

	private validateNlsPath(pathSegments: unknown[]): URI | undefined {
		let path: string | undefined = undefined;

		for (const pathSegment of pathSegments) {
			if (typeof pathSegment === 'string') {
				if (typeof path !== 'string') {
					path = pathSegment;
				} else {
					path = join(path, pathSegment);
				}
			}
		}

		if (typeof path !== 'string' || !isAbsolute(path) || !isEqualOrParent(path, this.environmentMainService.cachedLanguagesPath, !isLinux)) {
			return undefined;
		}

		return URI.file(path);
	}

	private onUnexpectedError(error: Error): void {
		if (error) {

			// take only the message and stack property
			const friendlyError = {
				message: `[uncaught exception in main]: ${error.message}`,
				stack: error.stack
			};

			// handle on client side
			this.windowsMainService?.sendToFocused('vscode:reportError', JSON.stringify(friendlyError));
		}

		this.logService.error(`[uncaught exception in main]: ${error}`);
		if (error.stack) {
			this.logService.error(error.stack);
		}
	}

	async startup(): Promise<void> {
		this.logService.debug('Starting VS Code');
		this.logService.debug(`from: ${this.environmentMainService.appRoot}`);
		this.logService.debug('args:', this.environmentMainService.args);

		// Make sure we associate the program with the app user model id
		// This will help Windows to associate the running program with
		// any shortcut that is pinned to the taskbar and prevent showing
		// two icons in the taskbar for the same app.
		const win32AppUserModelId = this.productService.win32AppUserModelId;
		if (isWindows && win32AppUserModelId) {
			app.setAppUserModelId(win32AppUserModelId);
		}

		// Fix native tabs on macOS 10.13
		// macOS enables a compatibility patch for any bundle ID beginning with
		// "com.microsoft.", which breaks native tabs for VS Code when using this
		// identifier (from the official build).
		// Explicitly opt out of the patch here before creating any windows.
		// See: https://github.com/microsoft/vscode/issues/35361#issuecomment-399794085
		try {
			if (isMacintosh && this.configurationService.getValue('window.nativeTabs') === true && !systemPreferences.getUserDefault('NSUseImprovedLayoutPass', 'boolean')) {
				systemPreferences.setUserDefault('NSUseImprovedLayoutPass', 'boolean', true as any);
			}
		} catch (error) {
			this.logService.error(error);
		}

		// Main process server (electron IPC based)
		const mainProcessElectronServer = new ElectronIPCServer();
		this.lifecycleMainService.onWillShutdown(e => {
			if (e.reason === ShutdownReason.KILL) {
				// When we go down abnormally, make sure to free up
				// any IPC we accept from other windows to reduce
				// the chance of doing work after we go down. Kill
				// is special in that it does not orderly shutdown
				// windows.
				mainProcessElectronServer.dispose();
			}
		});

		// Resolve unique machine ID
		this.logService.trace('Resolving machine identifier...');
		const machineId = await resolveMachineId(this.stateService, this.logService);
		this.logService.trace(`Resolved machine identifier: ${machineId}`);

		// Shared process
		const { sharedProcessReady, sharedProcessClient } = this.setupSharedProcess(machineId);

		// Services
		const appInstantiationService = await this.initServices(machineId, sharedProcessReady);

		// Auth Handler
		this._register(appInstantiationService.createInstance(ProxyAuthHandler));

		// Transient profiles handler
		this._register(appInstantiationService.createInstance(UserDataProfilesHandler));

		// Setup Auth Handler
		this._register(appInstantiationService.createInstance(<any>ProxyAuthHandler)); // {{SQL CARBON EDIT}} Cast here to avoid compilation error (not finding constructor?)

		// Init Channels
		appInstantiationService.invokeFunction(accessor => this.initChannels(accessor, mainProcessElectronServer, sharedProcessClient));

		// Setup Protocol URL Handlers
		const initialProtocolUrls = appInstantiationService.invokeFunction(accessor => this.setupProtocolUrlHandlers(accessor, mainProcessElectronServer));

		// Signal phase: ready - before opening first window
		this.lifecycleMainService.phase = LifecycleMainPhase.Ready;

		// Open Windows
		await appInstantiationService.invokeFunction(accessor => this.openFirstWindow(accessor, initialProtocolUrls));

		// Signal phase: after window open
		this.lifecycleMainService.phase = LifecycleMainPhase.AfterWindowOpen;

		// Post Open Windows Tasks
		this.afterWindowOpen();

		// Set lifecycle phase to `Eventually` after a short delay and when idle (min 2.5sec, max 5sec)
		const eventuallyPhaseScheduler = this._register(new RunOnceScheduler(() => {
			this._register(runWhenIdle(() => this.lifecycleMainService.phase = LifecycleMainPhase.Eventually, 2500));
		}, 2500));
		eventuallyPhaseScheduler.schedule();
	}

	private setupProtocolUrlHandlers(accessor: ServicesAccessor, mainProcessElectronServer: ElectronIPCServer): IInitialProtocolUrls | undefined {
		const windowsMainService = this.windowsMainService = accessor.get(IWindowsMainService);
		const urlService = accessor.get(IURLService);
		const nativeHostMainService = this.nativeHostMainService = accessor.get(INativeHostMainService);

		// Install URL handlers that deal with protocl URLs either
		// from this process by opening windows and/or by forwarding
		// the URLs into a window process to be handled there.

		const app = this;
		urlService.registerHandler({
			async handleURL(uri: URI, options?: IOpenURLOptions): Promise<boolean> {
				return app.handleProtocolUrl(windowsMainService, urlService, uri, options);
			}
		});

		const activeWindowManager = this._register(new ActiveWindowManager({
			onDidOpenWindow: nativeHostMainService.onDidOpenWindow,
			onDidFocusWindow: nativeHostMainService.onDidFocusWindow,
			getActiveWindowId: () => nativeHostMainService.getActiveWindowId(-1)
		}));
		const activeWindowRouter = new StaticRouter(ctx => activeWindowManager.getActiveClientId().then(id => ctx === id));
		const urlHandlerRouter = new URLHandlerRouter(activeWindowRouter, this.logService);
		const urlHandlerChannel = mainProcessElectronServer.getChannel('urlHandler', urlHandlerRouter);
		urlService.registerHandler(new URLHandlerChannelClient(urlHandlerChannel));

		const initialProtocolUrls = this.resolveInitialProtocolUrls();
		this._register(new ElectronURLListener(initialProtocolUrls?.urls, urlService, windowsMainService, this.environmentMainService, this.productService, this.logService));

		return initialProtocolUrls;
	}

	private resolveInitialProtocolUrls(): IInitialProtocolUrls | undefined {

		/**
		 * Protocol URL handling on startup is complex, refer to
		 * {@link IInitialProtocolUrls} for an explainer.
		 */

		// Windows/Linux: protocol handler invokes CLI with --open-url
		const protocolUrlsFromCommandLine = this.environmentMainService.args['open-url'] ? this.environmentMainService.args._urls || [] : [];
		if (protocolUrlsFromCommandLine.length > 0) {
			this.logService.trace('app#resolveInitialProtocolUrls() protocol urls from command line:', protocolUrlsFromCommandLine);
		}

		// macOS: open-url events that were received before the app is ready
		const protocolUrlsFromEvent = ((<any>global).getOpenUrls() || []) as string[];
		if (protocolUrlsFromEvent.length > 0) {
			this.logService.trace(`app#resolveInitialProtocolUrls() protocol urls from macOS 'open-url' event:`, protocolUrlsFromEvent);
		}

		if (protocolUrlsFromCommandLine.length + protocolUrlsFromEvent.length === 0) {
			return undefined;
		}

		const openables: IWindowOpenable[] = [];
		const urls = [
			...protocolUrlsFromCommandLine,
			...protocolUrlsFromEvent
		].map(url => {
			try {
				return { uri: URI.parse(url), originalUrl: url };
			} catch {
				this.logService.trace('app#resolveInitialProtocolUrls() protocol url failed to parse:', url);

				return undefined;
			}
		}).filter((obj): obj is IProtocolUrl => {
			if (!obj) {
				return false; // invalid
			}

			if (this.shouldBlockURI(obj.uri)) {
				this.logService.trace('app#resolveInitialProtocolUrls() protocol url was blocked:', obj.uri.toString(true));

				return false; // blocked
			}

			const windowOpenable = this.getWindowOpenableFromProtocolUrl(obj.uri);
			if (windowOpenable) {
				this.logService.trace('app#resolveInitialProtocolUrls() protocol url will be handled as window to open:', obj.uri.toString(true), windowOpenable);

				openables.push(windowOpenable);

				return false; // handled as window to open
			}

			this.logService.trace('app#resolveInitialProtocolUrls() protocol url will be passed to active window for handling:', obj.uri.toString(true));

			return true; // handled within active window
		});

		return { urls, openables };
	}

	private shouldBlockURI(uri: URI): boolean {
		if (uri.authority === Schemas.file && isWindows) {
			const { options, buttonIndeces } = massageMessageBoxOptions({
				type: 'warning',
				buttons: [
					localize({ key: 'open', comment: ['&& denotes a mnemonic'] }, "&&Yes"),
					localize({ key: 'cancel', comment: ['&& denotes a mnemonic'] }, "&&No")
				],
				message: localize('confirmOpenMessage', "An external application wants to open '{0}' in {1}. Do you want to open this file or folder?", getPathLabel(uri, { os: OS, tildify: this.environmentMainService }), this.productService.nameShort),
				detail: localize('confirmOpenDetail', "If you did not initiate this request, it may represent an attempted attack on your system. Unless you took an explicit action to initiate this request, you should press 'No'"),
			}, this.productService);

			const res = buttonIndeces[dialog.showMessageBoxSync(options)];
			if (res === 1) {
				return true;
			}
		}

		return false;
	}

	private getWindowOpenableFromProtocolUrl(uri: URI): IWindowOpenable | undefined {
		if (!uri.path) {
			return undefined;
		}

		// File path
		if (uri.authority === Schemas.file) {
			const fileUri = URI.file(uri.fsPath);

			if (hasWorkspaceFileExtension(fileUri)) {
				return { workspaceUri: fileUri };
			}

			return { fileUri };
		}

		// Remote path
		else if (uri.authority === Schemas.vscodeRemote) {

			// Example conversion:
			// From: vscode://vscode-remote/wsl+ubuntu/mnt/c/GitDevelopment/monaco
			//   To: vscode-remote://wsl+ubuntu/mnt/c/GitDevelopment/monaco

			const secondSlash = uri.path.indexOf(posix.sep, 1 /* skip over the leading slash */);
			if (secondSlash !== -1) {
				const authority = uri.path.substring(1, secondSlash);
				const path = uri.path.substring(secondSlash);
				const remoteUri = URI.from({ scheme: Schemas.vscodeRemote, authority, path, query: uri.query, fragment: uri.fragment });

				if (hasWorkspaceFileExtension(path)) {
					return { workspaceUri: remoteUri };
				}

				if (/:[\d]+$/.test(path)) {
					// path with :line:column syntax
					return { fileUri: remoteUri };
				}

				return { folderUri: remoteUri };
			}
		}

		return undefined;
	}

	private async handleProtocolUrl(windowsMainService: IWindowsMainService, urlService: IURLService, uri: URI, options?: IOpenURLOptions): Promise<boolean> {
		this.logService.trace('app#handleProtocolUrl():', uri.toString(true), options);

		// Support 'workspace' URLs (https://github.com/microsoft/vscode/issues/124263)
		if (uri.scheme === this.productService.urlProtocol && uri.path === 'workspace') {
			uri = uri.with({
				authority: 'file',
				path: URI.parse(uri.query).path,
				query: ''
			});
		}

		// If URI should be blocked, behave as if it's handled
		if (this.shouldBlockURI(uri)) {
			this.logService.trace('app#handleProtocolUrl() protocol url was blocked:', uri.toString(true));

			return true;
		}

		let shouldOpenInNewWindow = false;

		// We should handle the URI in a new window if the URL contains `windowId=_blank`
		const params = new URLSearchParams(uri.query);
		if (params.get('windowId') === '_blank') {
			this.logService.trace(`app#handleProtocolUrl() found 'windowId=_blank' as parameter, setting shouldOpenInNewWindow=true:`, uri.toString(true));

			params.delete('windowId');
			uri = uri.with({ query: params.toString() });

			shouldOpenInNewWindow = true;
		}

		// or if no window is open (macOS only)
		else if (isMacintosh && windowsMainService.getWindowCount() === 0) {
			this.logService.trace(`app#handleProtocolUrl() running on macOS with no window open, setting shouldOpenInNewWindow=true:`, uri.toString(true));

			shouldOpenInNewWindow = true;
		}

		// Pass along whether the application is being opened via a Continue On flow
		const continueOn = params.get('continueOn');
		if (continueOn !== null) {
			this.logService.trace(`app#handleProtocolUrl() found 'continueOn' as parameter:`, uri.toString(true));

			params.delete('continueOn');
			uri = uri.with({ query: params.toString() });

			this.environmentMainService.continueOn = continueOn ?? undefined;
		}

		// Check if the protocol URL is a window openable to open...
		const windowOpenableFromProtocolUrl = this.getWindowOpenableFromProtocolUrl(uri);
		if (windowOpenableFromProtocolUrl) {
			this.logService.trace('app#handleProtocolUrl() opening protocol url as window:', windowOpenableFromProtocolUrl, uri.toString(true));

			const window = firstOrDefault(await windowsMainService.open({
				context: OpenContext.API,
				cli: { ...this.environmentMainService.args },
				urisToOpen: [windowOpenableFromProtocolUrl],
				forceNewWindow: shouldOpenInNewWindow,
				gotoLineMode: true
				// remoteAuthority: will be determined based on windowOpenableFromProtocolUrl
			}));

			window?.focus(); // this should help ensuring that the right window gets focus when multiple are opened

			return true;
		}

		// ...or if we should open in a new window and then handle it within that window
		if (shouldOpenInNewWindow) {
			this.logService.trace('app#handleProtocolUrl() opening empty window and passing in protocol url:', uri.toString(true));

			const window = firstOrDefault(await windowsMainService.open({
				context: OpenContext.API,
				cli: { ...this.environmentMainService.args },
				forceNewWindow: true,
				forceEmpty: true,
				gotoLineMode: true,
				remoteAuthority: getRemoteAuthority(uri)
			}));

			await window?.ready();

			return urlService.open(uri, options);
		}

		this.logService.trace('app#handleProtocolUrl(): not handled', uri.toString(true), options);

		return false;
	}

	private setupSharedProcess(machineId: string): { sharedProcessReady: Promise<MessagePortClient>; sharedProcessClient: Promise<MessagePortClient> } {
		const sharedProcess = this._register(this.mainInstantiationService.createInstance(SharedProcess, machineId));

		const sharedProcessClient = (async () => {
			this.logService.trace('Main->SharedProcess#connect');

			const port = await sharedProcess.connect();

			this.logService.trace('Main->SharedProcess#connect: connection established');

			return new MessagePortClient(port, 'main');
		})();

		const sharedProcessReady = (async () => {
			await sharedProcess.whenReady();

			return sharedProcessClient;
		})();

		return { sharedProcessReady, sharedProcessClient };
	}

	private async initServices(machineId: string, sharedProcessReady: Promise<MessagePortClient>): Promise<IInstantiationService> {
		const services = new ServiceCollection();

		// Update
		switch (process.platform) {
			case 'win32':
				services.set(IUpdateService, new SyncDescriptor(Win32UpdateService));
				break;

			case 'linux':
				if (isLinuxSnap) {
					services.set(IUpdateService, new SyncDescriptor(SnapUpdateService, [process.env['SNAP'], process.env['SNAP_REVISION']]));
				} else {
					services.set(IUpdateService, new SyncDescriptor(LinuxUpdateService));
				}
				break;

			case 'darwin':
				services.set(IUpdateService, new SyncDescriptor(DarwinUpdateService));
				break;
		}

		// Windows
		services.set(IWindowsMainService, new SyncDescriptor(WindowsMainService, [machineId, this.userEnv], false));

		// Dialogs
		const dialogMainService = new DialogMainService(this.logService, this.productService);
		services.set(IDialogMainService, dialogMainService);

		// Launch
		services.set(ILaunchMainService, new SyncDescriptor(LaunchMainService, undefined, false /* proxied to other processes */));

		// Diagnostics
		services.set(IDiagnosticsMainService, new SyncDescriptor(DiagnosticsMainService, undefined, false /* proxied to other processes */));
		services.set(IDiagnosticsService, ProxyChannel.toService(getDelayedChannel(sharedProcessReady.then(client => client.getChannel('diagnostics')))));

		// Issues
		services.set(IIssueMainService, new SyncDescriptor(IssueMainService, [this.userEnv]));

		// Encryption
		services.set(IEncryptionMainService, new SyncDescriptor(EncryptionMainService, [machineId]));

		// Keyboard Layout
		services.set(IKeyboardLayoutMainService, new SyncDescriptor(KeyboardLayoutMainService));

		// Native Host
		services.set(INativeHostMainService, new SyncDescriptor(NativeHostMainService, undefined, false /* proxied to other processes */));

		// Credentials
		services.set(ICredentialsMainService, new SyncDescriptor(CredentialsNativeMainService));

		// Webview Manager
		services.set(IWebviewManagerService, new SyncDescriptor(WebviewMainService));

		// Menubar
		services.set(IMenubarMainService, new SyncDescriptor(MenubarMainService));

		// Extension URL Trust
		services.set(IExtensionUrlTrustService, new SyncDescriptor(ExtensionUrlTrustService));

		// Extension Host Starter
		services.set(IExtensionHostStarter, new SyncDescriptor(ExtensionHostStarter));

		// Storage
		services.set(IStorageMainService, new SyncDescriptor(StorageMainService));
		services.set(IApplicationStorageMainService, new SyncDescriptor(ApplicationStorageMainService));

		// Terminal
		const ptyHostStarter = new ElectronPtyHostStarter({
			graceTime: LocalReconnectConstants.GraceTime,
			shortGraceTime: LocalReconnectConstants.ShortGraceTime,
			scrollback: this.configurationService.getValue<number>(TerminalSettingId.PersistentSessionScrollback) ?? 100
		}, this.environmentMainService, this.lifecycleMainService, this.logService);
		const ptyHostService = new PtyHostService(
			ptyHostStarter,
			this.configurationService,
			this.logService,
			this.loggerService
		);
		services.set(ILocalPtyService, ptyHostService);

		// External terminal
		if (isWindows) {
			services.set(IExternalTerminalMainService, new SyncDescriptor(WindowsExternalTerminalService));
		} else if (isMacintosh) {
			services.set(IExternalTerminalMainService, new SyncDescriptor(MacExternalTerminalService));
		} else if (isLinux) {
			services.set(IExternalTerminalMainService, new SyncDescriptor(LinuxExternalTerminalService));
		}

		// Backups
		const backupMainService = new BackupMainService(this.environmentMainService, this.configurationService, this.logService, this.stateService);
		services.set(IBackupMainService, backupMainService);

		// Workspaces
		const workspacesManagementMainService = new WorkspacesManagementMainService(this.environmentMainService, this.logService, this.userDataProfilesMainService, backupMainService, dialogMainService);
		services.set(IWorkspacesManagementMainService, workspacesManagementMainService);
		services.set(IWorkspacesService, new SyncDescriptor(WorkspacesMainService, undefined, false /* proxied to other processes */));
		services.set(IWorkspacesHistoryMainService, new SyncDescriptor(WorkspacesHistoryMainService, undefined, false));

		// URL handling
		services.set(IURLService, new SyncDescriptor(NativeURLService, undefined, false /* proxied to other processes */));

		// Telemetry
		if (supportsTelemetry(this.productService, this.environmentMainService)) {
			const isInternal = isInternalTelemetry(this.productService, this.configurationService);
			const channel = getDelayedChannel(sharedProcessReady.then(client => client.getChannel('telemetryAppender')));
			const appender = new TelemetryAppenderClient(channel);
			const commonProperties = resolveCommonProperties(release(), hostname(), process.arch, this.productService.commit, this.productService.version, machineId, isInternal);
			const piiPaths = getPiiPathsFromEnvironment(this.environmentMainService);
			const config: ITelemetryServiceConfig = { appenders: [appender], commonProperties, piiPaths, sendErrorTelemetry: true };

			services.set(ITelemetryService, new SyncDescriptor(TelemetryService, [config], false));
		} else {
			services.set(ITelemetryService, NullTelemetryService);
		}

		// Default Extensions Profile Init
		services.set(IExtensionsProfileScannerService, new SyncDescriptor(ExtensionsProfileScannerService, undefined, true));
		services.set(IExtensionsScannerService, new SyncDescriptor(ExtensionsScannerService, undefined, true));

		// Utility Process Worker
		services.set(IUtilityProcessWorkerMainService, new SyncDescriptor(UtilityProcessWorkerMainService, undefined, true));

		// Init services that require it
		await Promises.settled([
			backupMainService.initialize(),
			workspacesManagementMainService.initialize()
		]);

		return this.mainInstantiationService.createChild(services);
	}

	private initChannels(accessor: ServicesAccessor, mainProcessElectronServer: ElectronIPCServer, sharedProcessClient: Promise<MessagePortClient>): void {

		// Channels registered to node.js are exposed to second instances
		// launching because that is the only way the second instance
		// can talk to the first instance. Electron IPC does not work
		// across apps until `requestSingleInstance` APIs are adopted.

		const launchChannel = ProxyChannel.fromService(accessor.get(ILaunchMainService), { disableMarshalling: true });
		this.mainProcessNodeIpcServer.registerChannel('launch', launchChannel);

		const diagnosticsChannel = ProxyChannel.fromService(accessor.get(IDiagnosticsMainService), { disableMarshalling: true });
		this.mainProcessNodeIpcServer.registerChannel('diagnostics', diagnosticsChannel);

		// Policies (main & shared process)
		const policyChannel = new PolicyChannel(accessor.get(IPolicyService));
		mainProcessElectronServer.registerChannel('policy', policyChannel);
		sharedProcessClient.then(client => client.registerChannel('policy', policyChannel));

		// Local Files
		const diskFileSystemProvider = this.fileService.getProvider(Schemas.file);
		assertType(diskFileSystemProvider instanceof DiskFileSystemProvider);
		const fileSystemProviderChannel = new DiskFileSystemProviderChannel(diskFileSystemProvider, this.logService, this.environmentMainService);
		mainProcessElectronServer.registerChannel(LOCAL_FILE_SYSTEM_CHANNEL_NAME, fileSystemProviderChannel);
		sharedProcessClient.then(client => client.registerChannel(LOCAL_FILE_SYSTEM_CHANNEL_NAME, fileSystemProviderChannel));

		// User Data Profiles
		const userDataProfilesService = ProxyChannel.fromService(accessor.get(IUserDataProfilesMainService));
		mainProcessElectronServer.registerChannel('userDataProfiles', userDataProfilesService);
		sharedProcessClient.then(client => client.registerChannel('userDataProfiles', userDataProfilesService));

		// Request
		const requestService = new RequestChannel(accessor.get(IRequestService));
		sharedProcessClient.then(client => client.registerChannel('request', requestService));

		// Update
		const updateChannel = new UpdateChannel(accessor.get(IUpdateService));
		mainProcessElectronServer.registerChannel('update', updateChannel);

		// Issues
		const issueChannel = ProxyChannel.fromService(accessor.get(IIssueMainService));
		mainProcessElectronServer.registerChannel('issue', issueChannel);

		// Encryption
		const encryptionChannel = ProxyChannel.fromService(accessor.get(IEncryptionMainService));
		mainProcessElectronServer.registerChannel('encryption', encryptionChannel);

		// Credentials
		const credentialsChannel = ProxyChannel.fromService(accessor.get(ICredentialsMainService));
		mainProcessElectronServer.registerChannel('credentials', credentialsChannel);

		// Signing
		const signChannel = ProxyChannel.fromService(accessor.get(ISignService));
		mainProcessElectronServer.registerChannel('sign', signChannel);

		// Keyboard Layout
		const keyboardLayoutChannel = ProxyChannel.fromService(accessor.get(IKeyboardLayoutMainService));
		mainProcessElectronServer.registerChannel('keyboardLayout', keyboardLayoutChannel);

		// Native host (main & shared process)
		this.nativeHostMainService = accessor.get(INativeHostMainService);
		const nativeHostChannel = ProxyChannel.fromService(this.nativeHostMainService);
		mainProcessElectronServer.registerChannel('nativeHost', nativeHostChannel);
		sharedProcessClient.then(client => client.registerChannel('nativeHost', nativeHostChannel));

		// Workspaces
		const workspacesChannel = ProxyChannel.fromService(accessor.get(IWorkspacesService));
		mainProcessElectronServer.registerChannel('workspaces', workspacesChannel);

		// Menubar
		const menubarChannel = ProxyChannel.fromService(accessor.get(IMenubarMainService));
		mainProcessElectronServer.registerChannel('menubar', menubarChannel);

		// URL handling
		const urlChannel = ProxyChannel.fromService(accessor.get(IURLService));
		mainProcessElectronServer.registerChannel('url', urlChannel);

		// Extension URL Trust
		const extensionUrlTrustChannel = ProxyChannel.fromService(accessor.get(IExtensionUrlTrustService));
		mainProcessElectronServer.registerChannel('extensionUrlTrust', extensionUrlTrustChannel);

		// Webview Manager
		const webviewChannel = ProxyChannel.fromService(accessor.get(IWebviewManagerService));
		mainProcessElectronServer.registerChannel('webview', webviewChannel);

		// Storage (main & shared process)
		const storageChannel = this._register(new StorageDatabaseChannel(this.logService, accessor.get(IStorageMainService)));
		mainProcessElectronServer.registerChannel('storage', storageChannel);
		sharedProcessClient.then(client => client.registerChannel('storage', storageChannel));

		// Profile Storage Changes Listener (shared process)
		const profileStorageListener = this._register(new ProfileStorageChangesListenerChannel(accessor.get(IStorageMainService), accessor.get(IUserDataProfilesMainService), this.logService));
		sharedProcessClient.then(client => client.registerChannel('profileStorageListener', profileStorageListener));

		// Terminal
		const ptyHostChannel = ProxyChannel.fromService(accessor.get(ILocalPtyService));
		mainProcessElectronServer.registerChannel(TerminalIpcChannels.LocalPty, ptyHostChannel);

		// External Terminal
		const externalTerminalChannel = ProxyChannel.fromService(accessor.get(IExternalTerminalMainService));
		mainProcessElectronServer.registerChannel('externalTerminal', externalTerminalChannel);

		// Logger
		const loggerChannel = new LoggerChannel(accessor.get(ILoggerMainService),);
		mainProcessElectronServer.registerChannel('logger', loggerChannel);
		sharedProcessClient.then(client => client.registerChannel('logger', loggerChannel));

		// Extension Host Debug Broadcasting
		const electronExtensionHostDebugBroadcastChannel = new ElectronExtensionHostDebugBroadcastChannel(accessor.get(IWindowsMainService));
		mainProcessElectronServer.registerChannel('extensionhostdebugservice', electronExtensionHostDebugBroadcastChannel);

		// Extension Host Starter
		const extensionHostStarterChannel = ProxyChannel.fromService(accessor.get(IExtensionHostStarter));
		mainProcessElectronServer.registerChannel(ipcExtensionHostStarterChannelName, extensionHostStarterChannel);

		// Utility Process Worker
		const utilityProcessWorkerChannel = ProxyChannel.fromService(accessor.get(IUtilityProcessWorkerMainService));
		mainProcessElectronServer.registerChannel(ipcUtilityProcessWorkerChannelName, utilityProcessWorkerChannel);
	}

	private async openFirstWindow(accessor: ServicesAccessor, initialProtocolUrls: IInitialProtocolUrls | undefined): Promise<ICodeWindow[]> {
		const windowsMainService = this.windowsMainService = accessor.get(IWindowsMainService);

		const context = isLaunchedFromCli(process.env) ? OpenContext.CLI : OpenContext.DESKTOP;
		const args = this.environmentMainService.args;

		// First check for windows from protocol links to open
		if (initialProtocolUrls) {

			// Openables can open as windows directly
			if (initialProtocolUrls.openables.length > 0) {
				return windowsMainService.open({
					context,
					cli: args,
					urisToOpen: initialProtocolUrls.openables,
					gotoLineMode: true,
					initialStartup: true
					// remoteAuthority: will be determined based on openables
				});
			}

			// Protocol links with `windowId=_blank` on startup
			// should be handled in a special way:
			// We take the first one of these and open an empty
			// window for it. This ensures we are not restoring
			// all windows of the previous session.
			// If there are any more URLs like these, they will
			// be handled from the URL listeners installed later.

			if (initialProtocolUrls.urls.length > 0) {
				for (const protocolUrl of initialProtocolUrls.urls) {
					const params = new URLSearchParams(protocolUrl.uri.query);
					if (params.get('windowId') === '_blank') {

						// It is important here that we remove `windowId=_blank` from
						// this URL because here we open an empty window for it.

						params.delete('windowId');
						protocolUrl.originalUrl = protocolUrl.uri.toString(true);
						protocolUrl.uri = protocolUrl.uri.with({ query: params.toString() });

						return windowsMainService.open({
							context,
							cli: args,
							forceNewWindow: true,
							forceEmpty: true,
							gotoLineMode: true,
							initialStartup: true
							// remoteAuthority: will be determined based on openables
						});
					}
				}
			}
		}

		const macOpenFiles: string[] = (<any>global).macOpenFiles;
		const hasCliArgs = args._.length;
		const hasFolderURIs = !!args['folder-uri'];
		const hasFileURIs = !!args['file-uri'];
		const noRecentEntry = args['skip-add-to-recently-opened'] === true;
		const waitMarkerFileURI = args.wait && args.waitMarkerFilePath ? URI.file(args.waitMarkerFilePath) : undefined;
		const remoteAuthority = args.remote || undefined;
		const forceProfile = args.profile;
		const forceTempProfile = args['profile-temp'];

		// Started without file/folder arguments
		if (!hasCliArgs && !hasFolderURIs && !hasFileURIs) {

			// Force new window
			if (args['new-window'] || forceProfile || forceTempProfile) {
				return windowsMainService.open({
					context,
					cli: args,
					forceNewWindow: true,
					forceEmpty: true,
					noRecentEntry,
					waitMarkerFileURI,
					initialStartup: true,
					remoteAuthority,
					forceProfile,
					forceTempProfile
				});
			}

			// mac: open-file event received on startup
			if (macOpenFiles.length) {
				return windowsMainService.open({
					context: OpenContext.DOCK,
					cli: args,
					urisToOpen: macOpenFiles.map(path => (hasWorkspaceFileExtension(path) ? { workspaceUri: URI.file(path) } : { fileUri: URI.file(path) })),
					noRecentEntry,
					waitMarkerFileURI,
					initialStartup: true,
					// remoteAuthority: will be determined based on macOpenFiles
				});
			}
		}

		// default: read paths from cli
		return windowsMainService.open({
			context,
			cli: args,
			forceNewWindow: args['new-window'] || (!hasCliArgs && args['unity-launch']),
			diffMode: args.diff,
			mergeMode: args.merge,
			noRecentEntry,
			waitMarkerFileURI,
			gotoLineMode: args.goto,
			initialStartup: true,
			remoteAuthority,
			forceProfile,
			forceTempProfile
		});
	}

	private afterWindowOpen(): void {

		// Windows: mutex
		this.installMutex();

		// Remote Authorities
		protocol.registerHttpProtocol(Schemas.vscodeRemoteResource, (request, callback) => {
			callback({
				url: request.url.replace(/^vscode-remote-resource:/, 'http:'),
				method: request.method
			});
		});

		// Start to fetch shell environment (if needed) after window has opened
		// Since this operation can take a long time, we want to warm it up while
		// the window is opening.
		// We also show an error to the user in case this fails.
		this.resolveShellEnvironment(this.environmentMainService.args, process.env, true);

		// Crash reporter
		this.updateCrashReporterEnablement();
	}

	private async installMutex(): Promise<void> {
		const win32MutexName = this.productService.win32MutexName;
		if (isWindows && win32MutexName) {
			try {
				const WindowsMutex = await import('@vscode/windows-mutex');
				const mutex = new WindowsMutex.Mutex(win32MutexName);
				once(this.lifecycleMainService.onWillShutdown)(() => mutex.release());
			} catch (error) {
				this.logService.error(error);
			}
		}
	}

	private async resolveShellEnvironment(args: NativeParsedArgs, env: IProcessEnvironment, notifyOnError: boolean): Promise<typeof process.env> {
		try {
			return await getResolvedShellEnv(this.configurationService, this.logService, args, env);
		} catch (error) {
			const errorMessage = toErrorMessage(error);
			if (notifyOnError) {
				this.windowsMainService?.sendToFocused('vscode:showResolveShellEnvError', errorMessage);
			} else {
				this.logService.error(errorMessage);
			}
		}

		return {};
	}

	private async updateCrashReporterEnablement(): Promise<void> {

		// If enable-crash-reporter argv is undefined then this is a fresh start,
		// based on `telemetry.enableCrashreporter` settings, generate a UUID which
		// will be used as crash reporter id and also update the json file.

		try {
			const argvContent = await this.fileService.readFile(this.environmentMainService.argvResource);
			const argvString = argvContent.value.toString();
			const argvJSON = JSON.parse(stripComments(argvString));
			const telemetryLevel = getTelemetryLevel(this.configurationService);
			const enableCrashReporter = telemetryLevel >= TelemetryLevel.CRASH;

			// Initial startup
			if (argvJSON['enable-crash-reporter'] === undefined) {
				const additionalArgvContent = [
					'',
					'	// Allows to disable crash reporting.',
					'	// Should restart the app if the value is changed.',
					`	"enable-crash-reporter": ${enableCrashReporter},`,
					'',
					'	// Unique id used for correlating crash reports sent from this instance.',
					'	// Do not edit this value.',
					`	"crash-reporter-id": "${generateUuid()}"`,
					'}'
				];
				const newArgvString = argvString.substring(0, argvString.length - 2).concat(',\n', additionalArgvContent.join('\n'));

				await this.fileService.writeFile(this.environmentMainService.argvResource, VSBuffer.fromString(newArgvString));
			}

			// Subsequent startup: update crash reporter value if changed
			else {
				const newArgvString = argvString.replace(/"enable-crash-reporter": .*,/, `"enable-crash-reporter": ${enableCrashReporter},`);
				if (newArgvString !== argvString) {
					await this.fileService.writeFile(this.environmentMainService.argvResource, VSBuffer.fromString(newArgvString));
				}
			}
		} catch (error) {
			this.logService.error(error);
		}
	}
}<|MERGE_RESOLUTION|>--- conflicted
+++ resolved
@@ -4,11 +4,7 @@
  *--------------------------------------------------------------------------------------------*/
 
 import { app, BrowserWindow, dialog, protocol, session, Session, systemPreferences, WebFrameMain } from 'electron';
-<<<<<<< HEAD
-import { setUNCHostAllowlist, toUNCHostAllowlist } from 'vs/base/node/unc';
-=======
 import { addUNCHostToAllowlist, disableUNCAccessRestrictions } from 'vs/base/node/unc';
->>>>>>> 7a0d9626
 import { validatedIpcMain } from 'vs/base/parts/ipc/electron-main/ipcMain';
 import { hostname, release } from 'os';
 import { VSBuffer } from 'vs/base/common/buffer';
@@ -324,15 +320,11 @@
 		//#region UNC Host Allowlist (Windows)
 
 		if (isWindows) {
-<<<<<<< HEAD
-			setUNCHostAllowlist(toUNCHostAllowlist(this.configurationService.getValue<unknown>('security.allowedUNCHosts')));
-=======
 			if (this.configurationService.getValue('security.restrictUNCAccess') === false) {
 				disableUNCAccessRestrictions();
 			} else {
 				addUNCHostToAllowlist(this.configurationService.getValue('security.allowedUNCHosts'));
 			}
->>>>>>> 7a0d9626
 		}
 
 		//#endregion
