--- conflicted
+++ resolved
@@ -1861,162 +1861,6 @@
 	}
 }
 
-<<<<<<< HEAD
-interface IInternalNativeOpenDialogOptions extends INativeOpenDialogOptions {
-
-	pickFolders?: boolean;
-	pickFiles?: boolean;
-
-	title: string;
-	buttonLabel?: string;
-	filters?: FileFilter[];
-}
-
-class Dialogs {
-
-	private static readonly workingDirPickerStorageKey = 'pickerWorkingDir';
-
-	private readonly mapWindowToDialogQueue: Map<number, Queue<void>>;
-	private readonly noWindowDialogQueue: Queue<void>;
-
-	constructor(
-		private readonly stateService: IStateService,
-		private readonly windowsMainService: IWindowsMainService
-	) {
-		this.mapWindowToDialogQueue = new Map<number, Queue<void>>();
-		this.noWindowDialogQueue = new Queue<void>();
-	}
-
-	async pick(options: IInternalNativeOpenDialogOptions, win?: ICodeWindow): Promise<string[] | undefined> {
-
-		// Ensure dialog options
-		const dialogOptions: OpenDialogOptions = {
-			title: options.title,
-			buttonLabel: options.buttonLabel,
-			filters: options.filters
-		};
-
-		// Ensure defaultPath
-		dialogOptions.defaultPath = options.defaultPath || this.stateService.getItem<string>(Dialogs.workingDirPickerStorageKey);
-
-
-		// Ensure properties
-		if (typeof options.pickFiles === 'boolean' || typeof options.pickFolders === 'boolean') {
-			dialogOptions.properties = undefined; // let it override based on the booleans
-
-			if (options.pickFiles && options.pickFolders) {
-				dialogOptions.properties = ['multiSelections', 'openDirectory', 'openFile', 'createDirectory'];
-			}
-		}
-
-		if (!dialogOptions.properties) {
-			dialogOptions.properties = ['multiSelections', options.pickFolders ? 'openDirectory' : 'openFile', 'createDirectory'];
-		}
-
-		if (isMacintosh) {
-			dialogOptions.properties.push('treatPackageAsDirectory'); // always drill into .app files
-		}
-
-		// Show Dialog
-		const windowToUse = win || this.windowsMainService.getFocusedWindow();
-
-		const result = await this.showOpenDialog(dialogOptions, windowToUse);
-		if (result && result.filePaths && result.filePaths.length > 0) {
-
-			// Remember path in storage for next time
-			this.stateService.setItem(Dialogs.workingDirPickerStorageKey, dirname(result.filePaths[0]));
-
-			return result.filePaths;
-		}
-
-		return undefined; // {{SQL CARBON EDIT}} @anthonydresser strict-null-check
-	}
-
-	private getDialogQueue(window?: ICodeWindow): Queue<any> {
-		if (!window) {
-			return this.noWindowDialogQueue;
-		}
-
-		let windowDialogQueue = this.mapWindowToDialogQueue.get(window.id);
-		if (!windowDialogQueue) {
-			windowDialogQueue = new Queue<any>();
-			this.mapWindowToDialogQueue.set(window.id, windowDialogQueue);
-		}
-
-		return windowDialogQueue;
-	}
-
-	showMessageBox(options: MessageBoxOptions, window?: ICodeWindow): Promise<MessageBoxReturnValue> {
-		return this.getDialogQueue(window).queue(async () => {
-			if (window) {
-				return dialog.showMessageBox(window.win, options);
-			}
-
-			return dialog.showMessageBox(options);
-		});
-	}
-
-	showSaveDialog(options: SaveDialogOptions, window?: ICodeWindow): Promise<SaveDialogReturnValue> {
-
-		function normalizePath(path: string | undefined): string | undefined {
-			if (path && isMacintosh) {
-				path = normalizeNFC(path); // normalize paths returned from the OS
-			}
-
-			return path;
-		}
-
-		return this.getDialogQueue(window).queue(async () => {
-			let result: SaveDialogReturnValue;
-			if (window) {
-				result = await dialog.showSaveDialog(window.win, options);
-			} else {
-				result = await dialog.showSaveDialog(options);
-			}
-
-			result.filePath = normalizePath(result.filePath);
-
-			return result;
-		});
-	}
-
-	showOpenDialog(options: OpenDialogOptions, window?: ICodeWindow): Promise<OpenDialogReturnValue> {
-
-		function normalizePaths(paths: string[] | undefined): string[] | undefined {
-			if (paths && paths.length > 0 && isMacintosh) {
-				paths = paths.map(path => normalizeNFC(path)); // normalize paths returned from the OS
-			}
-
-			return paths;
-		}
-
-		return this.getDialogQueue(window).queue(async () => {
-
-			// Ensure the path exists (if provided)
-			if (options.defaultPath) {
-				const pathExists = await exists(options.defaultPath);
-				if (!pathExists) {
-					options.defaultPath = undefined;
-				}
-			}
-
-			// Show dialog
-			let result: OpenDialogReturnValue;
-			if (window) {
-				result = await dialog.showOpenDialog(window.win, options);
-			} else {
-				result = await dialog.showOpenDialog(options);
-			}
-
-			result.filePaths = normalizePaths(result.filePaths);
-
-			return result;
-		});
-	}
-}
-
-=======
->>>>>>> 65c65e26
 class WorkspacesManager {
 
 	constructor(
