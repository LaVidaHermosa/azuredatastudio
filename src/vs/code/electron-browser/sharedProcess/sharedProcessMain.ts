--- conflicted
+++ resolved
@@ -270,20 +270,7 @@
 
 			// Application Insights
 			if (productService.aiConfig && productService.aiConfig.asimovKey) {
-<<<<<<< HEAD
-				const testCollector = await assignmentService.getTreatment<boolean>('telemetryMigration') ?? false;
-				const insiders = productService.quality !== 'stable';
-				// Insiders send to both collector and vortex if assigned.
-				// Stable only send to one
-				if (insiders && testCollector) {
-					const collectorAppender = new AppInsightsAppender('adsworkbench', null, productService.aiConfig.asimovKey, testCollector, true); // {{SQL CARBON EDIT}} Use our own event prefix
-					this._register(toDisposable(() => collectorAppender.flush())); // Ensure the AI appender is disposed so that it flushes remaining data
-					appenders.push(collectorAppender);
-				}
-				const appInsightsAppender = new AppInsightsAppender('adsworkbench', null, productService.aiConfig.asimovKey, insiders ? false : testCollector, testCollector && insiders); // {{SQL CARBON EDIT}} Use our own event prefix
-=======
-				const appInsightsAppender = new AppInsightsAppender('monacoworkbench', null, productService.aiConfig.asimovKey);
->>>>>>> 559e9bee
+				const appInsightsAppender = new AppInsightsAppender('adsworkbench', null, productService.aiConfig.asimovKey); // {{SQL CARBON EDIT}} Use our own event prefix
 				this._register(toDisposable(() => appInsightsAppender.flush())); // Ensure the AI appender is disposed so that it flushes remaining data
 				appenders.push(appInsightsAppender);
 			}
