/*---------------------------------------------------------------------------------------------
 *  Copyright (c) Microsoft Corporation. All rights reserved.
 *  Licensed under the Source EULA. See License.txt in the project root for license information.
 *--------------------------------------------------------------------------------------------*/

import 'vs/css!./media/issueReporter';
import { shell, ipcRenderer, webFrame, clipboard } from 'electron';
import { localize } from 'vs/nls';
import { $ } from 'vs/base/browser/dom';
import * as collections from 'vs/base/common/collections';
import * as browser from 'vs/base/browser/browser';
import { escape } from 'vs/base/common/strings';
import product from 'vs/platform/product/node/product';
import pkg from 'vs/platform/product/node/package';
import * as os from 'os';
import { debounce } from 'vs/base/common/decorators';
import * as platform from 'vs/base/common/platform';
import { Disposable } from 'vs/base/common/lifecycle';
import { getDelayedChannel } from 'vs/base/parts/ipc/common/ipc';
import { connect as connectNet } from 'vs/base/parts/ipc/node/ipc.net';
import { ServiceCollection } from 'vs/platform/instantiation/common/serviceCollection';
import { IWindowConfiguration, IWindowsService } from 'vs/platform/windows/common/windows';
import { NullTelemetryService, combinedAppender, LogAppender } from 'vs/platform/telemetry/common/telemetryUtils';
import { IEnvironmentService } from 'vs/platform/environment/common/environment';
import { ITelemetryServiceConfig, TelemetryService } from 'vs/platform/telemetry/common/telemetryService';
import { TelemetryAppenderClient } from 'vs/platform/telemetry/node/telemetryIpc';
import { ITelemetryService } from 'vs/platform/telemetry/common/telemetry';
import { InstantiationService } from 'vs/platform/instantiation/common/instantiationService';
import { resolveCommonProperties } from 'vs/platform/telemetry/node/commonProperties';
import { WindowsService } from 'vs/platform/windows/electron-browser/windowsService';
import { MainProcessService, IMainProcessService } from 'vs/platform/ipc/electron-browser/mainProcessService';
import { EnvironmentService } from 'vs/platform/environment/node/environmentService';
import { IssueReporterModel, IssueReporterData as IssueReporterModelData } from 'vs/code/electron-browser/issue/issueReporterModel';
import { IssueReporterData, IssueReporterStyles, IssueType, ISettingsSearchIssueReporterData, IssueReporterFeatures, IssueReporterExtensionData } from 'vs/platform/issue/node/issue';
import BaseHtml from 'vs/code/electron-browser/issue/issueReporterPage';
import { LogLevelSetterChannelClient, FollowerLogService } from 'vs/platform/log/common/logIpc';
import { ILogService, getLogLevel } from 'vs/platform/log/common/log';
import { OcticonLabel } from 'vs/base/browser/ui/octiconLabel/octiconLabel';
import { normalizeGitHubUrl } from 'vs/code/electron-browser/issue/issueReporterUtil';
import { Button } from 'vs/base/browser/ui/button/button';
import { withUndefinedAsNull } from 'vs/base/common/types';
import { SystemInfo, isRemoteDiagnosticError } from 'vs/platform/diagnostics/common/diagnostics';
import { SpdLogService } from 'vs/platform/log/node/spdlogService';

const MAX_URL_LENGTH = 2045;

interface SearchResult {
	html_url: string;
	title: string;
	state?: string;
}

export interface IssueReporterConfiguration extends IWindowConfiguration {
	data: IssueReporterData;
	features: IssueReporterFeatures;
}

export function startup(configuration: IssueReporterConfiguration) {
	document.body.innerHTML = BaseHtml();
	const issueReporter = new IssueReporter(configuration);
	issueReporter.render();
	document.body.style.display = 'block';
	issueReporter.setInitialFocus();
}

export class IssueReporter extends Disposable {
	private environmentService!: IEnvironmentService;
	private telemetryService!: ITelemetryService;
	private logService!: ILogService;
	private readonly issueReporterModel: IssueReporterModel;
	private numberOfSearchResultsDisplayed = 0;
	private receivedSystemInfo = false;
	private receivedPerformanceInfo = false;
	private shouldQueueSearch = false;
	private hasBeenSubmitted = false;

	private readonly previewButton!: Button;

	constructor(configuration: IssueReporterConfiguration) {
		super();

		this.initServices(configuration);

		const isSnap = process.platform === 'linux' && process.env.SNAP && process.env.SNAP_REVISION;
		this.issueReporterModel = new IssueReporterModel({
			issueType: configuration.data.issueType || IssueType.Bug,
			versionInfo: {
				vscodeVersion: `${pkg.name} ${pkg.version} (${product.commit || 'Commit unknown'}, ${product.date || 'Date unknown'})`,
				os: `${os.type()} ${os.arch()} ${os.release()}${isSnap ? ' snap' : ''}`
			},
			extensionsDisabled: !!this.environmentService.disableExtensions,
			fileOnExtension: configuration.data.extensionId ? true : undefined,
			selectedExtension: configuration.data.extensionId ? configuration.data.enabledExtensions.filter(extension => extension.id === configuration.data.extensionId)[0] : undefined
		});

		const issueReporterElement = this.getElementById('issue-reporter');
		if (issueReporterElement) {
			this.previewButton = new Button(issueReporterElement);
		}

		ipcRenderer.on('vscode:issuePerformanceInfoResponse', (_: unknown, info: Partial<IssueReporterData>) => {
			this.logService.trace('issueReporter: Received performance data');
			this.issueReporterModel.update(info);
			this.receivedPerformanceInfo = true;

			const state = this.issueReporterModel.getData();
			this.updateProcessInfo(state);
			this.updateWorkspaceInfo(state);
			this.updatePreviewButtonState();
		});

		ipcRenderer.on('vscode:issueSystemInfoResponse', (_: unknown, info: SystemInfo) => {
			this.logService.trace('issueReporter: Received system data');
			this.issueReporterModel.update({ systemInfo: info });
			this.receivedSystemInfo = true;

			this.updateSystemInfo(this.issueReporterModel.getData());
			this.updatePreviewButtonState();
		});

		ipcRenderer.send('vscode:issueSystemInfoRequest');
		if (configuration.data.issueType === IssueType.PerformanceIssue) {
			ipcRenderer.send('vscode:issuePerformanceInfoRequest');
		}
		this.logService.trace('issueReporter: Sent data requests');

		if (window.document.documentElement.lang !== 'en') {
			show(this.getElementById('english'));
		}

		this.setUpTypes();
		this.setEventHandlers();
		this.applyZoom(configuration.data.zoomLevel);
		this.applyStyles(configuration.data.styles);
		this.handleExtensionData(configuration.data.enabledExtensions);

		if (configuration.data.issueType === IssueType.SettingsSearchIssue) {
			this.handleSettingsSearchData(<ISettingsSearchIssueReporterData>configuration.data);
		}
	}

	render(): void {
		this.renderBlocks();
	}

	setInitialFocus() {
		const { fileOnExtension } = this.issueReporterModel.getData();
		if (fileOnExtension) {
			const issueTitle = document.getElementById('issue-title');
			if (issueTitle) {
				issueTitle.focus();
			}
		} else {
			const issueType = document.getElementById('issue-type');
			if (issueType) {
				issueType.focus();
			}
		}
	}

	private applyZoom(zoomLevel: number) {
		webFrame.setZoomLevel(zoomLevel);
		browser.setZoomFactor(webFrame.getZoomFactor());
		// See https://github.com/Microsoft/vscode/issues/26151
		// Cannot be trusted because the webFrame might take some time
		// until it really applies the new zoom level
		browser.setZoomLevel(webFrame.getZoomLevel(), /*isTrusted*/false);
	}

	private applyStyles(styles: IssueReporterStyles) {
		const styleTag = document.createElement('style');
		const content: string[] = [];

		if (styles.inputBackground) {
			content.push(`input[type="text"], textarea, select, .issues-container > .issue > .issue-state, .block-info { background-color: ${styles.inputBackground}; }`);
		}

		if (styles.inputBorder) {
			content.push(`input[type="text"], textarea, select { border: 1px solid ${styles.inputBorder}; }`);
		} else {
			content.push(`input[type="text"], textarea, select { border: 1px solid transparent; }`);
		}

		if (styles.inputForeground) {
			content.push(`input[type="text"], textarea, select, .issues-container > .issue > .issue-state, .block-info { color: ${styles.inputForeground}; }`);
		}

		if (styles.inputErrorBorder) {
			content.push(`.invalid-input, .invalid-input:focus { border: 1px solid ${styles.inputErrorBorder} !important; }`);
			content.push(`.validation-error, .required-input { color: ${styles.inputErrorBorder}; }`);
		}

		if (styles.inputActiveBorder) {
			content.push(`input[type='text']:focus, textarea:focus, select:focus, summary:focus, button:focus, a:focus, .workbenchCommand:focus  { border: 1px solid ${styles.inputActiveBorder}; outline-style: none; }`);
		}

		if (styles.textLinkColor) {
			content.push(`a, .workbenchCommand { color: ${styles.textLinkColor}; }`);
		}

		if (styles.textLinkColor) {
			content.push(`a { color: ${styles.textLinkColor}; }`);
		}

		if (styles.textLinkActiveForeground) {
			content.push(`a:hover, .workbenchCommand:hover { color: ${styles.textLinkActiveForeground}; }`);
		}

		if (styles.sliderBackgroundColor) {
			content.push(`::-webkit-scrollbar-thumb { background-color: ${styles.sliderBackgroundColor}; }`);
		}

		if (styles.sliderActiveColor) {
			content.push(`::-webkit-scrollbar-thumb:active { background-color: ${styles.sliderActiveColor}; }`);
		}

		if (styles.sliderHoverColor) {
			content.push(`::--webkit-scrollbar-thumb:hover { background-color: ${styles.sliderHoverColor}; }`);
		}

		if (styles.buttonBackground) {
			content.push(`.monaco-text-button { background-color: ${styles.buttonBackground} !important; }`);
		}

		if (styles.buttonForeground) {
			content.push(`.monaco-text-button { color: ${styles.buttonForeground} !important; }`);
		}

		if (styles.buttonHoverBackground) {
			content.push(`.monaco-text-button:hover, .monaco-text-button:focus { background-color: ${styles.buttonHoverBackground} !important; }`);
		}

		styleTag.innerHTML = content.join('\n');
		document.head.appendChild(styleTag);
		document.body.style.color = withUndefinedAsNull(styles.color);
	}

	private handleExtensionData(extensions: IssueReporterExtensionData[]) {
		const { nonThemes, themes } = collections.groupBy(extensions, ext => {
			return ext.isTheme ? 'themes' : 'nonThemes';
		});

		const numberOfThemeExtesions = themes && themes.length;
		this.issueReporterModel.update({ numberOfThemeExtesions, enabledNonThemeExtesions: nonThemes, allExtensions: extensions });
		this.updateExtensionTable(nonThemes, numberOfThemeExtesions);

		if (this.environmentService.disableExtensions || extensions.length === 0) {
			(<HTMLButtonElement>this.getElementById('disableExtensions')).disabled = true;
		}

		this.updateExtensionSelector(extensions);
	}

	private handleSettingsSearchData(data: ISettingsSearchIssueReporterData): void {
		this.issueReporterModel.update({
			actualSearchResults: data.actualSearchResults,
			query: data.query,
			filterResultCount: data.filterResultCount
		});
		this.updateSearchedExtensionTable(data.enabledExtensions);
		this.updateSettingsSearchDetails(data);
	}

	private updateSettingsSearchDetails(data: ISettingsSearchIssueReporterData): void {
		const target = document.querySelector('.block-settingsSearchResults .block-info');
		if (target) {
			const details = `
			<div class='block-settingsSearchResults-details'>
				<div>Query: "${data.query}"</div>
				<div>Literal match count: ${data.filterResultCount}</div>
			</div>
			`;

			let table = `
				<tr>
					<th>Setting</th>
					<th>Extension</th>
					<th>Score</th>
				</tr>`;

			data.actualSearchResults
				.forEach(setting => {
					table += `
						<tr>
							<td>${setting.key}</td>
							<td>${setting.extensionId}</td>
							<td>${String(setting.score).slice(0, 5)}</td>
						</tr>`;
				});

			target.innerHTML = `${details}<table>${table}</table>`;
		}
	}

	private initServices(configuration: IWindowConfiguration): void {
		const serviceCollection = new ServiceCollection();
		const mainProcessService = new MainProcessService(configuration.windowId);
		serviceCollection.set(IMainProcessService, mainProcessService);

		serviceCollection.set(IWindowsService, new WindowsService(mainProcessService));
		this.environmentService = new EnvironmentService(configuration, configuration.execPath);

		const logService = new SpdLogService(`issuereporter${configuration.windowId}`, this.environmentService.logsPath, getLogLevel(this.environmentService));
		const logLevelClient = new LogLevelSetterChannelClient(mainProcessService.getChannel('loglevel'));
		this.logService = new FollowerLogService(logLevelClient, logService);

		const sharedProcess = (<IWindowsService>serviceCollection.get(IWindowsService)).whenSharedProcessReady()
			.then(() => connectNet(this.environmentService.sharedIPCHandle, `window:${configuration.windowId}`));

		const instantiationService = new InstantiationService(serviceCollection, true);
		if (!this.environmentService.isExtensionDevelopment && !this.environmentService.args['disable-telemetry'] && !!product.enableTelemetry) {
			const channel = getDelayedChannel(sharedProcess.then(c => c.getChannel('telemetryAppender')));
			const appender = combinedAppender(new TelemetryAppenderClient(channel), new LogAppender(logService));
			const commonProperties = resolveCommonProperties(product.commit || 'Commit unknown', pkg.version, configuration.machineId, product.msftInternalDomains, this.environmentService.installSourcePath);
			const piiPaths = this.environmentService.extensionsPath ? [this.environmentService.appRoot, this.environmentService.extensionsPath] : [this.environmentService.appRoot];
			const config: ITelemetryServiceConfig = { appender, commonProperties, piiPaths };

			const telemetryService = instantiationService.createInstance(TelemetryService, config);
			this._register(telemetryService);

			this.telemetryService = telemetryService;
		} else {
			this.telemetryService = NullTelemetryService;
		}
	}

	private setEventHandlers(): void {
		this.addEventListener('issue-type', 'change', (event: Event) => {
			const issueType = parseInt((<HTMLInputElement>event.target).value);
			this.issueReporterModel.update({ issueType: issueType });
			if (issueType === IssueType.PerformanceIssue && !this.receivedPerformanceInfo) {
				ipcRenderer.send('vscode:issuePerformanceInfoRequest');
			}
			this.updatePreviewButtonState();
			this.setSourceOptions();
			this.render();
		});

		(['includeSystemInfo', 'includeProcessInfo', 'includeWorkspaceInfo', 'includeExtensions', 'includeSearchedExtensions', 'includeSettingsSearchDetails'] as const).forEach(elementId => {
			this.addEventListener(elementId, 'click', (event: Event) => {
				event.stopPropagation();
				this.issueReporterModel.update({ [elementId]: !this.issueReporterModel.getData()[elementId] });
			});
		});

		const showInfoElements = document.getElementsByClassName('showInfo');
		for (let i = 0; i < showInfoElements.length; i++) {
			const showInfo = showInfoElements.item(i);
			showInfo!.addEventListener('click', (e: MouseEvent) => {
				e.preventDefault();
				const label = (<HTMLDivElement>e.target);
				if (label) {
					const containingElement = label.parentElement && label.parentElement.parentElement;
					const info = containingElement && containingElement.lastElementChild;
					if (info && info.classList.contains('hidden')) {
						show(info);
						label.textContent = localize('hide', "hide");
					} else {
						hide(info);
						label.textContent = localize('show', "show");
					}
				}
			});
		}

		this.addEventListener('issue-source', 'change', (e: Event) => {
			const value = (<HTMLInputElement>e.target).value;
			const problemSourceHelpText = this.getElementById('problem-source-help-text')!;
			if (value === '') {
				this.issueReporterModel.update({ fileOnExtension: undefined });
				show(problemSourceHelpText);
				this.clearSearchResults();
				this.render();
				return;
			} else {
				hide(problemSourceHelpText);
			}

			const fileOnExtension = JSON.parse(value);
			this.issueReporterModel.update({ fileOnExtension: fileOnExtension });
			this.render();

			const title = (<HTMLInputElement>this.getElementById('issue-title')).value;
			if (fileOnExtension) {
				this.searchExtensionIssues(title);
			} else {
				const description = this.issueReporterModel.getData().issueDescription;
				this.searchVSCodeIssues(title, description);
			}
		});

		this.addEventListener('description', 'input', (e: Event) => {
			const issueDescription = (<HTMLInputElement>e.target).value;
			this.issueReporterModel.update({ issueDescription });

			// Only search for extension issues on title change
			if (this.issueReporterModel.fileOnExtension() === false) {
				const title = (<HTMLInputElement>this.getElementById('issue-title')).value;
				this.searchVSCodeIssues(title, issueDescription);
			}
		});

		this.addEventListener('issue-title', 'input', (e: Event) => {
			const title = (<HTMLInputElement>e.target).value;
			const lengthValidationMessage = this.getElementById('issue-title-length-validation-error');
			if (title && this.getIssueUrlWithTitle(title).length > MAX_URL_LENGTH) {
				show(lengthValidationMessage);
			} else {
				hide(lengthValidationMessage);
			}

			const fileOnExtension = this.issueReporterModel.fileOnExtension();
			if (fileOnExtension === undefined) {
				return;
			}

			if (fileOnExtension) {
				this.searchExtensionIssues(title);
			} else {
				const description = this.issueReporterModel.getData().issueDescription;
				this.searchVSCodeIssues(title, description);
			}
		});

		this.previewButton.onDidClick(() => this.createIssue());

		function sendWorkbenchCommand(commandId: string) {
			ipcRenderer.send('vscode:workbenchCommand', { id: commandId, from: 'issueReporter' });
		}

		this.addEventListener('disableExtensions', 'click', () => {
			sendWorkbenchCommand('workbench.action.reloadWindowWithExtensionsDisabled');
		});

		this.addEventListener('disableExtensions', 'keydown', (e: KeyboardEvent) => {
			e.stopPropagation();
			if (e.keyCode === 13 || e.keyCode === 32) {
				sendWorkbenchCommand('workbench.extensions.action.disableAll');
				sendWorkbenchCommand('workbench.action.reloadWindow');
			}
		});

		document.onkeydown = async (e: KeyboardEvent) => {
			const cmdOrCtrlKey = platform.isMacintosh ? e.metaKey : e.ctrlKey;
			// Cmd/Ctrl+Enter previews issue and closes window
			if (cmdOrCtrlKey && e.keyCode === 13) {
				if (await this.createIssue()) {
					ipcRenderer.send('vscode:closeIssueReporter');
				}
			}

			// Cmd/Ctrl + w closes issue window
			if (cmdOrCtrlKey && e.keyCode === 87) {
				e.stopPropagation();
				e.preventDefault();

				const issueTitle = (<HTMLInputElement>this.getElementById('issue-title'))!.value;
				const { issueDescription } = this.issueReporterModel.getData();
				if (!this.hasBeenSubmitted && (issueTitle || issueDescription)) {
					ipcRenderer.send('vscode:issueReporterConfirmClose');
				} else {
					ipcRenderer.send('vscode:closeIssueReporter');
				}
			}

			// Cmd/Ctrl + zooms in
			if (cmdOrCtrlKey && e.keyCode === 187) {
				this.applyZoom(webFrame.getZoomLevel() + 1);
			}

			// Cmd/Ctrl - zooms out
			if (cmdOrCtrlKey && e.keyCode === 189) {
				this.applyZoom(webFrame.getZoomLevel() - 1);
			}

			// With latest electron upgrade, cmd+a is no longer propagating correctly for inputs in this window on mac
			// Manually perform the selection
			if (platform.isMacintosh) {
				if (cmdOrCtrlKey && e.keyCode === 65 && e.target) {
					if (e.target instanceof HTMLInputElement || e.target instanceof HTMLTextAreaElement) {
						(<HTMLInputElement>e.target).select();
					}
				}
			}
		};
	}

	private updatePreviewButtonState() {
		if (this.isPreviewEnabled()) {
			this.previewButton.label = localize('previewOnGitHub', "Preview on GitHub");
			this.previewButton.enabled = true;
		} else {
			this.previewButton.enabled = false;
			this.previewButton.label = localize('loadingData', "Loading data...");
		}
	}

	private isPreviewEnabled() {
		const issueType = this.issueReporterModel.getData().issueType;
		if (issueType === IssueType.Bug && this.receivedSystemInfo) {
			return true;
		}

		if (issueType === IssueType.PerformanceIssue && this.receivedSystemInfo && this.receivedPerformanceInfo) {
			return true;
		}

		if (issueType === IssueType.FeatureRequest) {
			return true;
		}

		if (issueType === IssueType.SettingsSearchIssue) {
			return true;
		}

		return false;
	}

	private getExtensionRepositoryUrl(): string | undefined {
		const selectedExtension = this.issueReporterModel.getData().selectedExtension;
		return selectedExtension && selectedExtension.repositoryUrl;
	}

	private getExtensionBugsUrl(): string | undefined {
		const selectedExtension = this.issueReporterModel.getData().selectedExtension;
		return selectedExtension && selectedExtension.bugsUrl;
	}

	private searchVSCodeIssues(title: string, issueDescription?: string): void {
		if (title) {
			this.searchDuplicates(title, issueDescription);
		} else {
			this.clearSearchResults();
		}
	}

	private searchExtensionIssues(title: string): void {
		const url = this.getExtensionGitHubUrl();
		if (title) {
			const matches = /^https?:\/\/github\.com\/(.*)/.exec(url);
			if (matches && matches.length) {
				const repo = matches[1];
				return this.searchGitHub(repo, title);
			}

			// If the extension has no repository, display empty search results
			if (this.issueReporterModel.getData().selectedExtension) {
				this.clearSearchResults();
				return this.displaySearchResults([]);

			}
		}

		this.clearSearchResults();
	}

	private clearSearchResults(): void {
		const similarIssues = this.getElementById('similar-issues')!;
		similarIssues.innerHTML = '';
		this.numberOfSearchResultsDisplayed = 0;
	}

	@debounce(300)
	private searchGitHub(repo: string, title: string): void {
		const query = `is:issue+repo:${repo}+${title}`;
		const similarIssues = this.getElementById('similar-issues')!;

		window.fetch(`https://api.github.com/search/issues?q=${query}`).then((response) => {
			response.json().then(result => {
				similarIssues.innerHTML = '';
				if (result && result.items) {
					this.displaySearchResults(result.items);
				} else {
					// If the items property isn't present, the rate limit has been hit
					const message = $('div.list-title');
					message.textContent = localize('rateLimited', "GitHub query limit exceeded. Please wait.");
					similarIssues.appendChild(message);

					const resetTime = response.headers.get('X-RateLimit-Reset');
					const timeToWait = resetTime ? parseInt(resetTime) - Math.floor(Date.now() / 1000) : 1;
					if (this.shouldQueueSearch) {
						this.shouldQueueSearch = false;
						setTimeout(() => {
							this.searchGitHub(repo, title);
							this.shouldQueueSearch = true;
						}, timeToWait * 1000);
					}
				}
			}).catch(e => {
				this.logSearchError(e);
			});
		}).catch(e => {
			this.logSearchError(e);
		});
	}

	@debounce(300)
	private searchDuplicates(title: string, body?: string): void {
		const url = 'https://vscode-probot.westus.cloudapp.azure.com:7890/duplicate_candidates';
		const init = {
			method: 'POST',
			body: JSON.stringify({
				title,
				body
			}),
			headers: new Headers({
				'Content-Type': 'application/json'
			})
		};

		window.fetch(url, init).then((response) => {
			response.json().then(result => {
				this.clearSearchResults();

				// {{SQL CARBON EDIT}}
				// if (result && result.candidates) {
				// 	this.displaySearchResults(result.candidates);
				// } else {
				// 	throw new Error('Unexpected response, no candidates property');
				// }
			}).catch((error) => {
				this.logSearchError(error);
			});
		}).catch((error) => {
			this.logSearchError(error);
		});
	}

	private displaySearchResults(results: SearchResult[]) {
		const similarIssues = this.getElementById('similar-issues')!;
		if (results.length) {
			const issues = $('div.issues-container');
			const issuesText = $('div.list-title');
			issuesText.textContent = localize('similarIssues', "Similar issues");

			this.numberOfSearchResultsDisplayed = results.length < 5 ? results.length : 5;
			for (let i = 0; i < this.numberOfSearchResultsDisplayed; i++) {
				const issue = results[i];
				const link = $('a.issue-link', { href: issue.html_url });
				link.textContent = issue.title;
				link.title = issue.title;
				link.addEventListener('click', (e) => this.openLink(e));
				link.addEventListener('auxclick', (e) => this.openLink(<MouseEvent>e));

				let issueState: HTMLElement;
				let item: HTMLElement;
				if (issue.state) {
					issueState = $('span.issue-state');

					const issueIcon = $('span.issue-icon');
					const octicon = new OcticonLabel(issueIcon);
					octicon.text = issue.state === 'open' ? '$(issue-opened)' : '$(issue-closed)';

					const issueStateLabel = $('span.issue-state.label');
					issueStateLabel.textContent = issue.state === 'open' ? localize('open', "Open") : localize('closed', "Closed");

					issueState.title = issue.state === 'open' ? localize('open', "Open") : localize('closed', "Closed");
					issueState.appendChild(issueIcon);
					issueState.appendChild(issueStateLabel);

					item = $('div.issue', {}, issueState, link);
				} else {
					item = $('div.issue', {}, link);
				}

				issues.appendChild(item);
			}

			similarIssues.appendChild(issuesText);
			similarIssues.appendChild(issues);
		} else {
			const message = $('div.list-title');
			message.textContent = localize('noSimilarIssues', "No similar issues found");
			similarIssues.appendChild(message);
		}
	}

	private logSearchError(error: Error) {
		this.logService.warn('issueReporter#search ', error.message);
		type IssueReporterSearchErrorClassification = {
			message: { classification: 'CallstackOrException', purpose: 'PerformanceAndHealth' }
		};

		type IssueReporterSearchError = {
			message: string;
		};
		this.telemetryService.publicLog2<IssueReporterSearchError, IssueReporterSearchErrorClassification>('issueReporterSearchError', { message: error.message });
	}

	private setUpTypes(): void {
		const makeOption = (issueType: IssueType, description: string) => `<option value="${issueType.valueOf()}">${escape(description)}</option>`;

		const typeSelect = this.getElementById('issue-type')! as HTMLSelectElement;
		const { issueType } = this.issueReporterModel.getData();
		if (issueType === IssueType.SettingsSearchIssue) {
			typeSelect.innerHTML = makeOption(IssueType.SettingsSearchIssue, localize('settingsSearchIssue', "Settings Search Issue"));
			typeSelect.disabled = true;
		} else {
			typeSelect.innerHTML = [
				makeOption(IssueType.Bug, localize('bugReporter', "Bug Report")),
				makeOption(IssueType.FeatureRequest, localize('featureRequest', "Feature Request")),
				makeOption(IssueType.PerformanceIssue, localize('performanceIssue', "Performance Issue"))
			].join('\n');
		}

		typeSelect.value = issueType.toString();

		this.setSourceOptions();
	}

	private makeOption(value: string, description: string, disabled: boolean): HTMLOptionElement {
		const option: HTMLOptionElement = document.createElement('option');
		option.disabled = disabled;
		option.value = value;
		option.textContent = description;

		return option;
	}

	private setSourceOptions(): void {
		const sourceSelect = this.getElementById('issue-source')! as HTMLSelectElement;
		const { issueType, fileOnExtension } = this.issueReporterModel.getData();
		let selected = sourceSelect.selectedIndex;
		if (selected === -1 && fileOnExtension !== undefined) {
			selected = fileOnExtension ? 2 : 1;
		}

		sourceSelect.innerHTML = '';
		if (issueType === IssueType.FeatureRequest) {
			sourceSelect.append(...[
				this.makeOption('', localize('selectSource', "Select source"), true),
				this.makeOption('false', localize('azuredatastudio', "Azure Data Studio"), false),
				this.makeOption('true', localize('extension', "An extension"), false)
			]);
		} else {
			sourceSelect.append(...[
				this.makeOption('', localize('selectSource', "Select source"), true),
				this.makeOption('false', localize('azuredatastudio', "Azure Data Studio"), false),
				this.makeOption('true', localize('extension', "An extension"), false),
				this.makeOption('', localize('unknown', "Don't Know"), false)
			]);
		}

		if (selected !== -1 && selected < sourceSelect.options.length) {
			sourceSelect.selectedIndex = selected;
		} else {
			sourceSelect.selectedIndex = 0;
			hide(this.getElementById('problem-source-help-text'));
		}
	}

	private renderBlocks(): void {
		// Depending on Issue Type, we render different blocks and text
		const { issueType, fileOnExtension } = this.issueReporterModel.getData();
		const blockContainer = this.getElementById('block-container');
		const systemBlock = document.querySelector('.block-system');
		const processBlock = document.querySelector('.block-process');
		const workspaceBlock = document.querySelector('.block-workspace');
		const extensionsBlock = document.querySelector('.block-extensions');
		const searchedExtensionsBlock = document.querySelector('.block-searchedExtensions');
		const settingsSearchResultsBlock = document.querySelector('.block-settingsSearchResults');

		const problemSource = this.getElementById('problem-source')!;
		const descriptionTitle = this.getElementById('issue-description-label')!;
		const descriptionSubtitle = this.getElementById('issue-description-subtitle')!;
		const extensionSelector = this.getElementById('extension-selection')!;

		// Hide all by default
		hide(blockContainer);
		hide(systemBlock);
		hide(processBlock);
		hide(workspaceBlock);
		hide(extensionsBlock);
		hide(searchedExtensionsBlock);
		hide(settingsSearchResultsBlock);
		hide(problemSource);
		hide(extensionSelector);

		if (issueType === IssueType.Bug) {
			show(blockContainer);
			show(systemBlock);
			show(problemSource);

			if (fileOnExtension) {
				show(extensionSelector);
			} else {
				show(extensionsBlock);
			}

			descriptionTitle.innerHTML = `${localize('stepsToReproduce', "Steps to Reproduce")} <span class="required-input">*</span>`;
			descriptionSubtitle.innerHTML = localize('bugDescription', "Share the steps needed to reliably reproduce the problem. Please include actual and expected results. We support GitHub-flavored Markdown. You will be able to edit your issue and add screenshots when we preview it on GitHub.");
		} else if (issueType === IssueType.PerformanceIssue) {
			show(blockContainer);
			show(systemBlock);
			show(processBlock);
			show(workspaceBlock);
			show(problemSource);

			if (fileOnExtension) {
				show(extensionSelector);
			} else {
				show(extensionsBlock);
			}

			descriptionTitle.innerHTML = `${localize('stepsToReproduce', "Steps to Reproduce")} <span class="required-input">*</span>`;
			descriptionSubtitle.innerHTML = localize('performanceIssueDesciption', "When did this performance issue happen? Does it occur on startup or after a specific series of actions? We support GitHub-flavored Markdown. You will be able to edit your issue and add screenshots when we preview it on GitHub.");
		} else if (issueType === IssueType.FeatureRequest) {
			descriptionTitle.innerHTML = `${localize('description', "Description")} <span class="required-input">*</span>`;
			descriptionSubtitle.innerHTML = localize('featureRequestDescription', "Please describe the feature you would like to see. We support GitHub-flavored Markdown. You will be able to edit your issue and add screenshots when we preview it on GitHub.");
			show(problemSource);

			if (fileOnExtension) {
				show(extensionSelector);
			}
		} else if (issueType === IssueType.SettingsSearchIssue) {
			show(blockContainer);
			show(searchedExtensionsBlock);
			show(settingsSearchResultsBlock);

			descriptionTitle.innerHTML = `${localize('expectedResults', "Expected Results")} <span class="required-input">*</span>`;
			descriptionSubtitle.innerHTML = localize('settingsSearchResultsDescription', "Please list the results that you were expecting to see when you searched with this query. We support GitHub-flavored Markdown. You will be able to edit your issue and add screenshots when we preview it on GitHub.");
		}
	}

	private validateInput(inputId: string): boolean {
		const inputElement = (<HTMLInputElement>this.getElementById(inputId));
		if (!inputElement.value) {
			inputElement.classList.add('invalid-input');
			return false;
		} else {
			inputElement.classList.remove('invalid-input');
			return true;
		}
	}

	private validateInputs(): boolean {
		let isValid = true;
		['issue-title', 'description', 'issue-source'].forEach(elementId => {
			isValid = this.validateInput(elementId) && isValid;
		});

		if (this.issueReporterModel.fileOnExtension()) {
			isValid = this.validateInput('extension-selector') && isValid;
		}

		return isValid;
	}

	private async createIssue(): Promise<boolean> {
		if (!this.validateInputs()) {
			// If inputs are invalid, set focus to the first one and add listeners on them
			// to detect further changes
			const invalidInput = document.getElementsByClassName('invalid-input');
			if (invalidInput.length) {
				(<HTMLInputElement>invalidInput[0]).focus();
			}

			this.addEventListener('issue-title', 'input', _ => {
				this.validateInput('issue-title');
			});

			this.addEventListener('description', 'input', _ => {
				this.validateInput('description');
			});

			this.addEventListener('issue-source', 'change', _ => {
				this.validateInput('issue-source');
			});

			if (this.issueReporterModel.fileOnExtension()) {
				this.addEventListener('extension-selector', 'change', _ => {
					this.validateInput('extension-selector');
				});
			}

			return false;
		}

		type IssueReporterSubmitClassification = {
			issueType: { classification: 'SystemMetaData', purpose: 'FeatureInsight', isMeasurement: true };
			numSimilarIssuesDisplayed: { classification: 'SystemMetaData', purpose: 'FeatureInsight', isMeasurement: true };
		};
		type IssueReporterSubmitEvent = {
			issueType: any;
			numSimilarIssuesDisplayed: number;
		};
		this.telemetryService.publicLog2<IssueReporterSubmitEvent, IssueReporterSubmitClassification>('issueReporterSubmit', { issueType: this.issueReporterModel.getData().issueType, numSimilarIssuesDisplayed: this.numberOfSearchResultsDisplayed });
		this.hasBeenSubmitted = true;

		const baseUrl = this.getIssueUrlWithTitle((<HTMLInputElement>this.getElementById('issue-title')).value);
		const issueBody = this.issueReporterModel.serialize();
		let url = baseUrl + `&body=${encodeURIComponent(issueBody)}`;

		if (url.length > MAX_URL_LENGTH) {
			try {
				url = await this.writeToClipboard(baseUrl, issueBody);
			} catch (_) {
				return false;
			}
		}

		ipcRenderer.send('vscode:openExternal', url);
		return true;
	}

	private async writeToClipboard(baseUrl: string, issueBody: string): Promise<string> {
		return new Promise((resolve, reject) => {
			ipcRenderer.once('vscode:issueReporterClipboardResponse', (_: unknown, shouldWrite: boolean) => {
				if (shouldWrite) {
					clipboard.writeText(issueBody);
					resolve(baseUrl + `&body=${encodeURIComponent(localize('pasteData', "We have written the needed data into your clipboard because it was too large to send. Please paste."))}`);
				} else {
					reject();
				}
			});

			ipcRenderer.send('vscode:issueReporterClipboard');
		});
	}

	private getExtensionGitHubUrl(): string {
		let repositoryUrl = '';
		const bugsUrl = this.getExtensionBugsUrl();
		const extensionUrl = this.getExtensionRepositoryUrl();
		// If given, try to match the extension's bug url
		if (bugsUrl && bugsUrl.match(/^https?:\/\/github\.com\/(.*)/)) {
			repositoryUrl = normalizeGitHubUrl(bugsUrl);
		} else if (extensionUrl && extensionUrl.match(/^https?:\/\/github\.com\/(.*)/)) {
			repositoryUrl = normalizeGitHubUrl(extensionUrl);
		}

		return repositoryUrl;
	}

	private getIssueUrlWithTitle(issueTitle: string): string {
		let repositoryUrl = product.reportIssueUrl;
		if (this.issueReporterModel.fileOnExtension()) {
			const extensionGitHubUrl = this.getExtensionGitHubUrl();
			if (extensionGitHubUrl) {
				repositoryUrl = extensionGitHubUrl + '/issues/new';
			}
		}

<<<<<<< HEAD
		// {{SQL CARBON EDIT}}
		const queryStringPrefix = repositoryUrl.indexOf('?') === -1 ? '?' : '&';
=======
		const queryStringPrefix = product.reportIssueUrl && product.reportIssueUrl.indexOf('?') === -1 ? '?' : '&';
>>>>>>> e75e71f4
		return `${repositoryUrl}${queryStringPrefix}title=${encodeURIComponent(issueTitle)}`;
	}

	private updateSystemInfo(state: IssueReporterModelData) {
		const target = document.querySelector('.block-system .block-info');
		if (target) {
			const systemInfo = state.systemInfo!;
			let renderedData = `
			<table>
				<tr><td>CPUs</td><td>${systemInfo.cpus}</td></tr>
				<tr><td>GPU Status</td><td>${Object.keys(systemInfo.gpuStatus).map(key => `${key}: ${systemInfo.gpuStatus[key]}`).join('<br>')}</td></tr>
				<tr><td>Load (avg)</td><td>${systemInfo.load}</td></tr>
				<tr><td>Memory (System)</td><td>${systemInfo.memory}</td></tr>
				<tr><td>Process Argv</td><td>${systemInfo.processArgs}</td></tr>
				<tr><td>Screen Reader</td><td>${systemInfo.screenReader}</td></tr>
				<tr><td>VM</td><td>${systemInfo.vmHint}</td></tr>
			</table>`;

			systemInfo.remoteData.forEach(remote => {
				if (isRemoteDiagnosticError(remote)) {
					renderedData += `
					<hr>
					<table>
						<tr><td>Remote</td><td>${remote.hostName}</td></tr>
						<tr><td></td><td>${remote.errorMessage}</td></tr>
					</table>`;
				} else {
					renderedData += `
					<hr>
					<table>
						<tr><td>Remote</td><td>${remote.hostName}</td></tr>
						<tr><td>OS</td><td>${remote.machineInfo.os}</td></tr>
						<tr><td>CPUs</td><td>${remote.machineInfo.cpus}</td></tr>
						<tr><td>Memory (System)</td><td>${remote.machineInfo.memory}</td></tr>
						<tr><td>VM</td><td>${remote.machineInfo.vmHint}</td></tr>
					</table>`;
				}
			});

			target.innerHTML = renderedData;
		}
	}

	private updateExtensionSelector(extensions: IssueReporterExtensionData[]): void {
		interface IOption {
			name: string;
			id: string;
		}

		const extensionOptions: IOption[] = extensions.map(extension => {
			return {
				name: extension.displayName || extension.name || '',
				id: extension.id
			};
		});

		// Sort extensions by name
		extensionOptions.sort((a, b) => {
			const aName = a.name.toLowerCase();
			const bName = b.name.toLowerCase();
			if (aName > bName) {
				return 1;
			}

			if (aName < bName) {
				return -1;
			}

			return 0;
		});

		const makeOption = (extension: IOption, selectedExtension?: IssueReporterExtensionData) => {
			const selected = selectedExtension && extension.id === selectedExtension.id;
			return `<option value="${extension.id}" ${selected ? 'selected' : ''}>${escape(extension.name)}</option>`;
		};

		const extensionsSelector = this.getElementById('extension-selector');
		if (extensionsSelector) {
			const { selectedExtension } = this.issueReporterModel.getData();
			extensionsSelector.innerHTML = '<option></option>' + extensionOptions.map(extension => makeOption(extension, selectedExtension)).join('\n');

			this.addEventListener('extension-selector', 'change', (e: Event) => {
				const selectedExtensionId = (<HTMLInputElement>e.target).value;
				const extensions = this.issueReporterModel.getData().allExtensions;
				const matches = extensions.filter(extension => extension.id === selectedExtensionId);
				if (matches.length) {
					this.issueReporterModel.update({ selectedExtension: matches[0] });

					const title = (<HTMLInputElement>this.getElementById('issue-title')).value;
					this.searchExtensionIssues(title);
				} else {
					this.issueReporterModel.update({ selectedExtension: undefined });
					this.clearSearchResults();
				}
			});
		}
	}

	private updateProcessInfo(state: IssueReporterModelData) {
		const target = document.querySelector('.block-process .block-info');
		if (target) {
			target.innerHTML = `<code>${state.processInfo}</code>`;
		}
	}

	private updateWorkspaceInfo(state: IssueReporterModelData) {
		document.querySelector('.block-workspace .block-info code')!.textContent = '\n' + state.workspaceInfo;
	}

	private updateExtensionTable(extensions: IssueReporterExtensionData[], numThemeExtensions: number): void {
		const target = document.querySelector('.block-extensions .block-info');
		if (target) {
			if (this.environmentService.disableExtensions) {
				target.innerHTML = localize('disabledExtensions', "Extensions are disabled");
				return;
			}

			const themeExclusionStr = numThemeExtensions ? `\n(${numThemeExtensions} theme extensions excluded)` : '';
			extensions = extensions || [];

			if (!extensions.length) {
				target.innerHTML = 'Extensions: none' + themeExclusionStr;
				return;
			}

			const table = this.getExtensionTableHtml(extensions);
			target.innerHTML = `<table>${table}</table>${themeExclusionStr}`;
		}
	}

	private updateSearchedExtensionTable(extensions: IssueReporterExtensionData[]): void {
		const target = document.querySelector('.block-searchedExtensions .block-info');
		if (target) {
			if (!extensions.length) {
				target.innerHTML = 'Extensions: none';
				return;
			}

			const table = this.getExtensionTableHtml(extensions);
			target.innerHTML = `<table>${table}</table>`;
		}
	}

	private getExtensionTableHtml(extensions: IssueReporterExtensionData[]): string {
		let table = `
			<tr>
				<th>Extension</th>
				<th>Author (truncated)</th>
				<th>Version</th>
			</tr>`;

		table += extensions.map(extension => {
			return `
				<tr>
					<td>${extension.name}</td>
					<td>${extension.publisher.substr(0, 3)}</td>
					<td>${extension.version}</td>
				</tr>`;
		}).join('');

		return table;
	}

	private openLink(event: MouseEvent): void {
		event.preventDefault();
		event.stopPropagation();
		// Exclude right click
		if (event.which < 3) {
			shell.openExternal((<HTMLAnchorElement>event.target).href);
			this.telemetryService.publicLog2('issueReporterViewSimilarIssue');
		}
	}

	private getElementById(elementId: string): HTMLElement | undefined {
		const element = document.getElementById(elementId);
		if (element) {
			return element;
		} else {
			const error = new Error(`${elementId} not found.`);
			this.logService.error(error);
			type IssueReporterGetElementErrorClassification = {
				message: { classification: 'CallstackOrException', purpose: 'PerformanceAndHealth' };
			};
			type IssueReporterGetElementErrorEvent = {
				message: string;
			};
			this.telemetryService.publicLog2<IssueReporterGetElementErrorEvent, IssueReporterGetElementErrorClassification>('issueReporterGetElementError', { message: error.message });

			return undefined;
		}
	}

	private addEventListener(elementId: string, eventType: string, handler: (event: Event) => void): void {
		const element = this.getElementById(elementId);
		if (element) {
			element.addEventListener(eventType, handler);
		}
	}
}

// helper functions

function hide(el: Element | undefined | null) {
	if (el) {
		el.classList.add('hidden');
	}
}
function show(el: Element | undefined | null) {
	if (el) {
		el.classList.remove('hidden');
	}
}<|MERGE_RESOLUTION|>--- conflicted
+++ resolved
@@ -941,12 +941,7 @@
 			}
 		}
 
-<<<<<<< HEAD
-		// {{SQL CARBON EDIT}}
-		const queryStringPrefix = repositoryUrl.indexOf('?') === -1 ? '?' : '&';
-=======
 		const queryStringPrefix = product.reportIssueUrl && product.reportIssueUrl.indexOf('?') === -1 ? '?' : '&';
->>>>>>> e75e71f4
 		return `${repositoryUrl}${queryStringPrefix}title=${encodeURIComponent(issueTitle)}`;
 	}
 
