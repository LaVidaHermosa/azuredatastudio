/*---------------------------------------------------------------------------------------------
 *  Copyright (c) Microsoft Corporation. All rights reserved.
 *  Licensed under the Source EULA. See License.txt in the project root for license information.
 *--------------------------------------------------------------------------------------------*/

import { escape } from 'vs/base/common/strings';
import { localize } from 'vs/nls';

export default (): string => `
<div id="issue-reporter">
	<div id="english" class="input-group hidden">${escape(localize('completeInEnglish', "Please complete the form in English."))}</div>

	<div class="section">
		<div class="input-group">
			<label class="inline-label" for="issue-type">${escape(localize('issueTypeLabel', "This is a"))}</label>
			<select id="issue-type" class="inline-form-control">
				<!-- To be dynamically filled -->
			</select>
		</div>

		<div class="input-group" id="problem-source">
			<label class="inline-label" for="issue-source">${escape(localize('issueSourceLabel', "File on"))}</label>
			<select id="issue-source" class="inline-form-control">
<<<<<<< HEAD
				<!-- {{ SQL CARBON EDIT }} -->
				<option value="false">${escape(localize('azuredatastudio', "Azure Data Studio"))}</option>
				<option value="true">${escape(localize('extension', "An Extension"))}</option>
=======
				<!-- To be dynamically filled -->
>>>>>>> fc6f6378
			</select>
			<div id="problem-source-help-text" class="instructions hidden">${escape(localize('disableExtensionsLabelText', "Try to reproduce the problem after {0}. If the problem only reproduces when extensions are active, it is likely an issue with an extension."))
		.replace('{0}', `<span tabIndex=0 role="button" id="disableExtensions" class="workbenchCommand">${escape(localize('disableExtensions', "disabling all extensions and reloading the window"))}</span>`)}
			</div>

			<div id="extension-selection">
				<label class="inline-label" for="extension-selector">${escape(localize('chooseExtension', "Extension"))} <span class="required-input">*</span></label>
				<select id="extension-selector" class="inline-form-control">
					<!-- To be dynamically filled -->
				</select>
			</div>
		</div>

		<div class="input-group">
			<label class="inline-label" for="issue-title">${escape(localize('issueTitleLabel', "Title"))} <span class="required-input">*</span></label>
			<input id="issue-title" type="text" class="inline-form-control" placeholder="${escape(localize('issueTitleRequired', "Please enter a title."))}" required>
			<div id="issue-title-length-validation-error" class="validation-error hidden" role="alert">${escape(localize('titleLengthValidation', "The title is too long."))}</div>
			<small id="similar-issues">
				<!-- To be dynamically filled -->
			</small>
		</div>

	</div>

	<div class="input-group description-section">
		<label for="description" id="issue-description-label">
			<!-- To be dynamically filled -->
		</label>
		<div class="instructions" id="issue-description-subtitle">
			<!-- To be dynamically filled -->
		</div>
		<div class="block-info-text">
			<textarea name="description" id="description" placeholder="${escape(localize('details', "Please enter details."))}" required></textarea>
		</div>
	</div>

	<div class="system-info" id="block-container">
		<div class="block block-system">
			<input class="sendData" type="checkbox" id="includeSystemInfo" checked/>
			<label class="caption" for="includeSystemInfo">${escape(localize({
			key: 'sendSystemInfo',
			comment: ['{0} is either "show" or "hide" and is a button to toggle the visibililty of the system information']
		}, "Include my system information ({0})")).replace('{0}', `<a href="#" class="showInfo">${escape(localize('show', "show"))}</a>`)}</label>
			<div class="block-info hidden">
				<!-- To be dynamically filled -->
			</div>
		</div>
		<div class="block block-process">
			<input class="sendData" type="checkbox" id="includeProcessInfo" checked/>
			<label class="caption" for="includeProcessInfo">${escape(localize({
			key: 'sendProcessInfo',
			comment: ['{0} is either "show" or "hide" and is a button to toggle the visibililty of the process info']
		}, "Include my currently running processes ({0})")).replace('{0}', `<a href="#" class="showInfo">${escape(localize('show', "show"))}</a>`)}</label>
			<pre class="block-info hidden">
				<code>
				<!-- To be dynamically filled -->
				</code>
			</pre>
		</div>
		<div class="block block-workspace">
			<input class="sendData" type="checkbox" id="includeWorkspaceInfo" checked/>
			<label class="caption" for="includeWorkspaceInfo">${escape(localize({
			key: 'sendWorkspaceInfo',
			comment: ['{0} is either "show" or "hide" and is a button to toggle the visibililty of the workspace information']
		}, "Include my workspace metadata ({0})")).replace('{0}', `<a href="#" class="showInfo">${escape(localize('show', "show"))}</a>`)}</label>
			<pre id="systemInfo" class="block-info hidden">
				<code>
				<!-- To be dynamically filled -->
				</code>
			</pre>
		</div>
		<div class="block block-extensions">
			<input class="sendData" type="checkbox" id="includeExtensions" checked/>
			<label class="caption" for="includeExtensions">${escape(localize({
			key: 'sendExtensions',
			comment: ['{0} is either "show" or "hide" and is a button to toggle the visibililty of the enabled extensions list']
		}, "Include my enabled extensions ({0})")).replace('{0}', `<a href="#" class="showInfo">${escape(localize('show', "show"))}</a>`)}</label>
			<div id="systemInfo" class="block-info hidden">
				<!-- To be dynamically filled -->
			</div>
		</div>
		<div class="block block-searchedExtensions">
			<input class="sendData" type="checkbox" id="includeSearchedExtensions" checked/>
			<label class="caption" for="includeSearchedExtensions">${escape(localize({
			key: 'sendSearchedExtensions',
			comment: ['{0} is either "show" or "hide" and is a button to toggle the visibililty of the searched extensions']
		}, "Send searched extensions ({0})")).replace('{0}', `<a href="#" class="showInfo">${escape(localize('show', "show"))}</a>`)}</label>
			<div class="block-info hidden">
				<!-- To be dynamically filled -->
			</div>
		</div>
		<div class="block block-settingsSearchResults">
			<input class="sendData" type="checkbox" id="includeSettingsSearchDetails" checked/>
			<label class="caption" for="includeSettingsSearchDetails">${escape(localize({
			key: 'sendSettingsSearchDetails',
			comment: ['{0} is either "show" or "hide" and is a button to toggle the visibililty of the search details']
		}, "Send settings search details ({0})")).replace('{0}', `<a href="#" class="showInfo">${escape(localize('show', "show"))}</a>`)}</label>
			<div class="block-info hidden">
				<!-- To be dynamically filled -->
			</div>
		</div>
	</div>
</div>`;<|MERGE_RESOLUTION|>--- conflicted
+++ resolved
@@ -21,13 +21,7 @@
 		<div class="input-group" id="problem-source">
 			<label class="inline-label" for="issue-source">${escape(localize('issueSourceLabel', "File on"))}</label>
 			<select id="issue-source" class="inline-form-control">
-<<<<<<< HEAD
-				<!-- {{ SQL CARBON EDIT }} -->
-				<option value="false">${escape(localize('azuredatastudio', "Azure Data Studio"))}</option>
-				<option value="true">${escape(localize('extension', "An Extension"))}</option>
-=======
 				<!-- To be dynamically filled -->
->>>>>>> fc6f6378
 			</select>
 			<div id="problem-source-help-text" class="instructions hidden">${escape(localize('disableExtensionsLabelText', "Try to reproduce the problem after {0}. If the problem only reproduces when extensions are active, it is likely an issue with an extension."))
 		.replace('{0}', `<span tabIndex=0 role="button" id="disableExtensions" class="workbenchCommand">${escape(localize('disableExtensions', "disabling all extensions and reloading the window"))}</span>`)}
