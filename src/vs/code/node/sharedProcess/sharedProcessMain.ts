/*---------------------------------------------------------------------------------------------
 *  Copyright (c) Microsoft Corporation. All rights reserved.
 *  Licensed under the Source EULA. See License.txt in the project root for license information.
 *--------------------------------------------------------------------------------------------*/

import { hostname, release } from 'os';
import { MessagePortMain, MessageEvent } from 'vs/base/parts/sandbox/node/electronTypes';
import { toErrorMessage } from 'vs/base/common/errorMessage';
import { onUnexpectedError, setUnexpectedErrorHandler } from 'vs/base/common/errors';
import { combinedDisposable, Disposable, toDisposable } from 'vs/base/common/lifecycle';
import { Schemas } from 'vs/base/common/network';
import { URI } from 'vs/base/common/uri';
import { firstOrDefault } from 'vs/base/common/arrays';
import { Emitter } from 'vs/base/common/event';
import { ProxyChannel, StaticRouter } from 'vs/base/parts/ipc/common/ipc';
import { IClientConnectionFilter, Server as UtilityProcessMessagePortServer, once } from 'vs/base/parts/ipc/node/ipc.mp';
import { CodeCacheCleaner } from 'vs/code/node/sharedProcess/contrib/codeCacheCleaner';
import { LanguagePackCachedDataCleaner } from 'vs/code/node/sharedProcess/contrib/languagePackCachedDataCleaner';
import { LocalizationsUpdater } from 'vs/code/node/sharedProcess/contrib/localizationsUpdater';
import { LogsDataCleaner } from 'vs/code/node/sharedProcess/contrib/logsDataCleaner';
import { UnusedWorkspaceStorageDataCleaner } from 'vs/code/node/sharedProcess/contrib/storageDataCleaner';
import { IChecksumService } from 'vs/platform/checksum/common/checksumService';
import { ChecksumService } from 'vs/platform/checksum/node/checksumService';
import { IConfigurationService } from 'vs/platform/configuration/common/configuration';
import { ConfigurationService } from 'vs/platform/configuration/common/configurationService';
import { IDiagnosticsService } from 'vs/platform/diagnostics/common/diagnostics';
import { DiagnosticsService } from 'vs/platform/diagnostics/node/diagnosticsService';
import { IDownloadService } from 'vs/platform/download/common/download';
import { DownloadService } from 'vs/platform/download/common/downloadService';
import { INativeEnvironmentService } from 'vs/platform/environment/common/environment';
import { GlobalExtensionEnablementService } from 'vs/platform/extensionManagement/common/extensionEnablementService';
import { ExtensionGalleryService } from 'vs/platform/extensionManagement/common/extensionGalleryService';
import { IExtensionGalleryService, IExtensionManagementService, IExtensionTipsService, IGlobalExtensionEnablementService } from 'vs/platform/extensionManagement/common/extensionManagement';
import { ExtensionSignatureVerificationService, IExtensionSignatureVerificationService } from 'vs/platform/extensionManagement/node/extensionSignatureVerificationService';
import { ExtensionManagementChannel, ExtensionTipsChannel } from 'vs/platform/extensionManagement/common/extensionManagementIpc';
import { ExtensionManagementService, INativeServerExtensionManagementService } from 'vs/platform/extensionManagement/node/extensionManagementService';
import { IExtensionRecommendationNotificationService } from 'vs/platform/extensionRecommendations/common/extensionRecommendations';
import { IFileService } from 'vs/platform/files/common/files';
import { FileService } from 'vs/platform/files/common/fileService';
import { DiskFileSystemProvider } from 'vs/platform/files/node/diskFileSystemProvider';
import { SyncDescriptor } from 'vs/platform/instantiation/common/descriptors';
import { IInstantiationService, ServicesAccessor } from 'vs/platform/instantiation/common/instantiation';
import { InstantiationService } from 'vs/platform/instantiation/common/instantiationService';
import { ServiceCollection } from 'vs/platform/instantiation/common/serviceCollection';
import { ILanguagePackService } from 'vs/platform/languagePacks/common/languagePacks';
import { NativeLanguagePackService } from 'vs/platform/languagePacks/node/languagePacks';
import { ConsoleLogger, ILoggerService, ILogService } from 'vs/platform/log/common/log';
import { LoggerChannelClient } from 'vs/platform/log/common/logIpc';
import product from 'vs/platform/product/common/product';
import { IProductService } from 'vs/platform/product/common/productService';
import { IRequestService } from 'vs/platform/request/common/request';
import { ISharedProcessConfiguration } from 'vs/platform/sharedProcess/node/sharedProcess';
import { IStorageService } from 'vs/platform/storage/common/storage';
import { resolveCommonProperties } from 'vs/platform/telemetry/common/commonProperties';
import { ICustomEndpointTelemetryService, ITelemetryService } from 'vs/platform/telemetry/common/telemetry';
import { TelemetryAppenderChannel } from 'vs/platform/telemetry/common/telemetryIpc';
import { TelemetryLogAppender } from 'vs/platform/telemetry/common/telemetryLogAppender';
import { TelemetryService } from 'vs/platform/telemetry/common/telemetryService';
import { supportsTelemetry, ITelemetryAppender, NullAppender, NullTelemetryService, getPiiPathsFromEnvironment, isInternalTelemetry } from 'vs/platform/telemetry/common/telemetryUtils';
import { CustomEndpointTelemetryService } from 'vs/platform/telemetry/node/customEndpointTelemetryService';
import { ExtensionStorageService, IExtensionStorageService } from 'vs/platform/extensionManagement/common/extensionStorage';
import { IgnoredExtensionsManagementService, IIgnoredExtensionsManagementService } from 'vs/platform/userDataSync/common/ignoredExtensions';
import { IUserDataSyncBackupStoreService, IUserDataSyncLogService, IUserDataSyncEnablementService, IUserDataSyncService, IUserDataSyncStoreManagementService, IUserDataSyncStoreService, IUserDataSyncUtilService, registerConfiguration as registerUserDataSyncConfiguration, IUserDataSyncResourceProviderService } from 'vs/platform/userDataSync/common/userDataSync';
import { IUserDataSyncAccountService, UserDataSyncAccountService } from 'vs/platform/userDataSync/common/userDataSyncAccount';
import { UserDataSyncBackupStoreService } from 'vs/platform/userDataSync/common/userDataSyncBackupStoreService';
import { UserDataAutoSyncChannel, UserDataSyncAccountServiceChannel, UserDataSyncMachinesServiceChannel, UserDataSyncStoreManagementServiceChannel, UserDataSyncUtilServiceClient } from 'vs/platform/userDataSync/common/userDataSyncIpc';
import { UserDataSyncLogService } from 'vs/platform/userDataSync/common/userDataSyncLog';
import { IUserDataSyncMachinesService, UserDataSyncMachinesService } from 'vs/platform/userDataSync/common/userDataSyncMachines';
import { UserDataSyncEnablementService } from 'vs/platform/userDataSync/common/userDataSyncEnablementService';
import { UserDataSyncService } from 'vs/platform/userDataSync/common/userDataSyncService';
import { UserDataSyncChannel } from 'vs/platform/userDataSync/common/userDataSyncServiceIpc';
import { UserDataSyncStoreManagementService, UserDataSyncStoreService } from 'vs/platform/userDataSync/common/userDataSyncStoreService';
import { IUserDataProfileStorageService } from 'vs/platform/userDataProfile/common/userDataProfileStorageService';
import { NativeUserDataProfileStorageService } from 'vs/platform/userDataProfile/node/userDataProfileStorageService';
import { ActiveWindowManager } from 'vs/platform/windows/node/windowTracker';
import { ISignService } from 'vs/platform/sign/common/sign';
import { SignService } from 'vs/platform/sign/node/signService';
import { ISharedTunnelsService } from 'vs/platform/tunnel/common/tunnel';
import { SharedTunnelsService } from 'vs/platform/tunnel/node/tunnelService';
import { ipcSharedProcessTunnelChannelName, ISharedProcessTunnelService } from 'vs/platform/remote/common/sharedProcessTunnelService';
import { SharedProcessTunnelService } from 'vs/platform/tunnel/node/sharedProcessTunnelService';
import { IUriIdentityService } from 'vs/platform/uriIdentity/common/uriIdentity';
import { UriIdentityService } from 'vs/platform/uriIdentity/common/uriIdentityService';
import { isLinux } from 'vs/base/common/platform';
import { FileUserDataProvider } from 'vs/platform/userData/common/fileUserDataProvider';
import { DiskFileSystemProviderClient, LOCAL_FILE_SYSTEM_CHANNEL_NAME } from 'vs/platform/files/common/diskFileSystemProviderClient';
import { InspectProfilingService as V8InspectProfilingService } from 'vs/platform/profiling/node/profilingService';
import { IV8InspectProfilingService } from 'vs/platform/profiling/common/profiling';
import { IExtensionsScannerService } from 'vs/platform/extensionManagement/common/extensionsScannerService';
import { ExtensionsScannerService } from 'vs/platform/extensionManagement/node/extensionsScannerService';
import { IUserDataProfilesService } from 'vs/platform/userDataProfile/common/userDataProfile';
import { IExtensionsProfileScannerService } from 'vs/platform/extensionManagement/common/extensionsProfileScannerService';
import { PolicyChannelClient } from 'vs/platform/policy/common/policyIpc';
import { IPolicyService, NullPolicyService } from 'vs/platform/policy/common/policy';
import { UserDataProfilesService } from 'vs/platform/userDataProfile/common/userDataProfileIpc';
import { OneDataSystemAppender } from 'vs/platform/telemetry/node/1dsAppender';
import { UserDataProfilesCleaner } from 'vs/code/node/sharedProcess/contrib/userDataProfilesCleaner';
import { IRemoteTunnelService } from 'vs/platform/remoteTunnel/common/remoteTunnel';
import { UserDataSyncResourceProviderService } from 'vs/platform/userDataSync/common/userDataSyncResourceProvider';
import { ExtensionsContributions } from 'vs/code/node/sharedProcess/contrib/extensions';
import { localize } from 'vs/nls';
import { LogService } from 'vs/platform/log/common/logService';
import { ISharedProcessLifecycleService, SharedProcessLifecycleService } from 'vs/platform/lifecycle/node/sharedProcessLifecycleService';
import { RemoteTunnelService } from 'vs/platform/remoteTunnel/node/remoteTunnelService';
import { ExtensionsProfileScannerService } from 'vs/platform/extensionManagement/node/extensionsProfileScannerService';
import { RequestChannelClient } from 'vs/platform/request/common/requestIpc';
import { ExtensionRecommendationNotificationServiceChannelClient } from 'vs/platform/extensionRecommendations/common/extensionRecommendationsIpc';
import { INativeHostService } from 'vs/platform/native/common/native';
import { UserDataAutoSyncService } from 'vs/platform/userDataSync/node/userDataAutoSyncService';
import { ExtensionTipsService } from 'vs/platform/extensionManagement/node/extensionTipsService';
import { IMainProcessService, MainProcessService } from 'vs/platform/ipc/common/mainProcessService';
import { RemoteStorageService } from 'vs/platform/storage/common/storageService';
import { IRemoteSocketFactoryService, RemoteSocketFactoryService } from 'vs/platform/remote/common/remoteSocketFactoryService';
import { RemoteConnectionType } from 'vs/platform/remote/common/remoteAuthorityResolver';
import { nodeSocketFactory } from 'vs/platform/remote/node/nodeSocketFactory';
import { NativeEnvironmentService } from 'vs/platform/environment/node/environmentService';
import { IVoiceRecognitionService, VoiceRecognitionService } from 'vs/platform/voiceRecognition/node/voiceRecognitionService';
import { VoiceTranscriptionManager } from 'vs/code/node/sharedProcess/contrib/voiceTranscriber';
import { SharedProcessRawConnection, SharedProcessLifecycle } from 'vs/platform/sharedProcess/common/sharedProcess';

class SharedProcessMain extends Disposable implements IClientConnectionFilter {

	private readonly server = this._register(new UtilityProcessMessagePortServer(this));

	private lifecycleService: SharedProcessLifecycleService | undefined = undefined;

	private readonly onDidWindowConnectRaw = this._register(new Emitter<MessagePortMain>());

	constructor(private configuration: ISharedProcessConfiguration) {
		super();

		this.registerListeners();
	}

	private registerListeners(): void {

		// Shared process lifecycle
		let didExit = false;
		const onExit = () => {
			if (!didExit) {
				didExit = true;

				this.lifecycleService?.fireOnWillShutdown();
				this.dispose();
			}
		};
		process.once('exit', onExit);
		once(process.parentPort, SharedProcessLifecycle.exit, onExit);
	}

	async init(): Promise<void> {

		// Services
		const instantiationService = await this.initServices();

		// Config
		registerUserDataSyncConfiguration();

		instantiationService.invokeFunction(accessor => {
			const logService = accessor.get(ILogService);

			// Log info
			logService.trace('sharedProcess configuration', JSON.stringify(this.configuration));

			// Channels
			this.initChannels(accessor);

			// Error handler
			this.registerErrorHandler(logService);
		});

		// Instantiate Contributions
		this._register(combinedDisposable(
			instantiationService.createInstance(CodeCacheCleaner, this.configuration.codeCachePath),
			instantiationService.createInstance(LanguagePackCachedDataCleaner),
			instantiationService.createInstance(UnusedWorkspaceStorageDataCleaner),
			instantiationService.createInstance(LogsDataCleaner),
			instantiationService.createInstance(LocalizationsUpdater),
			instantiationService.createInstance(ExtensionsContributions),
			instantiationService.createInstance(UserDataProfilesCleaner),
			instantiationService.createInstance(VoiceTranscriptionManager, this.onDidWindowConnectRaw.event)
		));
	}

	private async initServices(): Promise<IInstantiationService> {
		const services = new ServiceCollection();

		// Product
		const productService = { _serviceBrand: undefined, ...product };
		services.set(IProductService, productService);

		// Main Process
		const mainRouter = new StaticRouter(ctx => ctx === 'main');
		const mainProcessService = new MainProcessService(this.server, mainRouter);
		services.set(IMainProcessService, mainProcessService);

		// Policies
		const policyService = this.configuration.policiesData ? new PolicyChannelClient(this.configuration.policiesData, mainProcessService.getChannel('policy')) : new NullPolicyService();
		services.set(IPolicyService, policyService);

		// Environment
		const environmentService = new NativeEnvironmentService(this.configuration.args, productService);
		services.set(INativeEnvironmentService, environmentService);

		// Logger
		const loggerService = new LoggerChannelClient(undefined, this.configuration.logLevel, environmentService.logsHome, this.configuration.loggers.map(loggerResource => ({ ...loggerResource, resource: URI.revive(loggerResource.resource) })), mainProcessService.getChannel('logger'));
		services.set(ILoggerService, loggerService);

		// Log
		const logger = this._register(loggerService.createLogger('sharedprocess', { name: localize('sharedLog', "Shared") }));
		const consoleLogger = this._register(new ConsoleLogger(logger.getLevel()));
		const logService = this._register(new LogService(logger, [consoleLogger]));
		services.set(ILogService, logService);

		// Lifecycle
		this.lifecycleService = this._register(new SharedProcessLifecycleService(logService));
		services.set(ISharedProcessLifecycleService, this.lifecycleService);

		// Files
		const fileService = this._register(new FileService(logService));
		services.set(IFileService, fileService);

		const diskFileSystemProvider = this._register(new DiskFileSystemProvider(logService));
		fileService.registerProvider(Schemas.file, diskFileSystemProvider);

		const userDataFileSystemProvider = this._register(new FileUserDataProvider(
			Schemas.file,
			// Specifically for user data, use the disk file system provider
			// from the main process to enable atomic read/write operations.
			// Since user data can change very frequently across multiple
			// processes, we want a single process handling these operations.
			this._register(new DiskFileSystemProviderClient(mainProcessService.getChannel(LOCAL_FILE_SYSTEM_CHANNEL_NAME), { pathCaseSensitive: isLinux })),
			Schemas.vscodeUserData,
			logService
		));
		fileService.registerProvider(Schemas.vscodeUserData, userDataFileSystemProvider);

		// User Data Profiles
		const userDataProfilesService = this._register(new UserDataProfilesService(this.configuration.profiles.all, URI.revive(this.configuration.profiles.home).with({ scheme: environmentService.userRoamingDataHome.scheme }), mainProcessService.getChannel('userDataProfiles')));
		services.set(IUserDataProfilesService, userDataProfilesService);

		// Configuration
		const configurationService = this._register(new ConfigurationService(userDataProfilesService.defaultProfile.settingsResource, fileService, policyService, logService));
		services.set(IConfigurationService, configurationService);

		// Storage (global access only)
		const storageService = new RemoteStorageService(undefined, { defaultProfile: userDataProfilesService.defaultProfile, currentProfile: userDataProfilesService.defaultProfile }, mainProcessService, environmentService);
		services.set(IStorageService, storageService);
		this._register(toDisposable(() => storageService.flush()));

		// Initialize config & storage in parallel
		await Promise.all([
			configurationService.initialize(),
			storageService.initialize()
		]);

		// URI Identity
		const uriIdentityService = new UriIdentityService(fileService);
		services.set(IUriIdentityService, uriIdentityService);

		// Request
		const requestService = new RequestChannelClient(mainProcessService.getChannel('request'));
		services.set(IRequestService, requestService);

		// Checksum
		services.set(IChecksumService, new SyncDescriptor(ChecksumService, undefined, false /* proxied to other processes */));

		// V8 Inspect profiler
		services.set(IV8InspectProfilingService, new SyncDescriptor(V8InspectProfilingService, undefined, false /* proxied to other processes */));

		// Native Host
		const nativeHostService = ProxyChannel.toService<INativeHostService>(mainProcessService.getChannel('nativeHost'));
		services.set(INativeHostService, nativeHostService);

		// Download
		services.set(IDownloadService, new SyncDescriptor(DownloadService, undefined, true));

		// Extension recommendations
		const activeWindowManager = this._register(new ActiveWindowManager(nativeHostService));
		const activeWindowRouter = new StaticRouter(ctx => activeWindowManager.getActiveClientId().then(id => ctx === id));
		services.set(IExtensionRecommendationNotificationService, new ExtensionRecommendationNotificationServiceChannelClient(this.server.getChannel('extensionRecommendationNotification', activeWindowRouter)));

		// Telemetry
		let telemetryService: ITelemetryService;
		const appenders: ITelemetryAppender[] = [];
		const internalTelemetry = isInternalTelemetry(productService, configurationService);
		if (supportsTelemetry(productService, environmentService)) {
			const logAppender = new TelemetryLogAppender(logService, loggerService, environmentService, productService);
			appenders.push(logAppender);
			if (productService.aiConfig?.ariaKey) {
<<<<<<< HEAD
				const collectorAppender = new OneDataSystemAppender(internalTelemetry, 'adsworkbench', null, productService.aiConfig.ariaKey); // {{SQL CARBON EDIT}} - use adsworkbench
=======
				const collectorAppender = new OneDataSystemAppender(requestService, internalTelemetry, 'monacoworkbench', null, productService.aiConfig.ariaKey);
>>>>>>> 2db1f3b1
				this._register(toDisposable(() => collectorAppender.flush())); // Ensure the 1DS appender is disposed so that it flushes remaining data
				appenders.push(collectorAppender);
			}

			telemetryService = new TelemetryService({
				appenders,
				commonProperties: resolveCommonProperties(release(), hostname(), process.arch, productService.commit, productService.version, this.configuration.machineId, internalTelemetry),
				sendErrorTelemetry: true,
				piiPaths: getPiiPathsFromEnvironment(environmentService),
			}, configurationService, productService);
		} else {
			telemetryService = NullTelemetryService;
			const nullAppender = NullAppender;
			appenders.push(nullAppender);
		}

		this.server.registerChannel('telemetryAppender', new TelemetryAppenderChannel(appenders));
		services.set(ITelemetryService, telemetryService);

		// Custom Endpoint Telemetry
		const customEndpointTelemetryService = new CustomEndpointTelemetryService(configurationService, telemetryService, logService, loggerService, environmentService, productService);
		services.set(ICustomEndpointTelemetryService, customEndpointTelemetryService);

		// Extension Management
		services.set(IExtensionsProfileScannerService, new SyncDescriptor(ExtensionsProfileScannerService, undefined, true));
		services.set(IExtensionsScannerService, new SyncDescriptor(ExtensionsScannerService, undefined, true));
		services.set(IExtensionSignatureVerificationService, new SyncDescriptor(ExtensionSignatureVerificationService, undefined, true));
		services.set(INativeServerExtensionManagementService, new SyncDescriptor(ExtensionManagementService, undefined, true));

		// Extension Gallery
		services.set(IExtensionGalleryService, new SyncDescriptor(ExtensionGalleryService, undefined, true));

		// Extension Tips
		services.set(IExtensionTipsService, new SyncDescriptor(ExtensionTipsService, undefined, false /* Eagerly scans and computes exe based recommendations */));

		// Localizations
		services.set(ILanguagePackService, new SyncDescriptor(NativeLanguagePackService, undefined, false /* proxied to other processes */));

		// Diagnostics
		services.set(IDiagnosticsService, new SyncDescriptor(DiagnosticsService, undefined, false /* proxied to other processes */));

		// Settings Sync
		services.set(IUserDataSyncAccountService, new SyncDescriptor(UserDataSyncAccountService, undefined, true));
		services.set(IUserDataSyncLogService, new SyncDescriptor(UserDataSyncLogService, undefined, true));
		services.set(IUserDataSyncUtilService, new UserDataSyncUtilServiceClient(this.server.getChannel('userDataSyncUtil', client => client.ctx !== 'main')));
		services.set(IGlobalExtensionEnablementService, new SyncDescriptor(GlobalExtensionEnablementService, undefined, false /* Eagerly resets installed extensions */));
		services.set(IIgnoredExtensionsManagementService, new SyncDescriptor(IgnoredExtensionsManagementService, undefined, true));
		services.set(IExtensionStorageService, new SyncDescriptor(ExtensionStorageService));
		services.set(IUserDataSyncStoreManagementService, new SyncDescriptor(UserDataSyncStoreManagementService, undefined, true));
		services.set(IUserDataSyncStoreService, new SyncDescriptor(UserDataSyncStoreService, undefined, true));
		services.set(IUserDataSyncMachinesService, new SyncDescriptor(UserDataSyncMachinesService, undefined, true));
		services.set(IUserDataSyncBackupStoreService, new SyncDescriptor(UserDataSyncBackupStoreService, undefined, false /* Eagerly cleans up old backups */));
		services.set(IUserDataSyncEnablementService, new SyncDescriptor(UserDataSyncEnablementService, undefined, true));
		services.set(IUserDataSyncService, new SyncDescriptor(UserDataSyncService, undefined, false /* Initializes the Sync State */));
		services.set(IUserDataProfileStorageService, new SyncDescriptor(NativeUserDataProfileStorageService, undefined, true));
		services.set(IUserDataSyncResourceProviderService, new SyncDescriptor(UserDataSyncResourceProviderService, undefined, true));

		// Signing
		services.set(ISignService, new SyncDescriptor(SignService, undefined, false /* proxied to other processes */));

		// Tunnel
		const remoteSocketFactoryService = new RemoteSocketFactoryService();
		services.set(IRemoteSocketFactoryService, remoteSocketFactoryService);
		remoteSocketFactoryService.register(RemoteConnectionType.WebSocket, nodeSocketFactory);
		services.set(ISharedTunnelsService, new SyncDescriptor(SharedTunnelsService));
		services.set(ISharedProcessTunnelService, new SyncDescriptor(SharedProcessTunnelService));

		// Remote Tunnel
		services.set(IRemoteTunnelService, new SyncDescriptor(RemoteTunnelService));

		// Voice Recognition
		services.set(IVoiceRecognitionService, new SyncDescriptor(VoiceRecognitionService));

		return new InstantiationService(services);
	}

	private initChannels(accessor: ServicesAccessor): void {

		// Extensions Management
		const channel = new ExtensionManagementChannel(accessor.get(IExtensionManagementService), () => null);
		this.server.registerChannel('extensions', channel);

		// Language Packs
		const languagePacksChannel = ProxyChannel.fromService(accessor.get(ILanguagePackService));
		this.server.registerChannel('languagePacks', languagePacksChannel);

		// Diagnostics
		const diagnosticsChannel = ProxyChannel.fromService(accessor.get(IDiagnosticsService));
		this.server.registerChannel('diagnostics', diagnosticsChannel);

		// Extension Tips
		const extensionTipsChannel = new ExtensionTipsChannel(accessor.get(IExtensionTipsService));
		this.server.registerChannel('extensionTipsService', extensionTipsChannel);

		// Checksum
		const checksumChannel = ProxyChannel.fromService(accessor.get(IChecksumService));
		this.server.registerChannel('checksum', checksumChannel);

		// Profiling
		const profilingChannel = ProxyChannel.fromService(accessor.get(IV8InspectProfilingService));
		this.server.registerChannel('v8InspectProfiling', profilingChannel);

		// Settings Sync
		const userDataSyncMachineChannel = new UserDataSyncMachinesServiceChannel(accessor.get(IUserDataSyncMachinesService));
		this.server.registerChannel('userDataSyncMachines', userDataSyncMachineChannel);

		// Custom Endpoint Telemetry
		const customEndpointTelemetryChannel = ProxyChannel.fromService(accessor.get(ICustomEndpointTelemetryService));
		this.server.registerChannel('customEndpointTelemetry', customEndpointTelemetryChannel);

		const userDataSyncAccountChannel = new UserDataSyncAccountServiceChannel(accessor.get(IUserDataSyncAccountService));
		this.server.registerChannel('userDataSyncAccount', userDataSyncAccountChannel);

		const userDataSyncStoreManagementChannel = new UserDataSyncStoreManagementServiceChannel(accessor.get(IUserDataSyncStoreManagementService));
		this.server.registerChannel('userDataSyncStoreManagement', userDataSyncStoreManagementChannel);

		const userDataSyncChannel = new UserDataSyncChannel(accessor.get(IUserDataSyncService), accessor.get(IUserDataProfilesService), accessor.get(ILogService));
		this.server.registerChannel('userDataSync', userDataSyncChannel);

		const userDataAutoSync = this._register(accessor.get(IInstantiationService).createInstance(UserDataAutoSyncService));
		const userDataAutoSyncChannel = new UserDataAutoSyncChannel(userDataAutoSync);
		this.server.registerChannel('userDataAutoSync', userDataAutoSyncChannel);

		// Tunnel
		const sharedProcessTunnelChannel = ProxyChannel.fromService(accessor.get(ISharedProcessTunnelService));
		this.server.registerChannel(ipcSharedProcessTunnelChannelName, sharedProcessTunnelChannel);

		// Remote Tunnel
		const remoteTunnelChannel = ProxyChannel.fromService(accessor.get(IRemoteTunnelService));
		this.server.registerChannel('remoteTunnel', remoteTunnelChannel);
	}

	private registerErrorHandler(logService: ILogService): void {

		// Listen on global error events
		process.on('uncaughtException', error => onUnexpectedError(error));
		process.on('unhandledRejection', (reason: unknown) => onUnexpectedError(reason));

		// Install handler for unexpected errors
		setUnexpectedErrorHandler(error => {
			const message = toErrorMessage(error, true);
			if (!message) {
				return;
			}

			logService.error(`[uncaught exception in sharedProcess]: ${message}`);
		});
	}

	handledClientConnection(e: MessageEvent): boolean {

		// This filter on message port messages will look for
		// attempts of a window to connect raw to the shared
		// process to handle these connections separate from
		// our IPC based protocol.

		if (e.data !== SharedProcessRawConnection.response) {
			return false;
		}

		const port = firstOrDefault(e.ports);
		if (port) {
			this.onDidWindowConnectRaw.fire(port);

			return true;
		}

		return false;
	}
}

export async function main(configuration: ISharedProcessConfiguration): Promise<void> {

	// create shared process and signal back to main that we are
	// ready to accept message ports as client connections

	const sharedProcess = new SharedProcessMain(configuration);
	process.parentPort.postMessage(SharedProcessLifecycle.ipcReady);

	// await initialization and signal this back to electron-main
	await sharedProcess.init();

	process.parentPort.postMessage(SharedProcessLifecycle.initDone);
}

process.parentPort.once('message', (e: Electron.MessageEvent) => {
	main(e.data as ISharedProcessConfiguration);
});<|MERGE_RESOLUTION|>--- conflicted
+++ resolved
@@ -288,11 +288,7 @@
 			const logAppender = new TelemetryLogAppender(logService, loggerService, environmentService, productService);
 			appenders.push(logAppender);
 			if (productService.aiConfig?.ariaKey) {
-<<<<<<< HEAD
-				const collectorAppender = new OneDataSystemAppender(internalTelemetry, 'adsworkbench', null, productService.aiConfig.ariaKey); // {{SQL CARBON EDIT}} - use adsworkbench
-=======
-				const collectorAppender = new OneDataSystemAppender(requestService, internalTelemetry, 'monacoworkbench', null, productService.aiConfig.ariaKey);
->>>>>>> 2db1f3b1
+				const collectorAppender = new OneDataSystemAppender(requestService, internalTelemetry, 'adsworkbench', null, productService.aiConfig.ariaKey); // {{SQL CARBON EDIT}} - use adsworkbench
 				this._register(toDisposable(() => collectorAppender.flush())); // Ensure the 1DS appender is disposed so that it flushes remaining data
 				appenders.push(collectorAppender);
 			}
