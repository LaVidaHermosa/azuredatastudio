/*---------------------------------------------------------------------------------------------
 *  Copyright (c) Microsoft Corporation. All rights reserved.
 *  Licensed under the Source EULA. See License.txt in the project root for license information.
 *--------------------------------------------------------------------------------------------*/

import { localize } from 'vs/nls';
import * as vscode from 'vscode';
import { basename } from 'vs/base/common/resources';
import { URI } from 'vs/base/common/uri';
import { Emitter, Event } from 'vs/base/common/event';
import { Disposable } from 'vs/base/common/lifecycle';
import { ExtHostTreeViewsShape, MainThreadTreeViewsShape } from './extHost.protocol';
import { ITreeItem, TreeViewItemHandleArg, ITreeItemLabel, IRevealOptions } from 'vs/workbench/common/views';
import { ExtHostCommands, CommandsConverter } from 'vs/workbench/api/node/extHostCommands';
import { asPromise } from 'vs/base/common/async';
import { TreeItemCollapsibleState, ThemeIcon, MarkdownString } from 'vs/workbench/api/node/extHostTypes';
import { isUndefinedOrNull, isString } from 'vs/base/common/types';
import { equals, coalesce } from 'vs/base/common/arrays';
import { ILogService } from 'vs/platform/log/common/log';
import { IExtensionDescription, checkProposedApiEnabled } from 'vs/workbench/services/extensions/common/extensions';

// {{SQL CARBON EDIT}}
import * as azdata from 'azdata';
import { ITreeItem as sqlITreeItem } from 'sql/workbench/common/views';
export type TreeItemHandle = string;

function toTreeItemLabel(label: any, extension: IExtensionDescription): ITreeItemLabel {
	if (isString(label)) {
		return { label };
	}

	if (label
		&& typeof label === 'object'
		&& typeof label.label === 'string') {
		checkProposedApiEnabled(extension);
		let highlights: [number, number][] = undefined;
		if (Array.isArray(label.highlights)) {
			highlights = (<[number, number][]>label.highlights).filter((highlight => highlight.length === 2 && typeof highlight[0] === 'number' && typeof highlight[1] === 'number'));
			highlights = highlights.length ? highlights : undefined;
		}
		return { label: label.label, highlights };
	}

	return undefined;
}


export class ExtHostTreeViews implements ExtHostTreeViewsShape {

	private treeViews: Map<string, ExtHostTreeView<any>> = new Map<string, ExtHostTreeView<any>>();

	constructor(
		private _proxy: MainThreadTreeViewsShape,
		private commands: ExtHostCommands,
		private logService: ILogService
	) {
		commands.registerArgumentProcessor({
			processArgument: arg => {
				if (arg && arg.$treeViewId && arg.$treeItemHandle) {
					return this.convertArgument(arg);
				}
				return arg;
			}
		});
	}

	registerTreeDataProvider<T>(id: string, treeDataProvider: vscode.TreeDataProvider<T>, extension: IExtensionDescription): vscode.Disposable {
		const treeView = this.createTreeView(id, { treeDataProvider }, extension);
		return { dispose: () => treeView.dispose() };
	}

	createTreeView<T>(viewId: string, options: vscode.TreeViewOptions<T>, extension: IExtensionDescription): vscode.TreeView<T> {
		if (!options || !options.treeDataProvider) {
			throw new Error('Options with treeDataProvider is mandatory');
		}

		const treeView = this.createExtHostTreeView(viewId, options, extension);
		return {
			get onDidCollapseElement() { return treeView.onDidCollapseElement; },
			get onDidExpandElement() { return treeView.onDidExpandElement; },
			get selection() { return treeView.selectedElements; },
			get onDidChangeSelection() { return treeView.onDidChangeSelection; },
			get visible() { return treeView.visible; },
			get onDidChangeVisibility() { return treeView.onDidChangeVisibility; },
			get message() { return treeView.message; },
			set message(message: string | MarkdownString) { checkProposedApiEnabled(extension); treeView.message = message; },
			reveal: (element: T, options?: IRevealOptions): Promise<void> => {
				return treeView.reveal(element, options);
			},
			dispose: () => {
				this.treeViews.delete(viewId);
				treeView.dispose();
			}
		};
	}

	$getChildren(treeViewId: string, treeItemHandle?: string): Promise<ITreeItem[]> {
		const treeView = this.treeViews.get(treeViewId);
		if (!treeView) {
			return Promise.reject(new Error(localize('treeView.notRegistered', 'No tree view with id \'{0}\' registered.', treeViewId)));
		}
		return treeView.getChildren(treeItemHandle);
	}

	$setExpanded(treeViewId: string, treeItemHandle: string, expanded: boolean): void {
		const treeView = this.treeViews.get(treeViewId);
		if (!treeView) {
			throw new Error(localize('treeView.notRegistered', 'No tree view with id \'{0}\' registered.', treeViewId));
		}
		treeView.setExpanded(treeItemHandle, expanded);
	}

	$setSelection(treeViewId: string, treeItemHandles: string[]): void {
		const treeView = this.treeViews.get(treeViewId);
		if (!treeView) {
			throw new Error(localize('treeView.notRegistered', 'No tree view with id \'{0}\' registered.', treeViewId));
		}
		treeView.setSelection(treeItemHandles);
	}

	$setVisible(treeViewId: string, isVisible: boolean): void {
		const treeView = this.treeViews.get(treeViewId);
		if (!treeView) {
			throw new Error(localize('treeView.notRegistered', 'No tree view with id \'{0}\' registered.', treeViewId));
		}
		treeView.setVisible(isVisible);
	}

	private createExtHostTreeView<T>(id: string, options: vscode.TreeViewOptions<T>, extension: IExtensionDescription): ExtHostTreeView<T> {
		const treeView = new ExtHostTreeView<T>(id, options, this._proxy, this.commands.converter, this.logService, extension);
		this.treeViews.set(id, treeView);
		return treeView;
	}

	private convertArgument(arg: TreeViewItemHandleArg): any {
		const treeView = this.treeViews.get(arg.$treeViewId);
		return treeView ? treeView.getExtensionElement(arg.$treeItemHandle) : null;
	}
}

// {{SQL CARBON EDIT}}
export interface TreeNode {
	item: ITreeItem;
	parent: TreeNode;
	children: TreeNode[];
}

<<<<<<< HEAD
// {{SQL CARBON EDIT}}
export class ExtHostTreeView<T> extends Disposable {
=======
type TreeData<T> = { message: boolean, element: T | null | undefined | false };

class ExtHostTreeView<T> extends Disposable {
>>>>>>> fc6f6378

	private static LABEL_HANDLE_PREFIX = '0';
	private static ID_HANDLE_PREFIX = '1';

	private readonly dataProvider: vscode.TreeDataProvider<T>;

	private roots: TreeNode[] | null = null;
	private elements: Map<TreeItemHandle, T> = new Map<TreeItemHandle, T>();
	// {{SQL CARBON EDIT}}
	protected nodes: Map<T, TreeNode> = new Map<T, TreeNode>();

	private _visible: boolean = false;
	get visible(): boolean { return this._visible; }

	private _selectedHandles: TreeItemHandle[] = [];
	get selectedElements(): T[] { return this._selectedHandles.map(handle => this.getExtensionElement(handle)).filter(element => !isUndefinedOrNull(element)); }

	private _onDidExpandElement: Emitter<vscode.TreeViewExpansionEvent<T>> = this._register(new Emitter<vscode.TreeViewExpansionEvent<T>>());
	readonly onDidExpandElement: Event<vscode.TreeViewExpansionEvent<T>> = this._onDidExpandElement.event;

	private _onDidCollapseElement: Emitter<vscode.TreeViewExpansionEvent<T>> = this._register(new Emitter<vscode.TreeViewExpansionEvent<T>>());
	readonly onDidCollapseElement: Event<vscode.TreeViewExpansionEvent<T>> = this._onDidCollapseElement.event;

	private _onDidChangeSelection: Emitter<vscode.TreeViewSelectionChangeEvent<T>> = this._register(new Emitter<vscode.TreeViewSelectionChangeEvent<T>>());
	readonly onDidChangeSelection: Event<vscode.TreeViewSelectionChangeEvent<T>> = this._onDidChangeSelection.event;

	private _onDidChangeVisibility: Emitter<vscode.TreeViewVisibilityChangeEvent> = this._register(new Emitter<vscode.TreeViewVisibilityChangeEvent>());
	readonly onDidChangeVisibility: Event<vscode.TreeViewVisibilityChangeEvent> = this._onDidChangeVisibility.event;

	private _onDidChangeData: Emitter<TreeData<T>> = this._register(new Emitter<TreeData<T>>());

	private refreshPromise: Promise<void> = Promise.resolve();

	constructor(private viewId: string, options: vscode.TreeViewOptions<T>, private proxy: MainThreadTreeViewsShape, private commands: CommandsConverter, private logService: ILogService, private extension: IExtensionDescription) {
		super();
		this.dataProvider = options.treeDataProvider;
		// {{SQL CARBON EDIT}}
		if (this.proxy) {
			this.proxy.$registerTreeViewDataProvider(viewId, { showCollapseAll: !!options.showCollapseAll });
		}
		if (this.dataProvider.onDidChangeTreeData) {
			this._register(this.dataProvider.onDidChangeTreeData(element => this._onDidChangeData.fire({ message: false, element })));
		}

		let refreshingPromise, promiseCallback;
		this._register(Event.debounce<TreeData<T>, { message: boolean, elements: T[] }>(this._onDidChangeData.event, (result, current) => {
			if (!result) {
				result = { message: false, elements: [] };
			}
			if (current.element !== false) {
				if (!refreshingPromise) {
					// New refresh has started
					refreshingPromise = new Promise(c => promiseCallback = c);
					this.refreshPromise = this.refreshPromise.then(() => refreshingPromise);
				}
				result.elements.push(current.element);
			}
			if (current.message) {
				result.message = true;
			}
			return result;
		}, 200)(({ message, elements }) => {
			if (elements.length) {
				const _promiseCallback = promiseCallback;
				refreshingPromise = null;
				this.refresh(elements).then(() => _promiseCallback());
			}
			if (message) {
				this.proxy.$setMessage(this.viewId, this._message);
			}
		}));
	}

	getChildren(parentHandle?: TreeItemHandle): Promise<ITreeItem[]> {
		const parentElement = parentHandle ? this.getExtensionElement(parentHandle) : undefined;
		if (parentHandle && !parentElement) {
			console.error(`No tree item with id \'${parentHandle}\' found.`);
			return Promise.resolve([]);
		}

		const childrenNodes = this.getChildrenNodes(parentHandle); // Get it from cache
		return (childrenNodes ? Promise.resolve(childrenNodes) : this.fetchChildrenNodes(parentElement))
			.then(nodes => nodes.map(n => n.item));
	}

	getExtensionElement(treeItemHandle: TreeItemHandle): T {
		return this.elements.get(treeItemHandle);
	}

	reveal(element: T, options?: IRevealOptions): Promise<void> {
		options = options ? options : { select: true, focus: false };
		const select = isUndefinedOrNull(options.select) ? true : options.select;
		const focus = isUndefinedOrNull(options.focus) ? false : options.focus;
		const expand = isUndefinedOrNull(options.expand) ? false : options.expand;

		if (typeof this.dataProvider.getParent !== 'function') {
			return Promise.reject(new Error(`Required registered TreeDataProvider to implement 'getParent' method to access 'reveal' method`));
		}
		return this.refreshPromise
			.then(() => this.resolveUnknownParentChain(element))
			.then(parentChain => this.resolveTreeNode(element, parentChain[parentChain.length - 1])
				.then(treeNode => this.proxy.$reveal(this.viewId, treeNode.item, parentChain.map(p => p.item), { select, focus, expand })), error => this.logService.error(error));
	}

	private _message: string | MarkdownString;
	get message(): string | MarkdownString {
		return this._message;
	}

	set message(message: string | MarkdownString) {
		this._message = message;
		this._onDidChangeData.fire({ message: true, element: false });
	}

	setExpanded(treeItemHandle: TreeItemHandle, expanded: boolean): void {
		const element = this.getExtensionElement(treeItemHandle);
		if (element) {
			if (expanded) {
				this._onDidExpandElement.fire(Object.freeze({ element }));
			} else {
				this._onDidCollapseElement.fire(Object.freeze({ element }));
			}
		}
	}

	setSelection(treeItemHandles: TreeItemHandle[]): void {
		if (!equals(this._selectedHandles, treeItemHandles)) {
			this._selectedHandles = treeItemHandles;
			this._onDidChangeSelection.fire(Object.freeze({ selection: this.selectedElements }));
		}
	}

	setVisible(visible: boolean): void {
		if (visible !== this._visible) {
			this._visible = visible;
			this._onDidChangeVisibility.fire(Object.freeze({ visible: this._visible }));
		}
	}

	// {{SQL CARBON EDIT}}
	protected resolveUnknownParentChain(element: T): Promise<TreeNode[]> {
		return this.resolveParent(element)
			.then((parent) => {
				if (!parent) {
					return Promise.resolve([]);
				}
				return this.resolveUnknownParentChain(parent)
					.then(result => this.resolveTreeNode(parent, result[result.length - 1])
						.then(parentNode => {
							result.push(parentNode);
							return result;
						}));
			});
	}

	private resolveParent(element: T): Promise<T> {
		const node = this.nodes.get(element);
		if (node) {
			return Promise.resolve(node.parent ? this.elements.get(node.parent.item.handle) : null);
		}
		return asPromise(() => this.dataProvider.getParent(element));
	}

	// {{SQL CARBON EDIT}}
	protected resolveTreeNode(element: T, parent?: TreeNode): Promise<TreeNode> {
		const node = this.nodes.get(element);
		if (node) {
			return Promise.resolve(node);
		}
		return asPromise(() => this.dataProvider.getTreeItem(element))
			.then(extTreeItem => this.createHandle(element, extTreeItem, parent, true))
			.then(handle => this.getChildren(parent ? parent.item.handle : null)
				.then(() => {
					const cachedElement = this.getExtensionElement(handle);
					if (cachedElement) {
						const node = this.nodes.get(cachedElement);
						if (node) {
							return Promise.resolve(node);
						}
					}
					throw new Error(`Cannot resolve tree item for element ${handle}`);
				}));
	}

	private getChildrenNodes(parentNodeOrHandle?: TreeNode | TreeItemHandle): TreeNode[] {
		if (parentNodeOrHandle) {
			let parentNode: TreeNode;
			if (typeof parentNodeOrHandle === 'string') {
				const parentElement = this.getExtensionElement(parentNodeOrHandle);
				parentNode = parentElement ? this.nodes.get(parentElement) : null;
			} else {
				parentNode = parentNodeOrHandle;
			}
			return parentNode ? parentNode.children : null;
		}
		return this.roots;
	}

	private fetchChildrenNodes(parentElement?: T): Promise<TreeNode[]> {
		// clear children cache
		this.clearChildren(parentElement);

		const parentNode = parentElement ? this.nodes.get(parentElement) : undefined;
		return asPromise(() => this.dataProvider.getChildren(parentElement))
			.then(elements => Promise.all(
				coalesce(elements || [])
					.map(element => asPromise(() => this.dataProvider.getTreeItem(element))
						.then(extTreeItem => extTreeItem ? this.createAndRegisterTreeNode(element, extTreeItem, parentNode) : null))))
			.then(coalesce);
	}

	private refresh(elements: T[]): Promise<void> {
		const hasRoot = elements.some(element => !element);
		if (hasRoot) {
			this.clearAll(); // clear cache
			return this.proxy.$refresh(this.viewId);
		} else {
			const handlesToRefresh = this.getHandlesToRefresh(elements);
			if (handlesToRefresh.length) {
				return this.refreshHandles(handlesToRefresh);
			}
		}
		return Promise.resolve(undefined);
	}

	// {{SQL CARBON EDIT}}
	protected getHandlesToRefresh(elements: T[]): TreeItemHandle[] {
		const elementsToUpdate = new Set<TreeItemHandle>();
		for (const element of elements) {
			let elementNode = this.nodes.get(element);
			if (elementNode && !elementsToUpdate.has(elementNode.item.handle)) {
				// check if an ancestor of extElement is already in the elements to update list
				let currentNode = elementNode;
				while (currentNode && currentNode.parent && !elementsToUpdate.has(currentNode.parent.item.handle)) {
					const parentElement = this.elements.get(currentNode.parent.item.handle);
					currentNode = this.nodes.get(parentElement);
				}
				if (!currentNode.parent) {
					elementsToUpdate.add(elementNode.item.handle);
				}
			}
		}

		const handlesToUpdate: TreeItemHandle[] = [];
		// Take only top level elements
		elementsToUpdate.forEach((handle) => {
			const element = this.elements.get(handle);
			let node = this.nodes.get(element);
			if (node && (!node.parent || !elementsToUpdate.has(node.parent.item.handle))) {
				handlesToUpdate.push(handle);
			}
		});

		return handlesToUpdate;
	}

	// {{SQL CARBON EDIT}}
	protected refreshHandles(itemHandles: TreeItemHandle[]): Promise<void> {
		const itemsToRefresh: { [treeItemHandle: string]: ITreeItem } = {};
		return Promise.all(itemHandles.map(treeItemHandle =>
			this.refreshNode(treeItemHandle)
				.then(node => {
					if (node) {
						itemsToRefresh[treeItemHandle] = node.item;
					}
				})))
			.then(() => Object.keys(itemsToRefresh).length ? this.proxy.$refresh(this.viewId, itemsToRefresh) : null);
	}

	// {{SQL CARBON EDIT}}
	protected refreshNode(treeItemHandle: TreeItemHandle): Promise<TreeNode> {
		const extElement = this.getExtensionElement(treeItemHandle);
		const existing = this.nodes.get(extElement);
		this.clearChildren(extElement); // clear children cache
		return asPromise(() => this.dataProvider.getTreeItem(extElement))
			.then(extTreeItem => {
				if (extTreeItem) {
					const newNode = this.createTreeNode(extElement, extTreeItem, existing.parent);
					this.updateNodeCache(extElement, newNode, existing, existing.parent);
					return newNode;
				}
				return null;
			});
	}

	private createAndRegisterTreeNode(element: T, extTreeItem: vscode.TreeItem, parentNode: TreeNode): TreeNode {
		const node = this.createTreeNode(element, extTreeItem, parentNode);
		if (extTreeItem.id && this.elements.has(node.item.handle)) {
			throw new Error(localize('treeView.duplicateElement', 'Element with id {0} is already registered', extTreeItem.id));
		}
		this.addNodeToCache(element, node);
		this.addNodeToParentCache(node, parentNode);
		return node;
	}

	// {{SQL CARBON EDIT}}
	protected createTreeNode(element: T, extensionTreeItem: vscode.TreeItem, parent: TreeNode): TreeNode {
		return {
			item: this.createTreeItem(element, extensionTreeItem, parent),
			parent,
			children: undefined
		};
	}

	// {{SQL CARBON EDIT}}
	protected createTreeItem(element: T, extensionTreeItem: azdata.TreeItem, parent?: TreeNode): sqlITreeItem {

		const handle = this.createHandle(element, extensionTreeItem, parent);
		const icon = this.getLightIconPath(extensionTreeItem);
		const item = {
			handle,
			parentHandle: parent ? parent.item.handle : undefined,
			label: toTreeItemLabel(extensionTreeItem.label, this.extension),
			description: extensionTreeItem.description,
			resourceUri: extensionTreeItem.resourceUri,
			tooltip: typeof extensionTreeItem.tooltip === 'string' ? extensionTreeItem.tooltip : undefined,
			command: extensionTreeItem.command ? this.commands.toInternal(extensionTreeItem.command) : undefined,
			contextValue: extensionTreeItem.contextValue,
			icon,
			iconDark: this.getDarkIconPath(extensionTreeItem) || icon,
			themeIcon: extensionTreeItem.iconPath instanceof ThemeIcon ? { id: extensionTreeItem.iconPath.id } : undefined,
			collapsibleState: isUndefinedOrNull(extensionTreeItem.collapsibleState) ? TreeItemCollapsibleState.None : extensionTreeItem.collapsibleState,
			// {{SQL CARBON EDIT}}
			payload: extensionTreeItem.payload,
			childProvider: extensionTreeItem.childProvider
		};

		return item;
	}

	private createHandle(element: T, { id, label, resourceUri }: vscode.TreeItem, parent: TreeNode, returnFirst?: boolean): TreeItemHandle {
		if (id) {
			return `${ExtHostTreeView.ID_HANDLE_PREFIX}/${id}`;
		}

		const treeItemLabel = toTreeItemLabel(label, this.extension);
		const prefix: string = parent ? parent.item.handle : ExtHostTreeView.LABEL_HANDLE_PREFIX;
		let elementId = treeItemLabel ? treeItemLabel.label : resourceUri ? basename(resourceUri) : '';
		elementId = elementId.indexOf('/') !== -1 ? elementId.replace('/', '//') : elementId;
		const existingHandle = this.nodes.has(element) ? this.nodes.get(element).item.handle : undefined;
		const childrenNodes = (this.getChildrenNodes(parent) || []);

		let handle: TreeItemHandle;
		let counter = 0;
		do {
			handle = `${prefix}/${counter}:${elementId}`;
			if (returnFirst || !this.elements.has(handle) || existingHandle === handle) {
				// Return first if asked for or
				// Return if handle does not exist or
				// Return if handle is being reused
				break;
			}
			counter++;
		} while (counter <= childrenNodes.length);

		return handle;
	}

	private getLightIconPath(extensionTreeItem: vscode.TreeItem): URI {
		if (extensionTreeItem.iconPath && !(extensionTreeItem.iconPath instanceof ThemeIcon)) {
			if (typeof extensionTreeItem.iconPath === 'string'
				|| extensionTreeItem.iconPath instanceof URI) {
				return this.getIconPath(extensionTreeItem.iconPath);
			}
			return this.getIconPath(extensionTreeItem.iconPath['light']);
		}
		return undefined;
	}

	private getDarkIconPath(extensionTreeItem: vscode.TreeItem): URI {
		if (extensionTreeItem.iconPath && !(extensionTreeItem.iconPath instanceof ThemeIcon) && extensionTreeItem.iconPath['dark']) {
			return this.getIconPath(extensionTreeItem.iconPath['dark']);
		}
		return undefined;
	}

	private getIconPath(iconPath: string | URI): URI {
		if (iconPath instanceof URI) {
			return iconPath;
		}
		return URI.file(iconPath);
	}

	private addNodeToCache(element: T, node: TreeNode): void {
		this.elements.set(node.item.handle, element);
		this.nodes.set(element, node);
	}

	// {{SQL CARBON EDIT}}
	protected updateNodeCache(element: T, newNode: TreeNode, existing: TreeNode, parentNode: TreeNode): void {
		// Remove from the cache
		this.elements.delete(newNode.item.handle);
		this.nodes.delete(element);
		if (newNode.item.handle !== existing.item.handle) {
			this.elements.delete(existing.item.handle);
		}

		// Add the new node to the cache
		this.addNodeToCache(element, newNode);

		// Replace the node in parent's children nodes
		const childrenNodes = (this.getChildrenNodes(parentNode) || []);
		const childNode = childrenNodes.filter(c => c.item.handle === existing.item.handle)[0];
		if (childNode) {
			childrenNodes.splice(childrenNodes.indexOf(childNode), 1, newNode);
		}
	}

	private addNodeToParentCache(node: TreeNode, parentNode: TreeNode): void {
		if (parentNode) {
			if (!parentNode.children) {
				parentNode.children = [];
			}
			parentNode.children.push(node);
		} else {
			if (!this.roots) {
				this.roots = [];
			}
			this.roots.push(node);
		}
	}

	private clearChildren(parentElement?: T): void {
		if (parentElement) {
			let node = this.nodes.get(parentElement);
			if (node.children) {
				for (const child of node.children) {
					const childEleement = this.elements.get(child.item.handle);
					if (childEleement) {
						this.clear(childEleement);
					}
				}
			}
			node.children = undefined;
		} else {
			this.clearAll();
		}
	}

	private clear(element: T): void {
		let node = this.nodes.get(element);
		if (node.children) {
			for (const child of node.children) {
				const childEleement = this.elements.get(child.item.handle);
				if (childEleement) {
					this.clear(childEleement);
				}
			}
		}
		this.nodes.delete(element);
		this.elements.delete(node.item.handle);
	}

	// {{SQL CARBON EDIT}}
	protected clearAll(): void {
		this.roots = null;
		this.elements.clear();
		this.nodes.clear();
	}

	dispose() {
		this.clearAll();
	}
}<|MERGE_RESOLUTION|>--- conflicted
+++ resolved
@@ -145,14 +145,10 @@
 	children: TreeNode[];
 }
 
-<<<<<<< HEAD
+type TreeData<T> = { message: boolean, element: T | null | undefined | false };
+
 // {{SQL CARBON EDIT}}
 export class ExtHostTreeView<T> extends Disposable {
-=======
-type TreeData<T> = { message: boolean, element: T | null | undefined | false };
-
-class ExtHostTreeView<T> extends Disposable {
->>>>>>> fc6f6378
 
 	private static LABEL_HANDLE_PREFIX = '0';
 	private static ID_HANDLE_PREFIX = '1';
