--- conflicted
+++ resolved
@@ -672,13 +672,8 @@
 				type: 'implementation',
 				implementation: x.implementation
 			};
-<<<<<<< HEAD
 		} else */ /* {{SQL CARBON EDIT}} {
-			throw new Error('unexpected type');
-=======
-		} else */ {
 			throw new Error('convertToDto unexpected type');
->>>>>>> b81ceba1
 		}
 	}
 
