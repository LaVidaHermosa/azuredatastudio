/*---------------------------------------------------------------------------------------------
 *  Copyright (c) Microsoft Corporation. All rights reserved.
 *  Licensed under the Source EULA. See License.txt in the project root for license information.
 *--------------------------------------------------------------------------------------------*/

import { createRandomIPCHandle } from 'vs/base/parts/ipc/node/ipc.net';
import * as http from 'http';
import * as fs from 'fs';
import { IExtHostCommands } from 'vs/workbench/api/common/extHostCommands';
import { IWindowOpenable, IOpenWindowOptions } from 'vs/platform/windows/common/windows';
import { URI } from 'vs/base/common/uri';
import { hasWorkspaceFileExtension } from 'vs/platform/workspaces/common/workspaces';
import { ILogService } from 'vs/platform/log/common/log';

export interface OpenCommandPipeArgs {
	type: 'open';
	fileURIs?: string[];
	folderURIs?: string[];
	forceNewWindow?: boolean;
	diffMode?: boolean;
	addMode?: boolean;
	gotoLineMode?: boolean;
	forceReuseWindow?: boolean;
	waitMarkerFilePath?: string;
}

export interface OpenExternalCommandPipeArgs {
	type: 'openExternal';
	uris: string[];
}

export interface StatusPipeArgs {
	type: 'status';
}

<<<<<<< HEAD

=======
>>>>>>> c826e9aa
export interface ExtensionManagementPipeArgs {
	type: 'extensionManagement';
	list?: { showVersions?: boolean, category?: string; };
	install?: string[];
	uninstall?: string[];
	force?: boolean;
}

<<<<<<< HEAD
export type PipeCommand = OpenCommandPipeArgs | StatusPipeArgs | OpenExternalCommandPipeArgs;
=======
export type PipeCommand = OpenCommandPipeArgs | StatusPipeArgs | OpenExternalCommandPipeArgs | ExtensionManagementPipeArgs;
>>>>>>> c826e9aa

export interface ICommandsExecuter {
	executeCommand<T>(id: string, ...args: any[]): Promise<T>;
}

export class CLIServerBase {
	private readonly _server: http.Server;

	constructor(
		private readonly _commands: ICommandsExecuter,
		private readonly logService: ILogService,
		private readonly _ipcHandlePath: string,
	) {
		this._server = http.createServer((req, res) => this.onRequest(req, res));
		this.setup().catch(err => {
			logService.error(err);
			return '';
		});
	}

	public get ipcHandlePath() {
		return this._ipcHandlePath;
	}

	private async setup(): Promise<string> {
		try {
			this._server.listen(this.ipcHandlePath);
			this._server.on('error', err => this.logService.error(err));
		} catch (err) {
			this.logService.error('Could not start open from terminal server.');
		}

		return this._ipcHandlePath;
	}

	private onRequest(req: http.IncomingMessage, res: http.ServerResponse): void {
		const chunks: string[] = [];
		req.setEncoding('utf8');
		req.on('data', (d: string) => chunks.push(d));
		req.on('end', () => {
			const data: PipeCommand | any = JSON.parse(chunks.join(''));
			switch (data.type) {
				case 'open':
					this.open(data, res);
					break;
				case 'openExternal':
					this.openExternal(data, res);
					break;
				case 'status':
					this.getStatus(data, res);
					break;
				case 'extensionManagement':
					this.manageExtensions(data, res)
						.catch(this.logService.error);
					break;
				default:
					res.writeHead(404);
					res.write(`Unknown message type: ${data.type}`, err => {
						if (err) {
							this.logService.error(err);
						}
					});
					res.end();
					break;
			}
		});
	}

	private open(data: OpenCommandPipeArgs, res: http.ServerResponse) {
		let { fileURIs, folderURIs, forceNewWindow, diffMode, addMode, forceReuseWindow, gotoLineMode, waitMarkerFilePath } = data;
		const urisToOpen: IWindowOpenable[] = [];
		if (Array.isArray(folderURIs)) {
			for (const s of folderURIs) {
				try {
					urisToOpen.push({ folderUri: URI.parse(s) });
				} catch (e) {
					// ignore
				}
			}
		}
		if (Array.isArray(fileURIs)) {
			for (const s of fileURIs) {
				try {
					if (hasWorkspaceFileExtension(s)) {
						urisToOpen.push({ workspaceUri: URI.parse(s) });
					} else {
						urisToOpen.push({ fileUri: URI.parse(s) });
					}
				} catch (e) {
					// ignore
				}
			}
		}
		if (urisToOpen.length) {
			const waitMarkerFileURI = waitMarkerFilePath ? URI.file(waitMarkerFilePath) : undefined;
			const preferNewWindow = !forceReuseWindow && !waitMarkerFileURI && !addMode;
			const windowOpenArgs: IOpenWindowOptions = { forceNewWindow, diffMode, addMode, gotoLineMode, forceReuseWindow, preferNewWindow, waitMarkerFileURI };
			this._commands.executeCommand('_remoteCLI.windowOpen', urisToOpen, windowOpenArgs);
		}
		res.writeHead(200);
		res.end();
	}

	private async openExternal(data: OpenExternalCommandPipeArgs, res: http.ServerResponse) {
		for (const uriString of data.uris) {
			const uri = URI.parse(uriString);
			const urioOpen = uri.scheme === 'file' ? uri : uriString; // workaround for #112577
			await this._commands.executeCommand('_remoteCLI.openExternal', urioOpen);
		}
		res.writeHead(200);
		res.end();
	}

	private async manageExtensions(data: ExtensionManagementPipeArgs, res: http.ServerResponse) {
		try {
			const toExtOrVSIX = (inputs: string[] | undefined) => inputs?.map(input => /\.vsix$/i.test(input) ? URI.parse(input) : input);
			const commandArgs = {
				list: data.list,
				install: toExtOrVSIX(data.install),
				uninstall: toExtOrVSIX(data.uninstall),
				force: data.force
			};
			const output = await this._commands.executeCommand('_remoteCLI.manageExtensions', commandArgs);
			res.writeHead(200);
			res.write(output);
		} catch (err) {
			res.writeHead(500);
			res.write(String(err), err => {
				if (err) {
					this.logService.error(err);
				}
			});
		}
		res.end();
	}

	private async getStatus(data: StatusPipeArgs, res: http.ServerResponse) {
		try {
			const status = await this._commands.executeCommand('_remoteCLI.getSystemStatus');
			res.writeHead(200);
			res.write(status);
			res.end();
		} catch (err) {
			res.writeHead(500);
			res.write(String(err), err => {
				if (err) {
					this.logService.error(err);
				}
			});
			res.end();
		}
	}

	dispose(): void {
		this._server.close();

		if (this._ipcHandlePath && process.platform !== 'win32' && fs.existsSync(this._ipcHandlePath)) {
			fs.unlinkSync(this._ipcHandlePath);
		}
	}
}

export class CLIServer extends CLIServerBase {
	constructor(
		@IExtHostCommands commands: IExtHostCommands,
		@ILogService logService: ILogService
	) {
		super(commands, logService, createRandomIPCHandle());
	}
}<|MERGE_RESOLUTION|>--- conflicted
+++ resolved
@@ -33,10 +33,6 @@
 	type: 'status';
 }
 
-<<<<<<< HEAD
-
-=======
->>>>>>> c826e9aa
 export interface ExtensionManagementPipeArgs {
 	type: 'extensionManagement';
 	list?: { showVersions?: boolean, category?: string; };
@@ -45,11 +41,7 @@
 	force?: boolean;
 }
 
-<<<<<<< HEAD
-export type PipeCommand = OpenCommandPipeArgs | StatusPipeArgs | OpenExternalCommandPipeArgs;
-=======
 export type PipeCommand = OpenCommandPipeArgs | StatusPipeArgs | OpenExternalCommandPipeArgs | ExtensionManagementPipeArgs;
->>>>>>> c826e9aa
 
 export interface ICommandsExecuter {
 	executeCommand<T>(id: string, ...args: any[]): Promise<T>;
