/*---------------------------------------------------------------------------------------------
 *  Copyright (c) Microsoft Corporation. All rights reserved.
 *  Licensed under the Source EULA. See License.txt in the project root for license information.
 *--------------------------------------------------------------------------------------------*/

import * as vscode from 'vscode';
import pkg from 'vs/platform/product/node/package';
import * as os from 'os';
import { URI, UriComponents } from 'vs/base/common/uri';
import * as platform from 'vs/base/common/platform';
import * as terminalEnvironment from 'vs/workbench/contrib/terminal/common/terminalEnvironment';
import { Event, Emitter } from 'vs/base/common/event';
import { ExtHostTerminalServiceShape, MainContext, MainThreadTerminalServiceShape, IMainContext, ShellLaunchConfigDto, IShellDefinitionDto, IShellAndArgsDto } from 'vs/workbench/api/common/extHost.protocol';
import { ExtHostConfiguration, ExtHostConfigProvider } from 'vs/workbench/api/common/extHostConfiguration';
import { ILogService } from 'vs/platform/log/common/log';
import { EXT_HOST_CREATION_DELAY, IShellLaunchConfig, ITerminalEnvironment, ITerminalChildProcess, ITerminalDimensions } from 'vs/workbench/contrib/terminal/common/terminal';
import { TerminalProcess } from 'vs/workbench/contrib/terminal/node/terminalProcess';
import { timeout } from 'vs/base/common/async';
import { ExtHostWorkspace } from 'vs/workbench/api/common/extHostWorkspace';
import { IWorkspaceFolder } from 'vs/platform/workspace/common/workspace';
// {{SQL CARBON EDIT}}
// import { ExtHostVariableResolverService } from 'vs/workbench/api/node/extHostDebugService';
import { ExtHostDocumentsAndEditors } from 'vs/workbench/api/common/extHostDocumentsAndEditors';
import { getSystemShell, detectAvailableShells } from 'vs/workbench/contrib/terminal/node/terminal';
import { getMainProcessParentEnv } from 'vs/workbench/contrib/terminal/node/terminalEnvironment';
import { IDisposable } from 'vs/base/common/lifecycle';

const RENDERER_NO_PROCESS_ID = -1;

export class BaseExtHostTerminal {
	public _id: number;
	protected _idPromise: Promise<number>;
	private _idPromiseComplete: (value: number) => any;
	private _disposed: boolean = false;
	private _queuedRequests: ApiRequest[] = [];

	constructor(
		protected _proxy: MainThreadTerminalServiceShape,
		id?: number
	) {
		this._idPromise = new Promise<number>(c => {
			if (id !== undefined) {
				this._id = id;
				c(id);
			} else {
				this._idPromiseComplete = c;
			}
		});
	}

	public dispose(): void {
		if (!this._disposed) {
			this._disposed = true;
			this._queueApiRequest(this._proxy.$dispose, []);
		}
	}

	protected _checkDisposed() {
		if (this._disposed) {
			throw new Error('Terminal has already been disposed');
		}
	}

	protected _queueApiRequest(callback: (...args: any[]) => void, args: any[]): void {
		const request: ApiRequest = new ApiRequest(callback, args);
		if (!this._id) {
			this._queuedRequests.push(request);
			return;
		}
		request.run(this._proxy, this._id);
	}

	public _runQueuedRequests(id: number): void {
		this._id = id;
		this._idPromiseComplete(id);
		this._queuedRequests.forEach((r) => {
			r.run(this._proxy, this._id);
		});
		this._queuedRequests.length = 0;
	}
}

export class ExtHostTerminal extends BaseExtHostTerminal implements vscode.Terminal {
	private _pidPromise: Promise<number | undefined>;
	private _cols: number | undefined;
	private _pidPromiseComplete: ((value: number | undefined) => any) | null;
	private _rows: number | undefined;

	private readonly _onData = new Emitter<string>();
	public get onDidWriteData(): Event<string> {
		// Tell the main side to start sending data if it's not already
		this._idPromise.then(c => {
			this._proxy.$registerOnDataListener(this._id);
		});
		return this._onData && this._onData.event;
	}

	constructor(
		proxy: MainThreadTerminalServiceShape,
		private _name?: string,
		id?: number,
		pid?: number
	) {
		super(proxy, id);
		this._pidPromise = new Promise<number>(c => {
			if (pid === RENDERER_NO_PROCESS_ID) {
				c(undefined);
			} else {
				this._pidPromiseComplete = c;
			}
		});
	}

	public create(
		shellPath?: string,
		shellArgs?: string[] | string,
		cwd?: string | URI,
		env?: { [key: string]: string | null },
		waitOnExit?: boolean,
		strictEnv?: boolean,
		hideFromUser?: boolean
	): void {
		this._proxy.$createTerminal({ name: this._name, shellPath, shellArgs, cwd, env, waitOnExit, strictEnv, hideFromUser }).then(terminal => {
			this._name = terminal.name;
			this._runQueuedRequests(terminal.id);
		});
	}

	public createVirtualProcess(): Promise<void> {
		return this._proxy.$createTerminal({ name: this._name, isVirtualProcess: true }).then(terminal => {
			this._name = terminal.name;
			this._runQueuedRequests(terminal.id);
		});
	}

	public get name(): string {
		return this._name || '';
	}

	public set name(name: string) {
		this._name = name;
	}

	public get dimensions(): vscode.TerminalDimensions | undefined {
		if (this._cols === undefined || this._rows === undefined) {
			return undefined;
		}
		return {
			columns: this._cols,
			rows: this._rows
		};
	}

	public setDimensions(cols: number, rows: number): boolean {
		if (cols === this._cols && rows === this._rows) {
			// Nothing changed
			return false;
		}
		this._cols = cols;
		this._rows = rows;
		return true;
	}

	public get processId(): Promise<number | undefined> {
		return this._pidPromise;
	}

	public sendText(text: string, addNewLine: boolean = true): void {
		this._checkDisposed();
		this._queueApiRequest(this._proxy.$sendText, [text, addNewLine]);
	}

	public show(preserveFocus: boolean): void {
		this._checkDisposed();
		this._queueApiRequest(this._proxy.$show, [preserveFocus]);
	}

	public hide(): void {
		this._checkDisposed();
		this._queueApiRequest(this._proxy.$hide, []);
	}

	public _setProcessId(processId: number | undefined): void {
		// The event may fire 2 times when the panel is restored
		if (this._pidPromiseComplete) {
			this._pidPromiseComplete(processId);
			this._pidPromiseComplete = null;
		} else {
			// Recreate the promise if this is the nth processId set (e.g. reused task terminals)
			this._pidPromise.then(pid => {
				if (pid !== processId) {
					this._pidPromise = Promise.resolve(processId);
				}
			});
		}
	}

	public _fireOnData(data: string): void {
		this._onData.fire(data);
	}
}

export class ExtHostTerminalRenderer extends BaseExtHostTerminal implements vscode.TerminalRenderer {
	public get name(): string { return this._name; }
	public set name(newName: string) {
		this._name = newName;
		this._checkDisposed();
		this._queueApiRequest(this._proxy.$terminalRendererSetName, [this._name]);
	}

	private readonly _onInput = new Emitter<string>();
	public get onDidAcceptInput(): Event<string> {
		this._checkDisposed();
		this._queueApiRequest(this._proxy.$terminalRendererRegisterOnInputListener, [this._id]);
		// Tell the main side to start sending data if it's not already
		// this._proxy.$terminalRendererRegisterOnDataListener(this._id);
		return this._onInput && this._onInput.event;
	}

	private _dimensions: vscode.TerminalDimensions | undefined;
	public get dimensions(): vscode.TerminalDimensions | undefined { return this._dimensions; }
	public set dimensions(dimensions: vscode.TerminalDimensions | undefined) {
		this._checkDisposed();
		this._dimensions = dimensions;
		this._queueApiRequest(this._proxy.$terminalRendererSetDimensions, [dimensions]);
	}

	private _maximumDimensions: vscode.TerminalDimensions | undefined;
	public get maximumDimensions(): vscode.TerminalDimensions | undefined {
		if (!this._maximumDimensions) {
			return undefined;
		}
		return {
			rows: this._maximumDimensions.rows,
			columns: this._maximumDimensions.columns
		};
	}

	private readonly _onDidChangeMaximumDimensions: Emitter<vscode.TerminalDimensions> = new Emitter<vscode.TerminalDimensions>();
	public get onDidChangeMaximumDimensions(): Event<vscode.TerminalDimensions> {
		return this._onDidChangeMaximumDimensions && this._onDidChangeMaximumDimensions.event;
	}

	public get terminal(): ExtHostTerminal {
		return this._terminal;
	}

	constructor(
		proxy: MainThreadTerminalServiceShape,
		private _name: string,
		private _terminal: ExtHostTerminal,
		id?: number
	) {
		super(proxy, id);

		if (!id) {
			this._proxy.$createTerminalRenderer(this._name).then(id => {
				this._runQueuedRequests(id);
				(<any>this._terminal)._runQueuedRequests(id);
			});
		}
	}

	public write(data: string): void {
		this._checkDisposed();
		this._queueApiRequest(this._proxy.$terminalRendererWrite, [data]);
	}

	public _fireOnInput(data: string): void {
		this._onInput.fire(data);
	}

	public _setMaximumDimensions(columns: number, rows: number): void {
		if (this._maximumDimensions && this._maximumDimensions.columns === columns && this._maximumDimensions.rows === rows) {
			return;
		}
		const newValue = { columns, rows };
		this._maximumDimensions = newValue;
		this._onDidChangeMaximumDimensions.fire(newValue);
	}
}

export class ExtHostTerminalService implements ExtHostTerminalServiceShape {
	private _proxy: MainThreadTerminalServiceShape;
	private _activeTerminal: ExtHostTerminal | undefined;
	private _terminals: ExtHostTerminal[] = [];
	private _terminalProcesses: { [id: number]: ITerminalChildProcess } = {};
	private _terminalRenderers: ExtHostTerminalRenderer[] = [];
	private _getTerminalPromises: { [id: number]: Promise<ExtHostTerminal> } = {};

	// TODO: Pull this from main side
	private _isWorkspaceShellAllowed: boolean = false;

	public get activeTerminal(): ExtHostTerminal | undefined { return this._activeTerminal; }
	public get terminals(): ExtHostTerminal[] { return this._terminals; }

	private readonly _onDidCloseTerminal: Emitter<vscode.Terminal> = new Emitter<vscode.Terminal>();
	public get onDidCloseTerminal(): Event<vscode.Terminal> { return this._onDidCloseTerminal && this._onDidCloseTerminal.event; }
	private readonly _onDidOpenTerminal: Emitter<vscode.Terminal> = new Emitter<vscode.Terminal>();
	public get onDidOpenTerminal(): Event<vscode.Terminal> { return this._onDidOpenTerminal && this._onDidOpenTerminal.event; }
	private readonly _onDidChangeActiveTerminal: Emitter<vscode.Terminal | undefined> = new Emitter<vscode.Terminal | undefined>();
	public get onDidChangeActiveTerminal(): Event<vscode.Terminal | undefined> { return this._onDidChangeActiveTerminal && this._onDidChangeActiveTerminal.event; }
	private readonly _onDidChangeTerminalDimensions: Emitter<vscode.TerminalDimensionsChangeEvent> = new Emitter<vscode.TerminalDimensionsChangeEvent>();
	public get onDidChangeTerminalDimensions(): Event<vscode.TerminalDimensionsChangeEvent> { return this._onDidChangeTerminalDimensions && this._onDidChangeTerminalDimensions.event; }

	constructor(
		mainContext: IMainContext,
		private _extHostConfiguration: ExtHostConfiguration,
		private _extHostWorkspace: ExtHostWorkspace,
		private _extHostDocumentsAndEditors: ExtHostDocumentsAndEditors,
		private _logService: ILogService,
	) {
		this._proxy = mainContext.getProxy(MainContext.MainThreadTerminalService);
	}

	public createTerminal(name?: string, shellPath?: string, shellArgs?: string[] | string): vscode.Terminal {
		const terminal = new ExtHostTerminal(this._proxy, name);
		terminal.create(shellPath, shellArgs);
		this._terminals.push(terminal);
		return terminal;
	}

	public createTerminalFromOptions(options: vscode.TerminalOptions): vscode.Terminal {
		const terminal = new ExtHostTerminal(this._proxy, options.name);
		terminal.create(options.shellPath, options.shellArgs, options.cwd, options.env, /*options.waitOnExit*/ undefined, options.strictEnv, options.hideFromUser);
		this._terminals.push(terminal);
		return terminal;
	}

	public createVirtualProcessTerminal(options: vscode.TerminalVirtualProcessOptions): vscode.Terminal {
		const terminal = new ExtHostTerminal(this._proxy, options.name);
		const p = new ExtHostVirtualProcess(options.virtualProcess);
		terminal.createVirtualProcess().then(() => {
			this._setupExtHostProcessListeners(terminal._id, p);
			p.startSendingEvents();
		});
		this._terminals.push(terminal);
		return terminal;
	}

	public createTerminalRenderer(name: string): vscode.TerminalRenderer {
		const terminal = new ExtHostTerminal(this._proxy, name);
		terminal._setProcessId(undefined);
		this._terminals.push(terminal);

		const renderer = new ExtHostTerminalRenderer(this._proxy, name, terminal);
		this._terminalRenderers.push(renderer);

		return renderer;
	}

	public getDefaultShell(configProvider: ExtHostConfigProvider): string {
		const fetchSetting = (key: string) => {
			const setting = configProvider
				.getConfiguration(key.substr(0, key.lastIndexOf('.')))
				.inspect<string | string[]>(key.substr(key.lastIndexOf('.') + 1));
			return this._apiInspectConfigToPlain<string | string[]>(setting);
		};
		return terminalEnvironment.getDefaultShell(
			fetchSetting,
			this._isWorkspaceShellAllowed,
			getSystemShell(platform.platform),
			process.env.hasOwnProperty('PROCESSOR_ARCHITEW6432'),
			process.env.windir
		);
	}

	private _getDefaultShellArgs(configProvider: ExtHostConfigProvider): string[] | string | undefined {
		const fetchSetting = (key: string) => {
			const setting = configProvider
				.getConfiguration(key.substr(0, key.lastIndexOf('.')))
				.inspect<string | string[]>(key.substr(key.lastIndexOf('.') + 1));
			return this._apiInspectConfigToPlain<string | string[]>(setting);
		};
		return terminalEnvironment.getDefaultShellArgs(fetchSetting, this._isWorkspaceShellAllowed);
	}

	public async resolveTerminalRenderer(id: number): Promise<vscode.TerminalRenderer> {
		// Check to see if the extension host already knows about this terminal.
		for (const terminalRenderer of this._terminalRenderers) {
			if (terminalRenderer._id === id) {
				return terminalRenderer;
			}
		}

		const terminal = this._getTerminalById(id);
		if (!terminal) {
			throw new Error(`Cannot resolve terminal renderer for terminal id ${id}`);
		}
		const renderer = new ExtHostTerminalRenderer(this._proxy, terminal.name, terminal, terminal._id);
		this._terminalRenderers.push(renderer);

		return renderer;
	}

	public $acceptActiveTerminalChanged(id: number | null): void {
		const original = this._activeTerminal;
		if (id === null) {
			this._activeTerminal = undefined;
			if (original !== this._activeTerminal) {
				this._onDidChangeActiveTerminal.fire(this._activeTerminal);
			}
			return;
		}
		this._performTerminalIdAction(id, terminal => {
			if (terminal) {
				this._activeTerminal = terminal;
				if (original !== this._activeTerminal) {
					this._onDidChangeActiveTerminal.fire(this._activeTerminal);
				}
			}
		});
	}

	public $acceptTerminalProcessData(id: number, data: string): void {
		this._getTerminalByIdEventually(id).then(terminal => {
			if (terminal) {
				terminal._fireOnData(data);
			}
		});
	}

	public $acceptTerminalDimensions(id: number, cols: number, rows: number): void {
		this._getTerminalByIdEventually(id).then(terminal => {
			if (terminal) {
				if (terminal.setDimensions(cols, rows)) {
					this._onDidChangeTerminalDimensions.fire({
						terminal: terminal,
						dimensions: terminal.dimensions as vscode.TerminalDimensions
					});
				}
			}
		});
	}

	public $acceptTerminalMaximumDimensions(id: number, cols: number, rows: number): void {
		if (this._terminalProcesses[id]) {
			// Virtual processes only - when virtual process resize fires it means that the
			// terminal's maximum dimensions changed
			this._terminalProcesses[id].resize(cols, rows);
		} else {
			// Terminal renderer
			this._getTerminalByIdEventually(id).then(() => {
				// When a terminal's dimensions change, a renderer's _maximum_ dimensions change
				const renderer = this._getTerminalRendererById(id);
				if (renderer) {
					renderer._setMaximumDimensions(cols, rows);
				}
			});
		}
	}

	public $acceptTerminalRendererInput(id: number, data: string): void {
		const renderer = this._getTerminalRendererById(id);
		if (renderer) {
			renderer._fireOnInput(data);
		}
	}

	public $acceptTerminalTitleChange(id: number, name: string): void {
		const extHostTerminal = this._getTerminalObjectById(this.terminals, id);
		if (extHostTerminal) {
			extHostTerminal.name = name;
		}
	}

	public $acceptTerminalClosed(id: number): void {
		const index = this._getTerminalObjectIndexById(this.terminals, id);
		if (index !== null) {
			const terminal = this._terminals.splice(index, 1)[0];
			this._onDidCloseTerminal.fire(terminal);
		}
	}

	public $acceptTerminalOpened(id: number, name: string): void {
		const index = this._getTerminalObjectIndexById(this._terminals, id);
		if (index !== null) {
			// The terminal has already been created (via createTerminal*), only fire the event
			this._onDidOpenTerminal.fire(this.terminals[index]);
			return;
		}

		const renderer = this._getTerminalRendererById(id);
		const terminal = new ExtHostTerminal(this._proxy, name, id, renderer ? RENDERER_NO_PROCESS_ID : undefined);
		this._terminals.push(terminal);
		this._onDidOpenTerminal.fire(terminal);
	}

	public $acceptTerminalProcessId(id: number, processId: number): void {
		this._performTerminalIdAction(id, terminal => terminal._setProcessId(processId));
	}

	private _performTerminalIdAction(id: number, callback: (terminal: ExtHostTerminal) => void): void {
		let terminal = this._getTerminalById(id);
		if (terminal) {
			callback(terminal);
		} else {
			// Retry one more time in case the terminal has not yet been initialized.
			setTimeout(() => {
				terminal = this._getTerminalById(id);
				if (terminal) {
					callback(terminal);
				}
			}, EXT_HOST_CREATION_DELAY);
		}
	}

	private _apiInspectConfigToPlain<T>(
		config: { key: string; defaultValue?: T; globalValue?: T; workspaceValue?: T, workspaceFolderValue?: T } | undefined
	): { user: T | undefined, value: T | undefined, default: T | undefined } {
		return {
			user: config ? config.globalValue : undefined,
			value: config ? config.workspaceValue : undefined,
			default: config ? config.defaultValue : undefined,
		};
	}

	private async _getNonInheritedEnv(): Promise<platform.IProcessEnvironment> {
		const env = await getMainProcessParentEnv();
		env.VSCODE_IPC_HOOK_CLI = process.env['VSCODE_IPC_HOOK_CLI']!;
		return env;
	}

	public async $createProcess(id: number, shellLaunchConfigDto: ShellLaunchConfigDto, activeWorkspaceRootUriComponents: UriComponents, cols: number, rows: number, isWorkspaceShellAllowed: boolean): Promise<void> {
		const shellLaunchConfig: IShellLaunchConfig = {
			name: shellLaunchConfigDto.name,
			executable: shellLaunchConfigDto.executable,
			args: shellLaunchConfigDto.args,
			cwd: typeof shellLaunchConfigDto.cwd === 'string' ? shellLaunchConfigDto.cwd : URI.revive(shellLaunchConfigDto.cwd),
			env: shellLaunchConfigDto.env
		};

		// Merge in shell and args from settings
		const platformKey = platform.isWindows ? 'windows' : (platform.isMacintosh ? 'osx' : 'linux');
		const configProvider = await this._extHostConfiguration.getConfigProvider();
		if (!shellLaunchConfig.executable) {
			shellLaunchConfig.executable = this.getDefaultShell(configProvider);
			shellLaunchConfig.args = this._getDefaultShellArgs(configProvider);
		}

		// Get the initial cwd
		const terminalConfig = configProvider.getConfiguration('terminal.integrated');
		const activeWorkspaceRootUri = URI.revive(activeWorkspaceRootUriComponents);
		const initialCwd = terminalEnvironment.getCwd(shellLaunchConfig, os.homedir(), activeWorkspaceRootUri, terminalConfig.cwd);

		// Get the environment
		const apiLastActiveWorkspace = await this._extHostWorkspace.getWorkspaceFolder(activeWorkspaceRootUri);
		const lastActiveWorkspace = apiLastActiveWorkspace ? {
			uri: apiLastActiveWorkspace.uri,
			name: apiLastActiveWorkspace.name,
			index: apiLastActiveWorkspace.index,
			toResource: () => {
				throw new Error('Not implemented');
			}
		} as IWorkspaceFolder : null;
		const envFromConfig = this._apiInspectConfigToPlain(configProvider.getConfiguration('terminal.integrated').inspect<ITerminalEnvironment>(`env.${platformKey}`));
		const workspaceFolders = await this._extHostWorkspace.getWorkspaceFolders2();
		// {{SQL CARBON EDIT}}
		// const variableResolver = workspaceFolders ? new ExtHostVariableResolverService(workspaceFolders, this._extHostDocumentsAndEditors, configProvider) : undefined;
		const variableResolver = undefined;
		const baseEnv = terminalConfig.get<boolean>('inheritEnv', true) ? process.env as platform.IProcessEnvironment : await this._getNonInheritedEnv();
		const env = terminalEnvironment.createTerminalEnvironment(
			shellLaunchConfig,
			lastActiveWorkspace,
			envFromConfig,
			variableResolver,
			isWorkspaceShellAllowed,
			pkg.version,
			terminalConfig.get<boolean>('setLocaleVariables', false),
			baseEnv
		);

		// Fork the process and listen for messages
		this._logService.debug(`Terminal process launching on ext host`, shellLaunchConfig, initialCwd, cols, rows, env);
		// TODO: Support conpty on remote, it doesn't seem to work for some reason?
		// TODO: When conpty is enabled, only enable it when accessibilityMode is off
		const enableConpty = false; //terminalConfig.get('windowsEnableConpty') as boolean;
		this._setupExtHostProcessListeners(id, new TerminalProcess(shellLaunchConfig, initialCwd, cols, rows, env, enableConpty, this._logService));
	}

	private _setupExtHostProcessListeners(id: number, p: ITerminalChildProcess): void {
		p.onProcessReady((e: { pid: number, cwd: string }) => this._proxy.$sendProcessReady(id, e.pid, e.cwd));
		p.onProcessTitleChanged(title => this._proxy.$sendProcessTitle(id, title));
		p.onProcessData(data => this._proxy.$sendProcessData(id, data));
		p.onProcessExit(exitCode => this._onProcessExit(id, exitCode));
		if (p.onProcessOverrideDimensions) {
			p.onProcessOverrideDimensions(e => this._proxy.$sendOverrideDimensions(id, e));
		}
		this._terminalProcesses[id] = p;
	}

	public $acceptProcessInput(id: number, data: string): void {
		this._terminalProcesses[id].input(data);
	}

	public $acceptProcessResize(id: number, cols: number, rows: number): void {
		try {
			this._terminalProcesses[id].resize(cols, rows);
		} catch (error) {
			// We tried to write to a closed pipe / channel.
			if (error.code !== 'EPIPE' && error.code !== 'ERR_IPC_CHANNEL_CLOSED') {
				throw (error);
			}
		}
	}

	public $acceptProcessShutdown(id: number, immediate: boolean): void {
		this._terminalProcesses[id].shutdown(immediate);
	}

	public $acceptProcessRequestInitialCwd(id: number): void {
		this._terminalProcesses[id].getInitialCwd().then(initialCwd => this._proxy.$sendProcessInitialCwd(id, initialCwd));
	}

	public $acceptProcessRequestCwd(id: number): void {
		this._terminalProcesses[id].getCwd().then(cwd => this._proxy.$sendProcessCwd(id, cwd));
	}

	public $acceptProcessRequestLatency(id: number): number {
		return id;
	}

	public $requestAvailableShells(): Promise<IShellDefinitionDto[]> {
		return detectAvailableShells();
	}

	public async $requestDefaultShellAndArgs(): Promise<IShellAndArgsDto> {
		const configProvider = await this._extHostConfiguration.getConfigProvider();
		return Promise.resolve({
			shell: this.getDefaultShell(configProvider),
			args: this._getDefaultShellArgs(configProvider)
		});
	}

	private _onProcessExit(id: number, exitCode: number): void {
		// Remove process reference
		delete this._terminalProcesses[id];

		// Send exit event to main side
		this._proxy.$sendProcessExit(id, exitCode);
	}

	private _getTerminalByIdEventually(id: number, retries: number = 5): Promise<ExtHostTerminal> {
		if (!this._getTerminalPromises[id]) {
			this._getTerminalPromises[id] = this._createGetTerminalPromise(id, retries);
		} else {
			this._getTerminalPromises[id].then(c => {
				return this._createGetTerminalPromise(id, retries);
			});
		}
		return this._getTerminalPromises[id];
	}

	private _createGetTerminalPromise(id: number, retries: number = 5): Promise<ExtHostTerminal> {
		return new Promise(c => {
			if (retries === 0) {
				c(undefined);
				return;
			}

			const terminal = this._getTerminalById(id);
			if (terminal) {
				c(terminal);
			} else {
				// This should only be needed immediately after createTerminalRenderer is called as
				// the ExtHostTerminal has not yet been iniitalized
				timeout(200).then(() => c(this._createGetTerminalPromise(id, retries - 1)));
			}
		});
	}

	private _getTerminalById(id: number): ExtHostTerminal | null {
		return this._getTerminalObjectById(this._terminals, id);
	}

	private _getTerminalRendererById(id: number): ExtHostTerminalRenderer | null {
		return this._getTerminalObjectById(this._terminalRenderers, id);
	}

	private _getTerminalObjectById<T extends ExtHostTerminal | ExtHostTerminalRenderer>(array: T[], id: number): T | null {
		const index = this._getTerminalObjectIndexById(array, id);
		return index !== null ? array[index] : null;
	}

	private _getTerminalObjectIndexById<T extends ExtHostTerminal | ExtHostTerminalRenderer>(array: T[], id: number): number | null {
		let index: number | null = null;
		array.some((item, i) => {
			const thisId = item._id;
			if (thisId === id) {
				index = i;
				return true;
			}
			return false;
		});
		return index;
	}

	public $acceptWorkspacePermissionsChanged(isAllowed: boolean): void {
		this._isWorkspaceShellAllowed = isAllowed;
	}
}

class ApiRequest {
	private _callback: (...args: any[]) => void;
	private _args: any[];

	constructor(callback: (...args: any[]) => void, args: any[]) {
		this._callback = callback;
		this._args = args;
	}

	public run(proxy: MainThreadTerminalServiceShape, id: number) {
		this._callback.apply(proxy, [id].concat(this._args));
	}
}

class ExtHostVirtualProcess implements ITerminalChildProcess {
	private _queuedEvents: (IQueuedEvent<string> | IQueuedEvent<number> | IQueuedEvent<{ pid: number, cwd: string }> | IQueuedEvent<ITerminalDimensions | undefined>)[] = [];
	private _queueDisposables: IDisposable[] | undefined;

	private readonly _onProcessData = new Emitter<string>();
	public get onProcessData(): Event<string> { return this._onProcessData.event; }
	private readonly _onProcessExit = new Emitter<number>();
	public get onProcessExit(): Event<number> { return this._onProcessExit.event; }
	private readonly _onProcessReady = new Emitter<{ pid: number, cwd: string }>();
	public get onProcessReady(): Event<{ pid: number, cwd: string }> { return this._onProcessReady.event; }
	private readonly _onProcessTitleChanged = new Emitter<string>();
	public get onProcessTitleChanged(): Event<string> { return this._onProcessTitleChanged.event; }
	private readonly _onProcessOverrideDimensions = new Emitter<ITerminalDimensions | undefined>();
	public get onProcessOverrideDimensions(): Event<ITerminalDimensions | undefined> { return this._onProcessOverrideDimensions.event; }

	constructor(
		private readonly _virtualProcess: vscode.TerminalVirtualProcess
	) {
		this._queueDisposables = [];
		this._queueDisposables.push(this._virtualProcess.onDidWrite(e => this._queuedEvents.push({ emitter: this._onProcessData, data: e })));
		if (this._virtualProcess.onDidExit) {
			this._queueDisposables.push(this._virtualProcess.onDidExit(e => this._queuedEvents.push({ emitter: this._onProcessExit, data: e })));
		}
		if (this._virtualProcess.onDidOverrideDimensions) {
			this._queueDisposables.push(this._virtualProcess.onDidOverrideDimensions(e => this._queuedEvents.push({ emitter: this._onProcessOverrideDimensions, data: e ? { cols: e.columns, rows: e.rows } : undefined })));
		}
	}

	shutdown(): void {
		if (this._virtualProcess.shutdown) {
			this._virtualProcess.shutdown();
		}
	}

	input(data: string): void {
		if (this._virtualProcess.acceptInput) {
			this._virtualProcess.acceptInput(data);
		}
	}

	resize(cols: number, rows: number): void {
		if (this._virtualProcess.setDimensions) {
			this._virtualProcess.setDimensions({ columns: cols, rows });
		}
	}

	getInitialCwd(): Promise<string> {
		return Promise.resolve('');
	}

	getCwd(): Promise<string> {
		return Promise.resolve('');
	}

	getLatency(): Promise<number> {
		return Promise.resolve(0);
	}

	startSendingEvents(): void {
		// Flush all buffered events
		this._queuedEvents.forEach(e => (<any>e.emitter.fire)(e.data));
		this._queuedEvents = [];
		this._queueDisposables = undefined;

		// Attach the real listeners
		this._virtualProcess.onDidWrite(e => this._onProcessData.fire(e));
		if (this._virtualProcess.onDidExit) {
			this._virtualProcess.onDidExit(e => this._onProcessExit.fire(e));
		}
<<<<<<< HEAD
		if (this._virtualProcess.overrideDimensions) {
			this._virtualProcess.overrideDimensions(e => this._onProcessOverrideDimensions.fire(e ? { cols: e.columns, rows: e.rows } : undefined)); // {{SQL CARBON EDIT}} strict-null-check
=======
		if (this._virtualProcess.onDidOverrideDimensions) {
			this._virtualProcess.onDidOverrideDimensions(e => this._onProcessOverrideDimensions.fire(e ? { cols: e.columns, rows: e.rows } : e));
>>>>>>> 2b7e92ee
		}
	}
}

interface IQueuedEvent<T> {
	emitter: Emitter<T>;
	data: T;
}<|MERGE_RESOLUTION|>--- conflicted
+++ resolved
@@ -783,13 +783,8 @@
 		if (this._virtualProcess.onDidExit) {
 			this._virtualProcess.onDidExit(e => this._onProcessExit.fire(e));
 		}
-<<<<<<< HEAD
-		if (this._virtualProcess.overrideDimensions) {
-			this._virtualProcess.overrideDimensions(e => this._onProcessOverrideDimensions.fire(e ? { cols: e.columns, rows: e.rows } : undefined)); // {{SQL CARBON EDIT}} strict-null-check
-=======
 		if (this._virtualProcess.onDidOverrideDimensions) {
-			this._virtualProcess.onDidOverrideDimensions(e => this._onProcessOverrideDimensions.fire(e ? { cols: e.columns, rows: e.rows } : e));
->>>>>>> 2b7e92ee
+			this._virtualProcess.onDidOverrideDimensions(e => this._onProcessOverrideDimensions.fire(e ? { cols: e.columns, rows: e.rows } : undefined)); // {{SQL CARBON EDIT}} strict-null-check
 		}
 	}
 }
