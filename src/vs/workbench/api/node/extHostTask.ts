/*---------------------------------------------------------------------------------------------
 *  Copyright (c) Microsoft Corporation. All rights reserved.
 *  Licensed under the Source EULA. See License.txt in the project root for license information.
 *--------------------------------------------------------------------------------------------*/

// import * as path from 'vs/base/common/path';

import { UriComponents } from 'vs/base/common/uri';
import { win32 } from 'vs/base/node/processes';
import * as types from 'vs/workbench/api/common/extHostTypes';
import { IExtHostWorkspace } from 'vs/workbench/api/common/extHostWorkspace';
import type * as vscode from 'vscode';
import * as tasks from '../common/shared/tasks';
// import { ExtHostVariableResolverService } from 'vs/workbench/api/common/extHostDebugService';
import { IExtHostDocumentsAndEditors } from 'vs/workbench/api/common/extHostDocumentsAndEditors';
import { IExtHostConfiguration } from 'vs/workbench/api/common/extHostConfiguration';
import { IExtensionDescription } from 'vs/platform/extensions/common/extensions';
import { IExtHostTerminalService } from 'vs/workbench/api/common/extHostTerminalService';
import { IExtHostRpcService } from 'vs/workbench/api/common/extHostRpcService';
import { IExtHostInitDataService } from 'vs/workbench/api/common/extHostInitDataService';
import { ExtHostTaskBase, TaskHandleDTO, TaskDTO, CustomExecutionDTO, HandlerData } from 'vs/workbench/api/common/extHostTask';
import { Schemas } from 'vs/base/common/network';
import { ILogService } from 'vs/platform/log/common/log';
import { IExtHostApiDeprecationService } from 'vs/workbench/api/common/extHostApiDeprecationService';
import { IExtHostEditorTabs } from 'vs/workbench/api/common/extHostEditorTabs';

export class ExtHostTask extends ExtHostTaskBase {
	// private _variableResolver: ExtHostVariableResolverService | undefined; {{SQL CARBON EDIT}}

	constructor(
		@IExtHostRpcService extHostRpc: IExtHostRpcService,
		@IExtHostInitDataService initData: IExtHostInitDataService,
		@IExtHostWorkspace private readonly workspaceService: IExtHostWorkspace,
		@IExtHostDocumentsAndEditors editorService: IExtHostDocumentsAndEditors,
		@IExtHostConfiguration configurationService: IExtHostConfiguration,
		@IExtHostTerminalService extHostTerminalService: IExtHostTerminalService,
		@ILogService logService: ILogService,
		@IExtHostApiDeprecationService deprecationService: IExtHostApiDeprecationService,
		@IExtHostEditorTabs private readonly editorTabs: IExtHostEditorTabs
	) {
		super(extHostRpc, initData, workspaceService, editorService, configurationService, extHostTerminalService, logService, deprecationService);
		if (initData.remote.isRemote && initData.remote.authority) {
			this.registerTaskSystem(Schemas.vscodeRemote, {
				scheme: Schemas.vscodeRemote,
				authority: initData.remote.authority,
				platform: process.platform
			});
		} else {
			this.registerTaskSystem(Schemas.file, {
				scheme: Schemas.file,
				authority: '',
				platform: process.platform
			});
		}
		this._proxy.$registerSupportedExecutions(true, true, true);
	}

	public async executeTask(extension: IExtensionDescription, task: vscode.Task): Promise<vscode.TaskExecution> {
		const tTask = (task as types.Task);

		if (!task.execution && (tTask._id === undefined)) {
			throw new Error('Tasks to execute must include an execution');
		}

		// We have a preserved ID. So the task didn't change.
		if (tTask._id !== undefined) {
			// Always get the task execution first to prevent timing issues when retrieving it later
			const handleDto = TaskHandleDTO.from(tTask, this.workspaceService);
			const executionDTO = await this._proxy.$getTaskExecution(handleDto);
			if (executionDTO.task === undefined) {
				throw new Error('Task from execution DTO is undefined');
			}
			const execution = await this.getTaskExecution(executionDTO, task);
			this._proxy.$executeTask(handleDto).catch(() => { /* The error here isn't actionable. */ });
			return execution;
		} else {
			const dto = TaskDTO.from(task, extension);
			if (dto === undefined) {
				return Promise.reject(new Error('Task is not valid'));
			}

			// If this task is a custom execution, then we need to save it away
			// in the provided custom execution map that is cleaned up after the
			// task is executed.
			if (CustomExecutionDTO.is(dto.execution)) {
				await this.addCustomExecution(dto, task, false);
			}
			// Always get the task execution first to prevent timing issues when retrieving it later
			const execution = await this.getTaskExecution(await this._proxy.$getTaskExecution(dto), task);
			this._proxy.$executeTask(dto).catch(() => { /* The error here isn't actionable. */ });
			return execution;
		}
	}

	protected provideTasksInternal(validTypes: { [key: string]: boolean; }, taskIdPromises: Promise<void>[], handler: HandlerData, value: vscode.Task[] | null | undefined): { tasks: tasks.TaskDTO[], extension: IExtensionDescription } {
		const taskDTOs: tasks.TaskDTO[] = [];
		if (value) {
			for (let task of value) {
				this.checkDeprecation(task, handler);

				if (!task.definition || !validTypes[task.definition.type]) {
					this._logService.warn(`The task [${task.source}, ${task.name}] uses an undefined task type. The task will be ignored in the future.`);
				}

				const taskDTO: tasks.TaskDTO | undefined = TaskDTO.from(task, handler.extension);
				if (taskDTO) {
					taskDTOs.push(taskDTO);

					if (CustomExecutionDTO.is(taskDTO.execution)) {
						// The ID is calculated on the main thread task side, so, let's call into it here.
						// We need the task id's pre-computed for custom task executions because when OnDidStartTask
						// is invoked, we have to be able to map it back to our data.
						taskIdPromises.push(this.addCustomExecution(taskDTO, task, true));
					}
				}
			}
		}
		return {
			tasks: taskDTOs,
			extension: handler.extension
		};
	}

	protected async resolveTaskInternal(resolvedTaskDTO: tasks.TaskDTO): Promise<tasks.TaskDTO | undefined> {
		return resolvedTaskDTO;
	}

<<<<<<< HEAD
	// {{SQL CARBON EDIT}}
	// private async getVariableResolver(workspaceFolders: vscode.WorkspaceFolder[]): Promise<ExtHostVariableResolverService> {
	// 	if (this._variableResolver === undefined) {
	// 		const configProvider = await this._configurationService.getConfigProvider();
	// 		this._variableResolver = new ExtHostVariableResolverService(workspaceFolders, this._editorService, configProvider, this.workspaceService);
	// 	}
	// 	return this._variableResolver;
	// }
=======
	private async getVariableResolver(workspaceFolders: vscode.WorkspaceFolder[]): Promise<ExtHostVariableResolverService> {
		if (this._variableResolver === undefined) {
			const configProvider = await this._configurationService.getConfigProvider();
			this._variableResolver = new ExtHostVariableResolverService(workspaceFolders, this._editorService, configProvider, this.editorTabs, this.workspaceService);
		}
		return this._variableResolver;
	}
>>>>>>> 1b591be3

	public async $resolveVariables(uriComponents: UriComponents, toResolve: { process?: { name: string; cwd?: string; path?: string }, variables: string[] }): Promise<{ process?: string, variables: { [key: string]: string; } }> {
		/*const uri: URI = URI.revive(uriComponents);
		const result = {
			process: <unknown>undefined as string,
			variables: Object.create(null)
		};
		const workspaceFolder = await this._workspaceProvider.resolveWorkspaceFolder(uri);
		const workspaceFolders = await this._workspaceProvider.getWorkspaceFolders2();
		if (!workspaceFolders || !workspaceFolder) {
			throw new Error('Unexpected: Tasks can only be run in a workspace folder');
		}
		const resolver = await this.getVariableResolver(workspaceFolders);
		const ws: IWorkspaceFolder = {
			uri: workspaceFolder.uri,
			name: workspaceFolder.name,
			index: workspaceFolder.index,
			toResource: () => {
				throw new Error('Not implemented');
			}
		};
		for (let variable of toResolve.variables) {
			result.variables[variable] = await resolver.resolveAsync(ws, variable);
		}
		if (toResolve.process !== undefined) {
			let paths: string[] | undefined = undefined;
			if (toResolve.process.path !== undefined) {
				paths = toResolve.process.path.split(path.delimiter);
				for (let i = 0; i < paths.length; i++) {
					paths[i] = await resolver.resolveAsync(ws, paths[i]);
				}
			}
			result.process = await win32.findExecutable(
				await resolver.resolveAsync(ws, toResolve.process.name),
				toResolve.process.cwd !== undefined ? await resolver.resolveAsync(ws, toResolve.process.cwd) : undefined,
				paths
			);
		}
		return result;*/ // {{SQL CARBON EDIT}}
		return undefined;
	}

	public async $jsonTasksSupported(): Promise<boolean> {
		return true;
	}

	public async $findExecutable(command: string, cwd?: string, paths?: string[]): Promise<string> {
		return win32.findExecutable(command, cwd, paths);
	}
}<|MERGE_RESOLUTION|>--- conflicted
+++ resolved
@@ -125,7 +125,6 @@
 		return resolvedTaskDTO;
 	}
 
-<<<<<<< HEAD
 	// {{SQL CARBON EDIT}}
 	// private async getVariableResolver(workspaceFolders: vscode.WorkspaceFolder[]): Promise<ExtHostVariableResolverService> {
 	// 	if (this._variableResolver === undefined) {
@@ -134,15 +133,6 @@
 	// 	}
 	// 	return this._variableResolver;
 	// }
-=======
-	private async getVariableResolver(workspaceFolders: vscode.WorkspaceFolder[]): Promise<ExtHostVariableResolverService> {
-		if (this._variableResolver === undefined) {
-			const configProvider = await this._configurationService.getConfigProvider();
-			this._variableResolver = new ExtHostVariableResolverService(workspaceFolders, this._editorService, configProvider, this.editorTabs, this.workspaceService);
-		}
-		return this._variableResolver;
-	}
->>>>>>> 1b591be3
 
 	public async $resolveVariables(uriComponents: UriComponents, toResolve: { process?: { name: string; cwd?: string; path?: string }, variables: string[] }): Promise<{ process?: string, variables: { [key: string]: string; } }> {
 		/*const uri: URI = URI.revive(uriComponents);
