/*---------------------------------------------------------------------------------------------
 *  Copyright (c) Microsoft Corporation. All rights reserved.
 *  Licensed under the Source EULA. See License.txt in the project root for license information.
 *--------------------------------------------------------------------------------------------*/

// import * as path from 'vs/base/common/path';

import { /*URI,*/ UriComponents } from 'vs/base/common/uri';
// import { win32 } from 'vs/base/node/processes';
import * as types from 'vs/workbench/api/common/extHostTypes';
import { IExtHostWorkspace } from 'vs/workbench/api/common/extHostWorkspace';
import * as vscode from 'vscode';
import * as tasks from '../common/shared/tasks';
<<<<<<< HEAD
// import { ExtHostVariableResolverService } from 'vs/workbench/api/node/extHostDebugService';
=======
import * as Objects from 'vs/base/common/objects';
import { ExtHostVariableResolverService } from 'vs/workbench/api/node/extHostDebugService';
>>>>>>> b73d1b43
import { IExtHostDocumentsAndEditors } from 'vs/workbench/api/common/extHostDocumentsAndEditors';
import { IExtHostConfiguration } from 'vs/workbench/api/common/extHostConfiguration';
// import { IWorkspaceFolder } from 'vs/platform/workspace/common/workspace';
import { IExtensionDescription } from 'vs/platform/extensions/common/extensions';
import { IExtHostTerminalService } from 'vs/workbench/api/common/extHostTerminalService';
import { IExtHostRpcService } from 'vs/workbench/api/common/extHostRpcService';
import { IExtHostInitDataService } from 'vs/workbench/api/common/extHostInitDataService';
import { ExtHostTaskBase, TaskHandleDTO, TaskDTO, CustomExecutionDTO, HandlerData } from 'vs/workbench/api/common/extHostTask';
import { Schemas } from 'vs/base/common/network';

export class ExtHostTask extends ExtHostTaskBase {
	private _variableResolver: ExtHostVariableResolverService | undefined;

	constructor(
		@IExtHostRpcService extHostRpc: IExtHostRpcService,
		@IExtHostInitDataService initData: IExtHostInitDataService,
		@IExtHostWorkspace workspaceService: IExtHostWorkspace,
		@IExtHostDocumentsAndEditors editorService: IExtHostDocumentsAndEditors,
		@IExtHostConfiguration configurationService: IExtHostConfiguration,
		@IExtHostTerminalService extHostTerminalService: IExtHostTerminalService
	) {
		super(extHostRpc, initData, workspaceService, editorService, configurationService, extHostTerminalService);
		if (initData.remote.isRemote && initData.remote.authority) {
			this.registerTaskSystem(Schemas.vscodeRemote, {
				scheme: Schemas.vscodeRemote,
				authority: initData.remote.authority,
				platform: process.platform
			});
		}
	}

	public async executeTask(extension: IExtensionDescription, task: vscode.Task): Promise<vscode.TaskExecution> {
		const tTask = (task as types.Task);
		// We have a preserved ID. So the task didn't change.
		if (tTask._id !== undefined) {
			return this._proxy.$executeTask(TaskHandleDTO.from(tTask)).then(value => this.getTaskExecution(value, task));
		} else {
			const dto = TaskDTO.from(task, extension);
			if (dto === undefined) {
				return Promise.reject(new Error('Task is not valid'));
			}

			// If this task is a custom execution, then we need to save it away
			// in the provided custom execution map that is cleaned up after the
			// task is executed.
			if (CustomExecutionDTO.is(dto.execution)) {
				await this.addCustomExecution(dto, task, false);
			}

			return this._proxy.$executeTask(dto).then(value => this.getTaskExecution(value, task));
		}
	}

	protected provideTasksInternal(validTypes: { [key: string]: boolean; }, taskIdPromises: Promise<void>[], handler: HandlerData, value: vscode.Task[] | null | undefined): { tasks: tasks.TaskDTO[], extension: IExtensionDescription } {
		const taskDTOs: tasks.TaskDTO[] = [];
		if (value) {
			for (let task of value) {
				if (!task.definition || !validTypes[task.definition.type]) {
					console.warn(`The task [${task.source}, ${task.name}] uses an undefined task type. The task will be ignored in the future.`);
				}

				const taskDTO: tasks.TaskDTO | undefined = TaskDTO.from(task, handler.extension);
				if (taskDTO) {
					taskDTOs.push(taskDTO);

					if (CustomExecutionDTO.is(taskDTO.execution)) {
						// The ID is calculated on the main thread task side, so, let's call into it here.
						// We need the task id's pre-computed for custom task executions because when OnDidStartTask
						// is invoked, we have to be able to map it back to our data.
						taskIdPromises.push(this.addCustomExecution(taskDTO, <vscode.Task2>task, true));
					}
				}
			}
		}
		return {
			tasks: taskDTOs,
			extension: handler.extension
		};
	}

	protected async resolveTaskInternal(resolvedTaskDTO: tasks.TaskDTO): Promise<tasks.TaskDTO | undefined> {
		return resolvedTaskDTO;
	}

	private async getVariableResolver(workspaceFolders: vscode.WorkspaceFolder[]): Promise<ExtHostVariableResolverService> {
		if (this._variableResolver === undefined) {
			const configProvider = await this._configurationService.getConfigProvider();
			this._variableResolver = new ExtHostVariableResolverService(workspaceFolders, this._editorService, configProvider);
		}
		return this._variableResolver;
	}

	protected async resolveDefinition(uri: number | UriComponents | undefined, definition: vscode.TaskDefinition | undefined): Promise<vscode.TaskDefinition | undefined> {
		if (!uri || (typeof uri === 'number') || !definition) {
			return definition;
		}
		const workspaceFolder = await this._workspaceProvider.resolveWorkspaceFolder(URI.revive(uri));
		const workspaceFolders = await this._workspaceProvider.getWorkspaceFolders2();
		if (!workspaceFolders || !workspaceFolder) {
			return definition;
		}
		const resolver = await this.getVariableResolver(workspaceFolders);
		const ws: IWorkspaceFolder = {
			uri: workspaceFolder.uri,
			name: workspaceFolder.name,
			index: workspaceFolder.index,
			toResource: () => {
				throw new Error('Not implemented');
			}
		};
		const resolvedDefinition = Objects.deepClone(definition);
		for (const key in resolvedDefinition) {
			resolvedDefinition[key] = resolver.resolve(ws, resolvedDefinition[key]);
		}

		return resolvedDefinition;
	}

	public async $resolveVariables(uriComponents: UriComponents, toResolve: { process?: { name: string; cwd?: string; path?: string }, variables: string[] }): Promise<{ process?: string, variables: { [key: string]: string; } }> {
<<<<<<< HEAD
		/*const configProvider = await this._configurationService.getConfigProvider();
=======
>>>>>>> b73d1b43
		const uri: URI = URI.revive(uriComponents);
		const result = {
			process: <unknown>undefined as string,
			variables: Object.create(null)
		};
		const workspaceFolder = await this._workspaceProvider.resolveWorkspaceFolder(uri);
		const workspaceFolders = await this._workspaceProvider.getWorkspaceFolders2();
		if (!workspaceFolders || !workspaceFolder) {
			throw new Error('Unexpected: Tasks can only be run in a workspace folder');
		}
		const resolver = await this.getVariableResolver(workspaceFolders);
		const ws: IWorkspaceFolder = {
			uri: workspaceFolder.uri,
			name: workspaceFolder.name,
			index: workspaceFolder.index,
			toResource: () => {
				throw new Error('Not implemented');
			}
		};
		for (let variable of toResolve.variables) {
			result.variables[variable] = resolver.resolve(ws, variable);
		}
		if (toResolve.process !== undefined) {
			let paths: string[] | undefined = undefined;
			if (toResolve.process.path !== undefined) {
				paths = toResolve.process.path.split(path.delimiter);
				for (let i = 0; i < paths.length; i++) {
					paths[i] = resolver.resolve(ws, paths[i]);
				}
			}
			result.process = await win32.findExecutable(
				resolver.resolve(ws, toResolve.process.name),
				toResolve.process.cwd !== undefined ? resolver.resolve(ws, toResolve.process.cwd) : undefined,
				paths
			);
		}
		return result;*/
		return undefined;
	}

	public $getDefaultShellAndArgs(): Promise<{ shell: string, args: string[] | string | undefined }> {
		return this._terminalService.$requestDefaultShellAndArgs(true);
	}

	public async $jsonTasksSupported(): Promise<boolean> {
		return true;
	}
}<|MERGE_RESOLUTION|>--- conflicted
+++ resolved
@@ -5,21 +5,17 @@
 
 // import * as path from 'vs/base/common/path';
 
-import { /*URI,*/ UriComponents } from 'vs/base/common/uri';
+import { URI, UriComponents } from 'vs/base/common/uri';
 // import { win32 } from 'vs/base/node/processes';
 import * as types from 'vs/workbench/api/common/extHostTypes';
 import { IExtHostWorkspace } from 'vs/workbench/api/common/extHostWorkspace';
 import * as vscode from 'vscode';
 import * as tasks from '../common/shared/tasks';
-<<<<<<< HEAD
-// import { ExtHostVariableResolverService } from 'vs/workbench/api/node/extHostDebugService';
-=======
 import * as Objects from 'vs/base/common/objects';
 import { ExtHostVariableResolverService } from 'vs/workbench/api/node/extHostDebugService';
->>>>>>> b73d1b43
 import { IExtHostDocumentsAndEditors } from 'vs/workbench/api/common/extHostDocumentsAndEditors';
 import { IExtHostConfiguration } from 'vs/workbench/api/common/extHostConfiguration';
-// import { IWorkspaceFolder } from 'vs/platform/workspace/common/workspace';
+import { IWorkspaceFolder } from 'vs/platform/workspace/common/workspace';
 import { IExtensionDescription } from 'vs/platform/extensions/common/extensions';
 import { IExtHostTerminalService } from 'vs/workbench/api/common/extHostTerminalService';
 import { IExtHostRpcService } from 'vs/workbench/api/common/extHostRpcService';
@@ -136,11 +132,7 @@
 	}
 
 	public async $resolveVariables(uriComponents: UriComponents, toResolve: { process?: { name: string; cwd?: string; path?: string }, variables: string[] }): Promise<{ process?: string, variables: { [key: string]: string; } }> {
-<<<<<<< HEAD
-		/*const configProvider = await this._configurationService.getConfigProvider();
-=======
->>>>>>> b73d1b43
-		const uri: URI = URI.revive(uriComponents);
+		/*const uri: URI = URI.revive(uriComponents);
 		const result = {
 			process: <unknown>undefined as string,
 			variables: Object.create(null)
