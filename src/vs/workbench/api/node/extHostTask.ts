/*---------------------------------------------------------------------------------------------
 *  Copyright (c) Microsoft Corporation. All rights reserved.
 *  Licensed under the Source EULA. See License.txt in the project root for license information.
 *--------------------------------------------------------------------------------------------*/

import * as path from 'path';

import { URI, UriComponents } from 'vs/base/common/uri';
import * as Objects from 'vs/base/common/objects';
import { asPromise } from 'vs/base/common/async';
import { Event, Emitter } from 'vs/base/common/event';
import { win32 } from 'vs/base/node/processes';

import { IExtensionDescription } from 'vs/workbench/services/extensions/common/extensions';

import { MainContext, MainThreadTaskShape, ExtHostTaskShape, IMainContext } from 'vs/workbench/api/node/extHost.protocol';

import * as types from 'vs/workbench/api/node/extHostTypes';
import { ExtHostWorkspace, ExtHostWorkspaceProvider } from 'vs/workbench/api/node/extHostWorkspace';
import * as vscode from 'vscode';
import {
	TaskDefinitionDTO, TaskExecutionDTO, TaskPresentationOptionsDTO,
	ProcessExecutionOptionsDTO, ProcessExecutionDTO,
	ShellExecutionOptionsDTO, ShellExecutionDTO,
	CustomTaskExecutionDTO,
	TaskDTO, TaskHandleDTO, TaskFilterDTO, TaskProcessStartedDTO, TaskProcessEndedDTO, TaskSystemInfoDTO, TaskSetDTO
} from '../shared/tasks';

// {{SQL CARBON EDIT}}
// import { ExtHostVariableResolverService } from 'vs/workbench/api/node/extHostDebugService';

import { ExtHostDocumentsAndEditors } from 'vs/workbench/api/node/extHostDocumentsAndEditors';
import { ExtHostConfiguration } from 'vs/workbench/api/node/extHostConfiguration';
import { ExtHostTerminalService, ExtHostTerminal } from 'vs/workbench/api/node/extHostTerminalService';
import { IWorkspaceFolder } from 'vs/platform/workspace/common/workspace';
import { CancellationToken, CancellationTokenSource } from 'vs/base/common/cancellation';
import { IDisposable, dispose } from 'vs/base/common/lifecycle';

namespace TaskDefinitionDTO {
	export function from(value: vscode.TaskDefinition): TaskDefinitionDTO {
		if (value === undefined || value === null) {
			return undefined;
		}
		return value;
	}
	export function to(value: TaskDefinitionDTO): vscode.TaskDefinition {
		if (value === undefined || value === null) {
			return undefined;
		}
		return value;
	}
}

namespace TaskPresentationOptionsDTO {
	export function from(value: vscode.TaskPresentationOptions): TaskPresentationOptionsDTO {
		if (value === undefined || value === null) {
			return undefined;
		}
		return value;
	}
	export function to(value: TaskPresentationOptionsDTO): vscode.TaskPresentationOptions {
		if (value === undefined || value === null) {
			return undefined;
		}
		return value;
	}
}

namespace ProcessExecutionOptionsDTO {
	export function from(value: vscode.ProcessExecutionOptions): ProcessExecutionOptionsDTO {
		if (value === undefined || value === null) {
			return undefined;
		}
		return value;
	}
	export function to(value: ProcessExecutionOptionsDTO): vscode.ProcessExecutionOptions {
		if (value === undefined || value === null) {
			return undefined;
		}
		return value;
	}
}

namespace ProcessExecutionDTO {
	export function is(value: ShellExecutionDTO | ProcessExecutionDTO | CustomTaskExecutionDTO): value is ProcessExecutionDTO {
		let candidate = value as ProcessExecutionDTO;
		return candidate && !!candidate.process;
	}
	export function from(value: vscode.ProcessExecution): ProcessExecutionDTO {
		if (value === undefined || value === null) {
			return undefined;
		}
		let result: ProcessExecutionDTO = {
			process: value.process,
			args: value.args
		};
		if (value.options) {
			result.options = ProcessExecutionOptionsDTO.from(value.options);
		}
		return result;
	}
	export function to(value: ProcessExecutionDTO): types.ProcessExecution {
		if (value === undefined || value === null) {
			return undefined;
		}
		return new types.ProcessExecution(value.process, value.args, value.options);
	}
}

namespace ShellExecutionOptionsDTO {
	export function from(value: vscode.ShellExecutionOptions): ShellExecutionOptionsDTO {
		if (value === undefined || value === null) {
			return undefined;
		}
		return value;
	}
	export function to(value: ShellExecutionOptionsDTO): vscode.ShellExecutionOptions {
		if (value === undefined || value === null) {
			return undefined;
		}
		return value;
	}
}

namespace ShellExecutionDTO {
	export function is(value: ShellExecutionDTO | ProcessExecutionDTO | CustomTaskExecutionDTO): value is ShellExecutionDTO {
		let candidate = value as ShellExecutionDTO;
		return candidate && (!!candidate.commandLine || !!candidate.command);
	}
	export function from(value: vscode.ShellExecution): ShellExecutionDTO {
		if (value === undefined || value === null) {
			return undefined;
		}
		let result: ShellExecutionDTO = {
		};
		if (value.commandLine !== undefined) {
			result.commandLine = value.commandLine;
		} else {
			result.command = value.command;
			result.args = value.args;
		}
		if (value.options) {
			result.options = ShellExecutionOptionsDTO.from(value.options);
		}
		return result;
	}
	export function to(value: ShellExecutionDTO): types.ShellExecution {
		if (value === undefined || value === null) {
			return undefined;
		}
		if (value.commandLine) {
			return new types.ShellExecution(value.commandLine, value.options);
		} else {
			return new types.ShellExecution(value.command, value.args ? value.args : [], value.options);
		}
	}
}

namespace CustomTaskExecutionDTO {
	export function is(value: ShellExecutionDTO | ProcessExecutionDTO | CustomTaskExecutionDTO): value is CustomTaskExecutionDTO {
		let candidate = value as CustomTaskExecutionDTO;
		return candidate && candidate.customTaskExecution === 'customTaskExecution';
	}

	export function from(value: vscode.CustomTaskExecution): CustomTaskExecutionDTO {
		return {
			customTaskExecution: 'customTaskExecution'
		};
	}
}

namespace TaskHandleDTO {
	export function from(value: types.Task): TaskHandleDTO {
		let folder: UriComponents;
		if (value.scope !== undefined && typeof value.scope !== 'number') {
			folder = value.scope.uri;
		}
		return {
			id: value._id,
			workspaceFolder: folder
		};
	}
}

namespace TaskDTO {

	export function fromMany(tasks: vscode.Task[], extension: IExtensionDescription): TaskDTO[] {
		if (tasks === undefined || tasks === null) {
			return [];
		}
		let result: TaskDTO[] = [];
		for (let task of tasks) {
			let converted = from(task, extension);
			if (converted) {
				result.push(converted);
			}
		}
		return result;
	}

	export function from(value: vscode.Task, extension: IExtensionDescription): TaskDTO {
		if (value === undefined || value === null) {
			return undefined;
		}
		let execution: ShellExecutionDTO | ProcessExecutionDTO | CustomTaskExecutionDTO;
		if (value.execution instanceof types.ProcessExecution) {
			execution = ProcessExecutionDTO.from(value.execution);
		} else if (value.execution instanceof types.ShellExecution) {
			execution = ShellExecutionDTO.from(value.execution);
		} else if ((<vscode.TaskWithCustomTaskExecution>value).executionWithExtensionCallback && (<vscode.TaskWithCustomTaskExecution>value).executionWithExtensionCallback instanceof types.CustomTaskExecution) {
			execution = CustomTaskExecutionDTO.from(<types.CustomTaskExecution>(<vscode.TaskWithCustomTaskExecution>value).executionWithExtensionCallback);
		}

		let definition: TaskDefinitionDTO = TaskDefinitionDTO.from(value.definition);
		let scope: number | UriComponents;
		if (value.scope) {
			if (typeof value.scope === 'number') {
				scope = value.scope;
			} else {
				scope = value.scope.uri;
			}
		} else {
			// To continue to support the deprecated task constructor that doesn't take a scope, we must add a scope here:
			scope = types.TaskScope.Workspace;
		}
		if (!definition || !scope) {
			return undefined;
		}
		let group = (value.group as types.TaskGroup) ? (value.group as types.TaskGroup).id : undefined;
		let result: TaskDTO = {
			_id: (value as types.Task)._id,
			definition,
			name: value.name,
			source: {
				extensionId: extension.identifier.value,
				label: value.source,
				scope: scope
			},
			execution,
			isBackground: value.isBackground,
			group: group,
			presentationOptions: TaskPresentationOptionsDTO.from(value.presentationOptions),
			problemMatchers: value.problemMatchers,
			hasDefinedMatchers: (value as types.Task).hasDefinedMatchers,
			runOptions: (<vscode.Task>value).runOptions ? (<vscode.Task>value).runOptions : { reevaluateOnRerun: true },
		};
		return result;
	}
	export function to(value: TaskDTO, workspace: ExtHostWorkspaceProvider): types.Task {
		if (value === undefined || value === null) {
			return undefined;
		}
		let execution: types.ShellExecution | types.ProcessExecution;
		if (ProcessExecutionDTO.is(value.execution)) {
			execution = ProcessExecutionDTO.to(value.execution);
		} else if (ShellExecutionDTO.is(value.execution)) {
			execution = ShellExecutionDTO.to(value.execution);
		}
		let definition: vscode.TaskDefinition = TaskDefinitionDTO.to(value.definition);
		let scope: vscode.TaskScope.Global | vscode.TaskScope.Workspace | vscode.WorkspaceFolder;
		if (value.source) {
			if (value.source.scope !== undefined) {
				if (typeof value.source.scope === 'number') {
					scope = value.source.scope;
				} else {
					scope = workspace.resolveWorkspaceFolder(URI.revive(value.source.scope));
				}
			} else {
				scope = types.TaskScope.Workspace;
			}
		}
		if (!definition || !scope) {
			return undefined;
		}
		let result = new types.Task(definition, scope, value.name, value.source.label, execution, value.problemMatchers);
		if (value.isBackground !== undefined) {
			result.isBackground = value.isBackground;
		}
		if (value.group !== undefined) {
			result.group = types.TaskGroup.from(value.group);
		}
		if (value.presentationOptions) {
			result.presentationOptions = TaskPresentationOptionsDTO.to(value.presentationOptions);
		}
		if (value._id) {
			result._id = value._id;
		}
		return result;
	}
}

namespace TaskFilterDTO {
	export function from(value: vscode.TaskFilter): TaskFilterDTO {
		return value;
	}

	export function to(value: TaskFilterDTO): vscode.TaskFilter {
		if (!value) {
			return undefined;
		}
		return Objects.assign(Object.create(null), value);
	}
}

class TaskExecutionImpl implements vscode.TaskExecution {

	constructor(private readonly _tasks: ExtHostTask, readonly _id: string, private readonly _task: vscode.Task) {
	}

	public get task(): vscode.Task {
		return this._task;
	}

	public terminate(): void {
		this._tasks.terminateTask(this);
	}

	public fireDidStartProcess(value: TaskProcessStartedDTO): void {
	}

	public fireDidEndProcess(value: TaskProcessEndedDTO): void {
	}
}

namespace TaskExecutionDTO {
	export function to(value: TaskExecutionDTO, tasks: ExtHostTask, workspaceProvider: ExtHostWorkspaceProvider): vscode.TaskExecution {
		return new TaskExecutionImpl(tasks, value.id, TaskDTO.to(value.task, workspaceProvider));
	}
	export function from(value: vscode.TaskExecution): TaskExecutionDTO {
		return {
			id: (value as TaskExecutionImpl)._id,
			task: undefined
		};
	}
}

interface HandlerData {
	provider: vscode.TaskProvider;
	extension: IExtensionDescription;
}

class ExtensionCallbackExecutionData implements IDisposable {
	private _cancellationSource?: CancellationTokenSource;
	private readonly _onTaskExecutionComplete: Emitter<ExtensionCallbackExecutionData> = new Emitter<ExtensionCallbackExecutionData>();
	private readonly _disposables: IDisposable[] = [];
	private terminal?: vscode.Terminal;
	private terminalId?: number;

	constructor(
		private readonly callbackData: vscode.CustomTaskExecution,
		private readonly terminalService: ExtHostTerminalService) {
	}

	public dispose(): void {
		dispose(this._disposables);
	}

	public get onTaskExecutionComplete(): Event<ExtensionCallbackExecutionData> {
		return this._onTaskExecutionComplete.event;
	}

	private onDidCloseTerminal(terminal: vscode.Terminal): void {
		if (this.terminal === terminal) {
			this._cancellationSource.cancel();
		}
	}

	private onDidOpenTerminal(terminal: vscode.Terminal): void {
		if (!(terminal instanceof ExtHostTerminal)) {
			throw new Error('How could this not be a extension host terminal?');
		}

		if (this.terminalId && terminal._id === this.terminalId) {
			this.startCallback(this.terminalId);
		}
	}

	public async startCallback(terminalId: number): Promise<void> {
		this.terminalId = terminalId;

		// If we have already started the extension task callback, then
		// do not start it again.
		// It is completely valid for multiple terminals to be opened
		// before the one for our task.
		if (this._cancellationSource) {
			return undefined;
		}

		const callbackTerminals: vscode.Terminal[] = this.terminalService.terminals.filter((terminal) => terminal._id === terminalId);

		if (!callbackTerminals || callbackTerminals.length === 0) {
			this._disposables.push(this.terminalService.onDidOpenTerminal(this.onDidOpenTerminal.bind(this)));
			return;
		}

		if (callbackTerminals.length !== 1) {
			throw new Error(`Expected to only have one terminal at this point`);
		}

		this.terminal = callbackTerminals[0];
		const terminalRenderer: vscode.TerminalRenderer = await this.terminalService.createTerminalRendererForTerminal(this.terminal);

		this._cancellationSource = new CancellationTokenSource();
		this._disposables.push(this._cancellationSource);

		this._disposables.push(this.terminalService.onDidCloseTerminal(this.onDidCloseTerminal.bind(this)));

		// Regardless of how the task completes, we are done with this extension callback task execution.
		this.callbackData.callback(terminalRenderer, this._cancellationSource.token).then(
			(success) => {
				this._onTaskExecutionComplete.fire(this);
			}, (rejected) => {
				this._onTaskExecutionComplete.fire(this);
			});
	}
}

export class ExtHostTask implements ExtHostTaskShape {

	private _proxy: MainThreadTaskShape;
	private _workspaceService: ExtHostWorkspace;
	private _editorService: ExtHostDocumentsAndEditors;
	private _configurationService: ExtHostConfiguration;
	private _terminalService: ExtHostTerminalService;
	private _handleCounter: number;
	private _handlers: Map<number, HandlerData>;
	private _taskExecutions: Map<string, TaskExecutionImpl>;
	private _providedExtensionCallbacks: Map<string, ExtensionCallbackExecutionData>;
	private _activeExtensionCallbacks: Map<string, ExtensionCallbackExecutionData>;

	private readonly _onDidExecuteTask: Emitter<vscode.TaskStartEvent> = new Emitter<vscode.TaskStartEvent>();
	private readonly _onDidTerminateTask: Emitter<vscode.TaskEndEvent> = new Emitter<vscode.TaskEndEvent>();

	private readonly _onDidTaskProcessStarted: Emitter<vscode.TaskProcessStartEvent> = new Emitter<vscode.TaskProcessStartEvent>();
	private readonly _onDidTaskProcessEnded: Emitter<vscode.TaskProcessEndEvent> = new Emitter<vscode.TaskProcessEndEvent>();

	constructor(
		mainContext: IMainContext,
		workspaceService: ExtHostWorkspace,
		editorService: ExtHostDocumentsAndEditors,
		configurationService: ExtHostConfiguration,
		extHostTerminalService: ExtHostTerminalService) {
		this._proxy = mainContext.getProxy(MainContext.MainThreadTask);
		this._workspaceService = workspaceService;
		this._editorService = editorService;
		this._configurationService = configurationService;
		this._terminalService = extHostTerminalService;
		this._handleCounter = 0;
		this._handlers = new Map<number, HandlerData>();
		this._taskExecutions = new Map<string, TaskExecutionImpl>();
		this._providedExtensionCallbacks = new Map<string, ExtensionCallbackExecutionData>();
		this._activeExtensionCallbacks = new Map<string, ExtensionCallbackExecutionData>();
	}

	public registerTaskProvider(extension: IExtensionDescription, provider: vscode.TaskProvider): vscode.Disposable {
		if (!provider) {
			return new types.Disposable(() => { });
		}
		let handle = this.nextHandle();
		this._handlers.set(handle, { provider, extension });
		this._proxy.$registerTaskProvider(handle);
		return new types.Disposable(() => {
			this._handlers.delete(handle);
			this._proxy.$unregisterTaskProvider(handle);
		});
	}

	public registerTaskSystem(scheme: string, info: TaskSystemInfoDTO): void {
		this._proxy.$registerTaskSystem(scheme, info);
	}

	public fetchTasks(filter?: vscode.TaskFilter): Promise<vscode.Task[]> {
		return this._proxy.$fetchTasks(TaskFilterDTO.from(filter)).then(async (values) => {
			let result: vscode.Task[] = [];
			const workspaceProvider = await this._workspaceService.getWorkspaceProvider();
			for (let value of values) {
				let task = TaskDTO.to(value, workspaceProvider);
				if (task) {
					result.push(task);
				}
			}
			return result;
		});
	}

	public async executeTask(extension: IExtensionDescription, task: vscode.Task): Promise<vscode.TaskExecution> {
		const workspaceProvider = await this._workspaceService.getWorkspaceProvider();
		let tTask = (task as types.Task);
		// We have a preserved ID. So the task didn't change.
		if (tTask._id !== undefined) {
			return this._proxy.$executeTask(TaskHandleDTO.from(tTask)).then(value => this.getTaskExecution(value, workspaceProvider, task));
		} else {
			let dto = TaskDTO.from(task, extension);
			if (dto === undefined) {
				return Promise.reject(new Error('Task is not valid'));
			}
			return this._proxy.$executeTask(dto).then(value => this.getTaskExecution(value, workspaceProvider, task));
		}
	}

	public get taskExecutions(): vscode.TaskExecution[] {
		let result: vscode.TaskExecution[] = [];
		this._taskExecutions.forEach(value => result.push(value));
		return result;
	}

	public terminateTask(execution: vscode.TaskExecution): Promise<void> {
		if (!(execution instanceof TaskExecutionImpl)) {
			throw new Error('No valid task execution provided');
		}
		return this._proxy.$terminateTask((execution as TaskExecutionImpl)._id);
	}

	public get onDidStartTask(): Event<vscode.TaskStartEvent> {
		return this._onDidExecuteTask.event;
	}

	public async $onDidStartTask(execution: TaskExecutionDTO, terminalId: number): Promise<void> {
		// Once a terminal is spun up for the extension callback task execution
		// this event will be fired.
		// At that point, we need to actually start the callback, but
		// only if it hasn't already begun.
		const extensionCallback: ExtensionCallbackExecutionData | undefined = this._providedExtensionCallbacks.get(execution.id);
		if (extensionCallback) {
			// TODO: Verify whether this can ever happen???
			if (this._activeExtensionCallbacks.get(execution.id) === undefined) {
				this._activeExtensionCallbacks.set(execution.id, extensionCallback);
			}

			const taskExecutionComplete: IDisposable = extensionCallback.onTaskExecutionComplete(() => {
				this.extensionCallbackTaskComplete(execution);
				taskExecutionComplete.dispose();
			});

			extensionCallback.startCallback(terminalId);
		}

		const workspaceProvider = await this._workspaceService.getWorkspaceProvider();
		this._onDidExecuteTask.fire({
			execution: this.getTaskExecution(execution, workspaceProvider)
		});
	}

	public get onDidEndTask(): Event<vscode.TaskEndEvent> {
		return this._onDidTerminateTask.event;
	}

	public async $OnDidEndTask(execution: TaskExecutionDTO): Promise<void> {
		const workspaceProvider = await this._workspaceService.getWorkspaceProvider();
		const _execution = this.getTaskExecution(execution, workspaceProvider);
		this._taskExecutions.delete(execution.id);
		this.extensionCallbackTaskComplete(execution);
		this._onDidTerminateTask.fire({
			execution: _execution
		});
	}

	public get onDidStartTaskProcess(): Event<vscode.TaskProcessStartEvent> {
		return this._onDidTaskProcessStarted.event;
	}

	public async $onDidStartTaskProcess(value: TaskProcessStartedDTO): Promise<void> {
		const workspaceProvider = await this._workspaceService.getWorkspaceProvider();
		const execution = this.getTaskExecution(value.id, workspaceProvider);
		if (execution) {
			this._onDidTaskProcessStarted.fire({
				execution: execution,
				processId: value.processId
			});
		}
	}

	public get onDidEndTaskProcess(): Event<vscode.TaskProcessEndEvent> {
		return this._onDidTaskProcessEnded.event;
	}

	public async $onDidEndTaskProcess(value: TaskProcessEndedDTO): Promise<void> {
		const workspaceProvider = await this._workspaceService.getWorkspaceProvider();
		const execution = this.getTaskExecution(value.id, workspaceProvider);
		if (execution) {
			this._onDidTaskProcessEnded.fire({
				execution: execution,
				exitCode: value.exitCode
			});
		}
	}

	public $provideTasks(handle: number, validTypes: { [key: string]: boolean; }): Thenable<TaskSetDTO> {
		let handler = this._handlers.get(handle);
		if (!handler) {
			return Promise.reject(new Error('no handler found'));
		}

		// For extension callback tasks, we need to store the execution objects locally
		// since we obviously cannot send callback functions through the proxy.
		// So, clear out any existing ones.
		this._providedExtensionCallbacks.clear();

		// Set up a list of task ID promises that we can wait on
		// before returning the provided tasks. The ensures that
		// our task IDs are calculated for any extension callback tasks.
		// Knowing this ID ahead of time is needed because when a task
		// start event is fired this is when the extension callback is called.
		// The task start event is also the first time we see the ID from the main
		// thread, which is too late for us because we need to save an map
		// from an ID to an extension callback function. (Kind of a cart before the horse problem).
		let taskIdPromises: Promise<void>[] = [];
		let fetchPromise = asPromise(() => handler.provider.provideTasks(CancellationToken.None)).then(value => {
			const taskDTOs: TaskDTO[] = [];
			for (let task of value) {
				if (!task.definition || !validTypes[task.definition.type]) {
					console.warn(`The task [${task.source}, ${task.name}] uses an undefined task type. The task will be ignored in the future.`);
				}

				const taskDTO: TaskDTO = TaskDTO.from(task, handler.extension);
				taskDTOs.push(taskDTO);

				if (CustomTaskExecutionDTO.is(taskDTO.execution)) {
					taskIdPromises.push(new Promise((resolve) => {
						// The ID is calculated on the main thread task side, so, let's call into it here.
						this._proxy.$createTaskId(taskDTO).then((taskId) => {
							this._providedExtensionCallbacks.set(taskId, new ExtensionCallbackExecutionData(<vscode.CustomTaskExecution>(<vscode.TaskWithCustomTaskExecution>task).executionWithExtensionCallback, this._terminalService));
							resolve();
						});
					}));
				}
			}

			return {
				tasks: taskDTOs,
				extension: handler.extension
			};
		});

		return new Promise((resolve) => {
			fetchPromise.then((result) => {
				Promise.all(taskIdPromises).then(() => {
					resolve(result);
				});
			});
		});
	}

	// {{SQL CARBON EDIT}} disable debug related method
	public async $resolveVariables(uriComponents: UriComponents, toResolve: { process?: { name: string; cwd?: string; path?: string }, variables: string[] }): Promise<{ process?: string, variables: { [key: string]: string; } }> {
<<<<<<< HEAD
		// const configProvider = await this._configurationService.getConfigProvider();
		// let uri: URI = URI.revive(uriComponents);
		// let result = {
		// 	process: undefined as string,
		// 	variables: Object.create(null)
		// };
		// let workspaceFolder = this._workspaceService.resolveWorkspaceFolder(uri);
		// let resolver = new ExtHostVariableResolverService(this._workspaceService, this._editorService, configProvider);
		// let ws: IWorkspaceFolder = {
		// 	uri: workspaceFolder.uri,
		// 	name: workspaceFolder.name,
		// 	index: workspaceFolder.index,
		// 	toResource: () => {
		// 		throw new Error('Not implemented');
		// 	}
		// };
		// for (let variable of toResolve.variables) {
		// 	result.variables[variable] = resolver.resolve(ws, variable);
		// }
		// if (toResolve.process !== undefined) {
		// 	let paths: string[] | undefined = undefined;
		// 	if (toResolve.process.path !== undefined) {
		// 		paths = toResolve.process.path.split(path.delimiter);
		// 		for (let i = 0; i < paths.length; i++) {
		// 			paths[i] = resolver.resolve(ws, paths[i]);
		// 		}
		// 	}
		// 	result.process = win32.findExecutable(
		// 		resolver.resolve(ws, toResolve.process.name),
		// 		toResolve.process.cwd !== undefined ? resolver.resolve(ws, toResolve.process.cwd) : undefined,
		// 		paths
		// 	);
		// }
		// return result;
		return undefined;
=======
		const configProvider = await this._configurationService.getConfigProvider();
		const workspaceProvider = await this._workspaceService.getWorkspaceProvider();
		let uri: URI = URI.revive(uriComponents);
		let result = {
			process: undefined as string,
			variables: Object.create(null)
		};
		let workspaceFolder = workspaceProvider.resolveWorkspaceFolder(uri);
		let resolver = new ExtHostVariableResolverService(workspaceProvider, this._editorService, configProvider);
		let ws: IWorkspaceFolder = {
			uri: workspaceFolder.uri,
			name: workspaceFolder.name,
			index: workspaceFolder.index,
			toResource: () => {
				throw new Error('Not implemented');
			}
		};
		for (let variable of toResolve.variables) {
			result.variables[variable] = resolver.resolve(ws, variable);
		}
		if (toResolve.process !== undefined) {
			let paths: string[] | undefined = undefined;
			if (toResolve.process.path !== undefined) {
				paths = toResolve.process.path.split(path.delimiter);
				for (let i = 0; i < paths.length; i++) {
					paths[i] = resolver.resolve(ws, paths[i]);
				}
			}
			result.process = win32.findExecutable(
				resolver.resolve(ws, toResolve.process.name),
				toResolve.process.cwd !== undefined ? resolver.resolve(ws, toResolve.process.cwd) : undefined,
				paths
			);
		}
		return result;
>>>>>>> db7766c4
	}

	private nextHandle(): number {
		return this._handleCounter++;
	}

	private getTaskExecution(execution: TaskExecutionDTO | string, workspaceProvider: ExtHostWorkspaceProvider, task?: vscode.Task): TaskExecutionImpl {
		if (typeof execution === 'string') {
			return this._taskExecutions.get(execution);
		}

		let result: TaskExecutionImpl = this._taskExecutions.get(execution.id);
		if (result) {
			return result;
		}
		result = new TaskExecutionImpl(this, execution.id, task ? task : TaskDTO.to(execution.task, workspaceProvider));
		this._taskExecutions.set(execution.id, result);
		return result;
	}

	private extensionCallbackTaskComplete(execution: TaskExecutionDTO): void {
		const extensionCallback: ExtensionCallbackExecutionData | undefined = this._activeExtensionCallbacks.get(execution.id);
		if (extensionCallback) {
			extensionCallback.dispose();
			this._activeExtensionCallbacks.delete(execution.id);
			this._proxy.$extensionCallbackTaskComplete(execution.id);
		}
	}
}<|MERGE_RESOLUTION|>--- conflicted
+++ resolved
@@ -643,44 +643,7 @@
 
 	// {{SQL CARBON EDIT}} disable debug related method
 	public async $resolveVariables(uriComponents: UriComponents, toResolve: { process?: { name: string; cwd?: string; path?: string }, variables: string[] }): Promise<{ process?: string, variables: { [key: string]: string; } }> {
-<<<<<<< HEAD
-		// const configProvider = await this._configurationService.getConfigProvider();
-		// let uri: URI = URI.revive(uriComponents);
-		// let result = {
-		// 	process: undefined as string,
-		// 	variables: Object.create(null)
-		// };
-		// let workspaceFolder = this._workspaceService.resolveWorkspaceFolder(uri);
-		// let resolver = new ExtHostVariableResolverService(this._workspaceService, this._editorService, configProvider);
-		// let ws: IWorkspaceFolder = {
-		// 	uri: workspaceFolder.uri,
-		// 	name: workspaceFolder.name,
-		// 	index: workspaceFolder.index,
-		// 	toResource: () => {
-		// 		throw new Error('Not implemented');
-		// 	}
-		// };
-		// for (let variable of toResolve.variables) {
-		// 	result.variables[variable] = resolver.resolve(ws, variable);
-		// }
-		// if (toResolve.process !== undefined) {
-		// 	let paths: string[] | undefined = undefined;
-		// 	if (toResolve.process.path !== undefined) {
-		// 		paths = toResolve.process.path.split(path.delimiter);
-		// 		for (let i = 0; i < paths.length; i++) {
-		// 			paths[i] = resolver.resolve(ws, paths[i]);
-		// 		}
-		// 	}
-		// 	result.process = win32.findExecutable(
-		// 		resolver.resolve(ws, toResolve.process.name),
-		// 		toResolve.process.cwd !== undefined ? resolver.resolve(ws, toResolve.process.cwd) : undefined,
-		// 		paths
-		// 	);
-		// }
-		// return result;
-		return undefined;
-=======
-		const configProvider = await this._configurationService.getConfigProvider();
+		/*const configProvider = await this._configurationService.getConfigProvider();
 		const workspaceProvider = await this._workspaceService.getWorkspaceProvider();
 		let uri: URI = URI.revive(uriComponents);
 		let result = {
@@ -714,8 +677,8 @@
 				paths
 			);
 		}
-		return result;
->>>>>>> db7766c4
+		return result;*/
+		return undefined;
 	}
 
 	private nextHandle(): number {
