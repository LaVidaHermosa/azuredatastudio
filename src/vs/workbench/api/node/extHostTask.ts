--- conflicted
+++ resolved
@@ -641,12 +641,7 @@
 
 	// {{SQL CARBON EDIT}} disable debug related method
 	public async $resolveVariables(uriComponents: UriComponents, toResolve: { process?: { name: string; cwd?: string; path?: string }, variables: string[] }): Promise<{ process?: string, variables: { [key: string]: string; } }> {
-<<<<<<< HEAD
 		/*const configProvider = await this._configurationService.getConfigProvider();
-		const workspaceProvider = await this._workspaceService.getWorkspaceProvider();
-=======
-		const configProvider = await this._configurationService.getConfigProvider();
->>>>>>> d728d3dc
 		let uri: URI = URI.revive(uriComponents);
 		let result = {
 			process: undefined as string,
