/*---------------------------------------------------------------------------------------------
 *  Copyright (c) Microsoft Corporation. All rights reserved.
 *  Licensed under the Source EULA. See License.txt in the project root for license information.
 *--------------------------------------------------------------------------------------------*/

import { CancellationTokenSource } from 'vs/base/common/cancellation';
import * as errors from 'vs/base/common/errors';
import { Emitter, Event } from 'vs/base/common/event';
import * as path from 'vs/base/common/path';
import Severity from 'vs/base/common/severity';
import { URI } from 'vs/base/common/uri';
import { TextEditorCursorStyle } from 'vs/editor/common/config/editorOptions';
import { OverviewRulerLane } from 'vs/editor/common/model';
import * as languageConfiguration from 'vs/editor/common/modes/languageConfiguration';
import { score } from 'vs/editor/common/modes/languageSelector';
import * as files from 'vs/platform/files/common/files';
import { ExtHostContext, IInitData, IMainContext, MainContext } from 'vs/workbench/api/common/extHost.protocol';
import { ExtHostApiCommands } from 'vs/workbench/api/common/extHostApiCommands';
import { ExtHostClipboard } from 'vs/workbench/api/common/extHostClipboard';
import { ExtHostCommands } from 'vs/workbench/api/common/extHostCommands';
import { ExtHostComments } from 'vs/workbench/api/common/extHostComments';
import { ExtHostConfiguration, ExtHostConfigProvider } from 'vs/workbench/api/common/extHostConfiguration';
// {{SQL CARBON EDIT}} - Remove ExtHostDebugService
// import { ExtHostDebugService } from 'vs/workbench/api/node/extHostDebugService';
// {{SQL CARBON EDIT}} - Import product
import product from 'vs/platform/product/node/product';
import { ExtHostDecorations } from 'vs/workbench/api/common/extHostDecorations';
import { ExtHostDiagnostics } from 'vs/workbench/api/common/extHostDiagnostics';
import { ExtHostDialogs } from 'vs/workbench/api/common/extHostDialogs';
import { ExtHostDocumentContentProvider } from 'vs/workbench/api/common/extHostDocumentContentProviders';
import { ExtHostDocumentSaveParticipant } from 'vs/workbench/api/common/extHostDocumentSaveParticipant';
import { ExtHostDocuments } from 'vs/workbench/api/common/extHostDocuments';
import { ExtHostDocumentsAndEditors } from 'vs/workbench/api/common/extHostDocumentsAndEditors';
import { ExtensionActivatedByAPI } from 'vs/workbench/api/common/extHostExtensionActivator';
import { ExtHostExtensionService } from 'vs/workbench/api/node/extHostExtensionService';
import { ExtHostFileSystem } from 'vs/workbench/api/common/extHostFileSystem';
import { ExtHostFileSystemEventService } from 'vs/workbench/api/common/extHostFileSystemEventService';
import { ExtHostHeapService } from 'vs/workbench/api/common/extHostHeapService';
import { ExtHostLanguageFeatures, ISchemeTransformer } from 'vs/workbench/api/common/extHostLanguageFeatures';
import { ExtHostLanguages } from 'vs/workbench/api/common/extHostLanguages';
import { ExtHostLogService } from 'vs/workbench/api/common/extHostLogService';
import { ExtHostMessageService } from 'vs/workbench/api/common/extHostMessageService';
import { ExtHostOutputService } from 'vs/workbench/api/common/extHostOutput';
import { LogOutputChannelFactory } from 'vs/workbench/api/node/extHostOutputService';
import { ExtHostProgress } from 'vs/workbench/api/common/extHostProgress';
import { ExtHostQuickOpen } from 'vs/workbench/api/common/extHostQuickOpen';
import { ExtHostSCM } from 'vs/workbench/api/common/extHostSCM';
import { ExtHostSearch, registerEHSearchProviders } from 'vs/workbench/api/node/extHostSearch';
import { ExtHostStatusBar } from 'vs/workbench/api/common/extHostStatusBar';
import { ExtHostStorage } from 'vs/workbench/api/common/extHostStorage';
import { ExtHostTask } from 'vs/workbench/api/node/extHostTask';
import { ExtHostTerminalService } from 'vs/workbench/api/node/extHostTerminalService';
import { ExtHostEditors } from 'vs/workbench/api/common/extHostTextEditors';
import { ExtHostTreeViews } from 'vs/workbench/api/common/extHostTreeViews';
import * as typeConverters from 'vs/workbench/api/common/extHostTypeConverters';
import * as extHostTypes from 'vs/workbench/api/common/extHostTypes';
import { ExtHostUrls } from 'vs/workbench/api/common/extHostUrls';
import { ExtHostWebviews } from 'vs/workbench/api/common/extHostWebview';
import { ExtHostWindow } from 'vs/workbench/api/common/extHostWindow';
import { ExtHostWorkspace } from 'vs/workbench/api/common/extHostWorkspace';
import { throwProposedApiError, checkProposedApiEnabled } from 'vs/workbench/services/extensions/common/extensions';
import { ProxyIdentifier } from 'vs/workbench/services/extensions/common/proxyIdentifier';
import { ExtensionDescriptionRegistry } from 'vs/workbench/services/extensions/common/extensionDescriptionRegistry';
import * as vscode from 'vscode';
import { ExtensionIdentifier, IExtensionDescription } from 'vs/platform/extensions/common/extensions';
import { originalFSPath } from 'vs/base/common/resources';
import { CLIServer } from 'vs/workbench/api/node/extHostCLIServer';
import { withNullAsUndefined } from 'vs/base/common/types';
import { values } from 'vs/base/common/collections';
import { Schemas } from 'vs/base/common/network';

export interface IExtensionApiFactory {
	(extension: IExtensionDescription, registry: ExtensionDescriptionRegistry, configProvider: ExtHostConfigProvider): typeof vscode;
}

function proposedApiFunction<T>(extension: IExtensionDescription, fn: T): T {
	if (extension.enableProposedApi) {
		return fn;
	} else {
		return throwProposedApiError.bind(null, extension) as any as T;
	}
}

/**
 * This method instantiates and returns the extension API surface
 */
export function createApiFactory(
	initData: IInitData,
	rpcProtocol: IMainContext,
	extHostWorkspace: ExtHostWorkspace,
	extHostConfiguration: ExtHostConfiguration,
	extensionService: ExtHostExtensionService,
	extHostLogService: ExtHostLogService,
	extHostStorage: ExtHostStorage,
	schemeTransformer: ISchemeTransformer | null,
	outputChannelName: string
): IExtensionApiFactory {

	// Addressable instances
	rpcProtocol.set(ExtHostContext.ExtHostLogService, extHostLogService);
	const extHostHeapService = rpcProtocol.set(ExtHostContext.ExtHostHeapService, new ExtHostHeapService());
	const extHostDecorations = rpcProtocol.set(ExtHostContext.ExtHostDecorations, new ExtHostDecorations(rpcProtocol));
	const extHostWebviews = rpcProtocol.set(ExtHostContext.ExtHostWebviews, new ExtHostWebviews(rpcProtocol));
	const extHostUrls = rpcProtocol.set(ExtHostContext.ExtHostUrls, new ExtHostUrls(rpcProtocol));
	const extHostDocumentsAndEditors = rpcProtocol.set(ExtHostContext.ExtHostDocumentsAndEditors, new ExtHostDocumentsAndEditors(rpcProtocol));
	const extHostDocuments = rpcProtocol.set(ExtHostContext.ExtHostDocuments, new ExtHostDocuments(rpcProtocol, extHostDocumentsAndEditors));
	const extHostDocumentContentProviders = rpcProtocol.set(ExtHostContext.ExtHostDocumentContentProviders, new ExtHostDocumentContentProvider(rpcProtocol, extHostDocumentsAndEditors, extHostLogService));
	const extHostDocumentSaveParticipant = rpcProtocol.set(ExtHostContext.ExtHostDocumentSaveParticipant, new ExtHostDocumentSaveParticipant(extHostLogService, extHostDocuments, rpcProtocol.getProxy(MainContext.MainThreadTextEditors)));
	const extHostEditors = rpcProtocol.set(ExtHostContext.ExtHostEditors, new ExtHostEditors(rpcProtocol, extHostDocumentsAndEditors));
	const extHostCommands = rpcProtocol.set(ExtHostContext.ExtHostCommands, new ExtHostCommands(rpcProtocol, extHostHeapService, extHostLogService));
	const extHostTreeViews = rpcProtocol.set(ExtHostContext.ExtHostTreeViews, new ExtHostTreeViews(rpcProtocol.getProxy(MainContext.MainThreadTreeViews), extHostCommands, extHostLogService));
	rpcProtocol.set(ExtHostContext.ExtHostWorkspace, extHostWorkspace);
	rpcProtocol.set(ExtHostContext.ExtHostConfiguration, extHostConfiguration);
	const extHostDiagnostics = rpcProtocol.set(ExtHostContext.ExtHostDiagnostics, new ExtHostDiagnostics(rpcProtocol));
	const extHostLanguageFeatures = rpcProtocol.set(ExtHostContext.ExtHostLanguageFeatures, new ExtHostLanguageFeatures(rpcProtocol, schemeTransformer, extHostDocuments, extHostCommands, extHostHeapService, extHostDiagnostics, extHostLogService));
	const extHostFileSystem = rpcProtocol.set(ExtHostContext.ExtHostFileSystem, new ExtHostFileSystem(rpcProtocol, extHostLanguageFeatures));
	const extHostFileSystemEvent = rpcProtocol.set(ExtHostContext.ExtHostFileSystemEventService, new ExtHostFileSystemEventService(rpcProtocol, extHostDocumentsAndEditors));
	const extHostQuickOpen = rpcProtocol.set(ExtHostContext.ExtHostQuickOpen, new ExtHostQuickOpen(rpcProtocol, extHostWorkspace, extHostCommands));
	const extHostTerminalService = rpcProtocol.set(ExtHostContext.ExtHostTerminalService, new ExtHostTerminalService(rpcProtocol, extHostConfiguration, extHostWorkspace, extHostDocumentsAndEditors, extHostLogService));
	// {{SQL CARBON EDIT}}
	// const extHostDebugService = rpcProtocol.set(ExtHostContext.ExtHostDebugService, new ExtHostDebugService(rpcProtocol, extHostWorkspace, extensionService, extHostDocumentsAndEditors, extHostConfiguration, extHostTerminalService, extHostCommands));
	const extHostSCM = rpcProtocol.set(ExtHostContext.ExtHostSCM, new ExtHostSCM(rpcProtocol, extHostCommands, extHostLogService));
	const extHostComment = rpcProtocol.set(ExtHostContext.ExtHostComments, new ExtHostComments(rpcProtocol, extHostCommands, extHostDocuments));
	const extHostSearch = rpcProtocol.set(ExtHostContext.ExtHostSearch, new ExtHostSearch(rpcProtocol, schemeTransformer, extHostLogService));
	const extHostTask = rpcProtocol.set(ExtHostContext.ExtHostTask, new ExtHostTask(rpcProtocol, extHostWorkspace, extHostDocumentsAndEditors, extHostConfiguration, extHostTerminalService));
	const extHostWindow = rpcProtocol.set(ExtHostContext.ExtHostWindow, new ExtHostWindow(rpcProtocol));
	rpcProtocol.set(ExtHostContext.ExtHostExtensionService, extensionService);
	const extHostProgress = rpcProtocol.set(ExtHostContext.ExtHostProgress, new ExtHostProgress(rpcProtocol.getProxy(MainContext.MainThreadProgress)));
	const extHostOutputService = rpcProtocol.set(ExtHostContext.ExtHostOutputService, new ExtHostOutputService(LogOutputChannelFactory, initData.logsLocation, rpcProtocol));
	rpcProtocol.set(ExtHostContext.ExtHostStorage, extHostStorage);
	if (initData.remoteAuthority) {
		extHostTask.registerTaskSystem(Schemas.vscodeRemote, {
			scheme: Schemas.vscodeRemote,
			authority: initData.remoteAuthority,
			platform: process.platform
		});

		registerEHSearchProviders(extHostSearch, extHostLogService);

		const cliServer = new CLIServer(extHostCommands);
		process.env['VSCODE_IPC_HOOK_CLI'] = cliServer.ipcHandlePath;
	}

	// Check that no named customers are missing
	// {{SQL CARBON EDIT}} filter out the services we don't expose
	const expected: ProxyIdentifier<any>[] = values(ExtHostContext).filter(v => v !== ExtHostContext.ExtHostDebugService);
	rpcProtocol.assertRegistered(expected);

	// Other instances
	const extHostClipboard = new ExtHostClipboard(rpcProtocol);
	const extHostMessageService = new ExtHostMessageService(rpcProtocol);
	const extHostDialogs = new ExtHostDialogs(rpcProtocol);
	const extHostStatusBar = new ExtHostStatusBar(rpcProtocol);
	const extHostLanguages = new ExtHostLanguages(rpcProtocol, extHostDocuments);

	// Register an output channel for exthost log
	extHostOutputService.createOutputChannelFromLogFile(outputChannelName, extHostLogService.logFile);

	// Register API-ish commands
	ExtHostApiCommands.register(extHostCommands);

	return function (extension: IExtensionDescription, extensionRegistry: ExtensionDescriptionRegistry, configProvider: ExtHostConfigProvider): typeof vscode {

		// Check document selectors for being overly generic. Technically this isn't a problem but
		// in practice many extensions say they support `fooLang` but need fs-access to do so. Those
		// extension should specify then the `file`-scheme, e.g `{ scheme: 'fooLang', language: 'fooLang' }`
		// We only inform once, it is not a warning because we just want to raise awareness and because
		// we cannot say if the extension is doing it right or wrong...
		const checkSelector = (function () {
			let done = (!extension.isUnderDevelopment);
			function informOnce(selector: vscode.DocumentSelector) {
				if (!done) {
					console.info(`Extension '${extension.identifier.value}' uses a document selector without scheme. Learn more about this: https://go.microsoft.com/fwlink/?linkid=872305`);
					done = true;
				}
			}
			return function perform(selector: vscode.DocumentSelector): vscode.DocumentSelector {
				if (Array.isArray(selector)) {
					selector.forEach(perform);
				} else if (typeof selector === 'string') {
					informOnce(selector);
				} else {
					if (typeof selector.scheme === 'undefined') {
						informOnce(selector);
					}
					if (!extension.enableProposedApi && typeof selector.exclusive === 'boolean') {
						throwProposedApiError(extension);
					}
				}
				return selector;
			};
		})();


		// namespace: commands
		const commands: typeof vscode.commands = {
			registerCommand(id: string, command: <T>(...args: any[]) => T | Thenable<T>, thisArgs?: any): vscode.Disposable {
				return extHostCommands.registerCommand(true, id, command, thisArgs);
			},
			registerTextEditorCommand(id: string, callback: (textEditor: vscode.TextEditor, edit: vscode.TextEditorEdit, ...args: any[]) => void, thisArg?: any): vscode.Disposable {
				return extHostCommands.registerCommand(true, id, (...args: any[]): any => {
					const activeTextEditor = extHostEditors.getActiveTextEditor();
					if (!activeTextEditor) {
						console.warn('Cannot execute ' + id + ' because there is no active text editor.');
						return undefined;
					}

					return activeTextEditor.edit((edit: vscode.TextEditorEdit) => {
						args.unshift(activeTextEditor, edit);
						callback.apply(thisArg, args);

					}).then((result) => {
						if (!result) {
							console.warn('Edits from command ' + id + ' were not applied.');
						}
					}, (err) => {
						console.warn('An error occurred while running command ' + id, err);
					});
				});
			},
			registerDiffInformationCommand: proposedApiFunction(extension, (id: string, callback: (diff: vscode.LineChange[], ...args: any[]) => any, thisArg?: any): vscode.Disposable => {
				return extHostCommands.registerCommand(true, id, async (...args: any[]): Promise<any> => {
					const activeTextEditor = extHostEditors.getActiveTextEditor();
					if (!activeTextEditor) {
						console.warn('Cannot execute ' + id + ' because there is no active text editor.');
						return undefined;
					}

					const diff = await extHostEditors.getDiffInformation(activeTextEditor.id);
					callback.apply(thisArg, [diff, ...args]);
				});
			}),
			executeCommand<T>(id: string, ...args: any[]): Thenable<T> {
				return extHostCommands.executeCommand<T>(id, ...args);
			},
			getCommands(filterInternal: boolean = false): Thenable<string[]> {
				return extHostCommands.getCommands(filterInternal);
			}
		};

		// namespace: env
		const env: typeof vscode.env = Object.freeze({
			get machineId() { return initData.telemetryInfo.machineId; },
			get sessionId() { return initData.telemetryInfo.sessionId; },
			get language() { return initData.environment.appLanguage; },
			get appName() { return initData.environment.appName; },
			get appRoot() { return initData.environment.appRoot!.fsPath; },
			get uriScheme() { return initData.environment.appUriScheme; },
			get logLevel() {
				checkProposedApiEnabled(extension);
				return typeConverters.LogLevel.to(extHostLogService.getLevel());
			},
			get onDidChangeLogLevel() {
				checkProposedApiEnabled(extension);
				return Event.map(extHostLogService.onDidChangeLogLevel, l => typeConverters.LogLevel.to(l));
			},
			get clipboard(): vscode.Clipboard {
				return extHostClipboard;
			},
			openExternal(uri: URI) {
				return extHostWindow.openUri(uri, { allowTunneling: !!initData.remoteAuthority });
			}
		});

		// namespace: extensions
		const extensions: typeof vscode.extensions = {
			getExtension(extensionId: string): Extension<any> | undefined {
				const desc = extensionRegistry.getExtensionDescription(extensionId);
				if (desc) {
					return new Extension(extensionService, desc);
				}
				return undefined;
			},
			get all(): Extension<any>[] {
				return extensionRegistry.getAllExtensionDescriptions().map((desc) => new Extension(extensionService, desc));
			},
			get onDidChange() {
				return extensionRegistry.onDidChange;
			}
		};

		// namespace: languages
		const languages: typeof vscode.languages = {
			createDiagnosticCollection(name?: string): vscode.DiagnosticCollection {
				return extHostDiagnostics.createDiagnosticCollection(name);
			},
			get onDidChangeDiagnostics() {
				return extHostDiagnostics.onDidChangeDiagnostics;
			},
			getDiagnostics: (resource?: vscode.Uri) => {
				return <any>extHostDiagnostics.getDiagnostics(resource);
			},
			getLanguages(): Thenable<string[]> {
				return extHostLanguages.getLanguages();
			},
			setTextDocumentLanguage(document: vscode.TextDocument, languageId: string): Thenable<vscode.TextDocument> {
				return extHostLanguages.changeLanguage(document.uri, languageId);
			},
			match(selector: vscode.DocumentSelector, document: vscode.TextDocument): number {
				return score(typeConverters.LanguageSelector.from(selector), document.uri, document.languageId, true);
			},
			registerCodeActionsProvider(selector: vscode.DocumentSelector, provider: vscode.CodeActionProvider, metadata?: vscode.CodeActionProviderMetadata): vscode.Disposable {
				return extHostLanguageFeatures.registerCodeActionProvider(extension, checkSelector(selector), provider, metadata);
			},
			registerCodeLensProvider(selector: vscode.DocumentSelector, provider: vscode.CodeLensProvider): vscode.Disposable {
				return extHostLanguageFeatures.registerCodeLensProvider(extension, checkSelector(selector), provider);
			},
			registerCodeInsetProvider(selector: vscode.DocumentSelector, provider: vscode.CodeInsetProvider): vscode.Disposable {
				checkProposedApiEnabled(extension);
				return extHostLanguageFeatures.registerCodeInsetProvider(extension, checkSelector(selector), provider);
			},
			registerDefinitionProvider(selector: vscode.DocumentSelector, provider: vscode.DefinitionProvider): vscode.Disposable {
				return extHostLanguageFeatures.registerDefinitionProvider(extension, checkSelector(selector), provider);
			},
			registerDeclarationProvider(selector: vscode.DocumentSelector, provider: vscode.DeclarationProvider): vscode.Disposable {
				return extHostLanguageFeatures.registerDeclarationProvider(extension, checkSelector(selector), provider);
			},
			registerImplementationProvider(selector: vscode.DocumentSelector, provider: vscode.ImplementationProvider): vscode.Disposable {
				return extHostLanguageFeatures.registerImplementationProvider(extension, checkSelector(selector), provider);
			},
			registerTypeDefinitionProvider(selector: vscode.DocumentSelector, provider: vscode.TypeDefinitionProvider): vscode.Disposable {
				return extHostLanguageFeatures.registerTypeDefinitionProvider(extension, checkSelector(selector), provider);
			},
			registerHoverProvider(selector: vscode.DocumentSelector, provider: vscode.HoverProvider): vscode.Disposable {
				return extHostLanguageFeatures.registerHoverProvider(extension, checkSelector(selector), provider, extension.identifier);
			},
			registerDocumentHighlightProvider(selector: vscode.DocumentSelector, provider: vscode.DocumentHighlightProvider): vscode.Disposable {
				return extHostLanguageFeatures.registerDocumentHighlightProvider(extension, checkSelector(selector), provider);
			},
			registerReferenceProvider(selector: vscode.DocumentSelector, provider: vscode.ReferenceProvider): vscode.Disposable {
				return extHostLanguageFeatures.registerReferenceProvider(extension, checkSelector(selector), provider);
			},
			registerRenameProvider(selector: vscode.DocumentSelector, provider: vscode.RenameProvider): vscode.Disposable {
				return extHostLanguageFeatures.registerRenameProvider(extension, checkSelector(selector), provider);
			},
			registerDocumentSymbolProvider(selector: vscode.DocumentSelector, provider: vscode.DocumentSymbolProvider, metadata?: vscode.DocumentSymbolProviderMetadata): vscode.Disposable {
				return extHostLanguageFeatures.registerDocumentSymbolProvider(extension, checkSelector(selector), provider, metadata);
			},
			registerWorkspaceSymbolProvider(provider: vscode.WorkspaceSymbolProvider): vscode.Disposable {
				return extHostLanguageFeatures.registerWorkspaceSymbolProvider(extension, provider);
			},
			registerDocumentFormattingEditProvider(selector: vscode.DocumentSelector, provider: vscode.DocumentFormattingEditProvider): vscode.Disposable {
				return extHostLanguageFeatures.registerDocumentFormattingEditProvider(extension, checkSelector(selector), provider);
			},
			registerDocumentRangeFormattingEditProvider(selector: vscode.DocumentSelector, provider: vscode.DocumentRangeFormattingEditProvider): vscode.Disposable {
				return extHostLanguageFeatures.registerDocumentRangeFormattingEditProvider(extension, checkSelector(selector), provider);
			},
			registerOnTypeFormattingEditProvider(selector: vscode.DocumentSelector, provider: vscode.OnTypeFormattingEditProvider, firstTriggerCharacter: string, ...moreTriggerCharacters: string[]): vscode.Disposable {
				return extHostLanguageFeatures.registerOnTypeFormattingEditProvider(extension, checkSelector(selector), provider, [firstTriggerCharacter].concat(moreTriggerCharacters));
			},
			registerSignatureHelpProvider(selector: vscode.DocumentSelector, provider: vscode.SignatureHelpProvider, firstItem?: string | vscode.SignatureHelpProviderMetadata, ...remaining: string[]): vscode.Disposable {
				if (typeof firstItem === 'object') {
					return extHostLanguageFeatures.registerSignatureHelpProvider(extension, checkSelector(selector), provider, firstItem);
				}
				return extHostLanguageFeatures.registerSignatureHelpProvider(extension, checkSelector(selector), provider, typeof firstItem === 'undefined' ? [] : [firstItem, ...remaining]);
			},
			registerCompletionItemProvider(selector: vscode.DocumentSelector, provider: vscode.CompletionItemProvider, ...triggerCharacters: string[]): vscode.Disposable {
				return extHostLanguageFeatures.registerCompletionItemProvider(extension, checkSelector(selector), provider, triggerCharacters);
			},
			registerDocumentLinkProvider(selector: vscode.DocumentSelector, provider: vscode.DocumentLinkProvider): vscode.Disposable {
				return extHostLanguageFeatures.registerDocumentLinkProvider(extension, checkSelector(selector), provider);
			},
			registerColorProvider(selector: vscode.DocumentSelector, provider: vscode.DocumentColorProvider): vscode.Disposable {
				return extHostLanguageFeatures.registerColorProvider(extension, checkSelector(selector), provider);
			},
			registerFoldingRangeProvider(selector: vscode.DocumentSelector, provider: vscode.FoldingRangeProvider): vscode.Disposable {
				return extHostLanguageFeatures.registerFoldingRangeProvider(extension, checkSelector(selector), provider);
			},
			registerSelectionRangeProvider(selector: vscode.DocumentSelector, provider: vscode.SelectionRangeProvider): vscode.Disposable {
				return extHostLanguageFeatures.registerSelectionRangeProvider(extension, selector, provider);
			},
			registerCallHierarchyProvider(selector: vscode.DocumentSelector, provider: vscode.CallHierarchyItemProvider): vscode.Disposable {
				checkProposedApiEnabled(extension);
				return extHostLanguageFeatures.registerCallHierarchyProvider(extension, selector, provider);
			},
			setLanguageConfiguration: (language: string, configuration: vscode.LanguageConfiguration): vscode.Disposable => {
				return extHostLanguageFeatures.setLanguageConfiguration(language, configuration);
			}
		};

		// namespace: window
		const window: typeof vscode.window = {
			get activeTextEditor() {
				return extHostEditors.getActiveTextEditor();
			},
			get visibleTextEditors() {
				return extHostEditors.getVisibleTextEditors();
			},
			get activeTerminal() {
				return extHostTerminalService.activeTerminal;
			},
			get terminals() {
				return extHostTerminalService.terminals;
			},
			showTextDocument(documentOrUri: vscode.TextDocument | vscode.Uri, columnOrOptions?: vscode.ViewColumn | vscode.TextDocumentShowOptions, preserveFocus?: boolean): Thenable<vscode.TextEditor> {
				let documentPromise: Promise<vscode.TextDocument>;
				if (URI.isUri(documentOrUri)) {
					documentPromise = Promise.resolve(workspace.openTextDocument(documentOrUri));
				} else {
					documentPromise = Promise.resolve(<vscode.TextDocument>documentOrUri);
				}
				return documentPromise.then(document => {
					return extHostEditors.showTextDocument(document, columnOrOptions, preserveFocus);
				});
			},
			createTextEditorDecorationType(options: vscode.DecorationRenderOptions): vscode.TextEditorDecorationType {
				return extHostEditors.createTextEditorDecorationType(options);
			},
			onDidChangeActiveTextEditor(listener, thisArg?, disposables?) {
				return extHostEditors.onDidChangeActiveTextEditor(listener, thisArg, disposables);
			},
			onDidChangeVisibleTextEditors(listener, thisArg, disposables) {
				return extHostEditors.onDidChangeVisibleTextEditors(listener, thisArg, disposables);
			},
			onDidChangeTextEditorSelection(listener: (e: vscode.TextEditorSelectionChangeEvent) => any, thisArgs?: any, disposables?: extHostTypes.Disposable[]) {
				return extHostEditors.onDidChangeTextEditorSelection(listener, thisArgs, disposables);
			},
			onDidChangeTextEditorOptions(listener: (e: vscode.TextEditorOptionsChangeEvent) => any, thisArgs?: any, disposables?: extHostTypes.Disposable[]) {
				return extHostEditors.onDidChangeTextEditorOptions(listener, thisArgs, disposables);
			},
			onDidChangeTextEditorVisibleRanges(listener: (e: vscode.TextEditorVisibleRangesChangeEvent) => any, thisArgs?: any, disposables?: extHostTypes.Disposable[]) {
				return extHostEditors.onDidChangeTextEditorVisibleRanges(listener, thisArgs, disposables);
			},
			onDidChangeTextEditorViewColumn(listener, thisArg?, disposables?) {
				return extHostEditors.onDidChangeTextEditorViewColumn(listener, thisArg, disposables);
			},
			onDidCloseTerminal(listener, thisArg?, disposables?) {
				return extHostTerminalService.onDidCloseTerminal(listener, thisArg, disposables);
			},
			onDidOpenTerminal(listener, thisArg?, disposables?) {
				return extHostTerminalService.onDidOpenTerminal(listener, thisArg, disposables);
			},
			onDidChangeActiveTerminal(listener, thisArg?, disposables?) {
				return extHostTerminalService.onDidChangeActiveTerminal(listener, thisArg, disposables);
			},
			onDidChangeTerminalDimensions(listener, thisArg?, disposables?) {
				return extHostTerminalService.onDidChangeTerminalDimensions(listener, thisArg, disposables);
			},
			get state() {
				return extHostWindow.state;
			},
			onDidChangeWindowState(listener, thisArg?, disposables?) {
				return extHostWindow.onDidChangeWindowState(listener, thisArg, disposables);
			},
			// {{SQL CARBON EDIT}} Typing needs to be disabled; enabled strict null checks allows the typing once we get there
			showInformationMessage(message, first, ...rest) {
				return extHostMessageService.showMessage(extension, Severity.Info, message, first, rest);
			},
			// {{SQL CARBON EDIT}} Typing needs to be disabled; enabled strict null checks allows the typing once we get there
			showWarningMessage(message, first, ...rest) {
				return extHostMessageService.showMessage(extension, Severity.Warning, message, first, rest);
			},
			// {{SQL CARBON EDIT}} Typing needs to be disabled; enabled strict null checks allows the typing once we get there
			showErrorMessage(message, first, ...rest) {
				return extHostMessageService.showMessage(extension, Severity.Error, message, first, rest);
			},
			showQuickPick(items: any, options: vscode.QuickPickOptions, token?: vscode.CancellationToken): any {
				return extHostQuickOpen.showQuickPick(items, !!extension.enableProposedApi, options, token);
			},
			showWorkspaceFolderPick(options: vscode.WorkspaceFolderPickOptions) {
				return extHostQuickOpen.showWorkspaceFolderPick(options);
			},
			showInputBox(options?: vscode.InputBoxOptions, token?: vscode.CancellationToken) {
				return extHostQuickOpen.showInput(options, token);
			},
			showOpenDialog(options) {
				return extHostDialogs.showOpenDialog(options);
			},
			showSaveDialog(options) {
				return extHostDialogs.showSaveDialog(options);
			},
			createStatusBarItem(position?: vscode.StatusBarAlignment, priority?: number): vscode.StatusBarItem {
				return extHostStatusBar.createStatusBarEntry(extension.identifier, <number>position, priority);
			},
			setStatusBarMessage(text: string, timeoutOrThenable?: number | Thenable<any>): vscode.Disposable {
				return extHostStatusBar.setStatusBarMessage(text, timeoutOrThenable);
			},
			withScmProgress<R>(task: (progress: vscode.Progress<number>) => Thenable<R>) {
				console.warn(`[Deprecation Warning] function 'withScmProgress' is deprecated and should no longer be used. Use 'withProgress' instead.`);
				return extHostProgress.withProgress(extension, { location: extHostTypes.ProgressLocation.SourceControl }, (progress, token) => task({ report(n: number) { /*noop*/ } }));
			},
			withProgress<R>(options: vscode.ProgressOptions, task: (progress: vscode.Progress<{ message?: string; worked?: number }>, token: vscode.CancellationToken) => Thenable<R>) {
				return extHostProgress.withProgress(extension, options, task);
			},
			createOutputChannel(name: string): vscode.OutputChannel {
				return extHostOutputService.createOutputChannel(name);
			},
			createWebviewPanel(viewType: string, title: string, showOptions: vscode.ViewColumn | { viewColumn: vscode.ViewColumn, preserveFocus?: boolean }, options: vscode.WebviewPanelOptions & vscode.WebviewOptions): vscode.WebviewPanel {
				return extHostWebviews.createWebviewPanel(extension, viewType, title, showOptions, options);
			},
			createTerminal(nameOrOptions?: vscode.TerminalOptions | string, shellPath?: string, shellArgs?: string[] | string): vscode.Terminal {
				if (typeof nameOrOptions === 'object') {
					return extHostTerminalService.createTerminalFromOptions(<vscode.TerminalOptions>nameOrOptions);
				}
				return extHostTerminalService.createTerminal(<string>nameOrOptions, shellPath, shellArgs);
			},
			createTerminalRenderer(name: string): vscode.TerminalRenderer {
				return extHostTerminalService.createTerminalRenderer(name);
			},
			registerTreeDataProvider(viewId: string, treeDataProvider: vscode.TreeDataProvider<any>): vscode.Disposable {
				return extHostTreeViews.registerTreeDataProvider(viewId, treeDataProvider, extension);
			},
			createTreeView(viewId: string, options: { treeDataProvider: vscode.TreeDataProvider<any> }): vscode.TreeView<any> {
				return extHostTreeViews.createTreeView(viewId, options, extension);
			},
			registerWebviewPanelSerializer: (viewType: string, serializer: vscode.WebviewPanelSerializer) => {
				return extHostWebviews.registerWebviewPanelSerializer(viewType, serializer);
			},
			registerDecorationProvider: proposedApiFunction(extension, (provider: vscode.DecorationProvider) => {
				return extHostDecorations.registerDecorationProvider(provider, extension.identifier);
			}),
			registerUriHandler(handler: vscode.UriHandler) {
				return extHostUrls.registerUriHandler(extension.identifier, handler);
			},
			createQuickPick<T extends vscode.QuickPickItem>(): vscode.QuickPick<T> {
				return extHostQuickOpen.createQuickPick(extension.identifier, !!extension.enableProposedApi);
			},
			createInputBox(): vscode.InputBox {
				return extHostQuickOpen.createInputBox(extension.identifier);
			}
		};

		// namespace: workspace
		const workspace: typeof vscode.workspace = {
			get rootPath() {
				return extHostWorkspace.getPath();
			},
			set rootPath(value) {
				throw errors.readonly();
			},
			getWorkspaceFolder(resource) {
				return extHostWorkspace.getWorkspaceFolder(resource);
			},
			get workspaceFolders() {
				return extHostWorkspace.getWorkspaceFolders();
			},
			get name() {
				return extHostWorkspace.name;
			},
			set name(value) {
				throw errors.readonly();
			},
			get workspaceFile() {
				return extHostWorkspace.workspaceFile;
			},
			set workspaceFile(value) {
				throw errors.readonly();
			},
			updateWorkspaceFolders: (index, deleteCount, ...workspaceFoldersToAdd) => {
				return extHostWorkspace.updateWorkspaceFolders(extension, index, deleteCount || 0, ...workspaceFoldersToAdd);
			},
			onDidChangeWorkspaceFolders: function (listener, thisArgs?, disposables?) {
				return extHostWorkspace.onDidChangeWorkspace(listener, thisArgs, disposables);
			},
			asRelativePath: (pathOrUri, includeWorkspace?) => {
				return extHostWorkspace.getRelativePath(pathOrUri, includeWorkspace);
			},
			findFiles: (include, exclude, maxResults?, token?) => {
				return extHostWorkspace.findFiles(typeConverters.GlobPattern.from(include), typeConverters.GlobPattern.from(withNullAsUndefined(exclude)), maxResults, extension.identifier, token);
			},
			findTextInFiles: (query: vscode.TextSearchQuery, optionsOrCallback: vscode.FindTextInFilesOptions | ((result: vscode.TextSearchResult) => void), callbackOrToken?: vscode.CancellationToken | ((result: vscode.TextSearchResult) => void), token?: vscode.CancellationToken) => {
				let options: vscode.FindTextInFilesOptions;
				let callback: (result: vscode.TextSearchResult) => void;

				if (typeof optionsOrCallback === 'object') {
					options = optionsOrCallback;
					callback = callbackOrToken as (result: vscode.TextSearchResult) => void;
				} else {
					options = {};
					callback = optionsOrCallback;
					token = callbackOrToken as vscode.CancellationToken;
				}

				return extHostWorkspace.findTextInFiles(query, options || {}, callback, extension.identifier, token);
			},
			saveAll: (includeUntitled?) => {
				return extHostWorkspace.saveAll(includeUntitled);
			},
			applyEdit(edit: vscode.WorkspaceEdit): Thenable<boolean> {
				return extHostEditors.applyWorkspaceEdit(edit);
			},
			createFileSystemWatcher: (pattern, ignoreCreate, ignoreChange, ignoreDelete): vscode.FileSystemWatcher => {
				return extHostFileSystemEvent.createFileSystemWatcher(typeConverters.GlobPattern.from(pattern), ignoreCreate, ignoreChange, ignoreDelete);
			},
			get textDocuments() {
				return extHostDocuments.getAllDocumentData().map(data => data.document);
			},
			set textDocuments(value) {
				throw errors.readonly();
			},
			openTextDocument(uriOrFileNameOrOptions?: vscode.Uri | string | { language?: string; content?: string; }) {
				let uriPromise: Thenable<URI>;

				const options = uriOrFileNameOrOptions as { language?: string; content?: string; };
				if (typeof uriOrFileNameOrOptions === 'string') {
					uriPromise = Promise.resolve(URI.file(uriOrFileNameOrOptions));
				} else if (uriOrFileNameOrOptions instanceof URI) {
					uriPromise = Promise.resolve(uriOrFileNameOrOptions);
				} else if (!options || typeof options === 'object') {
					uriPromise = extHostDocuments.createDocumentData(options);
				} else {
					throw new Error('illegal argument - uriOrFileNameOrOptions');
				}

				return uriPromise.then(uri => {
					return extHostDocuments.ensureDocumentData(uri).then(() => {
						return extHostDocuments.getDocument(uri);
					});
				});
			},
			onDidOpenTextDocument: (listener, thisArgs?, disposables?) => {
				return extHostDocuments.onDidAddDocument(listener, thisArgs, disposables);
			},
			onDidCloseTextDocument: (listener, thisArgs?, disposables?) => {
				return extHostDocuments.onDidRemoveDocument(listener, thisArgs, disposables);
			},
			onDidChangeTextDocument: (listener, thisArgs?, disposables?) => {
				return extHostDocuments.onDidChangeDocument(listener, thisArgs, disposables);
			},
			onDidSaveTextDocument: (listener, thisArgs?, disposables?) => {
				return extHostDocuments.onDidSaveDocument(listener, thisArgs, disposables);
			},
			onWillSaveTextDocument: (listener, thisArgs?, disposables?) => {
				return extHostDocumentSaveParticipant.getOnWillSaveTextDocumentEvent(extension)(listener, thisArgs, disposables);
			},
			onDidChangeConfiguration: (listener: (_: any) => any, thisArgs?: any, disposables?: extHostTypes.Disposable[]) => {
				return configProvider.onDidChangeConfiguration(listener, thisArgs, disposables);
			},
			getConfiguration(section?: string, resource?: vscode.Uri): vscode.WorkspaceConfiguration {
				resource = arguments.length === 1 ? undefined : resource;
				return configProvider.getConfiguration(section, resource, extension.identifier);
			},
			registerTextDocumentContentProvider(scheme: string, provider: vscode.TextDocumentContentProvider) {
				return extHostDocumentContentProviders.registerTextDocumentContentProvider(scheme, provider);
			},
			registerTaskProvider: (type: string, provider: vscode.TaskProvider) => {
				return extHostTask.registerTaskProvider(extension, provider);
			},
			registerFileSystemProvider(scheme, provider, options) {
				return extHostFileSystem.registerFileSystemProvider(scheme, provider, options);
			},
			registerFileSearchProvider: proposedApiFunction(extension, (scheme: string, provider: vscode.FileSearchProvider) => {
				return extHostSearch.registerFileSearchProvider(scheme, provider);
			}),
			registerTextSearchProvider: proposedApiFunction(extension, (scheme: string, provider: vscode.TextSearchProvider) => {
				return extHostSearch.registerTextSearchProvider(scheme, provider);
			}),
			registerDocumentCommentProvider: proposedApiFunction(extension, (provider: vscode.DocumentCommentProvider) => {
				return extHostComment.registerDocumentCommentProvider(extension.identifier, provider);
			}),
			registerWorkspaceCommentProvider: proposedApiFunction(extension, (provider: vscode.WorkspaceCommentProvider) => {
				return extHostComment.registerWorkspaceCommentProvider(extension.identifier, provider);
			}),
			registerRemoteAuthorityResolver: proposedApiFunction(extension, (authorityPrefix: string, resolver: vscode.RemoteAuthorityResolver) => {
				return extensionService.registerRemoteAuthorityResolver(authorityPrefix, resolver);
			}),
			registerResourceLabelFormatter: proposedApiFunction(extension, (formatter: vscode.ResourceLabelFormatter) => {
				return extHostFileSystem.registerResourceLabelFormatter(formatter);
			}),
			onDidRenameFile: proposedApiFunction(extension, (listener: (e: vscode.FileRenameEvent) => any, thisArg?: any, disposables?: vscode.Disposable[]) => {
				return extHostFileSystemEvent.onDidRenameFile(listener, thisArg, disposables);
			}),
			onWillRenameFile: proposedApiFunction(extension, (listener: (e: vscode.FileWillRenameEvent) => any, thisArg?: any, disposables?: vscode.Disposable[]) => {
				return extHostFileSystemEvent.getOnWillRenameFileEvent(extension)(listener, thisArg, disposables);
			})
		};

		// namespace: scm
		const scm: typeof vscode.scm = {
			get inputBox() {
				return extHostSCM.getLastInputBox(extension)!; // Strict null override - Deprecated api
			},
			createSourceControl(id: string, label: string, rootUri?: vscode.Uri) {
				return extHostSCM.createSourceControl(extension, id, label, rootUri);
			}
		};

		const comment: typeof vscode.comment = {
			createCommentController(id: string, label: string) {
				return extHostComment.createCommentController(extension, id, label);
			}
		};

<<<<<<< HEAD
		// {{SQL CARBON EDIT}} -- no-op debug extensibility API
=======
		const comments = comment;

>>>>>>> 7b078e11
		// namespace: debug
		const debug: typeof vscode.debug = {
			get activeDebugSession() {
				return undefined;
			},
			get activeDebugConsole() {
				return undefined;
			},
			get breakpoints() {
				return undefined;
			},
			onDidStartDebugSession(listener, thisArg?, disposables?) {
				return undefined;
			},
			onDidTerminateDebugSession(listener, thisArg?, disposables?) {
				return undefined;
			},
			onDidChangeActiveDebugSession(listener, thisArg?, disposables?) {
				return undefined;
			},
			onDidReceiveDebugSessionCustomEvent(listener, thisArg?, disposables?) {
				return undefined;
			},
			onDidChangeBreakpoints(listener, thisArgs?, disposables?) {
				return undefined;
			},
			registerDebugConfigurationProvider(debugType: string, provider: vscode.DebugConfigurationProvider) {
				return undefined;
			},
			registerDebugAdapterDescriptorFactory(debugType: string, factory: vscode.DebugAdapterDescriptorFactory) {
				return undefined;
			},
			registerDebugAdapterTrackerFactory(debugType: string, factory: vscode.DebugAdapterTrackerFactory) {
				return undefined;
			},
			startDebugging(folder: vscode.WorkspaceFolder | undefined, nameOrConfig: string | vscode.DebugConfiguration, parentSession?: vscode.DebugSession) {
				return undefined;
			},
			addBreakpoints(breakpoints: vscode.Breakpoint[]) {
				return undefined;
			},
			removeBreakpoints(breakpoints: vscode.Breakpoint[]) {
				return undefined;
			}
		};

		const tasks: typeof vscode.tasks = {
			registerTaskProvider: (type: string, provider: vscode.TaskProvider) => {
				return extHostTask.registerTaskProvider(extension, provider);
			},
			fetchTasks: (filter?: vscode.TaskFilter): Thenable<vscode.Task[]> => {
				return extHostTask.fetchTasks(filter);
			},
			executeTask: (task: vscode.Task): Thenable<vscode.TaskExecution> => {
				return extHostTask.executeTask(extension, task);
			},
			get taskExecutions(): vscode.TaskExecution[] {
				return extHostTask.taskExecutions;
			},
			onDidStartTask: (listeners, thisArgs?, disposables?) => {
				return extHostTask.onDidStartTask(listeners, thisArgs, disposables);
			},
			onDidEndTask: (listeners, thisArgs?, disposables?) => {
				return extHostTask.onDidEndTask(listeners, thisArgs, disposables);
			},
			onDidStartTaskProcess: (listeners, thisArgs?, disposables?) => {
				return extHostTask.onDidStartTaskProcess(listeners, thisArgs, disposables);
			},
			onDidEndTaskProcess: (listeners, thisArgs?, disposables?) => {
				return extHostTask.onDidEndTaskProcess(listeners, thisArgs, disposables);
			}
		};

		return <typeof vscode>{
			// {{SQL CARBON EDIT}} - Expose the VS Code version here for extensions that rely on it
			version: product.vscodeVersion,
			// namespaces
			commands,
			debug,
			env,
			extensions,
			languages,
			scm,
			comment,
			comments,
			tasks,
			window,
			workspace,
			// types
			Breakpoint: extHostTypes.Breakpoint,
			CancellationTokenSource: CancellationTokenSource,
			CodeAction: extHostTypes.CodeAction,
			CodeActionKind: extHostTypes.CodeActionKind,
			CodeActionTrigger: extHostTypes.CodeActionTrigger,
			CodeLens: extHostTypes.CodeLens,
			CodeInset: extHostTypes.CodeInset,
			Color: extHostTypes.Color,
			ColorInformation: extHostTypes.ColorInformation,
			ColorPresentation: extHostTypes.ColorPresentation,
			CommentThreadCollapsibleState: extHostTypes.CommentThreadCollapsibleState,
			CommentMode: extHostTypes.CommentMode,
			CompletionItem: extHostTypes.CompletionItem,
			CompletionItemKind: extHostTypes.CompletionItemKind,
			CompletionList: extHostTypes.CompletionList,
			CompletionTriggerKind: extHostTypes.CompletionTriggerKind,
			ConfigurationTarget: extHostTypes.ConfigurationTarget,
			DebugAdapterExecutable: extHostTypes.DebugAdapterExecutable,
			DebugAdapterServer: extHostTypes.DebugAdapterServer,
			DecorationRangeBehavior: extHostTypes.DecorationRangeBehavior,
			Diagnostic: extHostTypes.Diagnostic,
			DiagnosticRelatedInformation: extHostTypes.DiagnosticRelatedInformation,
			DiagnosticSeverity: extHostTypes.DiagnosticSeverity,
			DiagnosticTag: extHostTypes.DiagnosticTag,
			Disposable: extHostTypes.Disposable,
			DocumentHighlight: extHostTypes.DocumentHighlight,
			DocumentHighlightKind: extHostTypes.DocumentHighlightKind,
			DocumentLink: extHostTypes.DocumentLink,
			DocumentSymbol: extHostTypes.DocumentSymbol,
			EndOfLine: extHostTypes.EndOfLine,
			EventEmitter: Emitter,
			ExtensionExecutionContext: extHostTypes.ExtensionExecutionContext,
			CustomExecution: extHostTypes.CustomExecution,
			FileChangeType: extHostTypes.FileChangeType,
			FileSystemError: extHostTypes.FileSystemError,
			FileType: files.FileType,
			FoldingRange: extHostTypes.FoldingRange,
			FoldingRangeKind: extHostTypes.FoldingRangeKind,
			FunctionBreakpoint: extHostTypes.FunctionBreakpoint,
			Hover: extHostTypes.Hover,
			IndentAction: languageConfiguration.IndentAction,
			Location: extHostTypes.Location,
			LogLevel: extHostTypes.LogLevel,
			MarkdownString: extHostTypes.MarkdownString,
			OverviewRulerLane: OverviewRulerLane,
			ParameterInformation: extHostTypes.ParameterInformation,
			Position: extHostTypes.Position,
			ProcessExecution: extHostTypes.ProcessExecution,
			ProgressLocation: extHostTypes.ProgressLocation,
			QuickInputButtons: extHostTypes.QuickInputButtons,
			Range: extHostTypes.Range,
			RelativePattern: extHostTypes.RelativePattern,
			ResolvedAuthority: extHostTypes.ResolvedAuthority,
			RemoteAuthorityResolverError: extHostTypes.RemoteAuthorityResolverError,
			Selection: extHostTypes.Selection,
			SelectionRange: extHostTypes.SelectionRange,
			ShellExecution: extHostTypes.ShellExecution,
			ShellQuoting: extHostTypes.ShellQuoting,
			SignatureHelpTriggerKind: extHostTypes.SignatureHelpTriggerKind,
			SignatureHelp: extHostTypes.SignatureHelp,
			SignatureInformation: extHostTypes.SignatureInformation,
			SnippetString: extHostTypes.SnippetString,
			SourceBreakpoint: extHostTypes.SourceBreakpoint,
			SourceControlInputBoxValidationType: extHostTypes.SourceControlInputBoxValidationType,
			StatusBarAlignment: extHostTypes.StatusBarAlignment,
			SymbolInformation: extHostTypes.SymbolInformation,
			SymbolKind: extHostTypes.SymbolKind,
			Task: extHostTypes.Task,
			Task2: extHostTypes.Task,
			TaskGroup: extHostTypes.TaskGroup,
			TaskPanelKind: extHostTypes.TaskPanelKind,
			TaskRevealKind: extHostTypes.TaskRevealKind,
			TaskScope: extHostTypes.TaskScope,
			TextDocumentSaveReason: extHostTypes.TextDocumentSaveReason,
			TextEdit: extHostTypes.TextEdit,
			TextEditorCursorStyle: TextEditorCursorStyle,
			TextEditorLineNumbersStyle: extHostTypes.TextEditorLineNumbersStyle,
			TextEditorRevealType: extHostTypes.TextEditorRevealType,
			TextEditorSelectionChangeKind: extHostTypes.TextEditorSelectionChangeKind,
			ThemeColor: extHostTypes.ThemeColor,
			ThemeIcon: extHostTypes.ThemeIcon,
			TreeItem: extHostTypes.TreeItem,
			TreeItem2: extHostTypes.TreeItem,
			TreeItemCollapsibleState: extHostTypes.TreeItemCollapsibleState,
			Uri: URI,
			ViewColumn: extHostTypes.ViewColumn,
			WorkspaceEdit: extHostTypes.WorkspaceEdit,
			// proposed
			CallHierarchyDirection: extHostTypes.CallHierarchyDirection,
			CallHierarchyItem: extHostTypes.CallHierarchyItem
		};
	};
}

class Extension<T> implements vscode.Extension<T> {

	private _extensionService: ExtHostExtensionService;
	private _identifier: ExtensionIdentifier;

	public id: string;
	public extensionPath: string;
	public packageJSON: IExtensionDescription;

	constructor(extensionService: ExtHostExtensionService, description: IExtensionDescription) {
		this._extensionService = extensionService;
		this._identifier = description.identifier;
		this.id = description.identifier.value;
		this.extensionPath = path.normalize(originalFSPath(description.extensionLocation));
		this.packageJSON = description;
	}

	get isActive(): boolean {
		return this._extensionService.isActivated(this._identifier);
	}

	get exports(): T {
		if (this.packageJSON.api === 'none') {
			return undefined!; // Strict nulloverride - Public api
		}
		return <T>this._extensionService.getExtensionExports(this._identifier);
	}

	activate(): Thenable<T> {
		return this._extensionService.activateByIdWithErrors(this._identifier, new ExtensionActivatedByAPI(false)).then(() => this.exports);
	}
}<|MERGE_RESOLUTION|>--- conflicted
+++ resolved
@@ -681,12 +681,9 @@
 			}
 		};
 
-<<<<<<< HEAD
+		const comments = comment;
+
 		// {{SQL CARBON EDIT}} -- no-op debug extensibility API
-=======
-		const comments = comment;
-
->>>>>>> 7b078e11
 		// namespace: debug
 		const debug: typeof vscode.debug = {
 			get activeDebugSession() {
