/*---------------------------------------------------------------------------------------------
 *  Copyright (c) Microsoft Corporation. All rights reserved.
 *  Licensed under the Source EULA. See License.txt in the project root for license information.
 *--------------------------------------------------------------------------------------------*/

import * as assert from 'assert';
import { DisposableStore } from 'vs/base/common/lifecycle';
import { mock } from 'vs/base/test/common/mock';
import { SyncDescriptor } from 'vs/platform/instantiation/common/descriptors';
import { TestInstantiationService } from 'vs/platform/instantiation/test/common/instantiationServiceMock';
import { NullLogService } from 'vs/platform/log/common/log';
import { TestNotificationService } from 'vs/platform/notification/test/common/testNotificationService';
import { Registry } from 'vs/platform/registry/common/platform';
import { MainThreadTreeViews } from 'vs/workbench/api/browser/mainThreadTreeViews';
import { ExtHostTreeViewsShape } from 'vs/workbench/api/common/extHost.protocol';
import { CustomTreeView } from 'vs/workbench/browser/parts/views/treeView';
import { Extensions, ITreeItem, ITreeView, ITreeViewDescriptor, IViewContainersRegistry, IViewDescriptorService, IViewsRegistry, TreeItemCollapsibleState, ViewContainer, ViewContainerLocation } from 'vs/workbench/common/views';
import { IExtHostContext } from 'vs/workbench/services/extensions/common/extHostCustomers';
import { ExtensionHostKind } from 'vs/workbench/services/extensions/common/extensionHostKind';
import { ViewDescriptorService } from 'vs/workbench/services/views/browser/viewDescriptorService';
import { TestViewsService, workbenchInstantiationService } from 'vs/workbench/test/browser/workbenchTestServices';
import { TestExtensionService } from 'vs/workbench/test/common/workbenchTestServices';

suite('MainThreadHostTreeView', function () {
	const testTreeViewId = 'testTreeView';
	const customValue = 'customValue';
	const ViewsRegistry = Registry.as<IViewsRegistry>(Extensions.ViewsRegistry);

	interface CustomTreeItem extends ITreeItem {
		customProp: string;
	}

	class MockExtHostTreeViewsShape extends mock<ExtHostTreeViewsShape>() {
		override async $getChildren(treeViewId: string, treeItemHandle?: string): Promise<ITreeItem[]> {
			return [<CustomTreeItem>{ handle: 'testItem1', collapsibleState: TreeItemCollapsibleState.Expanded, customProp: customValue }];
		}

		override async $hasResolve(): Promise<boolean> {
			return false;
		}

		override $setVisible(): void { }
	}

	let container: ViewContainer;
	let mainThreadTreeViews: MainThreadTreeViews;
	let extHostTreeViewsShape: MockExtHostTreeViewsShape;
	let disposables: DisposableStore;

	setup(async () => {
		disposables = new DisposableStore();
		const instantiationService: TestInstantiationService = <TestInstantiationService>workbenchInstantiationService(undefined, disposables);
		const viewDescriptorService = instantiationService.createInstance(ViewDescriptorService);
		instantiationService.stub(IViewDescriptorService, viewDescriptorService);
		container = Registry.as<IViewContainersRegistry>(Extensions.ViewContainersRegistry).registerViewContainer({ id: 'testContainer', title: 'test', ctorDescriptor: new SyncDescriptor(<any>{}) }, ViewContainerLocation.Sidebar);
		const viewDescriptor: ITreeViewDescriptor = {
			id: testTreeViewId,
			ctorDescriptor: null!,
			name: 'Test View 1',
			treeView: instantiationService.createInstance(CustomTreeView, 'testTree', 'Test Title', 'extension.id'),
		};
		ViewsRegistry.registerViews([viewDescriptor], container);

		const testExtensionService = new TestExtensionService();
		extHostTreeViewsShape = new MockExtHostTreeViewsShape();
		mainThreadTreeViews = new MainThreadTreeViews(
			new class implements IExtHostContext {
				remoteAuthority = '';
				extensionHostKind = ExtensionHostKind.LocalProcess;
				dispose() { }
				assertRegistered() { }
				set(v: any): any { return null; }
				getProxy(): any {
					return extHostTreeViewsShape;
				}
				drain(): any { return null; }
<<<<<<< HEAD
			}, new TestViewsService(), new TestNotificationService(), testExtensionService, new NullLogService(), undefined);
		mainThreadTreeViews.$registerTreeViewDataProvider(testTreeViewId, { showCollapseAll: false, canSelectMany: false, dropMimeTypes: [], dragMimeTypes: [], hasHandleDrag: false, hasHandleDrop: false });
=======
			}, new TestViewsService(), new TestNotificationService(), testExtensionService, new NullLogService());
		mainThreadTreeViews.$registerTreeViewDataProvider(testTreeViewId, { showCollapseAll: false, canSelectMany: false, dropMimeTypes: [], dragMimeTypes: [], hasHandleDrag: false, hasHandleDrop: false, manuallyManageCheckboxes: false });
>>>>>>> 7a0d9626
		await testExtensionService.whenInstalledExtensionsRegistered();
	});

	teardown(() => {
		ViewsRegistry.deregisterViews(ViewsRegistry.getViews(container), container);
		disposables.dispose();
	});

	test('getChildren keeps custom properties', async () => {
		const treeView: ITreeView = (<ITreeViewDescriptor>ViewsRegistry.getView(testTreeViewId)).treeView;
		const children = await treeView.dataProvider?.getChildren({ handle: 'root', collapsibleState: TreeItemCollapsibleState.Expanded });
		assert(children!.length === 1, 'Exactly one child should be returned');
		assert((<CustomTreeItem>children![0]).customProp === customValue, 'Tree Items should keep custom properties');
	});


});<|MERGE_RESOLUTION|>--- conflicted
+++ resolved
@@ -74,13 +74,8 @@
 					return extHostTreeViewsShape;
 				}
 				drain(): any { return null; }
-<<<<<<< HEAD
-			}, new TestViewsService(), new TestNotificationService(), testExtensionService, new NullLogService(), undefined);
-		mainThreadTreeViews.$registerTreeViewDataProvider(testTreeViewId, { showCollapseAll: false, canSelectMany: false, dropMimeTypes: [], dragMimeTypes: [], hasHandleDrag: false, hasHandleDrop: false });
-=======
 			}, new TestViewsService(), new TestNotificationService(), testExtensionService, new NullLogService());
 		mainThreadTreeViews.$registerTreeViewDataProvider(testTreeViewId, { showCollapseAll: false, canSelectMany: false, dropMimeTypes: [], dragMimeTypes: [], hasHandleDrag: false, hasHandleDrop: false, manuallyManageCheckboxes: false });
->>>>>>> 7a0d9626
 		await testExtensionService.whenInstalledExtensionsRegistered();
 	});
 
