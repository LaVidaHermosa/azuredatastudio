/*---------------------------------------------------------------------------------------------
 *  Copyright (c) Microsoft Corporation. All rights reserved.
 *  Licensed under the Source EULA. See License.txt in the project root for license information.
 *--------------------------------------------------------------------------------------------*/

import * as assert from 'assert';
import { MainThreadDocumentsAndEditors } from 'vs/workbench/api/browser/mainThreadDocumentsAndEditors';
import { SingleProxyRPCProtocol } from 'vs/workbench/api/test/common/testRPCProtocol';
import { TestConfigurationService } from 'vs/platform/configuration/test/common/testConfigurationService';
import { ModelService } from 'vs/editor/common/services/modelService';
import { TestCodeEditorService } from 'vs/editor/test/browser/editorTestServices';
import { ITextFileService } from 'vs/workbench/services/textfile/common/textfiles';
import { ExtHostDocumentsAndEditorsShape, IDocumentsAndEditorsDelta } from 'vs/workbench/api/common/extHost.protocol';
import { createTestCodeEditor, ITestCodeEditor } from 'vs/editor/test/browser/testCodeEditor';
import { mock } from 'vs/base/test/common/mock';
import { TestEditorService, TestEditorGroupsService, TestEnvironmentService, TestPathService } from 'vs/workbench/test/browser/workbenchTestServices';
import { Event } from 'vs/base/common/event';
import { ITextModel } from 'vs/editor/common/model';
import { ServiceCollection } from 'vs/platform/instantiation/common/serviceCollection';
import { ICodeEditorService } from 'vs/editor/browser/services/codeEditorService';
import { IFileService } from 'vs/platform/files/common/files';
import { TestThemeService } from 'vs/platform/theme/test/common/testThemeService';
import { UndoRedoService } from 'vs/platform/undoRedo/common/undoRedoService';
import { TestDialogService } from 'vs/platform/dialogs/test/common/testDialogService';
import { TestNotificationService } from 'vs/platform/notification/test/common/testNotificationService';
import { TestTextResourcePropertiesService, TestWorkingCopyFileService } from 'vs/workbench/test/common/workbenchTestServices';
import { UriIdentityService } from 'vs/platform/uriIdentity/common/uriIdentityService';
import { IClipboardService } from 'vs/platform/clipboard/common/clipboardService';
import { IPaneCompositePartService } from 'vs/workbench/services/panecomposite/browser/panecomposite';
import { TestLanguageConfigurationService } from 'vs/editor/test/common/modes/testLanguageConfigurationService';
import { TextModel } from 'vs/editor/common/model/textModel';
import { LanguageService } from 'vs/editor/common/services/languageService';
import { DisposableStore } from 'vs/base/common/lifecycle';

import { INotebookService } from 'sql/workbench/services/notebook/browser/notebookService';


suite('MainThreadDocumentsAndEditors', () => {

	let disposables: DisposableStore;

	let modelService: ModelService;
	let codeEditorService: TestCodeEditorService;
	let textFileService: ITextFileService;
	const deltas: IDocumentsAndEditorsDelta[] = [];

	function myCreateTestCodeEditor(model: ITextModel | undefined): ITestCodeEditor {
		return createTestCodeEditor(model, {
			hasTextFocus: false,
			serviceCollection: new ServiceCollection(
				[ICodeEditorService, codeEditorService]
			)
		});
	}

	setup(() => {
		disposables = new DisposableStore();

		deltas.length = 0;
		const configService = new TestConfigurationService();
		configService.setUserConfiguration('editor', { 'detectIndentation': false });
		const dialogService = new TestDialogService();
		const notificationService = new TestNotificationService();
		const undoRedoService = new UndoRedoService(dialogService, notificationService);
		const themeService = new TestThemeService();
		modelService = new ModelService(
			configService,
			new TestTextResourcePropertiesService(configService),
			undoRedoService,
			disposables.add(new LanguageService()),
			new TestLanguageConfigurationService(),
		);
		codeEditorService = new TestCodeEditorService(themeService);
		textFileService = new class extends mock<ITextFileService>() {
			override isDirty() { return false; }
			override files = <any>{
				onDidSave: Event.None,
				onDidRevert: Event.None,
				onDidChangeDirty: Event.None
			};
		};
		const workbenchEditorService = new TestEditorService();
		const editorGroupService = new TestEditorGroupsService();

		const fileService = new class extends mock<IFileService>() {
			override onDidRunOperation = Event.None;
			override onDidChangeFileSystemProviderCapabilities = Event.None;
			override onDidChangeFileSystemProviderRegistrations = Event.None;
		};

		new MainThreadDocumentsAndEditors(
			SingleProxyRPCProtocol(new class extends mock<ExtHostDocumentsAndEditorsShape>() {
				override $acceptDocumentsAndEditorsDelta(delta: IDocumentsAndEditorsDelta) { deltas.push(delta); }
			}),
			modelService,
			textFileService,
			workbenchEditorService,
			codeEditorService,
			fileService,
			null!,
			editorGroupService,
			new class extends mock<IPaneCompositePartService>() implements IPaneCompositePartService {
				override onDidPaneCompositeOpen = Event.None;
				override onDidPaneCompositeClose = Event.None;
				override getActivePaneComposite() {
					return undefined;
				}
			},
			TestEnvironmentService,
			new TestWorkingCopyFileService(),
			new UriIdentityService(fileService),
			new class extends mock<IClipboardService>() {
				override readText() {
					return Promise.resolve('clipboard_contents');
				}
			},
			new TestPathService(),
<<<<<<< HEAD
			new TestInstantiationService(),
			<INotebookService>{ // {{SQL CARBON EDIT}}
				getSupportedFileExtensions: () => ['.ipynb']
			}
=======
			new TestConfigurationService(),
>>>>>>> 5b6af074
		);
	});

	teardown(() => {
		disposables.dispose();
	});

	test('Model#add', () => {
		deltas.length = 0;

		modelService.createModel('farboo', null);

		assert.strictEqual(deltas.length, 1);
		const [delta] = deltas;

		assert.strictEqual(delta.addedDocuments!.length, 1);
		assert.strictEqual(delta.removedDocuments, undefined);
		assert.strictEqual(delta.addedEditors, undefined);
		assert.strictEqual(delta.removedEditors, undefined);
		assert.strictEqual(delta.newActiveEditor, undefined);
	});

	test('ignore huge model', function () {

		const oldLimit = TextModel._MODEL_SYNC_LIMIT;
		try {
			const largeModelString = 'abc'.repeat(1024);
			TextModel._MODEL_SYNC_LIMIT = largeModelString.length / 2;

			const model = modelService.createModel(largeModelString, null);
			assert.ok(model.isTooLargeForSyncing());

			assert.strictEqual(deltas.length, 1);
			const [delta] = deltas;
			assert.strictEqual(delta.newActiveEditor, null);
			assert.strictEqual(delta.addedDocuments, undefined);
			assert.strictEqual(delta.removedDocuments, undefined);
			assert.strictEqual(delta.addedEditors, undefined);
			assert.strictEqual(delta.removedEditors, undefined);

		} finally {
			TextModel._MODEL_SYNC_LIMIT = oldLimit;
		}
	});

	test('ignore huge model from editor', function () {

		const oldLimit = TextModel._MODEL_SYNC_LIMIT;
		try {
			const largeModelString = 'abc'.repeat(1024);
			TextModel._MODEL_SYNC_LIMIT = largeModelString.length / 2;

			const model = modelService.createModel(largeModelString, null);
			const editor = myCreateTestCodeEditor(model);

			assert.strictEqual(deltas.length, 1);
			deltas.length = 0;
			assert.strictEqual(deltas.length, 0);
			editor.dispose();

		} finally {
			TextModel._MODEL_SYNC_LIMIT = oldLimit;
		}
	});

	test('ignore simple widget model', function () {
		this.timeout(1000 * 60); // increase timeout for this one test

		const model = modelService.createModel('test', null, undefined, true);
		assert.ok(model.isForSimpleWidget);

		assert.strictEqual(deltas.length, 1);
		const [delta] = deltas;
		assert.strictEqual(delta.newActiveEditor, null);
		assert.strictEqual(delta.addedDocuments, undefined);
		assert.strictEqual(delta.removedDocuments, undefined);
		assert.strictEqual(delta.addedEditors, undefined);
		assert.strictEqual(delta.removedEditors, undefined);
	});

	test('ignore editor w/o model', () => {
		const editor = myCreateTestCodeEditor(undefined);
		assert.strictEqual(deltas.length, 1);
		const [delta] = deltas;
		assert.strictEqual(delta.newActiveEditor, null);
		assert.strictEqual(delta.addedDocuments, undefined);
		assert.strictEqual(delta.removedDocuments, undefined);
		assert.strictEqual(delta.addedEditors, undefined);
		assert.strictEqual(delta.removedEditors, undefined);

		editor.dispose();
	});

	test('editor with model', () => {
		deltas.length = 0;

		const model = modelService.createModel('farboo', null);
		const editor = myCreateTestCodeEditor(model);

		assert.strictEqual(deltas.length, 2);
		const [first, second] = deltas;
		assert.strictEqual(first.addedDocuments!.length, 1);
		assert.strictEqual(first.newActiveEditor, undefined);
		assert.strictEqual(first.removedDocuments, undefined);
		assert.strictEqual(first.addedEditors, undefined);
		assert.strictEqual(first.removedEditors, undefined);

		assert.strictEqual(second.addedEditors!.length, 1);
		assert.strictEqual(second.addedDocuments, undefined);
		assert.strictEqual(second.removedDocuments, undefined);
		assert.strictEqual(second.removedEditors, undefined);
		assert.strictEqual(second.newActiveEditor, undefined);

		editor.dispose();
	});

	test('editor with dispos-ed/-ing model', () => {
		modelService.createModel('foobar', null);
		const model = modelService.createModel('farboo', null);
		const editor = myCreateTestCodeEditor(model);

		// ignore things until now
		deltas.length = 0;

		modelService.destroyModel(model.uri);
		assert.strictEqual(deltas.length, 1);
		const [first] = deltas;

		assert.strictEqual(first.newActiveEditor, undefined);
		assert.strictEqual(first.removedEditors!.length, 1);
		assert.strictEqual(first.removedDocuments!.length, 1);
		assert.strictEqual(first.addedDocuments, undefined);
		assert.strictEqual(first.addedEditors, undefined);

		editor.dispose();
	});
});<|MERGE_RESOLUTION|>--- conflicted
+++ resolved
@@ -32,8 +32,7 @@
 import { LanguageService } from 'vs/editor/common/services/languageService';
 import { DisposableStore } from 'vs/base/common/lifecycle';
 
-import { INotebookService } from 'sql/workbench/services/notebook/browser/notebookService';
-
+import { INotebookService } from 'sql/workbench/services/notebook/browser/notebookService'; // {{SQL CARBON EDIT}} - add import
 
 suite('MainThreadDocumentsAndEditors', () => {
 
@@ -115,14 +114,10 @@
 				}
 			},
 			new TestPathService(),
-<<<<<<< HEAD
 			new TestInstantiationService(),
 			<INotebookService>{ // {{SQL CARBON EDIT}}
 				getSupportedFileExtensions: () => ['.ipynb']
 			}
-=======
-			new TestConfigurationService(),
->>>>>>> 5b6af074
 		);
 	});
 
