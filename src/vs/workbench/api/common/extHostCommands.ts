/*---------------------------------------------------------------------------------------------
 *  Copyright (c) Microsoft Corporation. All rights reserved.
 *  Licensed under the Source EULA. See License.txt in the project root for license information.
 *--------------------------------------------------------------------------------------------*/

import { validateConstraint } from 'vs/base/common/types';
import { ICommandHandlerDescription } from 'vs/platform/commands/common/commands';
import * as extHostTypes from 'vs/workbench/api/common/extHostTypes';
import * as extHostTypeConverter from 'vs/workbench/api/common/extHostTypeConverters';
import { cloneAndChange } from 'vs/base/common/objects';
import { MainContext, MainThreadCommandsShape, ExtHostCommandsShape, ICommandDto, ICommandHandlerDescriptionDto, MainThreadTelemetryShape } from './extHost.protocol';
import { isNonEmptyArray } from 'vs/base/common/arrays';
import * as languages from 'vs/editor/common/languages';
import type * as vscode from 'vscode';
import { ILogService } from 'vs/platform/log/common/log';
import { revive } from 'vs/base/common/marshalling';
import { IRange, Range } from 'vs/editor/common/core/range';
import { IPosition, Position } from 'vs/editor/common/core/position';
import { URI } from 'vs/base/common/uri';
import { DisposableStore, toDisposable } from 'vs/base/common/lifecycle';
import { createDecorator } from 'vs/platform/instantiation/common/instantiation';
import { IExtHostRpcService } from 'vs/workbench/api/common/extHostRpcService';
import { ISelection } from 'vs/editor/common/core/selection';
import { TestItemImpl } from 'vs/workbench/api/common/extHostTestItem';
import { VSBuffer } from 'vs/base/common/buffer';
import { SerializableObjectWithBuffers } from 'vs/workbench/services/extensions/common/proxyIdentifier';
import { toErrorMessage } from 'vs/base/common/errorMessage';
import { IExtensionDescription } from 'vs/platform/extensions/common/extensions';
import * as TelemetryKeys from 'sql/platform/telemetry/common/telemetryKeys'; // {{SQL CARBON EDIT}} Log extension contributed actions

interface CommandHandler {
	callback: Function;
	thisArg: any;
	description?: ICommandHandlerDescription;
	extension?: IExtensionDescription;
}

export interface ArgumentProcessor {
	processArgument(arg: any): any;
}

export class ExtHostCommands implements ExtHostCommandsShape {

	readonly _serviceBrand: undefined;

	#proxy: MainThreadCommandsShape;

	private readonly _commands = new Map<string, CommandHandler>();
	private readonly _apiCommands = new Map<string, ApiCommand>();
	#telemetry: MainThreadTelemetryShape;

	protected readonly _mainThreadTelemetryProxy: MainThreadTelemetryShape; // {{SQL CARBON EDIT}} Log extension contributed actions
	private readonly _logService: ILogService;
	private readonly _argumentProcessors: ArgumentProcessor[];

	readonly converter: CommandsConverter;

	constructor(
		@IExtHostRpcService extHostRpc: IExtHostRpcService,
		@ILogService logService: ILogService
	) {
		this.#proxy = extHostRpc.getProxy(MainContext.MainThreadCommands);
		this._mainThreadTelemetryProxy = extHostRpc.getProxy(MainContext.MainThreadTelemetry); // {{SQL CARBON EDIT}} Log extension contributed actions
		this._logService = logService;
		this.#telemetry = extHostRpc.getProxy(MainContext.MainThreadTelemetry);
		this.converter = new CommandsConverter(
			this,
			id => {
				// API commands that have no return type (void) can be
				// converted to their internal command and don't need
				// any indirection commands
				const candidate = this._apiCommands.get(id);
				return candidate?.result === ApiCommandResult.Void
					? candidate : undefined;
			},
			logService
		);
		this._argumentProcessors = [
			{
				processArgument(a) {
					// URI, Regex
					return revive(a);
				}
			},
			{
				processArgument(arg) {
					return cloneAndChange(arg, function (obj) {
						// Reverse of https://github.com/microsoft/vscode/blob/1f28c5fc681f4c01226460b6d1c7e91b8acb4a5b/src/vs/workbench/api/node/extHostCommands.ts#L112-L127
						if (Range.isIRange(obj)) {
							return extHostTypeConverter.Range.to(obj);
						}
						if (Position.isIPosition(obj)) {
							return extHostTypeConverter.Position.to(obj);
						}
						if (Range.isIRange((obj as languages.Location).range) && URI.isUri((obj as languages.Location).uri)) {
							return extHostTypeConverter.location.to(obj);
						}
						if (obj instanceof VSBuffer) {
							return obj.buffer.buffer;
						}
						if (!Array.isArray(obj)) {
							return obj;
						}
					});
				}
			}
		];
	}

	registerArgumentProcessor(processor: ArgumentProcessor): void {
		this._argumentProcessors.push(processor);
	}

	registerApiCommand(apiCommand: ApiCommand): extHostTypes.Disposable {


		const registration = this.registerCommand(false, apiCommand.id, async (...apiArgs) => {

			const internalArgs = apiCommand.args.map((arg, i) => {
				if (!arg.validate(apiArgs[i])) {
					throw new Error(`Invalid argument '${arg.name}' when running '${apiCommand.id}', received: ${apiArgs[i]}`);
				}
				return arg.convert(apiArgs[i]);
			});

			const internalResult = await this.executeCommand(apiCommand.internalId, ...internalArgs);
			return apiCommand.result.convert(internalResult, apiArgs, this.converter);
		}, undefined, {
			description: apiCommand.description,
			args: apiCommand.args,
			returns: apiCommand.result.description
		});

		this._apiCommands.set(apiCommand.id, apiCommand);

		return new extHostTypes.Disposable(() => {
			registration.dispose();
			this._apiCommands.delete(apiCommand.id);
		});
	}

	registerCommand(global: boolean, id: string, callback: <T>(...args: any[]) => T | Thenable<T>, thisArg?: any, description?: ICommandHandlerDescription, extension?: IExtensionDescription): extHostTypes.Disposable {
		this._logService.trace('ExtHostCommands#registerCommand', id);

		if (!id.trim().length) {
			throw new Error('invalid id');
		}

		if (this._commands.has(id)) {
			throw new Error(`command '${id}' already exists`);
		}

		this._commands.set(id, { callback, thisArg, description, extension });
		if (global) {
			this.#proxy.$registerCommand(id);
		}

		return new extHostTypes.Disposable(() => {
			if (this._commands.delete(id)) {
				if (global) {
					this.#proxy.$unregisterCommand(id);
				}
			}
		});
	}

	executeCommand<T>(id: string, ...args: any[]): Promise<T> {
		this._logService.trace('ExtHostCommands#executeCommand', id);
		return this._doExecuteCommand(id, args, true);
	}

	private async _doExecuteCommand<T>(id: string, args: any[], retry: boolean): Promise<T> {

		if (this._commands.has(id)) {
<<<<<<< HEAD
			// {{SQL CARBON EDIT}} Log ext-contributed commands (which never get send to the main thread if called from the ext host).
			// Only logging here to avoid double-logging for command executions coming from core (which are already logged)
			if (!id.startsWith('_')) { // Commands starting with _ are internal commands which generally aren't useful to us currently
				this._mainThreadTelemetryProxy.$publicLog(TelemetryKeys.EventName.Action, { properties: { action: TelemetryKeys.TelemetryAction.adsCommandExecuted, view: TelemetryKeys.TelemetryView.ExtensionHost, target: id } });
			}

			// we stay inside the extension host and support
			// to pass any kind of parameters around
=======
			// - We stay inside the extension host and support
			// 	 to pass any kind of parameters around.
			// - We still emit the corresponding activation event
			//   BUT we don't await that event
			this.#proxy.$fireCommandActivationEvent(id);
>>>>>>> 268c941b
			return this._executeContributedCommand<T>(id, args, false);

		} else {
			// automagically convert some argument types
			let hasBuffers = false;
			const toArgs = cloneAndChange(args, function (value) {
				if (value instanceof extHostTypes.Position) {
					return extHostTypeConverter.Position.from(value);
				} else if (value instanceof extHostTypes.Range) {
					return extHostTypeConverter.Range.from(value);
				} else if (value instanceof extHostTypes.Location) {
					return extHostTypeConverter.location.from(value);
				} else if (extHostTypes.NotebookRange.isNotebookRange(value)) {
					return extHostTypeConverter.NotebookRange.from(value);
				} else if (value instanceof ArrayBuffer) {
					hasBuffers = true;
					return VSBuffer.wrap(new Uint8Array(value));
				} else if (value instanceof Uint8Array) {
					hasBuffers = true;
					return VSBuffer.wrap(value);
				} else if (value instanceof VSBuffer) {
					hasBuffers = true;
					return value;
				}
				if (!Array.isArray(value)) {
					return value;
				}
			});

			try {
				const result = await this.#proxy.$executeCommand(id, hasBuffers ? new SerializableObjectWithBuffers(toArgs) : toArgs, retry);
				return revive<any>(result);
			} catch (e) {
				// Rerun the command when it wasn't known, had arguments, and when retry
				// is enabled. We do this because the command might be registered inside
				// the extension host now and can therefore accept the arguments as-is.
				if (e instanceof Error && e.message === '$executeCommand:retry') {
					return this._doExecuteCommand(id, args, false);
				} else {
					throw e;
				}
			}
		}
	}

	private async _executeContributedCommand<T = unknown>(id: string, args: any[], annotateError: boolean): Promise<T> {
		const command = this._commands.get(id);
		if (!command) {
			throw new Error('Unknown command');
		}
		this._reportTelemetry(command, id);
		const { callback, thisArg, description } = command;
		if (description) {
			for (let i = 0; i < description.args.length; i++) {
				try {
					validateConstraint(args[i], description.args[i].constraint);
				} catch (err) {
					throw new Error(`Running the contributed command: '${id}' failed. Illegal argument '${description.args[i].name}' - ${description.args[i].description}`);
				}
			}
		}

		try {
			return await callback.apply(thisArg, args);
		} catch (err) {
			// The indirection-command from the converter can fail when invoking the actual
			// command and in that case it is better to blame the correct command
			if (id === this.converter.delegatingCommandId) {
				const actual = this.converter.getActualCommand(...args);
				if (actual) {
					id = actual.command;
				}
			}
			this._logService.error(err, id, command.extension?.identifier);

			if (!annotateError) {
				throw err;
			}

			throw new class CommandError extends Error {
				readonly id = id;
				readonly source = command!.extension?.displayName ?? command!.extension?.name;
				constructor() {
					super(toErrorMessage(err));
				}
			};
		}
	}

	private _reportTelemetry(command: CommandHandler, id: string) {
		if (!command.extension || command.extension.isBuiltin) {
			return;
		}
		type ExtensionActionTelemetry = {
			extensionId: string;
			id: string;
		};
		type ExtensionActionTelemetryMeta = {
			extensionId: { classification: 'SystemMetaData'; purpose: 'FeatureInsight'; comment: 'The id of the extension handling the command, informing which extensions provide most-used functionality.' };
			id: { classification: 'SystemMetaData'; purpose: 'FeatureInsight'; comment: 'The id of the command, to understand which specific extension features are most popular.' };
			owner: 'digitarald';
			comment: 'Used to gain insight on the most popular commands used from extensions';
		};
		this.#telemetry.$publicLog2<ExtensionActionTelemetry, ExtensionActionTelemetryMeta>('Extension:ActionExecuted', {
			extensionId: command.extension.identifier.value,
			id: id,
		});
	}

	$executeContributedCommand(id: string, ...args: any[]): Promise<unknown> {
		this._logService.trace('ExtHostCommands#$executeContributedCommand', id);

		if (!this._commands.has(id)) {
			return Promise.reject(new Error(`Contributed command '${id}' does not exist.`));
		} else {
			args = args.map(arg => this._argumentProcessors.reduce((r, p) => p.processArgument(r), arg));
			return this._executeContributedCommand(id, args, true);
		}
	}

	getCommands(filterUnderscoreCommands: boolean = false): Promise<string[]> {
		this._logService.trace('ExtHostCommands#getCommands', filterUnderscoreCommands);

		return this.#proxy.$getCommands().then(result => {
			if (filterUnderscoreCommands) {
				result = result.filter(command => command[0] !== '_');
			}
			return result;
		});
	}

	$getContributedCommandHandlerDescriptions(): Promise<{ [id: string]: string | ICommandHandlerDescriptionDto }> {
		const result: { [id: string]: string | ICommandHandlerDescription } = Object.create(null);
		for (const [id, command] of this._commands) {
			const { description } = command;
			if (description) {
				result[id] = description;
			}
		}
		return Promise.resolve(result);
	}
}

export interface IExtHostCommands extends ExtHostCommands { }
export const IExtHostCommands = createDecorator<IExtHostCommands>('IExtHostCommands');

export class CommandsConverter implements extHostTypeConverter.Command.ICommandsConverter {

	readonly delegatingCommandId: string = `_vscode_delegate_cmd_${Date.now().toString(36)}`;
	private readonly _cache = new Map<number, vscode.Command>();
	private _cachIdPool = 0;

	// --- conversion between internal and api commands
	constructor(
		private readonly _commands: ExtHostCommands,
		private readonly _lookupApiCommand: (id: string) => ApiCommand | undefined,
		private readonly _logService: ILogService
	) {
		this._commands.registerCommand(true, this.delegatingCommandId, this._executeConvertedCommand, this);
	}

	toInternal(command: vscode.Command, disposables: DisposableStore): ICommandDto;
	toInternal(command: vscode.Command | undefined, disposables: DisposableStore): ICommandDto | undefined;
	toInternal(command: vscode.Command | undefined, disposables: DisposableStore): ICommandDto | undefined {

		if (!command) {
			return undefined;
		}

		const result: ICommandDto = {
			$ident: undefined,
			id: command.command,
			title: command.title,
			tooltip: command.tooltip
		};

		if (!command.command) {
			// falsy command id -> return converted command but don't attempt any
			// argument or API-command dance since this command won't run anyways
			return result;
		}

		const apiCommand = this._lookupApiCommand(command.command);
		if (apiCommand) {
			// API command with return-value can be converted inplace
			result.id = apiCommand.internalId;
			result.arguments = apiCommand.args.map((arg, i) => arg.convert(command.arguments && command.arguments[i]));


		} else if (isNonEmptyArray(command.arguments)) {
			// we have a contributed command with arguments. that
			// means we don't want to send the arguments around

			const id = ++this._cachIdPool;
			this._cache.set(id, command);
			disposables.add(toDisposable(() => {
				this._cache.delete(id);
				this._logService.trace('CommandsConverter#DISPOSE', id);
			}));
			result.$ident = id;

			result.id = this.delegatingCommandId;
			result.arguments = [id];

			this._logService.trace('CommandsConverter#CREATE', command.command, id);
		}

		return result;
	}

	fromInternal(command: ICommandDto): vscode.Command | undefined {

		if (typeof command.$ident === 'number') {
			return this._cache.get(command.$ident);

		} else {
			return {
				command: command.id,
				title: command.title,
				arguments: command.arguments
			};
		}
	}


	getActualCommand(...args: any[]): vscode.Command | undefined {
		return this._cache.get(args[0]);
	}

	private _executeConvertedCommand<R>(...args: any[]): Promise<R> {
		const actualCmd = this.getActualCommand(...args);
		this._logService.trace('CommandsConverter#EXECUTE', args[0], actualCmd ? actualCmd.command : 'MISSING');

		if (!actualCmd) {
			return Promise.reject('actual command NOT FOUND');
		}
		return this._commands.executeCommand(actualCmd.command, ...(actualCmd.arguments || []));
	}

}


export class ApiCommandArgument<V, O = V> {

	static readonly Uri = new ApiCommandArgument<URI>('uri', 'Uri of a text document', v => URI.isUri(v), v => v);
	static readonly Position = new ApiCommandArgument<extHostTypes.Position, IPosition>('position', 'A position in a text document', v => extHostTypes.Position.isPosition(v), extHostTypeConverter.Position.from);
	static readonly Range = new ApiCommandArgument<extHostTypes.Range, IRange>('range', 'A range in a text document', v => extHostTypes.Range.isRange(v), extHostTypeConverter.Range.from);
	static readonly Selection = new ApiCommandArgument<extHostTypes.Selection, ISelection>('selection', 'A selection in a text document', v => extHostTypes.Selection.isSelection(v), extHostTypeConverter.Selection.from);
	static readonly Number = new ApiCommandArgument<number>('number', '', v => typeof v === 'number', v => v);
	static readonly String = new ApiCommandArgument<string>('string', '', v => typeof v === 'string', v => v);

	static readonly CallHierarchyItem = new ApiCommandArgument('item', 'A call hierarchy item', v => v instanceof extHostTypes.CallHierarchyItem, extHostTypeConverter.CallHierarchyItem.from);
	static readonly TypeHierarchyItem = new ApiCommandArgument('item', 'A type hierarchy item', v => v instanceof extHostTypes.TypeHierarchyItem, extHostTypeConverter.TypeHierarchyItem.from);
	static readonly TestItem = new ApiCommandArgument('testItem', 'A VS Code TestItem', v => v instanceof TestItemImpl, extHostTypeConverter.TestItem.from);

	constructor(
		readonly name: string,
		readonly description: string,
		readonly validate: (v: V) => boolean,
		readonly convert: (v: V) => O
	) { }

	optional(): ApiCommandArgument<V | undefined | null, O | undefined | null> {
		return new ApiCommandArgument(
			this.name, `(optional) ${this.description}`,
			value => value === undefined || value === null || this.validate(value),
			value => value === undefined ? undefined : value === null ? null : this.convert(value)
		);
	}

	with(name: string | undefined, description: string | undefined): ApiCommandArgument<V, O> {
		return new ApiCommandArgument(name ?? this.name, description ?? this.description, this.validate, this.convert);
	}
}

export class ApiCommandResult<V, O = V> {

	static readonly Void = new ApiCommandResult<void, void>('no result', v => v);

	constructor(
		readonly description: string,
		readonly convert: (v: V, apiArgs: any[], cmdConverter: CommandsConverter) => O
	) { }
}

export class ApiCommand {

	constructor(
		readonly id: string,
		readonly internalId: string,
		readonly description: string,
		readonly args: ApiCommandArgument<any, any>[],
		readonly result: ApiCommandResult<any, any>
	) { }
}<|MERGE_RESOLUTION|>--- conflicted
+++ resolved
@@ -172,7 +172,6 @@
 	private async _doExecuteCommand<T>(id: string, args: any[], retry: boolean): Promise<T> {
 
 		if (this._commands.has(id)) {
-<<<<<<< HEAD
 			// {{SQL CARBON EDIT}} Log ext-contributed commands (which never get send to the main thread if called from the ext host).
 			// Only logging here to avoid double-logging for command executions coming from core (which are already logged)
 			if (!id.startsWith('_')) { // Commands starting with _ are internal commands which generally aren't useful to us currently
@@ -181,13 +180,6 @@
 
 			// we stay inside the extension host and support
 			// to pass any kind of parameters around
-=======
-			// - We stay inside the extension host and support
-			// 	 to pass any kind of parameters around.
-			// - We still emit the corresponding activation event
-			//   BUT we don't await that event
-			this.#proxy.$fireCommandActivationEvent(id);
->>>>>>> 268c941b
 			return this._executeContributedCommand<T>(id, args, false);
 
 		} else {
