--- conflicted
+++ resolved
@@ -192,7 +192,11 @@
 		id: MenuId.TunnelContext,
 		description: localize('view.tunnelContext', "The Ports view item context menu")
 	},
-<<<<<<< HEAD
+	{
+		key: 'ports/item/origin/inline',
+		id: MenuId.TunnelOriginInline,
+		description: localize('view.tunnelOriginInline', "The Ports view item origin inline menu")
+	},
 	// {{SQL CARBON EDIT}} start menu entries
 	{
 		key: 'dashboard/toolbar',
@@ -240,13 +244,6 @@
 		description: localize('dataGrid.context', "The data grid item context menu")
 	},
 	// {{SQL CARBON EDIT}} end menu entries
-=======
-	{
-		key: 'ports/item/origin/inline',
-		id: MenuId.TunnelOriginInline,
-		description: localize('view.tunnelOriginInline', "The Ports view item origin inline menu")
-	}
->>>>>>> 2efcd2bc
 ];
 
 namespace schema {
