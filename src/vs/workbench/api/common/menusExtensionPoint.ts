--- conflicted
+++ resolved
@@ -215,7 +215,11 @@
 		id: MenuId.TunnelOriginInline,
 		description: localize('view.tunnelOriginInline', "The Ports view item origin inline menu")
 	},
-<<<<<<< HEAD
+	{
+		key: 'ports/item/port/inline',
+		id: MenuId.TunnelPortInline,
+		description: localize('view.tunnelPortInline', "The Ports view item port inline menu")
+	},
 	// {{SQL CARBON EDIT}} start menu entries
 	{
 		key: 'dashboard/toolbar',
@@ -256,20 +260,8 @@
 		key: 'connectionDialog/browseTree',
 		id: MenuId.ConnectionDialogBrowseTreeContext,
 		description: localize('connectionDialogBrowseTree.context', "The connection dialog's browse tree context menu")
-	},
-	{
-		key: 'dataGrid/item/context',
-		id: MenuId.DataGridItemContext,
-		description: localize('dataGrid.context', "The data grid item context menu")
-	},
+	}
 	// {{SQL CARBON EDIT}} end menu entries
-=======
-	{
-		key: 'ports/item/port/inline',
-		id: MenuId.TunnelPortInline,
-		description: localize('view.tunnelPortInline', "The Ports view item port inline menu")
-	}
->>>>>>> 36fcc538
 ];
 
 namespace schema {
