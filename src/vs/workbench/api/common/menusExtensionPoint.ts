--- conflicted
+++ resolved
@@ -198,11 +198,7 @@
 	},
 	{
 		key: 'objectExplorer/item/context',
-<<<<<<< HEAD
-		id: MenuId.DataExplorerContext,
-=======
 		id: MenuId.ObjectExplorerItemContext,
->>>>>>> 3c7f2df1
 		description: localize('objectExplorer.context', "The object explorer item context menu")
 	},
 	// {{SQL CARBON EDIT}} end menu entries
