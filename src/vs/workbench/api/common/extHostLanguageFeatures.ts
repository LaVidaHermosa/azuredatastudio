--- conflicted
+++ resolved
@@ -1052,9 +1052,6 @@
 		const doc = this._documents.getDocument(resource);
 		const pos = typeConvert.Position.to(position);
 
-<<<<<<< HEAD
-		const result = await asPromise(() => this._provider.provideInlineCompletionItems(doc, pos, context, token));
-=======
 		const result = await this._provider.provideInlineCompletionItems(doc, pos, {
 			selectedSuggestionInfo:
 				context.selectedSuggestionInfo
@@ -1065,7 +1062,6 @@
 					: undefined,
 			triggerKind: context.triggerKind
 		}, token);
->>>>>>> bdbcd483
 
 		if (!result) {
 			// undefined and null are valid results
