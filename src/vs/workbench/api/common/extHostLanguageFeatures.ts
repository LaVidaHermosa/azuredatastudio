--- conflicted
+++ resolved
@@ -465,11 +465,7 @@
 			return {}; // code actions only!
 		}
 		if (!this._provider.resolveCodeAction) {
-<<<<<<< HEAD
-			return undefined; // this should not happen...
-=======
 			return {}; // this should not happen...
->>>>>>> 5b6af074
 		}
 
 
