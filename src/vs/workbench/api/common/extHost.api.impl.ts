--- conflicted
+++ resolved
@@ -698,14 +698,7 @@
 				return extHostDocumentContentProviders.registerTextDocumentContentProvider(scheme, provider);
 			},
 			registerTaskProvider: (type: string, provider: vscode.TaskProvider) => {
-<<<<<<< HEAD
 				return undefined; // {{SQL CARBON EDIT}} disable task
-=======
-				extHostApiDeprecation.report('window.registerTaskProvider', extension,
-					`Use the corresponding function on the 'tasks' namespace instead`);
-
-				return extHostTask.registerTaskProvider(extension, type, provider);
->>>>>>> 3883ebd0
 			},
 			registerFileSystemProvider(scheme, provider, options) {
 				return extHostFileSystem.registerFileSystemProvider(scheme, provider, options);
