--- conflicted
+++ resolved
@@ -905,12 +905,6 @@
 			}
 		};
 
-<<<<<<< HEAD
-		const comments = comment;
-
-		// {{SQL CARBON EDIT}} -- no-op debug extensibility API
-=======
->>>>>>> 2c306f76
 		// namespace: debug
 		const debug: typeof vscode.debug = {
 			get activeDebugSession() {
