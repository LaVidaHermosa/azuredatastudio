/*---------------------------------------------------------------------------------------------
 *  Copyright (c) Microsoft Corporation. All rights reserved.
 *  Licensed under the Source EULA. See License.txt in the project root for license information.
 *--------------------------------------------------------------------------------------------*/

import { CancellationTokenSource } from 'vs/base/common/cancellation';
import * as errors from 'vs/base/common/errors';
import { Emitter, Event } from 'vs/base/common/event';
import Severity from 'vs/base/common/severity';
import { URI } from 'vs/base/common/uri';
import { TextEditorCursorStyle } from 'vs/editor/common/config/editorOptions';
import { OverviewRulerLane } from 'vs/editor/common/model';
import * as languageConfiguration from 'vs/editor/common/modes/languageConfiguration';
import { score } from 'vs/editor/common/modes/languageSelector';
import * as files from 'vs/platform/files/common/files';
import { ExtHostContext, MainContext, UIKind, CandidatePortSource, ExtHostLogLevelServiceShape } from 'vs/workbench/api/common/extHost.protocol';
import { ExtHostApiCommands } from 'vs/workbench/api/common/extHostApiCommands';
import { ExtHostClipboard } from 'vs/workbench/api/common/extHostClipboard';
import { IExtHostCommands } from 'vs/workbench/api/common/extHostCommands';
import { createExtHostComments } from 'vs/workbench/api/common/extHostComments';
import { ExtHostConfigProvider, IExtHostConfiguration } from 'vs/workbench/api/common/extHostConfiguration';
import { ExtHostDiagnostics } from 'vs/workbench/api/common/extHostDiagnostics';
import { ExtHostDialogs } from 'vs/workbench/api/common/extHostDialogs';
import { ExtHostDocumentContentProvider } from 'vs/workbench/api/common/extHostDocumentContentProviders';
import { ExtHostDocumentSaveParticipant } from 'vs/workbench/api/common/extHostDocumentSaveParticipant';
import { ExtHostDocuments } from 'vs/workbench/api/common/extHostDocuments';
import { IExtHostDocumentsAndEditors } from 'vs/workbench/api/common/extHostDocumentsAndEditors';
import { Extension, IExtHostExtensionService } from 'vs/workbench/api/common/extHostExtensionService';
import { ExtHostFileSystem } from 'vs/workbench/api/common/extHostFileSystem';
import { ExtHostFileSystemEventService } from 'vs/workbench/api/common/extHostFileSystemEventService';
import { ExtHostLanguageFeatures, InlineCompletionController } from 'vs/workbench/api/common/extHostLanguageFeatures';
import { ExtHostLanguages } from 'vs/workbench/api/common/extHostLanguages';
import { ExtHostMessageService } from 'vs/workbench/api/common/extHostMessageService';
import { IExtHostOutputService } from 'vs/workbench/api/common/extHostOutput';
import { ExtHostProgress } from 'vs/workbench/api/common/extHostProgress';
import { createExtHostQuickOpen } from 'vs/workbench/api/common/extHostQuickOpen';
import { ExtHostSCM } from 'vs/workbench/api/common/extHostSCM';
import { ExtHostStatusBar } from 'vs/workbench/api/common/extHostStatusBar';
import { IExtHostStorage } from 'vs/workbench/api/common/extHostStorage';
import { IExtHostTerminalService } from 'vs/workbench/api/common/extHostTerminalService';
import { ExtHostEditors } from 'vs/workbench/api/common/extHostTextEditors';
import { ExtHostTreeViews } from 'vs/workbench/api/common/extHostTreeViews';
import * as typeConverters from 'vs/workbench/api/common/extHostTypeConverters';
import * as extHostTypes from 'vs/workbench/api/common/extHostTypes';
import { ExtHostUrls } from 'vs/workbench/api/common/extHostUrls';
import { ExtHostWebviews } from 'vs/workbench/api/common/extHostWebview';
import { IExtHostWindow } from 'vs/workbench/api/common/extHostWindow';
import { IExtHostWorkspace } from 'vs/workbench/api/common/extHostWorkspace';
import { ProxyIdentifier } from 'vs/workbench/services/extensions/common/proxyIdentifier';
import { ExtensionDescriptionRegistry } from 'vs/workbench/services/extensions/common/extensionDescriptionRegistry';
import type * as vscode from 'vscode';
import { IExtensionDescription } from 'vs/platform/extensions/common/extensions';
import { values } from 'vs/base/common/collections';
import { ExtHostEditorInsets } from 'vs/workbench/api/common/extHostCodeInsets';
import { ExtHostLabelService } from 'vs/workbench/api/common/extHostLabelService';
import { getRemoteName } from 'vs/platform/remote/common/remoteHosts';
import { ServicesAccessor } from 'vs/platform/instantiation/common/instantiation';
import { IExtHostDecorations } from 'vs/workbench/api/common/extHostDecorations';
import { IExtHostTask } from 'vs/workbench/api/common/extHostTask';
// import { IExtHostDebugService } from 'vs/workbench/api/common/extHostDebugService'; {{SQL CARBON EDIT}}
import { IExtHostSearch } from 'vs/workbench/api/common/extHostSearch';
import { ILoggerService, ILogService } from 'vs/platform/log/common/log';
import { IURITransformerService } from 'vs/workbench/api/common/extHostUriTransformerService';
import { IExtHostRpcService } from 'vs/workbench/api/common/extHostRpcService';
import { IExtHostInitDataService } from 'vs/workbench/api/common/extHostInitDataService';
// import { ExtHostNotebookController } from 'vs/workbench/api/common/extHostNotebook'; {{SQL CARBON EDIT}} Disable VS Code notebooks
import { ExtHostTheming } from 'vs/workbench/api/common/extHostTheming';
import { IExtHostTunnelService } from 'vs/workbench/api/common/extHostTunnelService';
import { IExtHostApiDeprecationService } from 'vs/workbench/api/common/extHostApiDeprecationService';
import { ExtHostAuthentication } from 'vs/workbench/api/common/extHostAuthentication';
import { ExtHostTimeline } from 'vs/workbench/api/common/extHostTimeline';
// import { ExtHostNotebookConcatDocument } from 'vs/workbench/api/common/extHostNotebookConcatDocument'; {{SQL CARBON EDIT}} Disable VS Code notebooks
import { IExtensionStoragePaths } from 'vs/workbench/api/common/extHostStoragePaths';
import { IExtHostConsumerFileSystem } from 'vs/workbench/api/common/extHostFileSystemConsumer';
import { ExtHostWebviewViews } from 'vs/workbench/api/common/extHostWebviewView';
import { ExtHostCustomEditors } from 'vs/workbench/api/common/extHostCustomEditors';
import { ExtHostWebviewPanels } from 'vs/workbench/api/common/extHostWebviewPanels';
import { ExtHostBulkEdits } from 'vs/workbench/api/common/extHostBulkEdits';
import { IExtHostFileSystemInfo } from 'vs/workbench/api/common/extHostFileSystemInfo';
import { ExtHostTesting } from 'vs/workbench/api/common/extHostTesting';
import { ExtHostUriOpeners } from 'vs/workbench/api/common/extHostUriOpener';
import { IExtHostSecretState } from 'vs/workbench/api/common/exHostSecretState';
import { IExtHostEditorTabs } from 'vs/workbench/api/common/extHostEditorTabs';
import { IExtHostTelemetry } from 'vs/workbench/api/common/extHostTelemetry';
// import { ExtHostNotebookKernels } from 'vs/workbench/api/common/extHostNotebookKernels'; {{SQL CARBON EDIT}} Disable VS Code notebooks
import { TextSearchCompleteMessageType } from 'vs/workbench/services/search/common/searchExtTypes';
// import { ExtHostNotebookRenderers } from 'vs/workbench/api/common/extHostNotebookRenderers'; {{SQL CARBON EDIT}} Disable VS Code notebooks
import { Schemas } from 'vs/base/common/network';
import { matchesScheme } from 'vs/platform/opener/common/opener';
<<<<<<< HEAD
// import { ExtHostNotebookEditors } from 'vs/workbench/api/common/extHostNotebookEditors'; {{SQL CARBON EDIT}} Disable VS Code notebooks
// import { ExtHostNotebookDocuments } from 'vs/workbench/api/common/extHostNotebookDocuments'; {{SQL CARBON EDIT}} Disable VS Code notebooks
// import { ExtHostInteractive } from 'vs/workbench/api/common/extHostInteractive'; {{SQL CARBON EDIT}} Remove until we need it
import { ExtHostNotebook } from 'sql/workbench/api/common/extHostNotebook';
import { docCreationFailedError, functionalityNotSupportedError, invalidArgumentsError } from 'sql/base/common/locConstants';
import { ExtHostNotebookDocumentsAndEditors } from 'sql/workbench/api/common/extHostNotebookDocumentsAndEditors';
import { VSCodeNotebookDocument } from 'sql/workbench/api/common/notebooks/vscodeNotebookDocument';
import { VSCodeNotebookEditor } from 'sql/workbench/api/common/notebooks/vscodeNotebookEditor';
import { IdGenerator } from 'vs/base/common/idGenerator';
=======
import { ExtHostNotebookEditors } from 'vs/workbench/api/common/extHostNotebookEditors';
import { ExtHostNotebookDocuments } from 'vs/workbench/api/common/extHostNotebookDocuments';
import { ExtHostInteractive } from 'vs/workbench/api/common/extHostInteractive';
import { combinedDisposable } from 'vs/base/common/lifecycle';
import { checkProposedApiEnabled, isProposedApiEnabled } from 'vs/workbench/services/extensions/common/extensions';
>>>>>>> 0de4150e

export interface IExtensionApiFactory {
	(extension: IExtensionDescription, registry: ExtensionDescriptionRegistry, configProvider: ExtHostConfigProvider): typeof vscode;
}

/**
 * This method instantiates and returns the extension API surface
 */
export function createApiFactoryAndRegisterActors(accessor: ServicesAccessor, extHostNotebook: ExtHostNotebook, extHostNotebookDocumentsAndEditors: ExtHostNotebookDocumentsAndEditors): IExtensionApiFactory { // {{SQL CARBON EDIT}} Add ExtHostNotebook

	// services
	const initData = accessor.get(IExtHostInitDataService);
	const extHostFileSystemInfo = accessor.get(IExtHostFileSystemInfo);
	const extHostConsumerFileSystem = accessor.get(IExtHostConsumerFileSystem);
	const extensionService = accessor.get(IExtHostExtensionService);
	const extHostWorkspace = accessor.get(IExtHostWorkspace);
	const extHostTelemetry = accessor.get(IExtHostTelemetry);
	const extHostConfiguration = accessor.get(IExtHostConfiguration);
	const uriTransformer = accessor.get(IURITransformerService);
	const rpcProtocol = accessor.get(IExtHostRpcService);
	const extHostStorage = accessor.get(IExtHostStorage);
	const extensionStoragePaths = accessor.get(IExtensionStoragePaths);
	const extHostLoggerService = accessor.get(ILoggerService);
	const extHostLogService = accessor.get(ILogService);
	const extHostTunnelService = accessor.get(IExtHostTunnelService);
	const extHostApiDeprecation = accessor.get(IExtHostApiDeprecationService);
	const extHostWindow = accessor.get(IExtHostWindow);
	const extHostSecretState = accessor.get(IExtHostSecretState);
	const extHostEditorTabs = accessor.get(IExtHostEditorTabs);

	// register addressable instances
	rpcProtocol.set(ExtHostContext.ExtHostFileSystemInfo, extHostFileSystemInfo);
	rpcProtocol.set(ExtHostContext.ExtHostLogLevelServiceShape, <ExtHostLogLevelServiceShape><any>extHostLoggerService);
	rpcProtocol.set(ExtHostContext.ExtHostWorkspace, extHostWorkspace);
	rpcProtocol.set(ExtHostContext.ExtHostConfiguration, extHostConfiguration);
	rpcProtocol.set(ExtHostContext.ExtHostExtensionService, extensionService);
	rpcProtocol.set(ExtHostContext.ExtHostStorage, extHostStorage);
	rpcProtocol.set(ExtHostContext.ExtHostTunnelService, extHostTunnelService);
	rpcProtocol.set(ExtHostContext.ExtHostWindow, extHostWindow);
	rpcProtocol.set(ExtHostContext.ExtHostSecretState, extHostSecretState);
	rpcProtocol.set(ExtHostContext.ExtHostTelemetry, extHostTelemetry);
	rpcProtocol.set(ExtHostContext.ExtHostEditorTabs, extHostEditorTabs);

	// automatically create and register addressable instances
	const extHostDecorations = rpcProtocol.set(ExtHostContext.ExtHostDecorations, accessor.get(IExtHostDecorations));
	const extHostDocumentsAndEditors = rpcProtocol.set(ExtHostContext.ExtHostDocumentsAndEditors, accessor.get(IExtHostDocumentsAndEditors));
	const extHostCommands = rpcProtocol.set(ExtHostContext.ExtHostCommands, accessor.get(IExtHostCommands));
	const extHostTerminalService = rpcProtocol.set(ExtHostContext.ExtHostTerminalService, accessor.get(IExtHostTerminalService));
	// const extHostDebugService = rpcProtocol.set(ExtHostContext.ExtHostDebugService, accessor.get(IExtHostDebugService)); {{SQL CARBON EDIT}} remove debug service
	const extHostSearch = rpcProtocol.set(ExtHostContext.ExtHostSearch, accessor.get(IExtHostSearch));
	const extHostTask = rpcProtocol.set(ExtHostContext.ExtHostTask, accessor.get(IExtHostTask));
	const extHostOutputService = rpcProtocol.set(ExtHostContext.ExtHostOutputService, accessor.get(IExtHostOutputService));

	// manually create and register addressable instances
	const extHostUrls = rpcProtocol.set(ExtHostContext.ExtHostUrls, new ExtHostUrls(rpcProtocol));
	const extHostDocuments = rpcProtocol.set(ExtHostContext.ExtHostDocuments, new ExtHostDocuments(rpcProtocol, extHostDocumentsAndEditors));
	const extHostDocumentContentProviders = rpcProtocol.set(ExtHostContext.ExtHostDocumentContentProviders, new ExtHostDocumentContentProvider(rpcProtocol, extHostDocumentsAndEditors, extHostLogService));
	const extHostDocumentSaveParticipant = rpcProtocol.set(ExtHostContext.ExtHostDocumentSaveParticipant, new ExtHostDocumentSaveParticipant(extHostLogService, extHostDocuments, rpcProtocol.getProxy(MainContext.MainThreadBulkEdits)));
	/* {{SQL CARBON EDIT }} Disable VS Code notebooks
	const extHostNotebook = rpcProtocol.set(ExtHostContext.ExtHostNotebook, new ExtHostNotebookController(rpcProtocol, extHostCommands, extHostDocumentsAndEditors, extHostDocuments, extensionStoragePaths));
	const extHostNotebookDocuments = rpcProtocol.set(ExtHostContext.ExtHostNotebookDocuments, new ExtHostNotebookDocuments(extHostLogService, extHostNotebook));
	const extHostNotebookEditors = rpcProtocol.set(ExtHostContext.ExtHostNotebookEditors, new ExtHostNotebookEditors(extHostLogService, rpcProtocol, extHostNotebook));
	const extHostNotebookKernels = rpcProtocol.set(ExtHostContext.ExtHostNotebookKernels, new ExtHostNotebookKernels(rpcProtocol, initData, extHostNotebook, extHostCommands, extHostLogService));
	const extHostNotebookRenderers = rpcProtocol.set(ExtHostContext.ExtHostNotebookRenderers, new ExtHostNotebookRenderers(rpcProtocol, extHostNotebook));
	*/
	const extHostEditors = rpcProtocol.set(ExtHostContext.ExtHostEditors, new ExtHostEditors(rpcProtocol, extHostDocumentsAndEditors));
	const extHostTreeViews = rpcProtocol.set(ExtHostContext.ExtHostTreeViews, new ExtHostTreeViews(rpcProtocol.getProxy(MainContext.MainThreadTreeViews), extHostCommands, extHostLogService));
	const extHostEditorInsets = rpcProtocol.set(ExtHostContext.ExtHostEditorInsets, new ExtHostEditorInsets(rpcProtocol.getProxy(MainContext.MainThreadEditorInsets), extHostEditors, initData));
	const extHostDiagnostics = rpcProtocol.set(ExtHostContext.ExtHostDiagnostics, new ExtHostDiagnostics(rpcProtocol, extHostLogService, extHostFileSystemInfo));
	const extHostLanguages = rpcProtocol.set(ExtHostContext.ExtHostLanguages, new ExtHostLanguages(rpcProtocol, extHostDocuments, extHostCommands.converter, uriTransformer));
	const extHostLanguageFeatures = rpcProtocol.set(ExtHostContext.ExtHostLanguageFeatures, new ExtHostLanguageFeatures(rpcProtocol, uriTransformer, extHostDocuments, extHostCommands, extHostDiagnostics, extHostLogService, extHostApiDeprecation));
	const extHostFileSystem = rpcProtocol.set(ExtHostContext.ExtHostFileSystem, new ExtHostFileSystem(rpcProtocol, extHostLanguageFeatures));
	const extHostFileSystemEvent = rpcProtocol.set(ExtHostContext.ExtHostFileSystemEventService, new ExtHostFileSystemEventService(rpcProtocol, extHostLogService, extHostDocumentsAndEditors));
	const extHostQuickOpen = rpcProtocol.set(ExtHostContext.ExtHostQuickOpen, createExtHostQuickOpen(rpcProtocol, extHostWorkspace, extHostCommands));
	const extHostSCM = rpcProtocol.set(ExtHostContext.ExtHostSCM, new ExtHostSCM(rpcProtocol, extHostCommands, extHostLogService));
	const extHostComment = rpcProtocol.set(ExtHostContext.ExtHostComments, createExtHostComments(rpcProtocol, extHostCommands, extHostDocuments));
	const extHostProgress = rpcProtocol.set(ExtHostContext.ExtHostProgress, new ExtHostProgress(rpcProtocol.getProxy(MainContext.MainThreadProgress)));
	const extHostLabelService = rpcProtocol.set(ExtHostContext.ExtHosLabelService, new ExtHostLabelService(rpcProtocol));
	const extHostTheming = rpcProtocol.set(ExtHostContext.ExtHostTheming, new ExtHostTheming(rpcProtocol));
	const extHostAuthentication = rpcProtocol.set(ExtHostContext.ExtHostAuthentication, new ExtHostAuthentication(rpcProtocol));
	const extHostTimeline = rpcProtocol.set(ExtHostContext.ExtHostTimeline, new ExtHostTimeline(rpcProtocol, extHostCommands));
	const extHostWebviews = rpcProtocol.set(ExtHostContext.ExtHostWebviews, new ExtHostWebviews(rpcProtocol, { remote: initData.remote }, extHostWorkspace, extHostLogService, extHostApiDeprecation));
	const extHostWebviewPanels = rpcProtocol.set(ExtHostContext.ExtHostWebviewPanels, new ExtHostWebviewPanels(rpcProtocol, extHostWebviews, extHostWorkspace));
	const extHostCustomEditors = rpcProtocol.set(ExtHostContext.ExtHostCustomEditors, new ExtHostCustomEditors(rpcProtocol, extHostDocuments, extensionStoragePaths, extHostWebviews, extHostWebviewPanels));
	const extHostWebviewViews = rpcProtocol.set(ExtHostContext.ExtHostWebviewViews, new ExtHostWebviewViews(rpcProtocol, extHostWebviews));
	const extHostTesting = rpcProtocol.set(ExtHostContext.ExtHostTesting, new ExtHostTesting(rpcProtocol, extHostCommands));
	const extHostUriOpeners = rpcProtocol.set(ExtHostContext.ExtHostUriOpeners, new ExtHostUriOpeners(rpcProtocol));
	// rpcProtocol.set(ExtHostContext.ExtHostInteractive, new ExtHostInteractive(rpcProtocol, extHostNotebook, extHostDocumentsAndEditors, extHostCommands)); {{SQL CARBON EDIT}} Disable interactive stuff until we need it

	// Check that no named customers are missing
	// {{SQL CARBON EDIT}} filter out the services we don't expose
	const filteredProxies: Set<ProxyIdentifier<any>> = new Set([
		ExtHostContext.ExtHostDebugService,
		ExtHostContext.ExtHostNotebook,
		ExtHostContext.ExtHostNotebookDocuments,
		ExtHostContext.ExtHostNotebookEditors,
		ExtHostContext.ExtHostNotebookKernels,
		ExtHostContext.ExtHostNotebookRenderers,
		ExtHostContext.ExtHostInteractive
	]);
	const expected: ProxyIdentifier<any>[] = values(ExtHostContext).filter(v => !filteredProxies.has(v));

	rpcProtocol.assertRegistered(expected);

	// Other instances
	const extHostBulkEdits = new ExtHostBulkEdits(rpcProtocol, extHostDocumentsAndEditors);
	const extHostClipboard = new ExtHostClipboard(rpcProtocol);
	const extHostMessageService = new ExtHostMessageService(rpcProtocol, extHostLogService);
	const extHostDialogs = new ExtHostDialogs(rpcProtocol);
	const extHostStatusBar = new ExtHostStatusBar(rpcProtocol, extHostCommands.converter);

	// Register API-ish commands
	ExtHostApiCommands.register(extHostCommands);

	// {{SQL CARBON EDIT}} Used for creating stubbed out DecorationTypes for compatibility purposes
	const DecorationTypeKeys = new IdGenerator('VSCodeNotebookEditorDecorationType');

	return function (extension: IExtensionDescription, extensionRegistry: ExtensionDescriptionRegistry, configProvider: ExtHostConfigProvider): typeof vscode {

		// Check document selectors for being overly generic. Technically this isn't a problem but
		// in practice many extensions say they support `fooLang` but need fs-access to do so. Those
		// extension should specify then the `file`-scheme, e.g. `{ scheme: 'fooLang', language: 'fooLang' }`
		// We only inform once, it is not a warning because we just want to raise awareness and because
		// we cannot say if the extension is doing it right or wrong...
		const checkSelector = (function () {
			let done = !extension.isUnderDevelopment;
			function informOnce() {
				if (!done) {
					extHostLogService.info(`Extension '${extension.identifier.value}' uses a document selector without scheme. Learn more about this: https://go.microsoft.com/fwlink/?linkid=872305`);
					done = true;
				}
			}
			return function perform(selector: vscode.DocumentSelector): vscode.DocumentSelector {
				if (Array.isArray(selector)) {
					selector.forEach(perform);
				} else if (typeof selector === 'string') {
					informOnce();
				} else {
					const filter = selector as vscode.DocumentFilter; // TODO: microsoft/TypeScript#42768
					if (typeof filter.scheme === 'undefined') {
						informOnce();
					}
					if (typeof filter.exclusive === 'boolean') {
						checkProposedApiEnabled(extension, 'documentFiltersExclusive');
					}
				}
				return selector;
			};
		})();

		const authentication: typeof vscode.authentication = {
			getSession(providerId: string, scopes: readonly string[], options?: vscode.AuthenticationGetSessionOptions) {
				return extHostAuthentication.getSession(extension, providerId, scopes, options as any);
			},
			// TODO: remove this after GHPR and Codespaces move off of it
			async hasSession(providerId: string, scopes: readonly string[]) {
				checkProposedApiEnabled(extension, 'authSession');
				return !!(await extHostAuthentication.getSession(extension, providerId, scopes, { silent: true } as any));
			},
			get onDidChangeSessions(): Event<vscode.AuthenticationSessionsChangeEvent> {
				return extHostAuthentication.onDidChangeSessions;
			},
			registerAuthenticationProvider(id: string, label: string, provider: vscode.AuthenticationProvider, options?: vscode.AuthenticationProviderOptions): vscode.Disposable {
				return extHostAuthentication.registerAuthenticationProvider(id, label, provider, options);
			}
		};

		// namespace: commands
		const commands: typeof vscode.commands = {
			registerCommand(id: string, command: <T>(...args: any[]) => T | Thenable<T>, thisArgs?: any): vscode.Disposable {
				return extHostCommands.registerCommand(true, id, command, thisArgs, undefined, extension);
			},
			registerTextEditorCommand(id: string, callback: (textEditor: vscode.TextEditor, edit: vscode.TextEditorEdit, ...args: any[]) => void, thisArg?: any): vscode.Disposable {
				return extHostCommands.registerCommand(true, id, (...args: any[]): any => {
					const activeTextEditor = extHostEditors.getActiveTextEditor();
					if (!activeTextEditor) {
						extHostLogService.warn('Cannot execute ' + id + ' because there is no active text editor.');
						return undefined;
					}

					return activeTextEditor.edit((edit: vscode.TextEditorEdit) => {
						callback.apply(thisArg, [activeTextEditor, edit, ...args]);

					}).then((result) => {
						if (!result) {
							extHostLogService.warn('Edits from command ' + id + ' were not applied.');
						}
					}, (err) => {
						extHostLogService.warn('An error occurred while running command ' + id, err);
					});
				}, undefined, undefined, extension);
			},
			registerDiffInformationCommand: (id: string, callback: (diff: vscode.LineChange[], ...args: any[]) => any, thisArg?: any): vscode.Disposable => {
				checkProposedApiEnabled(extension, 'diffCommand');
				return extHostCommands.registerCommand(true, id, async (...args: any[]): Promise<any> => {
					const activeTextEditor = extHostDocumentsAndEditors.activeEditor(true);
					if (!activeTextEditor) {
						extHostLogService.warn('Cannot execute ' + id + ' because there is no active text editor.');
						return undefined;
					}

					const diff = await extHostEditors.getDiffInformation(activeTextEditor.id);
					callback.apply(thisArg, [diff, ...args]);
				}, undefined, undefined, extension);
			},
			executeCommand<T>(id: string, ...args: any[]): Thenable<T> {
				return extHostCommands.executeCommand<T>(id, ...args);
			},
			getCommands(filterInternal: boolean = false): Thenable<string[]> {
				return extHostCommands.getCommands(filterInternal);
			}
		};

		// namespace: env
		const env: typeof vscode.env = {
			get machineId() { return initData.telemetryInfo.machineId; },
			get sessionId() { return initData.telemetryInfo.sessionId; },
			get language() { return initData.environment.appLanguage; },
			get appName() { return initData.environment.appName; },
			get appRoot() { return initData.environment.appRoot?.fsPath ?? ''; },
			get appHost() { return initData.environment.appHost; },
			get uriScheme() { return initData.environment.appUriScheme; },
			get clipboard(): vscode.Clipboard { return extHostClipboard.value; },
			get shell() {
				return extHostTerminalService.getDefaultShell(false);
			},
			get isTelemetryEnabled() {
				return extHostTelemetry.getTelemetryEnabled();
			},
			get onDidChangeTelemetryEnabled(): Event<boolean> {
				return extHostTelemetry.onDidChangeTelemetryEnabled;
			},
			get isNewAppInstall() {
				const installAge = Date.now() - new Date(initData.telemetryInfo.firstSessionDate).getTime();
				return isNaN(installAge) ? false : installAge < 1000 * 60 * 60 * 24; // install age is less than a day
			},
			openExternal(uri: URI, options?: { allowContributedOpeners?: boolean | string; }) {
				return extHostWindow.openUri(uri, {
					allowTunneling: !!initData.remote.authority,
					allowContributedOpeners: options?.allowContributedOpeners,
				});
			},
			async asExternalUri(uri: URI) {
				if (uri.scheme === initData.environment.appUriScheme) {
					return extHostUrls.createAppUri(uri);
				}

				try {
					return await extHostWindow.asExternalUri(uri, { allowTunneling: !!initData.remote.authority });
				} catch (err) {
					if (matchesScheme(uri, Schemas.http) || matchesScheme(uri, Schemas.https)) {
						return uri;
					}

					throw err;
				}
			},
			get remoteName() {
				return getRemoteName(initData.remote.authority);
			},
			get remoteAuthority() {
				checkProposedApiEnabled(extension, 'resolvers');
				return initData.remote.authority;
			},
			get uiKind() {
				return initData.uiKind;
			}
		};
		if (!initData.environment.extensionTestsLocationURI) {
			// allow to patch env-function when running tests
			Object.freeze(env);
		}

		const extensionKind = initData.remote.isRemote
			? extHostTypes.ExtensionKind.Workspace
			: extHostTypes.ExtensionKind.UI;

		const tests: typeof vscode.tests = {
			createTestController(provider, label) {
				return extHostTesting.createTestController(provider, label);
			},
			createTestObserver() {
				checkProposedApiEnabled(extension, 'testObserver');
				return extHostTesting.createTestObserver();
			},
			runTests(provider) {
				checkProposedApiEnabled(extension, 'testObserver');
				return extHostTesting.runTests(provider);
			},
			get onDidChangeTestResults() {
				checkProposedApiEnabled(extension, 'testObserver');
				return extHostTesting.onResultsChanged;
			},
			get testResults() {
				checkProposedApiEnabled(extension, 'testObserver');
				return extHostTesting.results;
			},
		};

		// namespace: extensions
		const extensions: typeof vscode.extensions = {
			getExtension(extensionId: string): vscode.Extension<any> | undefined {
				const desc = extensionRegistry.getExtensionDescription(extensionId);
				if (desc) {
					return new Extension(extensionService, extension.identifier, desc, extensionKind);
				}
				return undefined;
			},
			get all(): vscode.Extension<any>[] {
				return extensionRegistry.getAllExtensionDescriptions().map((desc) => new Extension(extensionService, extension.identifier, desc, extensionKind));
			},
			get onDidChange() {
				return extensionRegistry.onDidChange;
			}
		};

		// namespace: languages
		const languages: typeof vscode.languages = {
			createDiagnosticCollection(name?: string): vscode.DiagnosticCollection {
				return extHostDiagnostics.createDiagnosticCollection(extension.identifier, name);
			},
			get onDidChangeDiagnostics() {
				return extHostDiagnostics.onDidChangeDiagnostics;
			},
			getDiagnostics: (resource?: vscode.Uri) => {
				return <any>extHostDiagnostics.getDiagnostics(resource);
			},
			getLanguages(): Thenable<string[]> {
				return extHostLanguages.getLanguages();
			},
			setTextDocumentLanguage(document: vscode.TextDocument, languageId: string): Thenable<vscode.TextDocument> {
				return extHostLanguages.changeLanguage(document.uri, languageId);
			},
			match(selector: vscode.DocumentSelector, document: vscode.TextDocument): number {
				return score(typeConverters.LanguageSelector.from(selector), document.uri, document.languageId, true);
			},
			registerCodeActionsProvider(selector: vscode.DocumentSelector, provider: vscode.CodeActionProvider, metadata?: vscode.CodeActionProviderMetadata): vscode.Disposable {
				return extHostLanguageFeatures.registerCodeActionProvider(extension, checkSelector(selector), provider, metadata);
			},
			registerCodeLensProvider(selector: vscode.DocumentSelector, provider: vscode.CodeLensProvider): vscode.Disposable {
				return extHostLanguageFeatures.registerCodeLensProvider(extension, checkSelector(selector), provider);
			},
			registerDefinitionProvider(selector: vscode.DocumentSelector, provider: vscode.DefinitionProvider): vscode.Disposable {
				return extHostLanguageFeatures.registerDefinitionProvider(extension, checkSelector(selector), provider);
			},
			registerDeclarationProvider(selector: vscode.DocumentSelector, provider: vscode.DeclarationProvider): vscode.Disposable {
				return extHostLanguageFeatures.registerDeclarationProvider(extension, checkSelector(selector), provider);
			},
			registerImplementationProvider(selector: vscode.DocumentSelector, provider: vscode.ImplementationProvider): vscode.Disposable {
				return extHostLanguageFeatures.registerImplementationProvider(extension, checkSelector(selector), provider);
			},
			registerTypeDefinitionProvider(selector: vscode.DocumentSelector, provider: vscode.TypeDefinitionProvider): vscode.Disposable {
				return extHostLanguageFeatures.registerTypeDefinitionProvider(extension, checkSelector(selector), provider);
			},
			registerHoverProvider(selector: vscode.DocumentSelector, provider: vscode.HoverProvider): vscode.Disposable {
				return extHostLanguageFeatures.registerHoverProvider(extension, checkSelector(selector), provider, extension.identifier);
			},
			registerEvaluatableExpressionProvider(selector: vscode.DocumentSelector, provider: vscode.EvaluatableExpressionProvider): vscode.Disposable {
				return extHostLanguageFeatures.registerEvaluatableExpressionProvider(extension, checkSelector(selector), provider, extension.identifier);
			},
			registerInlineValuesProvider(selector: vscode.DocumentSelector, provider: vscode.InlineValuesProvider): vscode.Disposable {
				return extHostLanguageFeatures.registerInlineValuesProvider(extension, checkSelector(selector), provider, extension.identifier);
			},
			registerDocumentHighlightProvider(selector: vscode.DocumentSelector, provider: vscode.DocumentHighlightProvider): vscode.Disposable {
				return extHostLanguageFeatures.registerDocumentHighlightProvider(extension, checkSelector(selector), provider);
			},
			registerLinkedEditingRangeProvider(selector: vscode.DocumentSelector, provider: vscode.LinkedEditingRangeProvider): vscode.Disposable {
				return extHostLanguageFeatures.registerLinkedEditingRangeProvider(extension, checkSelector(selector), provider);
			},
			registerReferenceProvider(selector: vscode.DocumentSelector, provider: vscode.ReferenceProvider): vscode.Disposable {
				return extHostLanguageFeatures.registerReferenceProvider(extension, checkSelector(selector), provider);
			},
			registerRenameProvider(selector: vscode.DocumentSelector, provider: vscode.RenameProvider): vscode.Disposable {
				return extHostLanguageFeatures.registerRenameProvider(extension, checkSelector(selector), provider);
			},
			registerDocumentSymbolProvider(selector: vscode.DocumentSelector, provider: vscode.DocumentSymbolProvider, metadata?: vscode.DocumentSymbolProviderMetadata): vscode.Disposable {
				return extHostLanguageFeatures.registerDocumentSymbolProvider(extension, checkSelector(selector), provider, metadata);
			},
			registerWorkspaceSymbolProvider(provider: vscode.WorkspaceSymbolProvider): vscode.Disposable {
				return extHostLanguageFeatures.registerWorkspaceSymbolProvider(extension, provider);
			},
			registerDocumentFormattingEditProvider(selector: vscode.DocumentSelector, provider: vscode.DocumentFormattingEditProvider): vscode.Disposable {
				return extHostLanguageFeatures.registerDocumentFormattingEditProvider(extension, checkSelector(selector), provider);
			},
			registerDocumentRangeFormattingEditProvider(selector: vscode.DocumentSelector, provider: vscode.DocumentRangeFormattingEditProvider): vscode.Disposable {
				return extHostLanguageFeatures.registerDocumentRangeFormattingEditProvider(extension, checkSelector(selector), provider);
			},
			registerOnTypeFormattingEditProvider(selector: vscode.DocumentSelector, provider: vscode.OnTypeFormattingEditProvider, firstTriggerCharacter: string, ...moreTriggerCharacters: string[]): vscode.Disposable {
				return extHostLanguageFeatures.registerOnTypeFormattingEditProvider(extension, checkSelector(selector), provider, [firstTriggerCharacter].concat(moreTriggerCharacters));
			},
			registerDocumentSemanticTokensProvider(selector: vscode.DocumentSelector, provider: vscode.DocumentSemanticTokensProvider, legend: vscode.SemanticTokensLegend): vscode.Disposable {
				return extHostLanguageFeatures.registerDocumentSemanticTokensProvider(extension, checkSelector(selector), provider, legend);
			},
			registerDocumentRangeSemanticTokensProvider(selector: vscode.DocumentSelector, provider: vscode.DocumentRangeSemanticTokensProvider, legend: vscode.SemanticTokensLegend): vscode.Disposable {
				return extHostLanguageFeatures.registerDocumentRangeSemanticTokensProvider(extension, checkSelector(selector), provider, legend);
			},
			registerSignatureHelpProvider(selector: vscode.DocumentSelector, provider: vscode.SignatureHelpProvider, firstItem?: string | vscode.SignatureHelpProviderMetadata, ...remaining: string[]): vscode.Disposable {
				if (typeof firstItem === 'object') {
					return extHostLanguageFeatures.registerSignatureHelpProvider(extension, checkSelector(selector), provider, firstItem);
				}
				return extHostLanguageFeatures.registerSignatureHelpProvider(extension, checkSelector(selector), provider, typeof firstItem === 'undefined' ? [] : [firstItem, ...remaining]);
			},
			registerCompletionItemProvider(selector: vscode.DocumentSelector, provider: vscode.CompletionItemProvider, ...triggerCharacters: string[]): vscode.Disposable {
				return extHostLanguageFeatures.registerCompletionItemProvider(extension, checkSelector(selector), provider, triggerCharacters);
			},
			registerInlineCompletionItemProvider(selector: vscode.DocumentSelector, provider: vscode.InlineCompletionItemProvider): vscode.Disposable {
				checkProposedApiEnabled(extension, 'inlineCompletions');
				return extHostLanguageFeatures.registerInlineCompletionsProvider(extension, checkSelector(selector), provider);
			},
			registerDocumentLinkProvider(selector: vscode.DocumentSelector, provider: vscode.DocumentLinkProvider): vscode.Disposable {
				return extHostLanguageFeatures.registerDocumentLinkProvider(extension, checkSelector(selector), provider);
			},
			registerColorProvider(selector: vscode.DocumentSelector, provider: vscode.DocumentColorProvider): vscode.Disposable {
				return extHostLanguageFeatures.registerColorProvider(extension, checkSelector(selector), provider);
			},
			registerFoldingRangeProvider(selector: vscode.DocumentSelector, provider: vscode.FoldingRangeProvider): vscode.Disposable {
				return extHostLanguageFeatures.registerFoldingRangeProvider(extension, checkSelector(selector), provider);
			},
			registerSelectionRangeProvider(selector: vscode.DocumentSelector, provider: vscode.SelectionRangeProvider): vscode.Disposable {
				return extHostLanguageFeatures.registerSelectionRangeProvider(extension, selector, provider);
			},
			registerCallHierarchyProvider(selector: vscode.DocumentSelector, provider: vscode.CallHierarchyProvider): vscode.Disposable {
				return extHostLanguageFeatures.registerCallHierarchyProvider(extension, selector, provider);
			},
			registerTypeHierarchyProvider(selector: vscode.DocumentSelector, provider: vscode.TypeHierarchyProvider): vscode.Disposable {
				return extHostLanguageFeatures.registerTypeHierarchyProvider(extension, selector, provider);
			},
			setLanguageConfiguration: (language: string, configuration: vscode.LanguageConfiguration): vscode.Disposable => {
				return extHostLanguageFeatures.setLanguageConfiguration(extension, language, configuration);
			},
			getTokenInformationAtPosition(doc: vscode.TextDocument, pos: vscode.Position) {
				checkProposedApiEnabled(extension, 'tokenInformation');
				return extHostLanguages.tokenAtPosition(doc, pos);
			},
			registerInlayHintsProvider(selector: vscode.DocumentSelector, provider: vscode.InlayHintsProvider): vscode.Disposable {
				checkProposedApiEnabled(extension, 'inlayHints');
				return extHostLanguageFeatures.registerInlayHintsProvider(extension, selector, provider);
			},
			createLanguageStatusItem(id: string, selector: vscode.DocumentSelector): vscode.LanguageStatusItem {
				checkProposedApiEnabled(extension, 'languageStatus');
				return extHostLanguages.createLanguageStatusItem(extension, id, selector);
			}
		};

		// namespace: window
		const window: typeof vscode.window = {
			get activeTextEditor() {
				return extHostEditors.getActiveTextEditor();
			},
			get visibleTextEditors() {
				return extHostEditors.getVisibleTextEditors();
			},
			get activeTerminal() {
				return extHostTerminalService.activeTerminal;
			},
			get terminals() {
				return extHostTerminalService.terminals;
			},
			async showTextDocument(documentOrUri: vscode.TextDocument | vscode.Uri, columnOrOptions?: vscode.ViewColumn | vscode.TextDocumentShowOptions, preserveFocus?: boolean): Promise<vscode.TextEditor> {
				const document = await (URI.isUri(documentOrUri)
					? Promise.resolve(workspace.openTextDocument(documentOrUri))
					: Promise.resolve(<vscode.TextDocument>documentOrUri));

				return extHostEditors.showTextDocument(document, columnOrOptions, preserveFocus);
			},
			createTextEditorDecorationType(options: vscode.DecorationRenderOptions): vscode.TextEditorDecorationType {
				return extHostEditors.createTextEditorDecorationType(extension, options);
			},
			onDidChangeActiveTextEditor(listener, thisArg?, disposables?) {
				return extHostEditors.onDidChangeActiveTextEditor(listener, thisArg, disposables);
			},
			onDidChangeVisibleTextEditors(listener, thisArg, disposables) {
				return extHostEditors.onDidChangeVisibleTextEditors(listener, thisArg, disposables);
			},
			onDidChangeTextEditorSelection(listener: (e: vscode.TextEditorSelectionChangeEvent) => any, thisArgs?: any, disposables?: extHostTypes.Disposable[]) {
				return extHostEditors.onDidChangeTextEditorSelection(listener, thisArgs, disposables);
			},
			onDidChangeTextEditorOptions(listener: (e: vscode.TextEditorOptionsChangeEvent) => any, thisArgs?: any, disposables?: extHostTypes.Disposable[]) {
				return extHostEditors.onDidChangeTextEditorOptions(listener, thisArgs, disposables);
			},
			onDidChangeTextEditorVisibleRanges(listener: (e: vscode.TextEditorVisibleRangesChangeEvent) => any, thisArgs?: any, disposables?: extHostTypes.Disposable[]) {
				return extHostEditors.onDidChangeTextEditorVisibleRanges(listener, thisArgs, disposables);
			},
			onDidChangeTextEditorViewColumn(listener, thisArg?, disposables?) {
				return extHostEditors.onDidChangeTextEditorViewColumn(listener, thisArg, disposables);
			},
			onDidCloseTerminal(listener, thisArg?, disposables?) {
				return extHostTerminalService.onDidCloseTerminal(listener, thisArg, disposables);
			},
			onDidOpenTerminal(listener, thisArg?, disposables?) {
				return extHostTerminalService.onDidOpenTerminal(listener, thisArg, disposables);
			},
			onDidChangeActiveTerminal(listener, thisArg?, disposables?) {
				return extHostTerminalService.onDidChangeActiveTerminal(listener, thisArg, disposables);
			},
			onDidChangeTerminalDimensions(listener, thisArg?, disposables?) {
				checkProposedApiEnabled(extension, 'terminalDimensions');
				return extHostTerminalService.onDidChangeTerminalDimensions(listener, thisArg, disposables);
			},
			onDidChangeTerminalState(listener, thisArg?, disposables?) {
				return extHostTerminalService.onDidChangeTerminalState(listener, thisArg, disposables);
			},
			onDidWriteTerminalData(listener, thisArg?, disposables?) {
				checkProposedApiEnabled(extension, 'terminalDataWriteEvent');
				return extHostTerminalService.onDidWriteTerminalData(listener, thisArg, disposables);
			},
			get state() {
				return extHostWindow.state;
			},
			onDidChangeWindowState(listener, thisArg?, disposables?) {
				return extHostWindow.onDidChangeWindowState(listener, thisArg, disposables);
			},
			showInformationMessage(message: string, ...rest: Array<vscode.MessageOptions | string | vscode.MessageItem>) {
				return <Thenable<any>>extHostMessageService.showMessage(extension, Severity.Info, message, rest[0], <Array<string | vscode.MessageItem>>rest.slice(1));
			},
			showWarningMessage(message: string, ...rest: Array<vscode.MessageOptions | string | vscode.MessageItem>) {
				return <Thenable<any>>extHostMessageService.showMessage(extension, Severity.Warning, message, rest[0], <Array<string | vscode.MessageItem>>rest.slice(1));
			},
			showErrorMessage(message: string, ...rest: Array<vscode.MessageOptions | string | vscode.MessageItem>) {
				return <Thenable<any>>extHostMessageService.showMessage(extension, Severity.Error, message, rest[0], <Array<string | vscode.MessageItem>>rest.slice(1));
			},
			showQuickPick(items: any, options?: vscode.QuickPickOptions, token?: vscode.CancellationToken): any {
				// TODO: remove this once quickPickSeparators has been finalized.
				if (Array.isArray(items) && items.some((item) => item.kind !== undefined)) {
					checkProposedApiEnabled(extension, 'quickPickSeparators');
				}
				return extHostQuickOpen.showQuickPick(items, options, token);
			},
			showWorkspaceFolderPick(options?: vscode.WorkspaceFolderPickOptions) {
				return extHostQuickOpen.showWorkspaceFolderPick(options);
			},
			showInputBox(options?: vscode.InputBoxOptions, token?: vscode.CancellationToken) {
				return extHostQuickOpen.showInput(options, token);
			},
			showOpenDialog(options) {
				return extHostDialogs.showOpenDialog(options);
			},
			showSaveDialog(options) {
				return extHostDialogs.showSaveDialog(options);
			},
			createStatusBarItem(alignmentOrId?: vscode.StatusBarAlignment | string, priorityOrAlignment?: number | vscode.StatusBarAlignment, priorityArg?: number): vscode.StatusBarItem {
				let id: string | undefined;
				let alignment: number | undefined;
				let priority: number | undefined;

				if (typeof alignmentOrId === 'string') {
					id = alignmentOrId;
					alignment = priorityOrAlignment;
					priority = priorityArg;
				} else {
					alignment = alignmentOrId;
					priority = priorityOrAlignment;
				}

				return extHostStatusBar.createStatusBarEntry(extension, id, alignment, priority);
			},
			setStatusBarMessage(text: string, timeoutOrThenable?: number | Thenable<any>): vscode.Disposable {
				return extHostStatusBar.setStatusBarMessage(text, timeoutOrThenable);
			},
			withScmProgress<R>(task: (progress: vscode.Progress<number>) => Thenable<R>) {
				extHostApiDeprecation.report('window.withScmProgress', extension,
					`Use 'withProgress' instead.`);

				return extHostProgress.withProgress(extension, { location: extHostTypes.ProgressLocation.SourceControl }, (progress, token) => task({ report(n: number) { /*noop*/ } }));
			},
			withProgress<R>(options: vscode.ProgressOptions, task: (progress: vscode.Progress<{ message?: string; worked?: number }>, token: vscode.CancellationToken) => Thenable<R>) {
				return extHostProgress.withProgress(extension, options, task);
			},
			createOutputChannel(name: string): vscode.OutputChannel {
				return extHostOutputService.createOutputChannel(name, extension);
			},
			createWebviewPanel(viewType: string, title: string, showOptions: vscode.ViewColumn | { viewColumn: vscode.ViewColumn, preserveFocus?: boolean }, options?: vscode.WebviewPanelOptions & vscode.WebviewOptions): vscode.WebviewPanel {
				return extHostWebviewPanels.createWebviewPanel(extension, viewType, title, showOptions, options);
			},
			createWebviewTextEditorInset(editor: vscode.TextEditor, line: number, height: number, options?: vscode.WebviewOptions): vscode.WebviewEditorInset {
				checkProposedApiEnabled(extension, 'editorInsets');
				return extHostEditorInsets.createWebviewEditorInset(editor, line, height, options, extension);
			},
			createTerminal(nameOrOptions?: vscode.TerminalOptions | vscode.ExtensionTerminalOptions | string, shellPath?: string, shellArgs?: string[] | string): vscode.Terminal {
				if (typeof nameOrOptions === 'object') {
					if ('location' in nameOrOptions) {
						checkProposedApiEnabled(extension, 'terminalLocation');
					}
					if ('pty' in nameOrOptions) {
						return extHostTerminalService.createExtensionTerminal(nameOrOptions);
					}
					return extHostTerminalService.createTerminalFromOptions(nameOrOptions);
				}
				return extHostTerminalService.createTerminal(nameOrOptions, shellPath, shellArgs);
			},
			registerTerminalLinkProvider(provider: vscode.TerminalLinkProvider): vscode.Disposable {
				return extHostTerminalService.registerLinkProvider(provider);
			},
			registerTerminalProfileProvider(id: string, provider: vscode.TerminalProfileProvider): vscode.Disposable {
				return extHostTerminalService.registerProfileProvider(extension, id, provider);
			},
			registerTreeDataProvider(viewId: string, treeDataProvider: vscode.TreeDataProvider<any>): vscode.Disposable {
				return extHostTreeViews.registerTreeDataProvider(viewId, treeDataProvider, extension);
			},
			createTreeView(viewId: string, options: { treeDataProvider: vscode.TreeDataProvider<any> }): vscode.TreeView<any> {
				return extHostTreeViews.createTreeView(viewId, options, extension);
			},
			registerWebviewPanelSerializer: (viewType: string, serializer: vscode.WebviewPanelSerializer) => {
				return extHostWebviewPanels.registerWebviewPanelSerializer(extension, viewType, serializer);
			},
			registerCustomEditorProvider: (viewType: string, provider: vscode.CustomTextEditorProvider | vscode.CustomReadonlyEditorProvider, options: { webviewOptions?: vscode.WebviewPanelOptions, supportsMultipleEditorsPerDocument?: boolean } = {}) => {
				return extHostCustomEditors.registerCustomEditorProvider(extension, viewType, provider, options);
			},
			registerFileDecorationProvider(provider: vscode.FileDecorationProvider) {
				return extHostDecorations.registerFileDecorationProvider(provider, extension.identifier);
			},
			registerUriHandler(handler: vscode.UriHandler) {
				return extHostUrls.registerUriHandler(extension.identifier, handler);
			},
			createQuickPick<T extends vscode.QuickPickItem>(): vscode.QuickPick<T> {
				return extHostQuickOpen.createQuickPick(extension);
			},
			createInputBox(): vscode.InputBox {
				return extHostQuickOpen.createInputBox(extension.identifier);
			},
			get activeColorTheme(): vscode.ColorTheme {
				return extHostTheming.activeColorTheme;
			},
			onDidChangeActiveColorTheme(listener, thisArg?, disposables?) {
				return extHostTheming.onDidChangeActiveColorTheme(listener, thisArg, disposables);
			},
			registerWebviewViewProvider(viewId: string, provider: vscode.WebviewViewProvider, options?: {
				webviewOptions?: {
					retainContextWhenHidden?: boolean
				}
			}) {
				return extHostWebviewViews.registerWebviewViewProvider(extension, viewId, provider, options?.webviewOptions);
			},
			get activeNotebookEditor(): vscode.NotebookEditor | undefined {
<<<<<<< HEAD
				// {{SQL CARBON EDIT}} Use our own notebooks
				return new VSCodeNotebookEditor(extHostNotebookDocumentsAndEditors.getActiveEditor());
			},
			onDidChangeActiveNotebookEditor(listener, thisArgs?, disposables?) {
				// {{SQL CARBON EDIT}} Use our own notebooks
				return extHostNotebookDocumentsAndEditors.onDidChangeActiveVSCodeEditor(listener, thisArgs, disposables);
			},
			get visibleNotebookEditors() {
				// {{SQL CARBON EDIT}} Use our own notebooks
				return extHostNotebookDocumentsAndEditors.getAllEditors().map(editor => new VSCodeNotebookEditor(editor));
			},
			get onDidChangeVisibleNotebookEditors() {
				// {{SQL CARBON EDIT}} Use our own notebooks
				return extHostNotebookDocumentsAndEditors.onDidChangeVisibleVSCodeEditors;
			},
			onDidChangeNotebookEditorSelection(listener, thisArgs?, disposables?) {
				// {{SQL CARBON EDIT}} Use our own notebooks
				return extHostNotebookDocumentsAndEditors.onDidChangeVSCodeEditorSelection(listener, thisArgs, disposables);
			},
			onDidChangeNotebookEditorVisibleRanges(listener, thisArgs?, disposables?) {
				// {{SQL CARBON EDIT}} Use our own notebooks
				return extHostNotebookDocumentsAndEditors.onDidChangeVSCodeEditorRanges(listener, thisArgs, disposables);
			},
			showNotebookDocument(uriOrDocument: URI | vscode.NotebookDocument, options?: vscode.NotebookDocumentShowOptions): Thenable<vscode.NotebookEditor> {
				// {{SQL CARBON EDIT}} Use our own notebooks
				let targetUri: URI;
				if (URI.isUri(uriOrDocument)) {
					targetUri = uriOrDocument;
				} else {
					targetUri = uriOrDocument.uri;
				}
				return extHostNotebookDocumentsAndEditors.showNotebookDocument(targetUri, {
					viewColumn: options?.viewColumn,
					preserveFocus: options?.preserveFocus,
					preview: options?.preview
				}).then(editor => new VSCodeNotebookEditor(editor));
=======
				checkProposedApiEnabled(extension, 'notebookEditor');
				return extHostNotebook.activeNotebookEditor;
			},
			onDidChangeActiveNotebookEditor(listener, thisArgs?, disposables?) {
				checkProposedApiEnabled(extension, 'notebookEditor');
				return extHostNotebook.onDidChangeActiveNotebookEditor(listener, thisArgs, disposables);
			},
			get visibleNotebookEditors() {
				checkProposedApiEnabled(extension, 'notebookEditor');
				return extHostNotebook.visibleNotebookEditors;
			},
			get onDidChangeVisibleNotebookEditors() {
				checkProposedApiEnabled(extension, 'notebookEditor');
				return extHostNotebook.onDidChangeVisibleNotebookEditors;
			},
			onDidChangeNotebookEditorSelection(listener, thisArgs?, disposables?) {
				checkProposedApiEnabled(extension, 'notebookEditor');
				return extHostNotebookEditors.onDidChangeNotebookEditorSelection(listener, thisArgs, disposables);
			},
			onDidChangeNotebookEditorVisibleRanges(listener, thisArgs?, disposables?) {
				checkProposedApiEnabled(extension, 'notebookEditor');
				return extHostNotebookEditors.onDidChangeNotebookEditorVisibleRanges(listener, thisArgs, disposables);
			},
			showNotebookDocument(uriOrDocument, options?) {
				checkProposedApiEnabled(extension, 'notebookEditor');
				return extHostNotebook.showNotebookDocument(uriOrDocument, options);
>>>>>>> 0de4150e
			},
			registerExternalUriOpener(id: string, opener: vscode.ExternalUriOpener, metadata: vscode.ExternalUriOpenerMetadata) {
				checkProposedApiEnabled(extension, 'externalUriOpener');
				return extHostUriOpeners.registerExternalUriOpener(extension.identifier, id, opener, metadata);
			},
			get tabs() {
				checkProposedApiEnabled(extension, 'tabs');
				return extHostEditorTabs.tabs;
			},
			get activeTab() {
				checkProposedApiEnabled(extension, 'tabs');
				return extHostEditorTabs.activeTab;
			},
			get onDidChangeTabs() {
				checkProposedApiEnabled(extension, 'tabs');
				return extHostEditorTabs.onDidChangeTabs;
			},
			get onDidChangeActiveTab() {
				checkProposedApiEnabled(extension, 'tabs');
				return extHostEditorTabs.onDidChangeActiveTab;
			},
			getInlineCompletionItemController<T extends vscode.InlineCompletionItem>(provider: vscode.InlineCompletionItemProvider<T>): vscode.InlineCompletionController<T> {
				checkProposedApiEnabled(extension, 'inlineCompletions');
				return InlineCompletionController.get(provider);
			}
		};

		// namespace: workspace

		const workspace: typeof vscode.workspace = {
			get rootPath() {
				extHostApiDeprecation.report('workspace.rootPath', extension,
					`Please use 'workspace.workspaceFolders' instead. More details: https://aka.ms/vscode-eliminating-rootpath`);

				return extHostWorkspace.getPath();
			},
			set rootPath(value) {
				throw errors.readonly();
			},
			getWorkspaceFolder(resource) {
				return extHostWorkspace.getWorkspaceFolder(resource);
			},
			get workspaceFolders() {
				return extHostWorkspace.getWorkspaceFolders();
			},
			get name() {
				return extHostWorkspace.name;
			},
			set name(value) {
				throw errors.readonly();
			},
			get workspaceFile() {
				return extHostWorkspace.workspaceFile;
			},
			set workspaceFile(value) {
				throw errors.readonly();
			},
			updateWorkspaceFolders: (index, deleteCount, ...workspaceFoldersToAdd) => {
				return extHostWorkspace.updateWorkspaceFolders(extension, index, deleteCount || 0, ...workspaceFoldersToAdd);
			},
			onDidChangeWorkspaceFolders: function (listener, thisArgs?, disposables?) {
				return extHostWorkspace.onDidChangeWorkspace(listener, thisArgs, disposables);
			},
			asRelativePath: (pathOrUri, includeWorkspace?) => {
				return extHostWorkspace.getRelativePath(pathOrUri, includeWorkspace);
			},
			findFiles: (include, exclude, maxResults?, token?) => {
				// Note, undefined/null have different meanings on "exclude"
				return extHostWorkspace.findFiles(typeConverters.GlobPattern.from(include), typeConverters.GlobPattern.from(exclude), maxResults, extension.identifier, token);
			},
			findTextInFiles: (query: vscode.TextSearchQuery, optionsOrCallback: vscode.FindTextInFilesOptions | ((result: vscode.TextSearchResult) => void), callbackOrToken?: vscode.CancellationToken | ((result: vscode.TextSearchResult) => void), token?: vscode.CancellationToken) => {
				checkProposedApiEnabled(extension, 'findTextInFiles');
				let options: vscode.FindTextInFilesOptions;
				let callback: (result: vscode.TextSearchResult) => void;

				if (typeof optionsOrCallback === 'object') {
					options = optionsOrCallback;
					callback = callbackOrToken as (result: vscode.TextSearchResult) => void;
				} else {
					options = {};
					callback = optionsOrCallback;
					token = callbackOrToken as vscode.CancellationToken;
				}

				return extHostWorkspace.findTextInFiles(query, options || {}, callback, extension.identifier, token);
			},
			saveAll: (includeUntitled?) => {
				return extHostWorkspace.saveAll(includeUntitled);
			},
			applyEdit(edit: vscode.WorkspaceEdit): Thenable<boolean> {
				return extHostBulkEdits.applyWorkspaceEdit(edit);
			},
			createFileSystemWatcher: (pattern, ignoreCreate, ignoreChange, ignoreDelete): vscode.FileSystemWatcher => {
				return extHostFileSystemEvent.createFileSystemWatcher(typeConverters.GlobPattern.from(pattern), ignoreCreate, ignoreChange, ignoreDelete);
			},
			get textDocuments() {
				return extHostDocuments.getAllDocumentData().map(data => data.document);
			},
			set textDocuments(value) {
				throw errors.readonly();
			},
			openTextDocument(uriOrFileNameOrOptions?: vscode.Uri | string | { language?: string; content?: string; }) {
				let uriPromise: Thenable<URI>;

				const options = uriOrFileNameOrOptions as { language?: string; content?: string; };
				if (typeof uriOrFileNameOrOptions === 'string') {
					uriPromise = Promise.resolve(URI.file(uriOrFileNameOrOptions));
				} else if (URI.isUri(uriOrFileNameOrOptions)) {
					uriPromise = Promise.resolve(uriOrFileNameOrOptions);
				} else if (!options || typeof options === 'object') {
					uriPromise = extHostDocuments.createDocumentData(options);
				} else {
					throw new Error('illegal argument - uriOrFileNameOrOptions');
				}

				return uriPromise.then(uri => {
					return extHostDocuments.ensureDocumentData(uri).then(documentData => {
						return documentData.document;
					});
				});
			},
			onDidOpenTextDocument: (listener, thisArgs?, disposables?) => {
				return extHostDocuments.onDidAddDocument(listener, thisArgs, disposables);
			},
			onDidCloseTextDocument: (listener, thisArgs?, disposables?) => {
				return extHostDocuments.onDidRemoveDocument(listener, thisArgs, disposables);
			},
			onDidChangeTextDocument: (listener, thisArgs?, disposables?) => {
				return extHostDocuments.onDidChangeDocument(listener, thisArgs, disposables);
			},
			onDidSaveTextDocument: (listener, thisArgs?, disposables?) => {
				return extHostDocuments.onDidSaveDocument(listener, thisArgs, disposables);
			},
			onWillSaveTextDocument: (listener, thisArgs?, disposables?) => {
				return extHostDocumentSaveParticipant.getOnWillSaveTextDocumentEvent(extension)(listener, thisArgs, disposables);
			},
			get notebookDocuments(): vscode.NotebookDocument[] {
				// {{SQL CARBON EDIT}} Use our own notebooks
				return extHostNotebookDocumentsAndEditors.getAllDocuments().map(doc => new VSCodeNotebookDocument(doc.document));
			},
			async openNotebookDocument(uriOrType?: URI | string, content?: vscode.NotebookData): Promise<vscode.NotebookDocument> {
				// {{SQL CARBON EDIT}} Use our own notebooks
				let uri: URI;
				if (URI.isUri(uriOrType)) {
					uri = uriOrType;
					await extHostNotebookDocumentsAndEditors.openNotebookDocument(uriOrType);
				} else if (typeof uriOrType === 'string') {
					uri = URI.revive(await extHostNotebookDocumentsAndEditors.createNotebookDocument(uriOrType, convertToADSNotebookContents(content)));
				} else {
					throw new Error(invalidArgumentsError);
				}
				let doc = extHostNotebookDocumentsAndEditors.getDocument(uri.toString())?.document;
				if (!doc) {
					throw new Error(docCreationFailedError);
				}
				return new VSCodeNotebookDocument(doc);
			},
			get onDidOpenNotebookDocument(): Event<vscode.NotebookDocument> {
				// {{SQL CARBON EDIT}} Use our own notebooks
				return extHostNotebookDocumentsAndEditors.onDidOpenVSCodeNotebookDocument;
			},
			get onDidCloseNotebookDocument(): Event<vscode.NotebookDocument> {
				// {{SQL CARBON EDIT}} Use our own notebooks
				return extHostNotebookDocumentsAndEditors.onDidCloseVSCodeNotebookDocument;
			},
			registerNotebookSerializer(viewType: string, serializer: vscode.NotebookSerializer, options?: vscode.NotebookDocumentContentOptions, registration?: vscode.NotebookRegistrationData) {
<<<<<<< HEAD
				// {{SQL CARBON EDIT}} Use our own notebooks
				return extHostNotebook.registerNotebookSerializer(viewType, serializer, options, extension.enableProposedApi ? registration : undefined);
			},
			registerNotebookContentProvider: (viewType: string, provider: vscode.NotebookContentProvider, options?: vscode.NotebookDocumentContentOptions, registration?: vscode.NotebookRegistrationData) => {
				// {{SQL CARBON EDIT}} Disable VS Code notebooks
				throw new Error(functionalityNotSupportedError);
				// checkProposedApiEnabled(extension);
				// return extHostNotebook.registerNotebookContentProvider(extension, viewType, provider, options, extension.enableProposedApi ? registration : undefined);
=======
				return extHostNotebook.registerNotebookSerializer(extension, viewType, serializer, options, isProposedApiEnabled(extension, 'notebookLiveShare') ? registration : undefined);
			},
			registerNotebookContentProvider: (viewType: string, provider: vscode.NotebookContentProvider, options?: vscode.NotebookDocumentContentOptions, registration?: vscode.NotebookRegistrationData) => {
				checkProposedApiEnabled(extension, 'notebookContentProvider');
				return extHostNotebook.registerNotebookContentProvider(extension, viewType, provider, options, isProposedApiEnabled(extension, 'notebookLiveShare') ? registration : undefined);
>>>>>>> 0de4150e
			},
			onDidChangeConfiguration: (listener: (_: any) => any, thisArgs?: any, disposables?: extHostTypes.Disposable[]) => {
				return configProvider.onDidChangeConfiguration(listener, thisArgs, disposables);
			},
			getConfiguration(section?: string, scope?: vscode.ConfigurationScope | null): vscode.WorkspaceConfiguration {
				scope = arguments.length === 1 ? undefined : scope;
				return configProvider.getConfiguration(section, scope, extension);
			},
			registerTextDocumentContentProvider(scheme: string, provider: vscode.TextDocumentContentProvider) {
				return extHostDocumentContentProviders.registerTextDocumentContentProvider(scheme, provider);
			},
			registerTaskProvider: (type: string, provider: vscode.TaskProvider) => {
				extHostApiDeprecation.report('window.registerTaskProvider', extension,
					`Use the corresponding function on the 'tasks' namespace instead`);

				return extHostTask.registerTaskProvider(extension, type, provider);
			},
			registerFileSystemProvider(scheme, provider, options) {
				return combinedDisposable(
					extHostFileSystem.registerFileSystemProvider(extension, scheme, provider, options),
					extHostConsumerFileSystem.addFileSystemProvider(scheme, provider)
				);
			},
			get fs() {
				return extHostConsumerFileSystem.value;
			},
			registerFileSearchProvider: (scheme: string, provider: vscode.FileSearchProvider) => {
				checkProposedApiEnabled(extension, 'fileSearchProvider');
				return extHostSearch.registerFileSearchProvider(scheme, provider);
			},
			registerTextSearchProvider: (scheme: string, provider: vscode.TextSearchProvider) => {
				checkProposedApiEnabled(extension, 'textSearchProvider');
				return extHostSearch.registerTextSearchProvider(scheme, provider);
			},
			registerRemoteAuthorityResolver: (authorityPrefix: string, resolver: vscode.RemoteAuthorityResolver) => {
				checkProposedApiEnabled(extension, 'resolvers');
				return extensionService.registerRemoteAuthorityResolver(authorityPrefix, resolver);
			},
			registerResourceLabelFormatter: (formatter: vscode.ResourceLabelFormatter) => {
				checkProposedApiEnabled(extension, 'resolvers');
				return extHostLabelService.$registerResourceLabelFormatter(formatter);
			},
			onDidCreateFiles: (listener, thisArg, disposables) => {
				return extHostFileSystemEvent.onDidCreateFile(listener, thisArg, disposables);
			},
			onDidDeleteFiles: (listener, thisArg, disposables) => {
				return extHostFileSystemEvent.onDidDeleteFile(listener, thisArg, disposables);
			},
			onDidRenameFiles: (listener, thisArg, disposables) => {
				return extHostFileSystemEvent.onDidRenameFile(listener, thisArg, disposables);
			},
			onWillCreateFiles: (listener: (e: vscode.FileWillCreateEvent) => any, thisArg?: any, disposables?: vscode.Disposable[]) => {
				return extHostFileSystemEvent.getOnWillCreateFileEvent(extension)(listener, thisArg, disposables);
			},
			onWillDeleteFiles: (listener: (e: vscode.FileWillDeleteEvent) => any, thisArg?: any, disposables?: vscode.Disposable[]) => {
				return extHostFileSystemEvent.getOnWillDeleteFileEvent(extension)(listener, thisArg, disposables);
			},
			onWillRenameFiles: (listener: (e: vscode.FileWillRenameEvent) => any, thisArg?: any, disposables?: vscode.Disposable[]) => {
				return extHostFileSystemEvent.getOnWillRenameFileEvent(extension)(listener, thisArg, disposables);
			},
			openTunnel: (forward: vscode.TunnelOptions) => {
				checkProposedApiEnabled(extension, 'resolvers');
				return extHostTunnelService.openTunnel(extension, forward).then(value => {
					if (!value) {
						throw new Error('cannot open tunnel');
					}
					return value;
				});
			},
			get tunnels() {
				checkProposedApiEnabled(extension, 'resolvers');
				return extHostTunnelService.getTunnels();
			},
			onDidChangeTunnels: (listener, thisArg?, disposables?) => {
				checkProposedApiEnabled(extension, 'resolvers');
				return extHostTunnelService.onDidChangeTunnels(listener, thisArg, disposables);
			},
			registerPortAttributesProvider: (portSelector: { pid?: number, portRange?: [number, number], commandMatcher?: RegExp }, provider: vscode.PortAttributesProvider) => {
				checkProposedApiEnabled(extension, 'portsAttributes');
				return extHostTunnelService.registerPortsAttributesProvider(portSelector, provider);
			},
			registerTimelineProvider: (scheme: string | string[], provider: vscode.TimelineProvider) => {
				checkProposedApiEnabled(extension, 'timeline');
				return extHostTimeline.registerTimelineProvider(scheme, provider, extension.identifier, extHostCommands.converter);
			},
			get isTrusted() {
				return extHostWorkspace.trusted;
			},
			requestWorkspaceTrust: (options?: vscode.WorkspaceTrustRequestOptions) => {
				checkProposedApiEnabled(extension, 'workspaceTrust');
				return extHostWorkspace.requestWorkspaceTrust(options);
			},
			onDidGrantWorkspaceTrust: (listener, thisArgs?, disposables?) => {
				return extHostWorkspace.onDidGrantWorkspaceTrust(listener, thisArgs, disposables);
			}
		};

		// namespace: scm
		const scm: typeof vscode.scm = {
			get inputBox() {
				extHostApiDeprecation.report('scm.inputBox', extension,
					`Use 'SourceControl.inputBox' instead`);

				return extHostSCM.getLastInputBox(extension)!; // Strict null override - Deprecated api
			},
			createSourceControl(id: string, label: string, rootUri?: vscode.Uri) {
				return extHostSCM.createSourceControl(extension, id, label, rootUri);
			}
		};

		// namespace: comments
		const comments: typeof vscode.comments = {
			createCommentController(id: string, label: string) {
				return extHostComment.createCommentController(extension, id, label);
			}
		};

		// namespace: debug
		const debug: typeof vscode.debug = {
			get activeDebugSession() {
				extHostLogService.warn('Debug API is disabled in Azure Data Studio');
				return undefined!;
				// return extHostDebugService.activeDebugSession; {{SQL CARBON EDIT}} Removed
			},
			get activeDebugConsole() {
				extHostLogService.warn('Debug API is disabled in Azure Data Studio');
				return undefined!;
				// return extHostDebugService.activeDebugConsole; {{SQL CARBON EDIT}} Removed
			},
			get breakpoints() {
				extHostLogService.warn('Debug API is disabled in Azure Data Studio');
				return undefined!;
				// return extHostDebugService.breakpoints; {{SQL CARBON EDIT}} Removed
			},
			onDidStartDebugSession(listener, thisArg?, disposables?) {
				extHostLogService.warn('Debug API is disabled in Azure Data Studio');
				return undefined!;
				// return extHostDebugService.onDidStartDebugSession(listener, thisArg, disposables); {{SQL CARBON EDIT}} Removed
			},
			onDidTerminateDebugSession(listener, thisArg?, disposables?) {
				extHostLogService.warn('Debug API is disabled in Azure Data Studio');
				return undefined!;
				// return extHostDebugService.onDidTerminateDebugSession(listener, thisArg, disposables); {{SQL CARBON EDIT}} Removed
			},
			onDidChangeActiveDebugSession(listener, thisArg?, disposables?) {
				extHostLogService.warn('Debug API is disabled in Azure Data Studio');
				return undefined!;
				// return extHostDebugService.onDidChangeActiveDebugSession(listener, thisArg, disposables); {{SQL CARBON EDIT}} Removed
			},
			onDidReceiveDebugSessionCustomEvent(listener, thisArg?, disposables?) {
				extHostLogService.warn('Debug API is disabled in Azure Data Studio');
				return undefined!;
				// return extHostDebugService.onDidReceiveDebugSessionCustomEvent(listener, thisArg, disposables); {{SQL CARBON EDIT}} Removed
			},
			onDidChangeBreakpoints(listener, thisArgs?, disposables?) {
				extHostLogService.warn('Debug API is disabled in Azure Data Studio');
				return undefined!;
				// return extHostDebugService.onDidChangeBreakpoints(listener, thisArgs, disposables); {{SQL CARBON EDIT}} Removed
			},
			registerDebugConfigurationProvider(debugType: string, provider: vscode.DebugConfigurationProvider, triggerKind?: vscode.DebugConfigurationProviderTriggerKind) {
				extHostLogService.warn('Debug API is disabled in Azure Data Studio');
				return undefined!;
				// return extHostDebugService.registerDebugConfigurationProvider(debugType, provider, triggerKind || extHostTypes.DebugConfigurationProviderTriggerKind.Initial); {{SQL CARBON EDIT}} Removed
			},
			registerDebugAdapterDescriptorFactory(debugType: string, factory: vscode.DebugAdapterDescriptorFactory) {
				extHostLogService.warn('Debug API is disabled in Azure Data Studio');
				return undefined!;
				// return extHostDebugService.registerDebugAdapterDescriptorFactory(extension, debugType, factory); {{SQL CARBON EDIT}} Removed
			},
			registerDebugAdapterTrackerFactory(debugType: string, factory: vscode.DebugAdapterTrackerFactory) {
				extHostLogService.warn('Debug API is disabled in Azure Data Studio');
				return undefined!;
				// return extHostDebugService.registerDebugAdapterTrackerFactory(debugType, factory); {{SQL CARBON EDIT}} Removed
			},
			startDebugging(folder: vscode.WorkspaceFolder | undefined, nameOrConfig: string | vscode.DebugConfiguration, parentSessionOrOptions?: vscode.DebugSession | vscode.DebugSessionOptions) {
				extHostLogService.warn('Debug API is disabled in Azure Data Studio');
				return undefined!;
				/* {{SQL CARBON EDIT}} Removed
				if (!parentSessionOrOptions || (typeof parentSessionOrOptions === 'object' && 'configuration' in parentSessionOrOptions)) {
					return extHostDebugService.startDebugging(folder, nameOrConfig, { parentSession: parentSessionOrOptions });
				}
				return extHostDebugService.startDebugging(folder, nameOrConfig, parentSessionOrOptions || {});
				*/
			},
			stopDebugging(session?: vscode.DebugSession) {
				extHostLogService.warn('Debug API is disabled in Azure Data Studio');
				return undefined!;
				// return extHostDebugService.stopDebugging(session); {{SQL CARBON EDIT}} Removed
			},
			addBreakpoints(breakpoints: readonly vscode.Breakpoint[]) {
				extHostLogService.warn('Debug API is disabled in Azure Data Studio');
				return undefined!;
				// return extHostDebugService.addBreakpoints(breakpoints); {{SQL CARBON EDIT}} Removed
			},
			removeBreakpoints(breakpoints: readonly vscode.Breakpoint[]) {
				extHostLogService.warn('Debug API is disabled in Azure Data Studio');
				return undefined!;
				// return extHostDebugService.removeBreakpoints(breakpoints); {{SQL CARBON EDIT}} Removed
			},
			asDebugSourceUri(source: vscode.DebugProtocolSource, session?: vscode.DebugSession): vscode.Uri {
				extHostLogService.warn('Debug API is disabled in Azure Data Studio');
				return undefined!;
				// return extHostDebugService.asDebugSourceUri(source, session); {{SQL CARBON EDIT}} Removed
			}
		};

		const tasks: typeof vscode.tasks = {
			registerTaskProvider: (type: string, provider: vscode.TaskProvider) => {
				return extHostTask.registerTaskProvider(extension, type, provider);
			},
			fetchTasks: (filter?: vscode.TaskFilter): Thenable<vscode.Task[]> => {
				return extHostTask.fetchTasks(filter);
			},
			executeTask: (task: vscode.Task): Thenable<vscode.TaskExecution> => {
				return extHostTask.executeTask(extension, task);
			},
			get taskExecutions(): vscode.TaskExecution[] {
				return extHostTask.taskExecutions;
			},
			onDidStartTask: (listeners, thisArgs?, disposables?) => {
				return extHostTask.onDidStartTask(listeners, thisArgs, disposables);
			},
			onDidEndTask: (listeners, thisArgs?, disposables?) => {
				return extHostTask.onDidEndTask(listeners, thisArgs, disposables);
			},
			onDidStartTaskProcess: (listeners, thisArgs?, disposables?) => {
				return extHostTask.onDidStartTaskProcess(listeners, thisArgs, disposables);
			},
			onDidEndTaskProcess: (listeners, thisArgs?, disposables?) => {
				return extHostTask.onDidEndTaskProcess(listeners, thisArgs, disposables);
			}
		};

		// namespace: notebook
		const notebooks: typeof vscode.notebooks = {
			createNotebookController(id: string, notebookType: string, label: string, handler?, rendererScripts?: vscode.NotebookRendererScript[]) {
<<<<<<< HEAD
				// {{SQL CARBON EDIT}} Use our own notebooks
				let getDocHandler = (notebookUri: URI) => extHostNotebookDocumentsAndEditors.getDocument(notebookUri.toString())?.document;
				return extHostNotebook.createNotebookController(extension, id, notebookType, label, getDocHandler, handler, extension.enableProposedApi ? rendererScripts : undefined);
=======
				return extHostNotebookKernels.createNotebookController(extension, id, notebookType, label, handler, isProposedApiEnabled(extension, 'notebookMessaging') ? rendererScripts : undefined);
>>>>>>> 0de4150e
			},
			registerNotebookCellStatusBarItemProvider: (notebookType: string, provider: vscode.NotebookCellStatusBarItemProvider) => {
				// {{SQL CARBON EDIT}} Disable VS Code notebooks
				throw new Error(functionalityNotSupportedError);
				// return extHostNotebook.registerNotebookCellStatusBarItemProvider(extension, notebookType, provider);
			},
			get onDidSaveNotebookDocument(): Event<vscode.NotebookDocument> {
<<<<<<< HEAD
				// {{SQL CARBON EDIT}} Use our own notebooks
				return extHostNotebookDocumentsAndEditors.onDidSaveVSCodeNotebookDocument;
			},
			createNotebookEditorDecorationType(options: vscode.NotebookDecorationRenderOptions): vscode.NotebookEditorDecorationType {
				// {{SQL CARBON EDIT}} Use our own notebooks
				// Returning this stub class for now, since we don't support renderer contributions yet
				return {
					key: DecorationTypeKeys.nextId(),
					dispose: () => undefined
				};
=======
				checkProposedApiEnabled(extension, 'notebookEditor');
				return extHostNotebookDocuments.onDidSaveNotebookDocument;
			},
			createNotebookEditorDecorationType(options: vscode.NotebookDecorationRenderOptions): vscode.NotebookEditorDecorationType {
				checkProposedApiEnabled(extension, 'notebookEditorDecorationType');
				return extHostNotebookEditors.createNotebookEditorDecorationType(options);
>>>>>>> 0de4150e
			},
			createRendererMessaging(rendererId) {
				// {{SQL CARBON EDIT}} Use our own notebooks
				// Returning this stub class for now, since we don't support renderer contributions yet
				let receivedMessage = new Emitter<{ editor: vscode.NotebookEditor, message: any }>();
				let rendererMessaging: vscode.NotebookRendererMessaging = {
					onDidReceiveMessage: (listener, thisArg, disposables) => receivedMessage.event(listener, thisArg, disposables),
					postMessage: () => Promise.resolve(false)
				};
				return rendererMessaging;
			},
			onDidChangeNotebookDocumentMetadata(listener, thisArgs?, disposables?) {
<<<<<<< HEAD
				// {{SQL CARBON EDIT}} Use our own notebooks
				return extHostNotebookDocumentsAndEditors.onDidChangeVSCodeDocumentMetadata(listener, thisArgs, disposables);
			},
			onDidChangeNotebookCells(listener, thisArgs?, disposables?) {
				// {{SQL CARBON EDIT}} Use our own notebooks
				return extHostNotebookDocumentsAndEditors.onDidChangeVSCodeNotebookCells(listener, thisArgs, disposables);
			},
			onDidChangeNotebookCellExecutionState(listener, thisArgs?, disposables?) {
				// {{SQL CARBON EDIT}} Use our own notebooks
				return extHostNotebookDocumentsAndEditors.onDidChangeVSCodeExecutionState(listener, thisArgs, disposables);
			},
			onDidChangeCellOutputs(listener, thisArgs?, disposables?) {
				// {{SQL CARBON EDIT}} Use our own notebooks
				return extHostNotebookDocumentsAndEditors.onDidChangeVSCodeCellOutputs(listener, thisArgs, disposables);
			},
			onDidChangeCellMetadata(listener, thisArgs?, disposables?) {
				// {{SQL CARBON EDIT}} Use our own notebooks
				return extHostNotebookDocumentsAndEditors.onDidChangeVSCodeCellMetadata(listener, thisArgs, disposables);
			},
			createConcatTextDocument(notebook, selector) {
				// {{SQL CARBON EDIT}} Disable VS Code notebooks
				throw new Error(functionalityNotSupportedError);
				// checkProposedApiEnabled(extension);
				// return new ExtHostNotebookConcatDocument(extHostNotebook, extHostDocuments, notebook, selector);
=======
				checkProposedApiEnabled(extension, 'notebookEditor');
				return extHostNotebookDocuments.onDidChangeNotebookDocumentMetadata(listener, thisArgs, disposables);
			},
			onDidChangeNotebookCells(listener, thisArgs?, disposables?) {
				checkProposedApiEnabled(extension, 'notebookEditor');
				return extHostNotebook.onDidChangeNotebookCells(listener, thisArgs, disposables);
			},
			onDidChangeNotebookCellExecutionState(listener, thisArgs?, disposables?) {
				checkProposedApiEnabled(extension, 'notebookCellExecutionState');
				return extHostNotebook.onDidChangeNotebookCellExecutionState(listener, thisArgs, disposables);
			},
			onDidChangeCellOutputs(listener, thisArgs?, disposables?) {
				checkProposedApiEnabled(extension, 'notebookEditor');
				return extHostNotebook.onDidChangeCellOutputs(listener, thisArgs, disposables);
			},
			onDidChangeCellMetadata(listener, thisArgs?, disposables?) {
				checkProposedApiEnabled(extension, 'notebookEditor');
				return extHostNotebook.onDidChangeCellMetadata(listener, thisArgs, disposables);
			},
			createConcatTextDocument(notebook, selector) {
				checkProposedApiEnabled(extension, 'notebookConcatTextDocument');
				return new ExtHostNotebookConcatDocument(extHostNotebook, extHostDocuments, notebook, selector);
>>>>>>> 0de4150e
			},
		};

		return <typeof vscode>{
			// {{SQL CARBON EDIT}} - Expose the VS Code version here for extensions that rely on it
			version: initData.vscodeVersion,
			// namespaces
			authentication,
			commands,
			comments,
			debug,
			env,
			extensions,
			languages,
			notebooks,
			scm,
			tasks,
			tests,
			window,
			workspace,
			// types
			Breakpoint: extHostTypes.Breakpoint,
			CallHierarchyIncomingCall: extHostTypes.CallHierarchyIncomingCall,
			CallHierarchyItem: extHostTypes.CallHierarchyItem,
			CallHierarchyOutgoingCall: extHostTypes.CallHierarchyOutgoingCall,
			CancellationError: errors.CancellationError,
			CancellationTokenSource: CancellationTokenSource,
			CandidatePortSource: CandidatePortSource,
			CodeAction: extHostTypes.CodeAction,
			CodeActionKind: extHostTypes.CodeActionKind,
			CodeActionTriggerKind: extHostTypes.CodeActionTriggerKind,
			CodeLens: extHostTypes.CodeLens,
			Color: extHostTypes.Color,
			ColorInformation: extHostTypes.ColorInformation,
			ColorPresentation: extHostTypes.ColorPresentation,
			ColorThemeKind: extHostTypes.ColorThemeKind,
			CommentMode: extHostTypes.CommentMode,
			CommentThreadCollapsibleState: extHostTypes.CommentThreadCollapsibleState,
			CompletionItem: extHostTypes.CompletionItem,
			CompletionItemKind: extHostTypes.CompletionItemKind,
			CompletionItemTag: extHostTypes.CompletionItemTag,
			CompletionList: extHostTypes.CompletionList,
			CompletionTriggerKind: extHostTypes.CompletionTriggerKind,
			ConfigurationTarget: extHostTypes.ConfigurationTarget,
			CustomExecution: extHostTypes.CustomExecution,
			DebugAdapterExecutable: extHostTypes.DebugAdapterExecutable,
			DebugAdapterInlineImplementation: extHostTypes.DebugAdapterInlineImplementation,
			DebugAdapterNamedPipeServer: extHostTypes.DebugAdapterNamedPipeServer,
			DebugAdapterServer: extHostTypes.DebugAdapterServer,
			DebugConfigurationProviderTriggerKind: extHostTypes.DebugConfigurationProviderTriggerKind,
			DebugConsoleMode: extHostTypes.DebugConsoleMode,
			DecorationRangeBehavior: extHostTypes.DecorationRangeBehavior,
			Diagnostic: extHostTypes.Diagnostic,
			DiagnosticRelatedInformation: extHostTypes.DiagnosticRelatedInformation,
			DiagnosticSeverity: extHostTypes.DiagnosticSeverity,
			DiagnosticTag: extHostTypes.DiagnosticTag,
			Disposable: extHostTypes.Disposable,
			DocumentHighlight: extHostTypes.DocumentHighlight,
			DocumentHighlightKind: extHostTypes.DocumentHighlightKind,
			DocumentLink: extHostTypes.DocumentLink,
			DocumentSymbol: extHostTypes.DocumentSymbol,
			EndOfLine: extHostTypes.EndOfLine,
			EnvironmentVariableMutatorType: extHostTypes.EnvironmentVariableMutatorType,
			EvaluatableExpression: extHostTypes.EvaluatableExpression,
			InlineValueText: extHostTypes.InlineValueText,
			InlineValueVariableLookup: extHostTypes.InlineValueVariableLookup,
			InlineValueEvaluatableExpression: extHostTypes.InlineValueEvaluatableExpression,
			InlineCompletionTriggerKind: extHostTypes.InlineCompletionTriggerKind,
			EventEmitter: Emitter,
			ExtensionKind: extHostTypes.ExtensionKind,
			ExtensionMode: extHostTypes.ExtensionMode,
			ExternalUriOpenerPriority: extHostTypes.ExternalUriOpenerPriority,
			FileChangeType: extHostTypes.FileChangeType,
			FileDecoration: extHostTypes.FileDecoration,
			FileSystemError: extHostTypes.FileSystemError,
			FileType: files.FileType,
			FilePermission: files.FilePermission,
			FoldingRange: extHostTypes.FoldingRange,
			FoldingRangeKind: extHostTypes.FoldingRangeKind,
			FunctionBreakpoint: extHostTypes.FunctionBreakpoint,
			InlineCompletionItem: extHostTypes.InlineSuggestion,
			InlineCompletionList: extHostTypes.InlineSuggestions,
			Hover: extHostTypes.Hover,
			IndentAction: languageConfiguration.IndentAction,
			Location: extHostTypes.Location,
			MarkdownString: extHostTypes.MarkdownString,
			OverviewRulerLane: OverviewRulerLane,
			ParameterInformation: extHostTypes.ParameterInformation,
			PortAutoForwardAction: extHostTypes.PortAutoForwardAction,
			Position: extHostTypes.Position,
			ProcessExecution: extHostTypes.ProcessExecution,
			ProgressLocation: extHostTypes.ProgressLocation,
			QuickInputButtons: extHostTypes.QuickInputButtons,
			Range: extHostTypes.Range,
			RelativePattern: extHostTypes.RelativePattern,
			Selection: extHostTypes.Selection,
			SelectionRange: extHostTypes.SelectionRange,
			SemanticTokens: extHostTypes.SemanticTokens,
			SemanticTokensBuilder: extHostTypes.SemanticTokensBuilder,
			SemanticTokensEdit: extHostTypes.SemanticTokensEdit,
			SemanticTokensEdits: extHostTypes.SemanticTokensEdits,
			SemanticTokensLegend: extHostTypes.SemanticTokensLegend,
			ShellExecution: extHostTypes.ShellExecution,
			ShellQuoting: extHostTypes.ShellQuoting,
			SignatureHelp: extHostTypes.SignatureHelp,
			SignatureHelpTriggerKind: extHostTypes.SignatureHelpTriggerKind,
			SignatureInformation: extHostTypes.SignatureInformation,
			SnippetString: extHostTypes.SnippetString,
			SourceBreakpoint: extHostTypes.SourceBreakpoint,
			StandardTokenType: extHostTypes.StandardTokenType,
			StatusBarAlignment: extHostTypes.StatusBarAlignment,
			SymbolInformation: extHostTypes.SymbolInformation,
			SymbolKind: extHostTypes.SymbolKind,
			SymbolTag: extHostTypes.SymbolTag,
			Task: extHostTypes.Task,
			TaskGroup: extHostTypes.TaskGroup,
			TaskPanelKind: extHostTypes.TaskPanelKind,
			TaskRevealKind: extHostTypes.TaskRevealKind,
			TaskScope: extHostTypes.TaskScope,
			TerminalLink: extHostTypes.TerminalLink,
			TerminalLocation: extHostTypes.TerminalLocation,
			TerminalProfile: extHostTypes.TerminalProfile,
			TextDocumentSaveReason: extHostTypes.TextDocumentSaveReason,
			TextEdit: extHostTypes.TextEdit,
			TextEditorCursorStyle: TextEditorCursorStyle,
			TextEditorLineNumbersStyle: extHostTypes.TextEditorLineNumbersStyle,
			TextEditorRevealType: extHostTypes.TextEditorRevealType,
			TextEditorSelectionChangeKind: extHostTypes.TextEditorSelectionChangeKind,
			TextDocumentChangeReason: extHostTypes.TextDocumentChangeReason,
			ThemeColor: extHostTypes.ThemeColor,
			ThemeIcon: extHostTypes.ThemeIcon,
			TreeItem: extHostTypes.TreeItem,
			TreeItemCollapsibleState: extHostTypes.TreeItemCollapsibleState,
			TypeHierarchyItem: extHostTypes.TypeHierarchyItem,
			UIKind: UIKind,
			Uri: URI,
			ViewColumn: extHostTypes.ViewColumn,
			WorkspaceEdit: extHostTypes.WorkspaceEdit,
			// proposed api types
			InlayHint: extHostTypes.InlayHint,
			InlayHintKind: extHostTypes.InlayHintKind,
			RemoteAuthorityResolverError: extHostTypes.RemoteAuthorityResolverError,
			ResolvedAuthority: extHostTypes.ResolvedAuthority,
			SourceControlInputBoxValidationType: extHostTypes.SourceControlInputBoxValidationType,
			ExtensionRuntime: extHostTypes.ExtensionRuntime,
			TimelineItem: extHostTypes.TimelineItem,
			NotebookRange: extHostTypes.NotebookRange,
			NotebookCellKind: extHostTypes.NotebookCellKind,
			NotebookCellExecutionState: extHostTypes.NotebookCellExecutionState,
			NotebookCellData: extHostTypes.NotebookCellData,
			NotebookData: extHostTypes.NotebookData,
			NotebookRendererScript: extHostTypes.NotebookRendererScript,
			NotebookCellStatusBarAlignment: extHostTypes.NotebookCellStatusBarAlignment,
			NotebookEditorRevealType: extHostTypes.NotebookEditorRevealType,
			NotebookCellOutput: extHostTypes.NotebookCellOutput,
			NotebookCellOutputItem: extHostTypes.NotebookCellOutputItem,
			NotebookCellStatusBarItem: extHostTypes.NotebookCellStatusBarItem,
			NotebookControllerAffinity: extHostTypes.NotebookControllerAffinity,
			PortAttributes: extHostTypes.PortAttributes,
			LinkedEditingRanges: extHostTypes.LinkedEditingRanges,
			TestResultState: extHostTypes.TestResultState,
			TestRunRequest: extHostTypes.TestRunRequest,
			TestMessage: extHostTypes.TestMessage,
			TestTag: extHostTypes.TestTag,
			TestRunProfileKind: extHostTypes.TestRunProfileKind,
			TextSearchCompleteMessageType: TextSearchCompleteMessageType,
			TreeDataTransfer: extHostTypes.TreeDataTransfer,
			TreeDataTransferItem: extHostTypes.TreeDataTransferItem,
			CoveredCount: extHostTypes.CoveredCount,
			FileCoverage: extHostTypes.FileCoverage,
			StatementCoverage: extHostTypes.StatementCoverage,
			BranchCoverage: extHostTypes.BranchCoverage,
			FunctionCoverage: extHostTypes.FunctionCoverage,
			WorkspaceTrustState: extHostTypes.WorkspaceTrustState,
			LanguageStatusSeverity: extHostTypes.LanguageStatusSeverity,
			QuickPickItemKind: extHostTypes.QuickPickItemKind,
		};
	};
}<|MERGE_RESOLUTION|>--- conflicted
+++ resolved
@@ -87,23 +87,16 @@
 // import { ExtHostNotebookRenderers } from 'vs/workbench/api/common/extHostNotebookRenderers'; {{SQL CARBON EDIT}} Disable VS Code notebooks
 import { Schemas } from 'vs/base/common/network';
 import { matchesScheme } from 'vs/platform/opener/common/opener';
-<<<<<<< HEAD
 // import { ExtHostNotebookEditors } from 'vs/workbench/api/common/extHostNotebookEditors'; {{SQL CARBON EDIT}} Disable VS Code notebooks
 // import { ExtHostNotebookDocuments } from 'vs/workbench/api/common/extHostNotebookDocuments'; {{SQL CARBON EDIT}} Disable VS Code notebooks
 // import { ExtHostInteractive } from 'vs/workbench/api/common/extHostInteractive'; {{SQL CARBON EDIT}} Remove until we need it
+import { combinedDisposable } from 'vs/base/common/lifecycle';
 import { ExtHostNotebook } from 'sql/workbench/api/common/extHostNotebook';
 import { docCreationFailedError, functionalityNotSupportedError, invalidArgumentsError } from 'sql/base/common/locConstants';
 import { ExtHostNotebookDocumentsAndEditors } from 'sql/workbench/api/common/extHostNotebookDocumentsAndEditors';
 import { VSCodeNotebookDocument } from 'sql/workbench/api/common/notebooks/vscodeNotebookDocument';
 import { VSCodeNotebookEditor } from 'sql/workbench/api/common/notebooks/vscodeNotebookEditor';
 import { IdGenerator } from 'vs/base/common/idGenerator';
-=======
-import { ExtHostNotebookEditors } from 'vs/workbench/api/common/extHostNotebookEditors';
-import { ExtHostNotebookDocuments } from 'vs/workbench/api/common/extHostNotebookDocuments';
-import { ExtHostInteractive } from 'vs/workbench/api/common/extHostInteractive';
-import { combinedDisposable } from 'vs/base/common/lifecycle';
-import { checkProposedApiEnabled, isProposedApiEnabled } from 'vs/workbench/services/extensions/common/extensions';
->>>>>>> 0de4150e
 
 export interface IExtensionApiFactory {
 	(extension: IExtensionDescription, registry: ExtensionDescriptionRegistry, configProvider: ExtHostConfigProvider): typeof vscode;
@@ -738,7 +731,6 @@
 				return extHostWebviewViews.registerWebviewViewProvider(extension, viewId, provider, options?.webviewOptions);
 			},
 			get activeNotebookEditor(): vscode.NotebookEditor | undefined {
-<<<<<<< HEAD
 				// {{SQL CARBON EDIT}} Use our own notebooks
 				return new VSCodeNotebookEditor(extHostNotebookDocumentsAndEditors.getActiveEditor());
 			},
@@ -775,34 +767,6 @@
 					preserveFocus: options?.preserveFocus,
 					preview: options?.preview
 				}).then(editor => new VSCodeNotebookEditor(editor));
-=======
-				checkProposedApiEnabled(extension, 'notebookEditor');
-				return extHostNotebook.activeNotebookEditor;
-			},
-			onDidChangeActiveNotebookEditor(listener, thisArgs?, disposables?) {
-				checkProposedApiEnabled(extension, 'notebookEditor');
-				return extHostNotebook.onDidChangeActiveNotebookEditor(listener, thisArgs, disposables);
-			},
-			get visibleNotebookEditors() {
-				checkProposedApiEnabled(extension, 'notebookEditor');
-				return extHostNotebook.visibleNotebookEditors;
-			},
-			get onDidChangeVisibleNotebookEditors() {
-				checkProposedApiEnabled(extension, 'notebookEditor');
-				return extHostNotebook.onDidChangeVisibleNotebookEditors;
-			},
-			onDidChangeNotebookEditorSelection(listener, thisArgs?, disposables?) {
-				checkProposedApiEnabled(extension, 'notebookEditor');
-				return extHostNotebookEditors.onDidChangeNotebookEditorSelection(listener, thisArgs, disposables);
-			},
-			onDidChangeNotebookEditorVisibleRanges(listener, thisArgs?, disposables?) {
-				checkProposedApiEnabled(extension, 'notebookEditor');
-				return extHostNotebookEditors.onDidChangeNotebookEditorVisibleRanges(listener, thisArgs, disposables);
-			},
-			showNotebookDocument(uriOrDocument, options?) {
-				checkProposedApiEnabled(extension, 'notebookEditor');
-				return extHostNotebook.showNotebookDocument(uriOrDocument, options);
->>>>>>> 0de4150e
 			},
 			registerExternalUriOpener(id: string, opener: vscode.ExternalUriOpener, metadata: vscode.ExternalUriOpenerMetadata) {
 				checkProposedApiEnabled(extension, 'externalUriOpener');
@@ -969,7 +933,6 @@
 				return extHostNotebookDocumentsAndEditors.onDidCloseVSCodeNotebookDocument;
 			},
 			registerNotebookSerializer(viewType: string, serializer: vscode.NotebookSerializer, options?: vscode.NotebookDocumentContentOptions, registration?: vscode.NotebookRegistrationData) {
-<<<<<<< HEAD
 				// {{SQL CARBON EDIT}} Use our own notebooks
 				return extHostNotebook.registerNotebookSerializer(viewType, serializer, options, extension.enableProposedApi ? registration : undefined);
 			},
@@ -978,13 +941,6 @@
 				throw new Error(functionalityNotSupportedError);
 				// checkProposedApiEnabled(extension);
 				// return extHostNotebook.registerNotebookContentProvider(extension, viewType, provider, options, extension.enableProposedApi ? registration : undefined);
-=======
-				return extHostNotebook.registerNotebookSerializer(extension, viewType, serializer, options, isProposedApiEnabled(extension, 'notebookLiveShare') ? registration : undefined);
-			},
-			registerNotebookContentProvider: (viewType: string, provider: vscode.NotebookContentProvider, options?: vscode.NotebookDocumentContentOptions, registration?: vscode.NotebookRegistrationData) => {
-				checkProposedApiEnabled(extension, 'notebookContentProvider');
-				return extHostNotebook.registerNotebookContentProvider(extension, viewType, provider, options, isProposedApiEnabled(extension, 'notebookLiveShare') ? registration : undefined);
->>>>>>> 0de4150e
 			},
 			onDidChangeConfiguration: (listener: (_: any) => any, thisArgs?: any, disposables?: extHostTypes.Disposable[]) => {
 				return configProvider.onDidChangeConfiguration(listener, thisArgs, disposables);
@@ -1221,13 +1177,9 @@
 		// namespace: notebook
 		const notebooks: typeof vscode.notebooks = {
 			createNotebookController(id: string, notebookType: string, label: string, handler?, rendererScripts?: vscode.NotebookRendererScript[]) {
-<<<<<<< HEAD
 				// {{SQL CARBON EDIT}} Use our own notebooks
 				let getDocHandler = (notebookUri: URI) => extHostNotebookDocumentsAndEditors.getDocument(notebookUri.toString())?.document;
 				return extHostNotebook.createNotebookController(extension, id, notebookType, label, getDocHandler, handler, extension.enableProposedApi ? rendererScripts : undefined);
-=======
-				return extHostNotebookKernels.createNotebookController(extension, id, notebookType, label, handler, isProposedApiEnabled(extension, 'notebookMessaging') ? rendererScripts : undefined);
->>>>>>> 0de4150e
 			},
 			registerNotebookCellStatusBarItemProvider: (notebookType: string, provider: vscode.NotebookCellStatusBarItemProvider) => {
 				// {{SQL CARBON EDIT}} Disable VS Code notebooks
@@ -1235,7 +1187,6 @@
 				// return extHostNotebook.registerNotebookCellStatusBarItemProvider(extension, notebookType, provider);
 			},
 			get onDidSaveNotebookDocument(): Event<vscode.NotebookDocument> {
-<<<<<<< HEAD
 				// {{SQL CARBON EDIT}} Use our own notebooks
 				return extHostNotebookDocumentsAndEditors.onDidSaveVSCodeNotebookDocument;
 			},
@@ -1246,14 +1197,6 @@
 					key: DecorationTypeKeys.nextId(),
 					dispose: () => undefined
 				};
-=======
-				checkProposedApiEnabled(extension, 'notebookEditor');
-				return extHostNotebookDocuments.onDidSaveNotebookDocument;
-			},
-			createNotebookEditorDecorationType(options: vscode.NotebookDecorationRenderOptions): vscode.NotebookEditorDecorationType {
-				checkProposedApiEnabled(extension, 'notebookEditorDecorationType');
-				return extHostNotebookEditors.createNotebookEditorDecorationType(options);
->>>>>>> 0de4150e
 			},
 			createRendererMessaging(rendererId) {
 				// {{SQL CARBON EDIT}} Use our own notebooks
@@ -1266,7 +1209,6 @@
 				return rendererMessaging;
 			},
 			onDidChangeNotebookDocumentMetadata(listener, thisArgs?, disposables?) {
-<<<<<<< HEAD
 				// {{SQL CARBON EDIT}} Use our own notebooks
 				return extHostNotebookDocumentsAndEditors.onDidChangeVSCodeDocumentMetadata(listener, thisArgs, disposables);
 			},
@@ -1291,30 +1233,6 @@
 				throw new Error(functionalityNotSupportedError);
 				// checkProposedApiEnabled(extension);
 				// return new ExtHostNotebookConcatDocument(extHostNotebook, extHostDocuments, notebook, selector);
-=======
-				checkProposedApiEnabled(extension, 'notebookEditor');
-				return extHostNotebookDocuments.onDidChangeNotebookDocumentMetadata(listener, thisArgs, disposables);
-			},
-			onDidChangeNotebookCells(listener, thisArgs?, disposables?) {
-				checkProposedApiEnabled(extension, 'notebookEditor');
-				return extHostNotebook.onDidChangeNotebookCells(listener, thisArgs, disposables);
-			},
-			onDidChangeNotebookCellExecutionState(listener, thisArgs?, disposables?) {
-				checkProposedApiEnabled(extension, 'notebookCellExecutionState');
-				return extHostNotebook.onDidChangeNotebookCellExecutionState(listener, thisArgs, disposables);
-			},
-			onDidChangeCellOutputs(listener, thisArgs?, disposables?) {
-				checkProposedApiEnabled(extension, 'notebookEditor');
-				return extHostNotebook.onDidChangeCellOutputs(listener, thisArgs, disposables);
-			},
-			onDidChangeCellMetadata(listener, thisArgs?, disposables?) {
-				checkProposedApiEnabled(extension, 'notebookEditor');
-				return extHostNotebook.onDidChangeCellMetadata(listener, thisArgs, disposables);
-			},
-			createConcatTextDocument(notebook, selector) {
-				checkProposedApiEnabled(extension, 'notebookConcatTextDocument');
-				return new ExtHostNotebookConcatDocument(extHostNotebook, extHostDocuments, notebook, selector);
->>>>>>> 0de4150e
 			},
 		};
 
