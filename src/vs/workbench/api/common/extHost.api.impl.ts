--- conflicted
+++ resolved
@@ -1118,19 +1118,11 @@
 				return new ExtHostNotebookConcatDocument(extHostNotebook, extHostDocuments, notebook, selector);
 			},
 			createNotebookCellExecutionTask(uri: vscode.Uri, index: number, kernelId: string): vscode.NotebookCellExecutionTask | undefined {
-<<<<<<< HEAD
 				checkProposedApiEnabled(extension);
 				return extHostNotebook.createNotebookCellExecution(uri, index, kernelId);
 			},
 			createNotebookController(id, viewType, label, executeHandler, preloads) {
 				checkProposedApiEnabled(extension);
-=======
-				checkProposedApiEnabled(extension);
-				return extHostNotebook.createNotebookCellExecution(uri, index, kernelId);
-			},
-			createNotebookController(id, viewType, label, executeHandler, preloads) {
-				checkProposedApiEnabled(extension);
->>>>>>> 3cb2f552
 				return extHostNotebookKernels.createNotebookController(extension, id, viewType, label, executeHandler, preloads);
 			}
 		};
@@ -1262,13 +1254,8 @@
 			ViewColumn: extHostTypes.ViewColumn,
 			WorkspaceEdit: extHostTypes.WorkspaceEdit,
 			// proposed api types
-<<<<<<< HEAD
-			InlayHint: extHostTypes.InlayHint,
-			InlayHintKind: extHostTypes.InlayHintKind,
-=======
 			InlineHint: extHostTypes.InlineHint,
 			InlineHintKind: extHostTypes.InlineHintKind,
->>>>>>> 3cb2f552
 			RemoteAuthorityResolverError: extHostTypes.RemoteAuthorityResolverError,
 			RemoteTrustOption: RemoteTrustOption,
 			ResolvedAuthority: extHostTypes.ResolvedAuthority,
