--- conflicted
+++ resolved
@@ -853,14 +853,9 @@
 				extHostLogService.warn('Debug API is disabled in Azure Data Studio');
 				return undefined!;
 			},
-<<<<<<< HEAD
-			registerDebugConfigurationProvider(debugType: string, provider: vscode.DebugConfigurationProvider, scope?: vscode.DebugConfigurationProviderScope) {
-				extHostLogService.warn('Debug API is disabled in Azure Data Studio');
-				return undefined!;
-=======
 			registerDebugConfigurationProvider(debugType: string, provider: vscode.DebugConfigurationProvider, trigger?: vscode.DebugConfigurationProviderTrigger) {
-				return extHostDebugService.registerDebugConfigurationProvider(debugType, provider, trigger || extHostTypes.DebugConfigurationProviderTrigger.Initial);
->>>>>>> 78b071d8
+				extHostLogService.warn('Debug API is disabled in Azure Data Studio');
+				return undefined!;
 			},
 			registerDebugAdapterDescriptorFactory(debugType: string, factory: vscode.DebugAdapterDescriptorFactory) {
 				extHostLogService.warn('Debug API is disabled in Azure Data Studio');
