--- conflicted
+++ resolved
@@ -703,58 +703,6 @@
 		return provider.provider.executeCell(document!, cell);
 	}
 
-<<<<<<< HEAD
-	async $createEmptyCell(viewType: string, uri: URI, index: number, language: string, type: CellKind): Promise<ICellDto | undefined> {
-		let provider = this._notebookProviders.get(viewType);
-
-		if (provider) {
-			let editor = this._editors.get(URI.revive(uri).toString());
-			let document = this._documents.get(URI.revive(uri).toString());
-
-			let rawCell = editor?.editor.createCell('', language, type, [], { editable: true, runnable: true }) as ExtHostCell;
-			document?.insertCell(index, rawCell!);
-
-			let allDocuments = this._documentsAndEditors.allDocuments();
-			for (let { document: textDocument } of allDocuments) {
-				let data = CellUri.parse(textDocument.uri);
-				if (data) {
-					if (uri.toString() === data.notebook.toString() && textDocument.uri.toString() === rawCell.uri.toString()) {
-						rawCell.attachTextDocument(textDocument);
-					}
-				}
-			}
-			return {
-				uri: rawCell.uri,
-				handle: rawCell.handle,
-				source: rawCell.source,
-				language: rawCell.language,
-				cellKind: rawCell.cellKind,
-				metadata: rawCell.metadata,
-				outputs: []
-			};
-		}
-
-		return undefined; // {{SQL CARBON EDIT}} strict-null-check
-	}
-
-	async $deleteCell(viewType: string, uri: UriComponents, index: number): Promise<boolean> {
-		let provider = this._notebookProviders.get(viewType);
-
-		if (!provider) {
-			return false;
-		}
-
-		let document = this._documents.get(URI.revive(uri).toString());
-
-		if (document) {
-			return document.deleteCell(index);
-		}
-
-		return false;
-	}
-
-=======
->>>>>>> 965c8150
 	async $saveNotebook(viewType: string, uri: UriComponents): Promise<boolean> {
 		let provider = this._notebookProviders.get(viewType);
 		let document = this._documents.get(URI.revive(uri).toString());
