/*---------------------------------------------------------------------------------------------
 *  Copyright (c) Microsoft Corporation. All rights reserved.
 *  Licensed under the Source EULA. See License.txt in the project root for license information.
 *--------------------------------------------------------------------------------------------*/

import { Emitter, Event } from 'vs/base/common/event';
import { Disposable } from 'vs/base/common/lifecycle';
import { URI } from 'vs/base/common/uri';
import { generateUuid } from 'vs/base/common/uuid';
import * as modes from 'vs/editor/common/modes';
import { IExtensionDescription } from 'vs/platform/extensions/common/extensions';
import { ILogService } from 'vs/platform/log/common/log';
import { IExtHostApiDeprecationService } from 'vs/workbench/api/common/extHostApiDeprecationService';
import * as typeConverters from 'vs/workbench/api/common/extHostTypeConverters';
import { IExtHostWorkspace } from 'vs/workbench/api/common/extHostWorkspace';
import { asWebviewUri, WebviewInitData } from 'vs/workbench/api/common/shared/webview';
import type * as vscode from 'vscode';
import * as extHostProtocol from './extHost.protocol';

export class ExtHostWebview implements vscode.Webview {

	readonly #handle: extHostProtocol.WebviewPanelHandle;
	readonly #proxy: extHostProtocol.MainThreadWebviewsShape;
	readonly #deprecationService: IExtHostApiDeprecationService;

	readonly #initData: WebviewInitData;
	readonly #workspace: IExtHostWorkspace | undefined;
	readonly #extension: IExtensionDescription;

	#html: string = '';
	#options: vscode.WebviewOptions;
	#isDisposed: boolean = false;
	#hasCalledAsWebviewUri = false;

	constructor(
		handle: extHostProtocol.WebviewPanelHandle,
		proxy: extHostProtocol.MainThreadWebviewsShape,
		options: vscode.WebviewOptions,
		initData: WebviewInitData,
		workspace: IExtHostWorkspace | undefined,
		extension: IExtensionDescription,
		deprecationService: IExtHostApiDeprecationService,
	) {
		this.#handle = handle;
		this.#proxy = proxy;
		this.#options = options;
		this.#initData = initData;
		this.#workspace = workspace;
		this.#extension = extension;
		this.#deprecationService = deprecationService;
	}

	/* internal */ readonly _onMessageEmitter = new Emitter<any>();
	public readonly onDidReceiveMessage: Event<any> = this._onMessageEmitter.event;

	readonly #onDidDisposeEmitter = new Emitter<void>();
	/* internal */ readonly _onDidDispose: Event<void> = this.#onDidDisposeEmitter.event;

	public dispose() {
		this.#onDidDisposeEmitter.fire();

		this.#onDidDisposeEmitter.dispose();
		this._onMessageEmitter.dispose();
	}

	public asWebviewUri(resource: vscode.Uri): vscode.Uri {
		this.#hasCalledAsWebviewUri = true;
		return asWebviewUri(this.#initData, this.#handle, resource);
	}

	public get cspSource(): string {
		return this.#initData.webviewCspSource
			.replace('{{uuid}}', this.#handle);
	}

	public get html(): string {
		this.assertNotDisposed();
		return this.#html;
	}

	public set html(value: string) {
		this.assertNotDisposed();
		if (this.#html !== value) {
			this.#html = value;
			if (!this.#hasCalledAsWebviewUri && /(["'])vscode-resource:([^\s'"]+?)(["'])/i.test(value)) {
				this.#hasCalledAsWebviewUri = true;
				this.#deprecationService.report('Webview vscode-resource: uris', this.#extension,
					`Please migrate to use the 'webview.asWebviewUri' api instead: https://aka.ms/vscode-webview-use-aswebviewuri`);
			}
			this.#proxy.$setHtml(this.#handle, value);
		}
	}

	public get options(): vscode.WebviewOptions {
		this.assertNotDisposed();
		return this.#options;
	}

	public set options(newOptions: vscode.WebviewOptions) {
		this.assertNotDisposed();
		this.#proxy.$setOptions(this.#handle, convertWebviewOptions(this.#extension, this.#workspace, newOptions));
		this.#options = newOptions;
	}

	public postMessage(message: any): Promise<boolean> {
		this.assertNotDisposed();
		return this.#proxy.$postMessage(this.#handle, message);
	}

	private assertNotDisposed() {
		if (this.#isDisposed) {
			throw new Error('Webview is disposed');
		}
	}
}

type IconPath = URI | { light: URI, dark: URI };


class ExtHostWebviewPanel extends Disposable implements vscode.WebviewPanel {

	readonly #handle: extHostProtocol.WebviewPanelHandle;
	readonly #proxy: extHostProtocol.MainThreadWebviewsShape;
	readonly #viewType: string;

	readonly #webview: ExtHostWebview;
	readonly #options: vscode.WebviewPanelOptions;

	#title: string;
	#iconPath?: IconPath;
	#viewColumn: vscode.ViewColumn | undefined = undefined;
	#visible: boolean = true;
	#active: boolean = true;
	#isDisposed: boolean = false;

	readonly #onDidDispose = this._register(new Emitter<void>());
	public readonly onDidDispose = this.#onDidDispose.event;

	readonly #onDidChangeViewState = this._register(new Emitter<vscode.WebviewPanelOnDidChangeViewStateEvent>());
	public readonly onDidChangeViewState = this.#onDidChangeViewState.event;

	constructor(
		handle: extHostProtocol.WebviewPanelHandle,
		proxy: extHostProtocol.MainThreadWebviewsShape,
		viewType: string,
		title: string,
		viewColumn: vscode.ViewColumn | undefined,
		editorOptions: vscode.WebviewPanelOptions,
		webview: ExtHostWebview
	) {
		super();
		this.#handle = handle;
		this.#proxy = proxy;
		this.#viewType = viewType;
		this.#options = editorOptions;
		this.#viewColumn = viewColumn;
		this.#title = title;
		this.#webview = webview;
	}

	public dispose() {
		if (this.#isDisposed) {
			return;
		}

		this.#isDisposed = true;
		this.#onDidDispose.fire();

		this.#proxy.$disposeWebview(this.#handle);
		this.#webview.dispose();

		super.dispose();
	}

	get webview() {
		this.assertNotDisposed();
		return this.#webview;
	}

	get viewType(): string {
		this.assertNotDisposed();
		return this.#viewType;
	}

	get title(): string {
		this.assertNotDisposed();
		return this.#title;
	}

	set title(value: string) {
		this.assertNotDisposed();
		if (this.#title !== value) {
			this.#title = value;
			this.#proxy.$setTitle(this.#handle, value);
		}
	}

	get iconPath(): IconPath | undefined {
		this.assertNotDisposed();
		return this.#iconPath;
	}

	set iconPath(value: IconPath | undefined) {
		this.assertNotDisposed();
		if (this.#iconPath !== value) {
			this.#iconPath = value;

			this.#proxy.$setIconPath(this.#handle, URI.isUri(value) ? { light: value, dark: value } : value);
		}
	}

	get options() {
		return this.#options;
	}

	get viewColumn(): vscode.ViewColumn | undefined {
		this.assertNotDisposed();
		if (typeof this.#viewColumn === 'number' && this.#viewColumn < 0) {
			// We are using a symbolic view column
			// Return undefined instead to indicate that the real view column is currently unknown but will be resolved.
			return undefined;
		}
		return this.#viewColumn;
	}

	public get active(): boolean {
		this.assertNotDisposed();
		return this.#active;
	}

	public get visible(): boolean {
		this.assertNotDisposed();
		return this.#visible;
	}

	_updateViewState(newState: { active: boolean; visible: boolean; viewColumn: vscode.ViewColumn; }) {
		if (this.#isDisposed) {
			return;
		}

		if (this.active !== newState.active || this.visible !== newState.visible || this.viewColumn !== newState.viewColumn) {
			this.#active = newState.active;
			this.#visible = newState.visible;
			this.#viewColumn = newState.viewColumn;
			this.#onDidChangeViewState.fire({ webviewPanel: this });
		}
	}

	public postMessage(message: any): Promise<boolean> {
		this.assertNotDisposed();
		return this.#proxy.$postMessage(this.#handle, message);
	}

	public reveal(viewColumn?: vscode.ViewColumn, preserveFocus?: boolean): void {
		this.assertNotDisposed();
		this.#proxy.$reveal(this.#handle, {
			viewColumn: viewColumn ? typeConverters.ViewColumn.from(viewColumn) : undefined,
			preserveFocus: !!preserveFocus
		});
	}

	private assertNotDisposed() {
		if (this.#isDisposed) {
			throw new Error('Webview is disposed');
		}
	}
}

export class ExtHostWebviews implements extHostProtocol.ExtHostWebviewsShape {

	private static newHandle(): extHostProtocol.WebviewPanelHandle {
		return generateUuid();
	}

	private readonly _proxy: extHostProtocol.MainThreadWebviewsShape;

	private readonly _webviews = new Map<extHostProtocol.WebviewPanelHandle, ExtHostWebview>();
	private readonly _webviewPanels = new Map<extHostProtocol.WebviewPanelHandle, ExtHostWebviewPanel>();


	constructor(
		mainContext: extHostProtocol.IMainContext,
		private readonly initData: WebviewInitData,
		private readonly workspace: IExtHostWorkspace | undefined,
		private readonly _logService: ILogService,
		private readonly _deprecationService: IExtHostApiDeprecationService,
	) {
		this._proxy = mainContext.getProxy(extHostProtocol.MainContext.MainThreadWebviews);
	}

	public createWebviewPanel(
		extension: IExtensionDescription,
		viewType: string,
		title: string,
		showOptions: vscode.ViewColumn | { viewColumn: vscode.ViewColumn, preserveFocus?: boolean },
		options: (vscode.WebviewPanelOptions & vscode.WebviewOptions) = {},
	): vscode.WebviewPanel {
		const viewColumn = typeof showOptions === 'object' ? showOptions.viewColumn : showOptions;
		const webviewShowOptions = {
			viewColumn: typeConverters.ViewColumn.from(viewColumn),
			preserveFocus: typeof showOptions === 'object' && !!showOptions.preserveFocus
		};

		const handle = ExtHostWebviews.newHandle();
		this._proxy.$createWebviewPanel(toExtensionData(extension), handle, viewType, title, webviewShowOptions, convertWebviewOptions(extension, this.workspace, options));

		const webview = this.createNewWebview(handle, options, extension);
		const panel = this.createNewWebviewPanel(handle, viewType, title, viewColumn, options, webview);

<<<<<<< HEAD
	public registerCustomEditorProvider(
		extension: IExtensionDescription,
		viewType: string,
		provider: vscode.CustomReadonlyEditorProvider | vscode.CustomTextEditorProvider,
		options: { webviewOptions?: vscode.WebviewPanelOptions, supportsMultipleEditorsPerDocument?: boolean },
	): vscode.Disposable {
		const disposables = new DisposableStore();
		if ('resolveCustomTextEditor' in provider) {
			disposables.add(this._editorProviders.addTextProvider(viewType, extension, provider));
			this._proxy.$registerTextEditorProvider(toExtensionData(extension), viewType, options.webviewOptions || {}, {
				supportsMove: !!provider.moveCustomTextEditor,
			});
		} else {
			disposables.add(this._editorProviders.addCustomProvider(viewType, extension, provider));

			if (this.supportEditing(provider)) {
				disposables.add(provider.onDidChangeCustomDocument(e => {
					const entry = this.getCustomDocumentEntry(viewType, e.document.uri);
					if (isEditEvent(e)) {
						const editId = entry.addEdit(e);
						this._proxy.$onDidEdit(e.document.uri, viewType, editId, e.label);
					} else {
						this._proxy.$onContentChange((<any>e).document.uri, viewType); // {{SQL CARBON EDIT}} strict-null-checks
					}
				}));
			}

			this._proxy.$registerCustomEditorProvider(toExtensionData(extension), viewType, options.webviewOptions || {}, !!options.supportsMultipleEditorsPerDocument);
		}

		return extHostTypes.Disposable.from(
			disposables,
			new extHostTypes.Disposable(() => {
				this._proxy.$unregisterEditorProvider(viewType);
			}));
=======
		return panel;
>>>>>>> c85c4657
	}

	public $onMessage(
		handle: extHostProtocol.WebviewPanelHandle,
		message: any
	): void {
		const webview = this.getWebview(handle);
		if (webview) {
			webview._onMessageEmitter.fire(message);
		}
	}

	public $onMissingCsp(
		_handle: extHostProtocol.WebviewPanelHandle,
		extensionId: string
	): void {
		this._logService.warn(`${extensionId} created a webview without a content security policy: https://aka.ms/vscode-webview-missing-csp`);
	}

	public $onDidChangeWebviewPanelViewStates(newStates: extHostProtocol.WebviewPanelViewStateData): void {
		const handles = Object.keys(newStates);
		// Notify webviews of state changes in the following order:
		// - Non-visible
		// - Visible
		// - Active
		handles.sort((a, b) => {
			const stateA = newStates[a];
			const stateB = newStates[b];
			if (stateA.active) {
				return 1;
			}
			if (stateB.active) {
				return -1;
			}
			return (+stateA.visible) - (+stateB.visible);
		});

		for (const handle of handles) {
			const panel = this.getWebviewPanel(handle);
			if (!panel) {
				continue;
			}

			const newState = newStates[handle];
			panel._updateViewState({
				active: newState.active,
				visible: newState.visible,
				viewColumn: typeConverters.ViewColumn.to(newState.position),
			});
		}
	}

	async $onDidDisposeWebviewPanel(handle: extHostProtocol.WebviewPanelHandle): Promise<void> {
		const panel = this.getWebviewPanel(handle);
		panel?.dispose();

		this._webviewPanels.delete(handle);
		this._webviews.delete(handle);
	}

	public createNewWebviewPanel(webviewHandle: string, viewType: string, title: string, position: number, options: modes.IWebviewOptions & modes.IWebviewPanelOptions, webview: ExtHostWebview) {
		const panel = new ExtHostWebviewPanel(webviewHandle, this._proxy, viewType, title, typeof position === 'number' && position >= 0 ? typeConverters.ViewColumn.to(position) : undefined, options, webview);
		this._webviewPanels.set(webviewHandle, panel);
		return panel;
	}

	public createNewWebview(handle: string, options: modes.IWebviewOptions & modes.IWebviewPanelOptions, extension: IExtensionDescription): ExtHostWebview {
		const webview = new ExtHostWebview(handle, this._proxy, reviveOptions(options), this.initData, this.workspace, extension, this._deprecationService);
		this._webviews.set(handle, webview);

		webview._onDidDispose(() => { this._webviews.delete(handle); });

		return webview;
	}

	private getWebview(handle: extHostProtocol.WebviewPanelHandle): ExtHostWebview | undefined {
		return this._webviews.get(handle);
	}

	public getWebviewPanel(handle: extHostProtocol.WebviewPanelHandle): ExtHostWebviewPanel | undefined {
		return this._webviewPanels.get(handle);
	}
}

export function toExtensionData(extension: IExtensionDescription): extHostProtocol.WebviewExtensionDescription {
	return { id: extension.identifier, location: extension.extensionLocation };
}

function convertWebviewOptions(
	extension: IExtensionDescription,
	workspace: IExtHostWorkspace | undefined,
	options: vscode.WebviewPanelOptions & vscode.WebviewOptions,
): modes.IWebviewOptions {
	return {
		...options,
		localResourceRoots: options.localResourceRoots || getDefaultLocalResourceRoots(extension, workspace)
	};
}

function reviveOptions(
	options: modes.IWebviewOptions & modes.IWebviewPanelOptions
): vscode.WebviewOptions {
	return {
		...options,
		localResourceRoots: options.localResourceRoots?.map(components => URI.from(components)),
	};
}

function getDefaultLocalResourceRoots(
	extension: IExtensionDescription,
	workspace: IExtHostWorkspace | undefined,
): URI[] {
	return [
		...(workspace?.getWorkspaceFolders() || []).map(x => x.uri),
		extension.extensionLocation,
	];
}<|MERGE_RESOLUTION|>--- conflicted
+++ resolved
@@ -307,45 +307,7 @@
 		const webview = this.createNewWebview(handle, options, extension);
 		const panel = this.createNewWebviewPanel(handle, viewType, title, viewColumn, options, webview);
 
-<<<<<<< HEAD
-	public registerCustomEditorProvider(
-		extension: IExtensionDescription,
-		viewType: string,
-		provider: vscode.CustomReadonlyEditorProvider | vscode.CustomTextEditorProvider,
-		options: { webviewOptions?: vscode.WebviewPanelOptions, supportsMultipleEditorsPerDocument?: boolean },
-	): vscode.Disposable {
-		const disposables = new DisposableStore();
-		if ('resolveCustomTextEditor' in provider) {
-			disposables.add(this._editorProviders.addTextProvider(viewType, extension, provider));
-			this._proxy.$registerTextEditorProvider(toExtensionData(extension), viewType, options.webviewOptions || {}, {
-				supportsMove: !!provider.moveCustomTextEditor,
-			});
-		} else {
-			disposables.add(this._editorProviders.addCustomProvider(viewType, extension, provider));
-
-			if (this.supportEditing(provider)) {
-				disposables.add(provider.onDidChangeCustomDocument(e => {
-					const entry = this.getCustomDocumentEntry(viewType, e.document.uri);
-					if (isEditEvent(e)) {
-						const editId = entry.addEdit(e);
-						this._proxy.$onDidEdit(e.document.uri, viewType, editId, e.label);
-					} else {
-						this._proxy.$onContentChange((<any>e).document.uri, viewType); // {{SQL CARBON EDIT}} strict-null-checks
-					}
-				}));
-			}
-
-			this._proxy.$registerCustomEditorProvider(toExtensionData(extension), viewType, options.webviewOptions || {}, !!options.supportsMultipleEditorsPerDocument);
-		}
-
-		return extHostTypes.Disposable.from(
-			disposables,
-			new extHostTypes.Disposable(() => {
-				this._proxy.$unregisterEditorProvider(viewType);
-			}));
-=======
 		return panel;
->>>>>>> c85c4657
 	}
 
 	public $onMessage(
