/*---------------------------------------------------------------------------------------------
 *  Copyright (c) Microsoft Corporation. All rights reserved.
 *  Licensed under the Source EULA. See License.txt in the project root for license information.
 *--------------------------------------------------------------------------------------------*/

import { localize } from 'vs/nls';
import type * as vscode from 'vscode';
import * as types from './extHostTypes';
import { basename } from 'vs/base/common/resources';
import { URI } from 'vs/base/common/uri';
import { Emitter, Event } from 'vs/base/common/event';
import { Disposable, DisposableStore, IDisposable } from 'vs/base/common/lifecycle';
import { CheckboxUpdate, DataTransferDTO, ExtHostTreeViewsShape, MainThreadTreeViewsShape } from './extHost.protocol';
import { ITreeItem, TreeViewItemHandleArg, ITreeItemLabel, IRevealOptions, TreeCommand, TreeViewPaneHandleArg, ITreeItemCheckboxState, NoTreeViewError } from 'vs/workbench/common/views';
import { ExtHostCommands, CommandsConverter } from 'vs/workbench/api/common/extHostCommands';
import { asPromise } from 'vs/base/common/async';
import { TreeItemCollapsibleState, TreeItemCheckboxState, ThemeIcon, MarkdownString as MarkdownStringType, TreeItem, ViewBadge as ExtHostViewBadge } from 'vs/workbench/api/common/extHostTypes';
import { isUndefinedOrNull, isString } from 'vs/base/common/types';
import { equals, coalesce } from 'vs/base/common/arrays';
import { ILogService } from 'vs/platform/log/common/log';
import { IExtensionDescription } from 'vs/platform/extensions/common/extensions';
import { MarkdownString, ViewBadge, DataTransfer } from 'vs/workbench/api/common/extHostTypeConverters';
import { IMarkdownString } from 'vs/base/common/htmlContent';
import { CancellationToken, CancellationTokenSource } from 'vs/base/common/cancellation';
import { checkProposedApiEnabled } from 'vs/workbench/services/extensions/common/extensions';
import { ITreeViewsDnDService, TreeViewsDnDService } from 'vs/editor/common/services/treeViewsDnd';

// {{SQL CARBON EDIT}}
import * as azdata from 'azdata';
export type TreeItemHandle = string;

function toTreeItemLabel(label: any, extension: IExtensionDescription): ITreeItemLabel | undefined {
	if (isString(label)) {
		return { label };
	}

	if (label
		&& typeof label === 'object'
		&& typeof label.label === 'string') {
		let highlights: [number, number][] | undefined = undefined;
		if (Array.isArray(label.highlights)) {
			highlights = (<[number, number][]>label.highlights).filter((highlight => highlight.length === 2 && typeof highlight[0] === 'number' && typeof highlight[1] === 'number'));
			highlights = highlights.length ? highlights : undefined;
		}
		return { label: label.label, highlights };
	}

	return undefined;
}


export class ExtHostTreeViews implements ExtHostTreeViewsShape {

	private treeViews: Map<string, ExtHostTreeView<any>> = new Map<string, ExtHostTreeView<any>>();
	private treeDragAndDropService: ITreeViewsDnDService<vscode.DataTransfer> = new TreeViewsDnDService<vscode.DataTransfer>();

	constructor(
		private _proxy: MainThreadTreeViewsShape,
		private commands: ExtHostCommands,
		private logService: ILogService
	) {

<<<<<<< HEAD
		function isTreeViewItemHandleArg(arg: any): boolean {
			return arg && arg.$treeViewId && arg.$treeItemHandle && !arg.$treeItem?.payload; // {{SQL CARBON EDIT}} Don't process Data Explorer tree items
=======
		function isTreeViewConvertableItem(arg: any): boolean {
			return arg && arg.$treeViewId && (arg.$treeItemHandle || arg.$selectedTreeItems || arg.$focusedTreeItem);
>>>>>>> 5b6af074
		}
		commands.registerArgumentProcessor({
			processArgument: arg => {
				if (isTreeViewConvertableItem(arg)) {
					return this.convertArgument(arg);
				} else if (Array.isArray(arg) && (arg.length > 0)) {
					return arg.map(item => {
						if (isTreeViewConvertableItem(item)) {
							return this.convertArgument(item);
						}
						return item;
					});
				}
				return arg;
			}
		});
	}

	registerTreeDataProvider<T>(id: string, treeDataProvider: vscode.TreeDataProvider<T>, extension: IExtensionDescription): vscode.Disposable {
		const treeView = this.createTreeView(id, { treeDataProvider }, extension);
		return { dispose: () => treeView.dispose() };
	}

	createTreeView<T>(viewId: string, options: vscode.TreeViewOptions<T>, extension: IExtensionDescription): vscode.TreeView<T> {
		if (!options || !options.treeDataProvider) {
			throw new Error('Options with treeDataProvider is mandatory');
		}
		const dropMimeTypes = options.dragAndDropController?.dropMimeTypes ?? [];
		const dragMimeTypes = options.dragAndDropController?.dragMimeTypes ?? [];
		const hasHandleDrag = !!options.dragAndDropController?.handleDrag;
		const hasHandleDrop = !!options.dragAndDropController?.handleDrop;
		const treeView = this.createExtHostTreeView(viewId, options, extension);
		const registerPromise = this._proxy.$registerTreeViewDataProvider(viewId, { showCollapseAll: !!options.showCollapseAll, canSelectMany: !!options.canSelectMany, dropMimeTypes, dragMimeTypes, hasHandleDrag, hasHandleDrop });
		return {
			get onDidCollapseElement() { return treeView.onDidCollapseElement; },
			get onDidExpandElement() { return treeView.onDidExpandElement; },
			get selection() { return treeView.selectedElements; },
			get onDidChangeSelection() { return treeView.onDidChangeSelection; },
			get visible() { return treeView.visible; },
			get onDidChangeVisibility() { return treeView.onDidChangeVisibility; },
			get onDidChangeCheckboxState() {
				checkProposedApiEnabled(extension, 'treeItemCheckbox');
				return treeView.onDidChangeCheckboxState;
			},
			get message() { return treeView.message; },
			set message(message: string) {
				treeView.message = message;
			},
			get title() { return treeView.title; },
			set title(title: string) {
				treeView.title = title;
			},
			get description() {
				return treeView.description;
			},
			set description(description: string | undefined) {
				treeView.description = description;
			},
			get badge() {
				return treeView.badge;
			},
			set badge(badge: vscode.ViewBadge | undefined) {
				if ((badge !== undefined) && ExtHostViewBadge.isViewBadge(badge)) {
					treeView.badge = {
						value: Math.floor(Math.abs(badge.value)),
						tooltip: badge.tooltip
					};
				} else if (badge === undefined) {
					treeView.badge = undefined;
				}
			},
			reveal: (element: T, options?: IRevealOptions): Promise<void> => {
				return treeView.reveal(element, options);
			},
			dispose: async () => {
				// Wait for the registration promise to finish before doing the dispose.
				await registerPromise;
				this.treeViews.delete(viewId);
				treeView.dispose();
			}
		};
	}

	$getChildren(treeViewId: string, treeItemHandle?: string): Promise<ITreeItem[] | undefined> {
		const treeView = this.treeViews.get(treeViewId);
		if (!treeView) {
			return Promise.reject(new NoTreeViewError(treeViewId));
		}
		return treeView.getChildren(treeItemHandle);
	}

	async $handleDrop(destinationViewId: string, requestId: number, treeDataTransferDTO: DataTransferDTO, targetItemHandle: string | undefined, token: CancellationToken,
		operationUuid?: string, sourceViewId?: string, sourceTreeItemHandles?: string[]): Promise<void> {
		const treeView = this.treeViews.get(destinationViewId);
		if (!treeView) {
			return Promise.reject(new NoTreeViewError(destinationViewId));
		}

		const treeDataTransfer = DataTransfer.toDataTransfer(treeDataTransferDTO, async dataItemIndex => {
			return (await this._proxy.$resolveDropFileData(destinationViewId, requestId, dataItemIndex)).buffer;
		});
		if ((sourceViewId === destinationViewId) && sourceTreeItemHandles) {
			await this.addAdditionalTransferItems(treeDataTransfer, treeView, sourceTreeItemHandles, token, operationUuid);
		}
		return treeView.onDrop(treeDataTransfer, targetItemHandle, token);
	}

	private async addAdditionalTransferItems(treeDataTransfer: vscode.DataTransfer, treeView: ExtHostTreeView<any>,
		sourceTreeItemHandles: string[], token: CancellationToken, operationUuid?: string): Promise<vscode.DataTransfer | undefined> {
		const existingTransferOperation = this.treeDragAndDropService.removeDragOperationTransfer(operationUuid);
		if (existingTransferOperation) {
			(await existingTransferOperation)?.forEach((value, key) => {
				if (value) {
					treeDataTransfer.set(key, value);
				}
			});
		} else if (operationUuid && treeView.handleDrag) {
			const willDropPromise = treeView.handleDrag(sourceTreeItemHandles, treeDataTransfer, token);
			this.treeDragAndDropService.addDragOperationTransfer(operationUuid, willDropPromise);
			await willDropPromise;
		}
		return treeDataTransfer;
	}

	async $handleDrag(sourceViewId: string, sourceTreeItemHandles: string[], operationUuid: string, token: CancellationToken): Promise<DataTransferDTO | undefined> {
		const treeView = this.treeViews.get(sourceViewId);
		if (!treeView) {
			return Promise.reject(new NoTreeViewError(sourceViewId));
		}

		const treeDataTransfer = await this.addAdditionalTransferItems(new types.DataTransfer(), treeView, sourceTreeItemHandles, token, operationUuid);
		if (!treeDataTransfer) {
			return undefined;
		}

		return DataTransfer.toDataTransferDTO(treeDataTransfer);
	}

	async $hasResolve(treeViewId: string): Promise<boolean> {
		const treeView = this.treeViews.get(treeViewId);
		if (!treeView) {
			throw new NoTreeViewError(treeViewId);
		}
		return treeView.hasResolve;
	}

	$resolve(treeViewId: string, treeItemHandle: string, token: vscode.CancellationToken): Promise<ITreeItem | undefined> {
		const treeView = this.treeViews.get(treeViewId);
		if (!treeView) {
			throw new NoTreeViewError(treeViewId);
		}
		return treeView.resolveTreeItem(treeItemHandle, token);
	}

	$setExpanded(treeViewId: string, treeItemHandle: string, expanded: boolean): void {
		const treeView = this.treeViews.get(treeViewId);
		if (!treeView) {
			throw new NoTreeViewError(treeViewId);
		}
		treeView.setExpanded(treeItemHandle, expanded);
	}

	$setSelection(treeViewId: string, treeItemHandles: string[]): void {
		const treeView = this.treeViews.get(treeViewId);
		if (!treeView) {
			throw new NoTreeViewError(treeViewId);
		}
		treeView.setSelection(treeItemHandles);
	}

	$setFocus(treeViewId: string, treeItemHandles: string) {
		const treeView = this.treeViews.get(treeViewId);
		if (!treeView) {
			throw new NoTreeViewError(treeViewId);
		}
		treeView.setFocus(treeItemHandles);
	}

	$setVisible(treeViewId: string, isVisible: boolean): void {
		const treeView = this.treeViews.get(treeViewId);
		if (!treeView) {
			throw new NoTreeViewError(treeViewId);
		}
		treeView.setVisible(isVisible);
	}

	$changeCheckboxState(treeViewId: string, checkboxUpdate: CheckboxUpdate[]): void {
		const treeView = this.treeViews.get(treeViewId);
		if (!treeView) {
			throw new NoTreeViewError(treeViewId);
		}
		treeView.setCheckboxState(checkboxUpdate);
	}

	private createExtHostTreeView<T>(id: string, options: vscode.TreeViewOptions<T>, extension: IExtensionDescription): ExtHostTreeView<T> {
		const treeView = new ExtHostTreeView<T>(id, options, this._proxy, this.commands.converter, this.logService, extension);
		this.treeViews.set(id, treeView);
		return treeView;
	}

	private convertArgument(arg: TreeViewItemHandleArg | TreeViewPaneHandleArg): any {
		const treeView = this.treeViews.get(arg.$treeViewId);
		if (treeView && '$treeItemHandle' in arg) {
			return treeView.getExtensionElement(arg.$treeItemHandle);
		}
		if (treeView && '$focusedTreeItem' in arg && arg.$focusedTreeItem) {
			return treeView.focusedElement;
		}
		return null;
	}
}

export type Root = null | undefined | void; // {{SQL CARBON EDIT}} export interface
type TreeData<T> = { message: boolean; element: T | T[] | Root | false };

export interface TreeNode extends IDisposable { // {{SQL CARBON EDIT}} export interface
	item: ITreeItem;
	extensionItem: vscode.TreeItem;
	parent: TreeNode | Root;
	children?: TreeNode[];
	disposableStore: DisposableStore;
}

// {{SQL CARBON EDIT}}
export class ExtHostTreeView<T> extends Disposable {

	private static readonly LABEL_HANDLE_PREFIX = '0';
	private static readonly ID_HANDLE_PREFIX = '1';

	private readonly dataProvider: vscode.TreeDataProvider<T>;
	private readonly dndController: vscode.TreeDragAndDropController<T> | undefined;

	private roots: TreeNode[] | undefined = undefined;
	private elements: Map<TreeItemHandle, T> = new Map<TreeItemHandle, T>();
	// {{SQL CARBON EDIT}}
	protected nodes: Map<T, TreeNode> = new Map<T, TreeNode>();

	private _visible: boolean = false;
	get visible(): boolean { return this._visible; }

	private _selectedHandles: TreeItemHandle[] = [];
	get selectedElements(): T[] { return <T[]>this._selectedHandles.map(handle => this.getExtensionElement(handle)).filter(element => !isUndefinedOrNull(element)); }

	private _focusedHandle: TreeItemHandle | undefined = undefined;
	get focusedElement(): T | undefined { return <T | undefined>(this._focusedHandle ? this.getExtensionElement(this._focusedHandle) : undefined); }

	private _onDidExpandElement: Emitter<vscode.TreeViewExpansionEvent<T>> = this._register(new Emitter<vscode.TreeViewExpansionEvent<T>>());
	readonly onDidExpandElement: Event<vscode.TreeViewExpansionEvent<T>> = this._onDidExpandElement.event;

	private _onDidCollapseElement: Emitter<vscode.TreeViewExpansionEvent<T>> = this._register(new Emitter<vscode.TreeViewExpansionEvent<T>>());
	readonly onDidCollapseElement: Event<vscode.TreeViewExpansionEvent<T>> = this._onDidCollapseElement.event;

	private _onDidChangeSelection: Emitter<vscode.TreeViewSelectionChangeEvent<T>> = this._register(new Emitter<vscode.TreeViewSelectionChangeEvent<T>>());
	readonly onDidChangeSelection: Event<vscode.TreeViewSelectionChangeEvent<T>> = this._onDidChangeSelection.event;

	private _onDidChangeVisibility: Emitter<vscode.TreeViewVisibilityChangeEvent> = this._register(new Emitter<vscode.TreeViewVisibilityChangeEvent>());
	readonly onDidChangeVisibility: Event<vscode.TreeViewVisibilityChangeEvent> = this._onDidChangeVisibility.event;

	private _onDidChangeCheckboxState = this._register(new Emitter<vscode.TreeCheckboxChangeEvent<T>>());
	readonly onDidChangeCheckboxState: Event<vscode.TreeCheckboxChangeEvent<T>> = this._onDidChangeCheckboxState.event;

	private _onDidChangeData: Emitter<TreeData<T>> = this._register(new Emitter<TreeData<T>>());

	private refreshPromise: Promise<void> = Promise.resolve();
	private refreshQueue: Promise<void> = Promise.resolve();

	constructor(
		private viewId: string, options: vscode.TreeViewOptions<T>,
		private proxy: MainThreadTreeViewsShape,
		private commands: CommandsConverter,
		private logService: ILogService,
		private extension: IExtensionDescription
	) {
		super();
		if (extension.contributes && extension.contributes.views) {
			for (const location in extension.contributes.views) {
				for (const view of extension.contributes.views[location]) {
					if (view.id === viewId) {
						this._title = view.name;
					}
				}
			}
		}
		this.dataProvider = options.treeDataProvider;
		this.dndController = options.dragAndDropController;

		// {{SQL CARBON EDIT}}
		const dropMimeTypes = options.dragAndDropController?.dropMimeTypes ?? [];
		const dragMimeTypes = options.dragAndDropController?.dragMimeTypes ?? [];
		const hasHandleDrag = !!options.dragAndDropController?.handleDrag;
		const hasHandleDrop = !!options.dragAndDropController?.handleDrop;

		if (this.proxy) {
			this.proxy.$registerTreeViewDataProvider(viewId, {
				showCollapseAll: !!options.showCollapseAll, canSelectMany: !!options.canSelectMany, dropMimeTypes, dragMimeTypes, hasHandleDrag, hasHandleDrop
			});
		}
		this.dndController = options.dragAndDropController;
		if (this.dataProvider.onDidChangeTreeData) {
			this._register(this.dataProvider.onDidChangeTreeData(elementOrElements => this._onDidChangeData.fire({ message: false, element: elementOrElements })));
		}

		let refreshingPromise: Promise<void> | null;
		let promiseCallback: () => void;
		this._register(Event.debounce<TreeData<T>, { message: boolean; elements: (T | Root)[] }>(this._onDidChangeData.event, (result, current) => {
			if (!result) {
				result = { message: false, elements: [] };
			}
			if (current.element !== false) {
				if (!refreshingPromise) {
					// New refresh has started
					refreshingPromise = new Promise(c => promiseCallback = c);
					this.refreshPromise = this.refreshPromise.then(() => refreshingPromise!);
				}
				if (Array.isArray(current.element)) {
					result.elements.push(...current.element);
				} else {
					result.elements.push(current.element);
				}
			}
			if (current.message) {
				result.message = true;
			}
			return result;
		}, 200, true)(({ message, elements }) => {
			if (elements.length) {
				this.refreshQueue = this.refreshQueue.then(() => {
					const _promiseCallback = promiseCallback;
					refreshingPromise = null;
					return this.refresh(elements).then(() => _promiseCallback());
				});
			}
			if (message) {
				this.proxy.$setMessage(this.viewId, this._message);
			}
		}));
	}

	async getChildren(parentHandle: TreeItemHandle | Root): Promise<ITreeItem[] | undefined> {
		const parentElement = parentHandle ? this.getExtensionElement(parentHandle) : undefined;
		if (parentHandle && !parentElement) {
			this.logService.error(`No tree item with id \'${parentHandle}\' found.`);
			return Promise.resolve([]);
		}

		let childrenNodes: TreeNode[] | undefined = this.getChildrenNodes(parentHandle); // Get it from cache

		if (!childrenNodes) {
			childrenNodes = await this.fetchChildrenNodes(parentElement);
		}

		return childrenNodes ? childrenNodes.map(n => n.item) : undefined;
	}

	getExtensionElement(treeItemHandle: TreeItemHandle): T | undefined {
		return this.elements.get(treeItemHandle);
	}

	reveal(element: T | undefined, options?: IRevealOptions): Promise<void> {
		options = options ? options : { select: true, focus: false };
		const select = isUndefinedOrNull(options.select) ? true : options.select;
		const focus = isUndefinedOrNull(options.focus) ? false : options.focus;
		const expand = isUndefinedOrNull(options.expand) ? false : options.expand;

		if (typeof this.dataProvider.getParent !== 'function') {
			return Promise.reject(new Error(`Required registered TreeDataProvider to implement 'getParent' method to access 'reveal' method`));
		}

		if (element) {
			return this.refreshPromise
				.then(() => this.resolveUnknownParentChain(element))
				.then(parentChain => this.resolveTreeNode(element, parentChain[parentChain.length - 1])
					.then(treeNode => this.proxy.$reveal(this.viewId, { item: treeNode.item, parentChain: parentChain.map(p => p.item) }, { select, focus, expand })), error => this.logService.error(error));
		} else {
			return this.proxy.$reveal(this.viewId, undefined, { select, focus, expand });
		}
	}

	private _message: string = '';
	get message(): string {
		return this._message;
	}

	set message(message: string) {
		this._message = message;
		this._onDidChangeData.fire({ message: true, element: false });
	}

	private _title: string = '';
	get title(): string {
		return this._title;
	}

	set title(title: string) {
		this._title = title;
		this.proxy.$setTitle(this.viewId, title, this._description);
	}

	private _description: string | undefined;
	get description(): string | undefined {
		return this._description;
	}

	set description(description: string | undefined) {
		this._description = description;
		this.proxy.$setTitle(this.viewId, this._title, description);
	}

	private _badge: vscode.ViewBadge | undefined;
	get badge(): vscode.ViewBadge | undefined {
		return this._badge;
	}

	set badge(badge: vscode.ViewBadge | undefined) {
		if (this._badge?.value === badge?.value &&
			this._badge?.tooltip === badge?.tooltip) {
			return;
		}

		this._badge = ViewBadge.from(badge);
		this.proxy.$setBadge(this.viewId, badge);
	}

	setExpanded(treeItemHandle: TreeItemHandle, expanded: boolean): void {
		const element = this.getExtensionElement(treeItemHandle);
		if (element) {
			if (expanded) {
				this._onDidExpandElement.fire(Object.freeze({ element }));
			} else {
				this._onDidCollapseElement.fire(Object.freeze({ element }));
			}
		}
	}

	setSelection(treeItemHandles: TreeItemHandle[]): void {
		if (!equals(this._selectedHandles, treeItemHandles)) {
			this._selectedHandles = treeItemHandles;
			this._onDidChangeSelection.fire(Object.freeze({ selection: this.selectedElements }));
		}
	}

	setFocus(treeItemHandle: TreeItemHandle) {
		this._focusedHandle = treeItemHandle;
	}

	setVisible(visible: boolean): void {
		if (visible !== this._visible) {
			this._visible = visible;
			this._onDidChangeVisibility.fire(Object.freeze({ visible: this._visible }));
		}
	}

	async setCheckboxState(checkboxUpdates: CheckboxUpdate[]) {
		type CheckboxUpdateWithItem = { extensionItem: NonNullable<T>; treeItem: vscode.TreeItem2; newState: TreeItemCheckboxState };
		const items = (await Promise.all(checkboxUpdates.map(async checkboxUpdate => {
			const extensionItem = this.getExtensionElement(checkboxUpdate.treeItemHandle);
			if (extensionItem) {
				return {
					extensionItem: extensionItem,
					treeItem: await this.dataProvider.getTreeItem(extensionItem),
					newState: checkboxUpdate.newState ? TreeItemCheckboxState.Checked : TreeItemCheckboxState.Unchecked
				};
			}
			return Promise.resolve(undefined);
		}))).filter<CheckboxUpdateWithItem>((item): item is CheckboxUpdateWithItem => item !== undefined);

		items.forEach(item => {
			item.treeItem.checkboxState = item.newState ? TreeItemCheckboxState.Checked : TreeItemCheckboxState.Unchecked;
		});

		this._onDidChangeCheckboxState.fire({ items: items.map(item => [item.extensionItem, item.newState]) });
	}

	async handleDrag(sourceTreeItemHandles: TreeItemHandle[], treeDataTransfer: vscode.DataTransfer, token: CancellationToken): Promise<vscode.DataTransfer | undefined> {
		const extensionTreeItems: T[] = [];
		for (const sourceHandle of sourceTreeItemHandles) {
			const extensionItem = this.getExtensionElement(sourceHandle);
			if (extensionItem) {
				extensionTreeItems.push(extensionItem);
			}
		}

		if (!this.dndController?.handleDrag || (extensionTreeItems.length === 0)) {
			return undefined;
		}
		await this.dndController.handleDrag(extensionTreeItems, treeDataTransfer, token);
		return treeDataTransfer;
	}

	get hasHandleDrag(): boolean {
		return !!this.dndController?.handleDrag;
	}

	async onDrop(treeDataTransfer: vscode.DataTransfer, targetHandleOrNode: TreeItemHandle | undefined, token: CancellationToken): Promise<void> {
		const target = targetHandleOrNode ? this.getExtensionElement(targetHandleOrNode) : undefined;
		if ((!target && targetHandleOrNode) || !this.dndController?.handleDrop) {
			return;
		}
		return asPromise(() => this.dndController?.handleDrop
			? this.dndController.handleDrop(target, treeDataTransfer, token)
			: undefined);
	}

	get hasResolve(): boolean {
		return !!this.dataProvider.resolveTreeItem;
	}

	async resolveTreeItem(treeItemHandle: string, token: vscode.CancellationToken): Promise<ITreeItem | undefined> {
		if (!this.dataProvider.resolveTreeItem) {
			return undefined; // {{SQL CARBON EDIT}} strict-null-checks
		}
		const element = this.elements.get(treeItemHandle);
		if (element) {
			const node = this.nodes.get(element);
			if (node) {
				const resolve = await this.dataProvider.resolveTreeItem(node.extensionItem, element, token) ?? node.extensionItem;
				this.validateTreeItem(resolve);
				// Resolvable elements. Currently only tooltip and command.
				node.item.tooltip = this.getTooltip(resolve.tooltip);
				node.item.command = this.getCommand(node.disposableStore, resolve.command);
				return node.item;
			}
		}
		return undefined; // {{SQL CARBON EDIT}} strict-null-checks
	}

	protected resolveUnknownParentChain(element: T): Promise<TreeNode[]> { // {{SQL CARBON EDIT}}
		return this.resolveParent(element)
			.then((parent) => {
				if (!parent) {
					return Promise.resolve([]);
				}
				return this.resolveUnknownParentChain(parent)
					.then(result => this.resolveTreeNode(parent, result[result.length - 1])
						.then(parentNode => {
							result.push(parentNode);
							return result;
						}));
			});
	}

	private resolveParent(element: T): Promise<T | Root> {
		const node = this.nodes.get(element);
		if (node) {
			return Promise.resolve(node.parent ? this.elements.get(node.parent.item.handle) : undefined);
		}
		return asPromise(() => this.dataProvider.getParent!(element));
	}

	// {{SQL CARBON EDIT}}
	protected resolveTreeNode(element: T, parent?: TreeNode): Promise<TreeNode> {
		const node = this.nodes.get(element);
		if (node) {
			return Promise.resolve(node);
		}
		return asPromise(() => this.dataProvider.getTreeItem(element))
			.then(extTreeItem => this.createHandle(element, extTreeItem, parent, true))
			.then(handle => this.getChildren(parent ? parent.item.handle : undefined)
				.then(() => {
					const cachedElement = this.getExtensionElement(handle);
					if (cachedElement) {
						const node = this.nodes.get(cachedElement);
						if (node) {
							return Promise.resolve(node);
						}
					}
					throw new Error(`Cannot resolve tree item for element ${handle}`);
				}));
	}

	private getChildrenNodes(parentNodeOrHandle: TreeNode | TreeItemHandle | Root): TreeNode[] | undefined {
		if (parentNodeOrHandle) {
			let parentNode: TreeNode | undefined;
			if (typeof parentNodeOrHandle === 'string') {
				const parentElement = this.getExtensionElement(parentNodeOrHandle);
				parentNode = parentElement ? this.nodes.get(parentElement) : undefined;
			} else {
				parentNode = parentNodeOrHandle;
			}
			return parentNode ? parentNode.children || undefined : undefined;
		}
		return this.roots;
	}

	private async fetchChildrenNodes(parentElement?: T): Promise<TreeNode[] | undefined> {
		// clear children cache
		this.clearChildren(parentElement);

		const cts = new CancellationTokenSource(this._refreshCancellationSource.token);

		try {
			const parentNode = parentElement ? this.nodes.get(parentElement) : undefined;
			const elements = await this.dataProvider.getChildren(parentElement);
			if (cts.token.isCancellationRequested) {
				return undefined;
			}

			const items = await Promise.all(coalesce(elements || []).map(async element => {
				const item = await this.dataProvider.getTreeItem(element);
				return item && !cts.token.isCancellationRequested ? this.createAndRegisterTreeNode(element, item, parentNode) : null;
			}));
			if (cts.token.isCancellationRequested) {
				return undefined;
			}

			return coalesce(items);
		} finally {
			cts.dispose();
		}
	}

	private _refreshCancellationSource = new CancellationTokenSource();

	private refresh(elements: (T | Root)[]): Promise<void> {
		const hasRoot = elements.some(element => !element);
		if (hasRoot) {
			// Cancel any pending children fetches
			this._refreshCancellationSource.dispose(true);
			this._refreshCancellationSource = new CancellationTokenSource();

			this.clearAll(); // clear cache
			return this.proxy.$refresh(this.viewId);
		} else {
			const handlesToRefresh = this.getHandlesToRefresh(<T[]>elements);
			if (handlesToRefresh.length) {
				return this.refreshHandles(handlesToRefresh);
			}
		}
		return Promise.resolve(undefined);
	}

	// {{SQL CARBON EDIT}}
	protected getHandlesToRefresh(elements: T[]): TreeItemHandle[] {
		const elementsToUpdate = new Set<TreeItemHandle>();
		const elementNodes = elements.map(element => this.nodes.get(element));
		for (const elementNode of elementNodes) {
			if (elementNode && !elementsToUpdate.has(elementNode.item.handle)) {
				// check if an ancestor of extElement is already in the elements list
				let currentNode: TreeNode | undefined = elementNode;
				while (currentNode && currentNode.parent && elementNodes.findIndex(node => currentNode && currentNode.parent && node && node.item.handle === currentNode.parent.item.handle) === -1) {
					const parentElement: T | undefined = this.elements.get(currentNode.parent.item.handle);
					currentNode = parentElement ? this.nodes.get(parentElement) : undefined;
				}
				if (currentNode && !currentNode.parent) {
					elementsToUpdate.add(elementNode.item.handle);
				}
			}
		}

		const handlesToUpdate: TreeItemHandle[] = [];
		// Take only top level elements
		elementsToUpdate.forEach((handle) => {
			const element = this.elements.get(handle);
			if (element) {
				const node = this.nodes.get(element);
				if (node && (!node.parent || !elementsToUpdate.has(node.parent.item.handle))) {
					handlesToUpdate.push(handle);
				}
			}
		});

		return handlesToUpdate;
	}

	// {{SQL CARBON EDIT}}
	protected refreshHandles(itemHandles: TreeItemHandle[]): Promise<void> {
		const itemsToRefresh: { [treeItemHandle: string]: ITreeItem } = {};
		return Promise.all(itemHandles.map(treeItemHandle =>
			this.refreshNode(treeItemHandle)
				.then(node => {
					if (node) {
						itemsToRefresh[treeItemHandle] = node.item;
					}
				})))
			.then(() => Object.keys(itemsToRefresh).length ? this.proxy.$refresh(this.viewId, itemsToRefresh) : undefined);
	}

	// {{SQL CARBON EDIT}}
	protected refreshNode(treeItemHandle: TreeItemHandle): Promise<TreeNode | null> {
		const extElement = this.getExtensionElement(treeItemHandle);
		if (extElement) {
			const existing = this.nodes.get(extElement);
			if (existing) {
				this.clearChildren(extElement); // clear children cache
				return asPromise(() => this.dataProvider.getTreeItem(extElement))
					.then(extTreeItem => {
						if (extTreeItem) {
							const newNode = this.createTreeNode(extElement, extTreeItem, existing.parent);
							this.updateNodeCache(extElement, newNode, existing, existing.parent);
							existing.dispose();
							return newNode;
						}
						return null;
					});
			}
		}
		return Promise.resolve(null);
	}

	private createAndRegisterTreeNode(element: T, extTreeItem: vscode.TreeItem, parentNode: TreeNode | Root): TreeNode {
		const node = this.createTreeNode(element, extTreeItem, parentNode);
		if (extTreeItem.id && this.elements.has(node.item.handle)) {
			throw new Error(localize('treeView.duplicateElement', 'Element with id {0} is already registered', extTreeItem.id));
		}
		this.addNodeToCache(element, node);
		this.addNodeToParentCache(node, parentNode);
		return node;
	}

	private getTooltip(tooltip?: string | vscode.MarkdownString): string | IMarkdownString | undefined {
		if (MarkdownStringType.isMarkdownString(tooltip)) {
			return MarkdownString.from(tooltip);
		}
		return tooltip;
	}

	private getCommand(disposable: DisposableStore, command?: vscode.Command): TreeCommand | undefined {
		return command ? { ...this.commands.toInternal(command, disposable), originalId: command.command } : undefined;
	}

	private getCheckbox(extensionTreeItem: vscode.TreeItem2): ITreeItemCheckboxState | undefined {
		if (!extensionTreeItem.checkboxState) {
			return undefined;
		}
		let checkboxState: TreeItemCheckboxState;
		let tooltip: string | undefined = undefined;
		if (typeof extensionTreeItem.checkboxState === 'number') {
			checkboxState = extensionTreeItem.checkboxState;
		}
		else {
			checkboxState = extensionTreeItem.checkboxState.state;
			tooltip = extensionTreeItem.checkboxState.tooltip;
		}
		return { isChecked: checkboxState === TreeItemCheckboxState.Checked, tooltip };
	}

	private validateTreeItem(extensionTreeItem: vscode.TreeItem) {
		if (!TreeItem.isTreeItem(extensionTreeItem, this.extension)) {
			throw new Error(`Extension ${this.extension.identifier.value} has provided an invalid tree item.`);
		}
	}

	protected createTreeNode(element: T, extensionTreeItem: azdata.TreeItem, parent: TreeNode | Root): TreeNode { // {{SQL CARBON EDIT}} change to protected, change to azdata.TreeItem
		this.validateTreeItem(extensionTreeItem);
		const disposableStore = new DisposableStore();
		const handle = this.createHandle(element, extensionTreeItem, parent);
		const icon = this.getLightIconPath(extensionTreeItem);
		// {{SQL CARBON EDIT}}
		const item = {
			handle,
			parentHandle: parent ? parent.item.handle : undefined,
			label: toTreeItemLabel(extensionTreeItem.label, this.extension),
			description: extensionTreeItem.description,
			resourceUri: extensionTreeItem.resourceUri,
			tooltip: this.getTooltip(extensionTreeItem.tooltip),
			command: this.getCommand(disposableStore, extensionTreeItem.command),
			contextValue: extensionTreeItem.contextValue,
			icon,
			iconDark: this.getDarkIconPath(extensionTreeItem) || icon,
			themeIcon: this.getThemeIcon(extensionTreeItem),
			collapsibleState: isUndefinedOrNull(extensionTreeItem.collapsibleState) ? TreeItemCollapsibleState.None : extensionTreeItem.collapsibleState,
			accessibilityInformation: extensionTreeItem.accessibilityInformation,
<<<<<<< HEAD
			payload: extensionTreeItem.payload, // {{SQL CARBON EDIT}}
			childProvider: extensionTreeItem.childProvider, // {{SQL CARBON EDIT}}
			type: extensionTreeItem.type // {{SQL CARBON EDIT}}
=======
			checkbox: this.getCheckbox(extensionTreeItem),
>>>>>>> 5b6af074
		};

		return {
			item,
			extensionItem: extensionTreeItem,
			parent,
			children: undefined,
			disposableStore,
			dispose(): void { disposableStore.dispose(); }
		};
	}

	private getThemeIcon(extensionTreeItem: vscode.TreeItem): ThemeIcon | undefined {
		return extensionTreeItem.iconPath instanceof ThemeIcon ? extensionTreeItem.iconPath : undefined;
	}

	private createHandle(element: T, { id, label, resourceUri }: vscode.TreeItem, parent: TreeNode | Root, returnFirst?: boolean): TreeItemHandle {
		if (id) {
			return `${ExtHostTreeView.ID_HANDLE_PREFIX}/${id}`;
		}

		const treeItemLabel = toTreeItemLabel(label, this.extension);
		const prefix: string = parent ? parent.item.handle : ExtHostTreeView.LABEL_HANDLE_PREFIX;
		let elementId = treeItemLabel ? treeItemLabel.label : resourceUri ? basename(resourceUri) : '';
		elementId = elementId.indexOf('/') !== -1 ? elementId.replace('/', '//') : elementId;
		const existingHandle = this.nodes.has(element) ? this.nodes.get(element)!.item.handle : undefined;
		const childrenNodes = (this.getChildrenNodes(parent) || []);

		let handle: TreeItemHandle;
		let counter = 0;
		do {
			handle = `${prefix}/${counter}:${elementId}`;
			if (returnFirst || !this.elements.has(handle) || existingHandle === handle) {
				// Return first if asked for or
				// Return if handle does not exist or
				// Return if handle is being reused
				break;
			}
			counter++;
		} while (counter <= childrenNodes.length);

		return handle;
	}

	private getLightIconPath(extensionTreeItem: vscode.TreeItem): URI | undefined {
		if (extensionTreeItem.iconPath && !(extensionTreeItem.iconPath instanceof ThemeIcon)) {
			if (typeof extensionTreeItem.iconPath === 'string'
				|| URI.isUri(extensionTreeItem.iconPath)) {
				return this.getIconPath(extensionTreeItem.iconPath);
			}
			return this.getIconPath((<{ light: string | URI; dark: string | URI }>extensionTreeItem.iconPath).light);
		}
		return undefined;
	}

	private getDarkIconPath(extensionTreeItem: vscode.TreeItem): URI | undefined {
		if (extensionTreeItem.iconPath && !(extensionTreeItem.iconPath instanceof ThemeIcon) && (<{ light: string | URI; dark: string | URI }>extensionTreeItem.iconPath).dark) {
			return this.getIconPath((<{ light: string | URI; dark: string | URI }>extensionTreeItem.iconPath).dark);
		}
		return undefined;
	}

	private getIconPath(iconPath: string | URI): URI {
		if (URI.isUri(iconPath)) {
			return iconPath;
		}
		return URI.file(iconPath);
	}

	private addNodeToCache(element: T, node: TreeNode): void {
		this.elements.set(node.item.handle, element);
		this.nodes.set(element, node);
	}

	// {{SQL CARBON EDIT}}
	protected updateNodeCache(element: T, newNode: TreeNode, existing: TreeNode, parentNode: TreeNode | Root): void {
		// Remove from the cache
		this.elements.delete(newNode.item.handle);
		this.nodes.delete(element);
		if (newNode.item.handle !== existing.item.handle) {
			this.elements.delete(existing.item.handle);
		}

		// Add the new node to the cache
		this.addNodeToCache(element, newNode);

		// Replace the node in parent's children nodes
		const childrenNodes = (this.getChildrenNodes(parentNode) || []);
		const childNode = childrenNodes.filter(c => c.item.handle === existing.item.handle)[0];
		if (childNode) {
			childrenNodes.splice(childrenNodes.indexOf(childNode), 1, newNode);
		}
	}

	private addNodeToParentCache(node: TreeNode, parentNode: TreeNode | Root): void {
		if (parentNode) {
			if (!parentNode.children) {
				parentNode.children = [];
			}
			parentNode.children.push(node);
		} else {
			if (!this.roots) {
				this.roots = [];
			}
			this.roots.push(node);
		}
	}

	private clearChildren(parentElement?: T): void {
		if (parentElement) {
			const node = this.nodes.get(parentElement);
			if (node) {
				if (node.children) {
					for (const child of node.children) {
						const childElement = this.elements.get(child.item.handle);
						if (childElement) {
							this.clear(childElement);
						}
					}
				}
				node.children = undefined;
			}
		} else {
			this.clearAll();
		}
	}

	private clear(element: T): void {
		const node = this.nodes.get(element);
		if (node) {
			if (node.children) {
				for (const child of node.children) {
					const childElement = this.elements.get(child.item.handle);
					if (childElement) {
						this.clear(childElement);
					}
				}
			}
			this.nodes.delete(element);
			this.elements.delete(node.item.handle);
			node.dispose();
		}
	}

	protected clearAll(): void { // {{SQL CARBON EDIT}}
		this.roots = undefined;
		this.elements.clear();
		this.nodes.forEach(node => node.dispose());
		this.nodes.clear();
	}

	override dispose() {
		this._refreshCancellationSource.dispose();

		this.clearAll();
		this.proxy.$disposeTree(this.viewId);
	}
}<|MERGE_RESOLUTION|>--- conflicted
+++ resolved
@@ -60,13 +60,8 @@
 		private logService: ILogService
 	) {
 
-<<<<<<< HEAD
-		function isTreeViewItemHandleArg(arg: any): boolean {
-			return arg && arg.$treeViewId && arg.$treeItemHandle && !arg.$treeItem?.payload; // {{SQL CARBON EDIT}} Don't process Data Explorer tree items
-=======
 		function isTreeViewConvertableItem(arg: any): boolean {
-			return arg && arg.$treeViewId && (arg.$treeItemHandle || arg.$selectedTreeItems || arg.$focusedTreeItem);
->>>>>>> 5b6af074
+			return arg && arg.$treeViewId && (arg.$treeItemHandle || arg.$selectedTreeItems || arg.$focusedTreeItem) && !arg.$treeItem?.payload; // {{SQL CARBON EDIT}} Don't process Data Explorer tree items
 		}
 		commands.registerArgumentProcessor({
 			processArgument: arg => {
@@ -829,13 +824,10 @@
 			themeIcon: this.getThemeIcon(extensionTreeItem),
 			collapsibleState: isUndefinedOrNull(extensionTreeItem.collapsibleState) ? TreeItemCollapsibleState.None : extensionTreeItem.collapsibleState,
 			accessibilityInformation: extensionTreeItem.accessibilityInformation,
-<<<<<<< HEAD
+			checkbox: this.getCheckbox(extensionTreeItem),
 			payload: extensionTreeItem.payload, // {{SQL CARBON EDIT}}
 			childProvider: extensionTreeItem.childProvider, // {{SQL CARBON EDIT}}
 			type: extensionTreeItem.type // {{SQL CARBON EDIT}}
-=======
-			checkbox: this.getCheckbox(extensionTreeItem),
->>>>>>> 5b6af074
 		};
 
 		return {
