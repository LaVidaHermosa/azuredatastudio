/*---------------------------------------------------------------------------------------------
 *  Copyright (c) Microsoft Corporation. All rights reserved.
 *  Licensed under the Source EULA. See License.txt in the project root for license information.
 *--------------------------------------------------------------------------------------------*/

import { localize } from 'vs/nls';
import type * as vscode from 'vscode';
import { basename } from 'vs/base/common/resources';
import { URI } from 'vs/base/common/uri';
import { Emitter, Event } from 'vs/base/common/event';
import { Disposable, DisposableStore, IDisposable } from 'vs/base/common/lifecycle';
import { ExtHostTreeViewsShape, MainThreadTreeViewsShape } from './extHost.protocol';
import { ITreeItem, TreeViewItemHandleArg, ITreeItemLabel, IRevealOptions } from 'vs/workbench/common/views';
import { ExtHostCommands, CommandsConverter } from 'vs/workbench/api/common/extHostCommands';
import { asPromise } from 'vs/base/common/async';
import { TreeItemCollapsibleState, ThemeIcon, MarkdownString as MarkdownStringType } from 'vs/workbench/api/common/extHostTypes';
import { isUndefinedOrNull, isString } from 'vs/base/common/types';
import { equals, coalesce } from 'vs/base/common/arrays';
import { ILogService } from 'vs/platform/log/common/log';
import { IExtensionDescription } from 'vs/platform/extensions/common/extensions';
import { MarkdownString } from 'vs/workbench/api/common/extHostTypeConverters';
import { IMarkdownString } from 'vs/base/common/htmlContent';
import { CancellationTokenSource } from 'vs/base/common/cancellation';

// {{SQL CARBON EDIT}}
import * as azdata from 'azdata';
export type TreeItemHandle = string;

function toTreeItemLabel(label: any, extension: IExtensionDescription): ITreeItemLabel | undefined {
	if (isString(label)) {
		return { label };
	}

	if (label
		&& typeof label === 'object'
		&& typeof label.label === 'string') {
		let highlights: [number, number][] | undefined = undefined;
		if (Array.isArray(label.highlights)) {
			highlights = (<[number, number][]>label.highlights).filter((highlight => highlight.length === 2 && typeof highlight[0] === 'number' && typeof highlight[1] === 'number'));
			highlights = highlights.length ? highlights : undefined;
		}
		return { label: label.label, highlights };
	}

	return undefined;
}


export class ExtHostTreeViews implements ExtHostTreeViewsShape {

	private treeViews: Map<string, ExtHostTreeView<any>> = new Map<string, ExtHostTreeView<any>>();

	constructor(
		private _proxy: MainThreadTreeViewsShape,
		private commands: ExtHostCommands,
		private logService: ILogService
	) {

		function isTreeViewItemHandleArg(arg: any): boolean {
			return arg && arg.$treeViewId && arg.$treeItemHandle && !arg.$treeItem?.payload; // {{SQL CARBON EDIT}} Don't process Data Explorer tree items
		}
		commands.registerArgumentProcessor({
			processArgument: arg => {
				if (isTreeViewItemHandleArg(arg)) {
					return this.convertArgument(arg);
				} else if (Array.isArray(arg) && (arg.length > 0)) {
					return arg.map(item => {
						if (isTreeViewItemHandleArg(item)) {
							return this.convertArgument(item);
						}
						return item;
					});
				}
				return arg;
			}
		});
	}

	registerTreeDataProvider<T>(id: string, treeDataProvider: vscode.TreeDataProvider<T>, extension: IExtensionDescription): vscode.Disposable {
		const treeView = this.createTreeView(id, { treeDataProvider }, extension);
		return { dispose: () => treeView.dispose() };
	}

	createTreeView<T>(viewId: string, options: vscode.TreeViewOptions<T>, extension: IExtensionDescription): vscode.TreeView<T> {
		if (!options || !options.treeDataProvider) {
			throw new Error('Options with treeDataProvider is mandatory');
		}

		const treeView = this.createExtHostTreeView(viewId, options, extension);
		return {
			get onDidCollapseElement() { return treeView.onDidCollapseElement; },
			get onDidExpandElement() { return treeView.onDidExpandElement; },
			get selection() { return treeView.selectedElements; },
			get onDidChangeSelection() { return treeView.onDidChangeSelection; },
			get visible() { return treeView.visible; },
			get onDidChangeVisibility() { return treeView.onDidChangeVisibility; },
			get message() { return treeView.message; },
			set message(message: string) {
				treeView.message = message;
			},
			get title() { return treeView.title; },
			set title(title: string) {
				treeView.title = title;
			},
			get description() {
				return treeView.description;
			},
			set description(description: string | undefined) {
				treeView.description = description;
			},
			reveal: (element: T, options?: IRevealOptions): Promise<void> => {
				return treeView.reveal(element, options);
			},
			dispose: () => {
				this.treeViews.delete(viewId);
				treeView.dispose();
			}
		};
	}

	$getChildren(treeViewId: string, treeItemHandle?: string): Promise<ITreeItem[]> {
		const treeView = this.treeViews.get(treeViewId);
		if (!treeView) {
			return Promise.reject(new Error(localize('treeView.notRegistered', 'No tree view with id \'{0}\' registered.', treeViewId)));
		}
		return treeView.getChildren(treeItemHandle);
	}

	async $hasResolve(treeViewId: string): Promise<boolean> {
		const treeView = this.treeViews.get(treeViewId);
		if (!treeView) {
			throw new Error(localize('treeView.notRegistered', 'No tree view with id \'{0}\' registered.', treeViewId));
		}
		return treeView.hasResolve;
	}

	$resolve(treeViewId: string, treeItemHandle: string): Promise<ITreeItem | undefined> {
		const treeView = this.treeViews.get(treeViewId);
		if (!treeView) {
			throw new Error(localize('treeView.notRegistered', 'No tree view with id \'{0}\' registered.', treeViewId));
		}
		return treeView.resolveTreeItem(treeItemHandle);
	}

	$setExpanded(treeViewId: string, treeItemHandle: string, expanded: boolean): void {
		const treeView = this.treeViews.get(treeViewId);
		if (!treeView) {
			throw new Error(localize('treeView.notRegistered', 'No tree view with id \'{0}\' registered.', treeViewId));
		}
		treeView.setExpanded(treeItemHandle, expanded);
	}

	$setSelection(treeViewId: string, treeItemHandles: string[]): void {
		const treeView = this.treeViews.get(treeViewId);
		if (!treeView) {
			throw new Error(localize('treeView.notRegistered', 'No tree view with id \'{0}\' registered.', treeViewId));
		}
		treeView.setSelection(treeItemHandles);
	}

	$setVisible(treeViewId: string, isVisible: boolean): void {
		const treeView = this.treeViews.get(treeViewId);
		if (!treeView) {
			throw new Error(localize('treeView.notRegistered', 'No tree view with id \'{0}\' registered.', treeViewId));
		}
		treeView.setVisible(isVisible);
	}

	private createExtHostTreeView<T>(id: string, options: vscode.TreeViewOptions<T>, extension: IExtensionDescription): ExtHostTreeView<T> {
		const treeView = new ExtHostTreeView<T>(id, options, this._proxy, this.commands.converter, this.logService, extension);
		this.treeViews.set(id, treeView);
		return treeView;
	}

	private convertArgument(arg: TreeViewItemHandleArg): any {
		const treeView = this.treeViews.get(arg.$treeViewId);
		return treeView ? treeView.getExtensionElement(arg.$treeItemHandle) : null;
	}
}

export type Root = null | undefined | void; // {{SQL CARBON EDIT}} export interface
type TreeData<T> = { message: boolean, element: T | Root | false };

export interface TreeNode extends IDisposable { // {{SQL CARBON EDIT}} export interface
	item: ITreeItem;
	extensionItem: vscode.TreeItem;
	parent: TreeNode | Root;
	children?: TreeNode[];
}

// {{SQL CARBON EDIT}}
export class ExtHostTreeView<T> extends Disposable {

	private static readonly LABEL_HANDLE_PREFIX = '0';
	private static readonly ID_HANDLE_PREFIX = '1';

	private readonly dataProvider: vscode.TreeDataProvider<T>;

	private roots: TreeNode[] | null = null;
	private elements: Map<TreeItemHandle, T> = new Map<TreeItemHandle, T>();
	// {{SQL CARBON EDIT}}
	protected nodes: Map<T, TreeNode> = new Map<T, TreeNode>();

	private _visible: boolean = false;
	get visible(): boolean { return this._visible; }

	private _selectedHandles: TreeItemHandle[] = [];
	get selectedElements(): T[] { return <T[]>this._selectedHandles.map(handle => this.getExtensionElement(handle)).filter(element => !isUndefinedOrNull(element)); }

	private _onDidExpandElement: Emitter<vscode.TreeViewExpansionEvent<T>> = this._register(new Emitter<vscode.TreeViewExpansionEvent<T>>());
	readonly onDidExpandElement: Event<vscode.TreeViewExpansionEvent<T>> = this._onDidExpandElement.event;

	private _onDidCollapseElement: Emitter<vscode.TreeViewExpansionEvent<T>> = this._register(new Emitter<vscode.TreeViewExpansionEvent<T>>());
	readonly onDidCollapseElement: Event<vscode.TreeViewExpansionEvent<T>> = this._onDidCollapseElement.event;

	private _onDidChangeSelection: Emitter<vscode.TreeViewSelectionChangeEvent<T>> = this._register(new Emitter<vscode.TreeViewSelectionChangeEvent<T>>());
	readonly onDidChangeSelection: Event<vscode.TreeViewSelectionChangeEvent<T>> = this._onDidChangeSelection.event;

	private _onDidChangeVisibility: Emitter<vscode.TreeViewVisibilityChangeEvent> = this._register(new Emitter<vscode.TreeViewVisibilityChangeEvent>());
	readonly onDidChangeVisibility: Event<vscode.TreeViewVisibilityChangeEvent> = this._onDidChangeVisibility.event;

	private _onDidChangeData: Emitter<TreeData<T>> = this._register(new Emitter<TreeData<T>>());

	private refreshPromise: Promise<void> = Promise.resolve();
	private refreshQueue: Promise<void> = Promise.resolve();

	constructor(
		private viewId: string, options: vscode.TreeViewOptions<T>,
		private proxy: MainThreadTreeViewsShape,
		private commands: CommandsConverter,
		private logService: ILogService,
		private extension: IExtensionDescription
	) {
		super();
		if (extension.contributes && extension.contributes.views) {
			for (const location in extension.contributes.views) {
				for (const view of extension.contributes.views[location]) {
					if (view.id === viewId) {
						this._title = view.name;
					}
				}
			}
		}
		this.dataProvider = options.treeDataProvider;
		// {{SQL CARBON EDIT}}
		if (this.proxy) {
			this.proxy.$registerTreeViewDataProvider(viewId, { showCollapseAll: !!options.showCollapseAll, canSelectMany: !!options.canSelectMany });
		}
		if (this.dataProvider.onDidChangeTreeData) {
			this._register(this.dataProvider.onDidChangeTreeData(element => this._onDidChangeData.fire({ message: false, element })));
		}

		let refreshingPromise: Promise<void> | null;
		let promiseCallback: () => void;
		this._register(Event.debounce<TreeData<T>, { message: boolean, elements: (T | Root)[] }>(this._onDidChangeData.event, (result, current) => {
			if (!result) {
				result = { message: false, elements: [] };
			}
			if (current.element !== false) {
				if (!refreshingPromise) {
					// New refresh has started
					refreshingPromise = new Promise(c => promiseCallback = c);
					this.refreshPromise = this.refreshPromise.then(() => refreshingPromise!);
				}
				result.elements.push(current.element);
			}
			if (current.message) {
				result.message = true;
			}
			return result;
		}, 200, true)(({ message, elements }) => {
			if (elements.length) {
				this.refreshQueue = this.refreshQueue.then(() => {
					const _promiseCallback = promiseCallback;
					refreshingPromise = null;
					return this.refresh(elements).then(() => _promiseCallback());
				});
			}
			if (message) {
				this.proxy.$setMessage(this.viewId, this._message);
			}
		}));
	}

	getChildren(parentHandle: TreeItemHandle | Root): Promise<ITreeItem[]> {
		const parentElement = parentHandle ? this.getExtensionElement(parentHandle) : undefined;
		if (parentHandle && !parentElement) {
			this.logService.error(`No tree item with id \'${parentHandle}\' found.`);
			return Promise.resolve([]);
		}

		const childrenNodes = this.getChildrenNodes(parentHandle); // Get it from cache
		return (childrenNodes ? Promise.resolve(childrenNodes) : this.fetchChildrenNodes(parentElement))
			.then(nodes => nodes.map(n => n.item));
	}

	getExtensionElement(treeItemHandle: TreeItemHandle): T | undefined {
		return this.elements.get(treeItemHandle);
	}

	reveal(element: T | undefined, options?: IRevealOptions): Promise<void> {
		options = options ? options : { select: true, focus: false };
		const select = isUndefinedOrNull(options.select) ? true : options.select;
		const focus = isUndefinedOrNull(options.focus) ? false : options.focus;
		const expand = isUndefinedOrNull(options.expand) ? false : options.expand;

		if (typeof this.dataProvider.getParent !== 'function') {
			return Promise.reject(new Error(`Required registered TreeDataProvider to implement 'getParent' method to access 'reveal' method`));
		}

		if (element) {
			return this.refreshPromise
				.then(() => this.resolveUnknownParentChain(element))
				.then(parentChain => this.resolveTreeNode(element, parentChain[parentChain.length - 1])
					.then(treeNode => this.proxy.$reveal(this.viewId, { item: treeNode.item, parentChain: parentChain.map(p => p.item) }, { select, focus, expand })), error => this.logService.error(error));
		} else {
			return this.proxy.$reveal(this.viewId, undefined, { select, focus, expand });
		}
	}

	private _message: string = '';
	get message(): string {
		return this._message;
	}

	set message(message: string) {
		this._message = message;
		this._onDidChangeData.fire({ message: true, element: false });
	}

	private _title: string = '';
	get title(): string {
		return this._title;
	}

	set title(title: string) {
		this._title = title;
		this.proxy.$setTitle(this.viewId, title, this._description);
	}

	private _description: string | undefined;
	get description(): string | undefined {
		return this._description;
	}

	set description(description: string | undefined) {
		this._description = description;
		this.proxy.$setTitle(this.viewId, this._title, description);
	}

	setExpanded(treeItemHandle: TreeItemHandle, expanded: boolean): void {
		const element = this.getExtensionElement(treeItemHandle);
		if (element) {
			if (expanded) {
				this._onDidExpandElement.fire(Object.freeze({ element }));
			} else {
				this._onDidCollapseElement.fire(Object.freeze({ element }));
			}
		}
	}

	setSelection(treeItemHandles: TreeItemHandle[]): void {
		if (!equals(this._selectedHandles, treeItemHandles)) {
			this._selectedHandles = treeItemHandles;
			this._onDidChangeSelection.fire(Object.freeze({ selection: this.selectedElements }));
		}
	}

	setVisible(visible: boolean): void {
		if (visible !== this._visible) {
			this._visible = visible;
			this._onDidChangeVisibility.fire(Object.freeze({ visible: this._visible }));
		}
	}

	get hasResolve(): boolean {
		return !!this.dataProvider.resolveTreeItem;
	}

	async resolveTreeItem(treeItemHandle: string): Promise<ITreeItem | undefined> {
		if (!this.dataProvider.resolveTreeItem) {
			return undefined; // {{SQL CARBON EDIT}} strict-null-checks
		}
		const element = this.elements.get(treeItemHandle);
		if (element) {
			const node = this.nodes.get(element);
			if (node) {
				const resolve = await this.dataProvider.resolveTreeItem(node.extensionItem, element) ?? node.extensionItem;
				// Resolvable elements. Currently only tooltip.
				node.item.tooltip = this.getTooltip(resolve.tooltip);
				return node.item;
			}
		}
		return undefined; // {{SQL CARBON EDIT}} strict-null-checks
	}

	protected resolveUnknownParentChain(element: T): Promise<TreeNode[]> { // {{SQL CARBON EDIT}}
		return this.resolveParent(element)
			.then((parent) => {
				if (!parent) {
					return Promise.resolve([]);
				}
				return this.resolveUnknownParentChain(parent)
					.then(result => this.resolveTreeNode(parent, result[result.length - 1])
						.then(parentNode => {
							result.push(parentNode);
							return result;
						}));
			});
	}

	private resolveParent(element: T): Promise<T | Root> {
		const node = this.nodes.get(element);
		if (node) {
			return Promise.resolve(node.parent ? this.elements.get(node.parent.item.handle) : undefined);
		}
		return asPromise(() => this.dataProvider.getParent!(element));
	}

	// {{SQL CARBON EDIT}}
	protected resolveTreeNode(element: T, parent?: TreeNode): Promise<TreeNode> {
		const node = this.nodes.get(element);
		if (node) {
			return Promise.resolve(node);
		}
		return asPromise(() => this.dataProvider.getTreeItem(element))
			.then(extTreeItem => this.createHandle(element, extTreeItem, parent, true))
			.then(handle => this.getChildren(parent ? parent.item.handle : undefined)
				.then(() => {
					const cachedElement = this.getExtensionElement(handle);
					if (cachedElement) {
						const node = this.nodes.get(cachedElement);
						if (node) {
							return Promise.resolve(node);
						}
					}
					throw new Error(`Cannot resolve tree item for element ${handle}`);
				}));
	}

	private getChildrenNodes(parentNodeOrHandle: TreeNode | TreeItemHandle | Root): TreeNode[] | null {
		if (parentNodeOrHandle) {
			let parentNode: TreeNode | undefined;
			if (typeof parentNodeOrHandle === 'string') {
				const parentElement = this.getExtensionElement(parentNodeOrHandle);
				parentNode = parentElement ? this.nodes.get(parentElement) : undefined;
			} else {
				parentNode = parentNodeOrHandle;
			}
			return parentNode ? parentNode.children || null : null;
		}
		return this.roots;
	}

	private async fetchChildrenNodes(parentElement?: T): Promise<TreeNode[]> {
		// clear children cache
		this.clearChildren(parentElement);

		const cts = new CancellationTokenSource(this._refreshCancellationSource.token);

		try {
			const parentNode = parentElement ? this.nodes.get(parentElement) : undefined;
			const elements = await this.dataProvider.getChildren(parentElement);
			if (cts.token.isCancellationRequested) {
				return [];
			}

			const items = await Promise.all(coalesce(elements || []).map(async element => {
				const item = await this.dataProvider.getTreeItem(element);
				return item && !cts.token.isCancellationRequested ? this.createAndRegisterTreeNode(element, item, parentNode) : null;
			}));
			if (cts.token.isCancellationRequested) {
				return [];
			}

			return coalesce(items);
		} finally {
			cts.dispose();
		}
	}

	private _refreshCancellationSource = new CancellationTokenSource();

	private refresh(elements: (T | Root)[]): Promise<void> {
		const hasRoot = elements.some(element => !element);
		if (hasRoot) {
			// Cancel any pending children fetches
			this._refreshCancellationSource.dispose(true);
			this._refreshCancellationSource = new CancellationTokenSource();

			this.clearAll(); // clear cache
			return this.proxy.$refresh(this.viewId);
		} else {
			const handlesToRefresh = this.getHandlesToRefresh(<T[]>elements);
			if (handlesToRefresh.length) {
				return this.refreshHandles(handlesToRefresh);
			}
		}
		return Promise.resolve(undefined);
	}

	// {{SQL CARBON EDIT}}
	protected getHandlesToRefresh(elements: T[]): TreeItemHandle[] {
		const elementsToUpdate = new Set<TreeItemHandle>();
		for (const element of elements) {
			const elementNode = this.nodes.get(element);
			if (elementNode && !elementsToUpdate.has(elementNode.item.handle)) {
				// check if an ancestor of extElement is already in the elements to update list
				let currentNode: TreeNode | undefined = elementNode;
				while (currentNode && currentNode.parent && !elementsToUpdate.has(currentNode.parent.item.handle)) {
					const parentElement: T | undefined = this.elements.get(currentNode.parent.item.handle);
					currentNode = parentElement ? this.nodes.get(parentElement) : undefined;
				}
				if (currentNode && !currentNode.parent) {
					elementsToUpdate.add(elementNode.item.handle);
				}
			}
		}

		const handlesToUpdate: TreeItemHandle[] = [];
		// Take only top level elements
		elementsToUpdate.forEach((handle) => {
			const element = this.elements.get(handle);
			if (element) {
				const node = this.nodes.get(element);
				if (node && (!node.parent || !elementsToUpdate.has(node.parent.item.handle))) {
					handlesToUpdate.push(handle);
				}
			}
		});

		return handlesToUpdate;
	}

	// {{SQL CARBON EDIT}}
	protected refreshHandles(itemHandles: TreeItemHandle[]): Promise<void> {
		const itemsToRefresh: { [treeItemHandle: string]: ITreeItem } = {};
		return Promise.all(itemHandles.map(treeItemHandle =>
			this.refreshNode(treeItemHandle)
				.then(node => {
					if (node) {
						itemsToRefresh[treeItemHandle] = node.item;
					}
				})))
			.then(() => Object.keys(itemsToRefresh).length ? this.proxy.$refresh(this.viewId, itemsToRefresh) : undefined);
	}

	// {{SQL CARBON EDIT}}
	protected refreshNode(treeItemHandle: TreeItemHandle): Promise<TreeNode | null> {
		const extElement = this.getExtensionElement(treeItemHandle);
		if (extElement) {
			const existing = this.nodes.get(extElement);
			if (existing) {
				this.clearChildren(extElement); // clear children cache
				return asPromise(() => this.dataProvider.getTreeItem(extElement))
					.then(extTreeItem => {
						if (extTreeItem) {
							const newNode = this.createTreeNode(extElement, extTreeItem, existing.parent);
							this.updateNodeCache(extElement, newNode, existing, existing.parent);
							existing.dispose();
							return newNode;
						}
						return null;
					});
			}
		}
		return Promise.resolve(null);
	}

	private createAndRegisterTreeNode(element: T, extTreeItem: vscode.TreeItem, parentNode: TreeNode | Root): TreeNode {
		const node = this.createTreeNode(element, extTreeItem, parentNode);
		if (extTreeItem.id && this.elements.has(node.item.handle)) {
			throw new Error(localize('treeView.duplicateElement', 'Element with id {0} is already registered', extTreeItem.id));
		}
		this.addNodeToCache(element, node);
		this.addNodeToParentCache(node, parentNode);
		return node;
	}

	private getTooltip(tooltip?: string | vscode.MarkdownString): string | IMarkdownString | undefined {
		if (MarkdownStringType.isMarkdownString(tooltip)) {
			return MarkdownString.from(tooltip);
		}
		return tooltip;
	}

<<<<<<< HEAD
	protected createTreeNode(element: T, extensionTreeItem: azdata.TreeItem2, parent: TreeNode | Root): TreeNode { // {{SQL CARBON EDIT}} change to protected, change to azdata.TreeItem
=======
	private createTreeNode(element: T, extensionTreeItem: vscode.TreeItem, parent: TreeNode | Root): TreeNode {
>>>>>>> 2c306f76
		const disposable = new DisposableStore();
		const handle = this.createHandle(element, extensionTreeItem, parent);
		const icon = this.getLightIconPath(extensionTreeItem);
		// {{ SQL CARBON EDIT }}
		const item = {
			handle,
			parentHandle: parent ? parent.item.handle : undefined,
			label: toTreeItemLabel(extensionTreeItem.label, this.extension),
			description: extensionTreeItem.description,
			resourceUri: extensionTreeItem.resourceUri,
			tooltip: this.getTooltip(extensionTreeItem.tooltip),
			command: extensionTreeItem.command ? this.commands.toInternal(extensionTreeItem.command, disposable) : undefined,
			contextValue: extensionTreeItem.contextValue,
			icon,
			iconDark: this.getDarkIconPath(extensionTreeItem) || icon,
			themeIcon: this.getThemeIcon(extensionTreeItem),
			collapsibleState: isUndefinedOrNull(extensionTreeItem.collapsibleState) ? TreeItemCollapsibleState.None : extensionTreeItem.collapsibleState,
			accessibilityInformation: extensionTreeItem.accessibilityInformation,
			payload: extensionTreeItem.payload, // {{SQL CARBON EDIT}}
			childProvider: extensionTreeItem.childProvider, // {{SQL CARBON EDIT}}
			type: extensionTreeItem.type // {{SQL CARBON EDIT}}
		};

		return {
			item,
			extensionItem: extensionTreeItem,
			parent,
			children: undefined,
			dispose(): void { disposable.dispose(); }
		};
	}

	private getThemeIcon(extensionTreeItem: vscode.TreeItem): ThemeIcon | undefined {
		return extensionTreeItem.iconPath instanceof ThemeIcon ? extensionTreeItem.iconPath : undefined;
	}

	private createHandle(element: T, { id, label, resourceUri }: vscode.TreeItem, parent: TreeNode | Root, returnFirst?: boolean): TreeItemHandle {
		if (id) {
			return `${ExtHostTreeView.ID_HANDLE_PREFIX}/${id}`;
		}

		const treeItemLabel = toTreeItemLabel(label, this.extension);
		const prefix: string = parent ? parent.item.handle : ExtHostTreeView.LABEL_HANDLE_PREFIX;
		let elementId = treeItemLabel ? treeItemLabel.label : resourceUri ? basename(resourceUri) : '';
		elementId = elementId.indexOf('/') !== -1 ? elementId.replace('/', '//') : elementId;
		const existingHandle = this.nodes.has(element) ? this.nodes.get(element)!.item.handle : undefined;
		const childrenNodes = (this.getChildrenNodes(parent) || []);

		let handle: TreeItemHandle;
		let counter = 0;
		do {
			handle = `${prefix}/${counter}:${elementId}`;
			if (returnFirst || !this.elements.has(handle) || existingHandle === handle) {
				// Return first if asked for or
				// Return if handle does not exist or
				// Return if handle is being reused
				break;
			}
			counter++;
		} while (counter <= childrenNodes.length);

		return handle;
	}

	private getLightIconPath(extensionTreeItem: vscode.TreeItem): URI | undefined {
		if (extensionTreeItem.iconPath && !(extensionTreeItem.iconPath instanceof ThemeIcon)) {
			if (typeof extensionTreeItem.iconPath === 'string'
				|| URI.isUri(extensionTreeItem.iconPath)) {
				return this.getIconPath(extensionTreeItem.iconPath);
			}
			return this.getIconPath((<{ light: string | URI; dark: string | URI }>extensionTreeItem.iconPath).light);
		}
		return undefined;
	}

	private getDarkIconPath(extensionTreeItem: vscode.TreeItem): URI | undefined {
		if (extensionTreeItem.iconPath && !(extensionTreeItem.iconPath instanceof ThemeIcon) && (<{ light: string | URI; dark: string | URI }>extensionTreeItem.iconPath).dark) {
			return this.getIconPath((<{ light: string | URI; dark: string | URI }>extensionTreeItem.iconPath).dark);
		}
		return undefined;
	}

	private getIconPath(iconPath: string | URI): URI {
		if (URI.isUri(iconPath)) {
			return iconPath;
		}
		return URI.file(iconPath);
	}

	private addNodeToCache(element: T, node: TreeNode): void {
		this.elements.set(node.item.handle, element);
		this.nodes.set(element, node);
	}

	// {{SQL CARBON EDIT}}
	protected updateNodeCache(element: T, newNode: TreeNode, existing: TreeNode, parentNode: TreeNode | Root): void {
		// Remove from the cache
		this.elements.delete(newNode.item.handle);
		this.nodes.delete(element);
		if (newNode.item.handle !== existing.item.handle) {
			this.elements.delete(existing.item.handle);
		}

		// Add the new node to the cache
		this.addNodeToCache(element, newNode);

		// Replace the node in parent's children nodes
		const childrenNodes = (this.getChildrenNodes(parentNode) || []);
		const childNode = childrenNodes.filter(c => c.item.handle === existing.item.handle)[0];
		if (childNode) {
			childrenNodes.splice(childrenNodes.indexOf(childNode), 1, newNode);
		}
	}

	private addNodeToParentCache(node: TreeNode, parentNode: TreeNode | Root): void {
		if (parentNode) {
			if (!parentNode.children) {
				parentNode.children = [];
			}
			parentNode.children.push(node);
		} else {
			if (!this.roots) {
				this.roots = [];
			}
			this.roots.push(node);
		}
	}

	private clearChildren(parentElement?: T): void {
		if (parentElement) {
			const node = this.nodes.get(parentElement);
			if (node) {
				if (node.children) {
					for (const child of node.children) {
						const childElement = this.elements.get(child.item.handle);
						if (childElement) {
							this.clear(childElement);
						}
					}
				}
				node.children = undefined;
			}
		} else {
			this.clearAll();
		}
	}

	private clear(element: T): void {
		const node = this.nodes.get(element);
		if (node) {
			if (node.children) {
				for (const child of node.children) {
					const childElement = this.elements.get(child.item.handle);
					if (childElement) {
						this.clear(childElement);
					}
				}
			}
			this.nodes.delete(element);
			this.elements.delete(node.item.handle);
			node.dispose();
		}
	}

	// {{SQL CARBON EDIT}}
	protected clearAll(): void {
		this.roots = null;
		this.elements.clear();
		this.nodes.forEach(node => node.dispose());
		this.nodes.clear();
	}

	dispose() {
		this._refreshCancellationSource.dispose();

		this.clearAll();
	}
}<|MERGE_RESOLUTION|>--- conflicted
+++ resolved
@@ -584,11 +584,7 @@
 		return tooltip;
 	}
 
-<<<<<<< HEAD
-	protected createTreeNode(element: T, extensionTreeItem: azdata.TreeItem2, parent: TreeNode | Root): TreeNode { // {{SQL CARBON EDIT}} change to protected, change to azdata.TreeItem
-=======
-	private createTreeNode(element: T, extensionTreeItem: vscode.TreeItem, parent: TreeNode | Root): TreeNode {
->>>>>>> 2c306f76
+	protected createTreeNode(element: T, extensionTreeItem: azdata.TreeItem, parent: TreeNode | Root): TreeNode { // {{SQL CARBON EDIT}} change to protected, change to azdata.TreeItem
 		const disposable = new DisposableStore();
 		const handle = this.createHandle(element, extensionTreeItem, parent);
 		const icon = this.getLightIconPath(extensionTreeItem);
