/*---------------------------------------------------------------------------------------------
 *  Copyright (c) Microsoft Corporation. All rights reserved.
 *  Licensed under the Source EULA. See License.txt in the project root for license information.
 *--------------------------------------------------------------------------------------------*/

import { localize } from 'vs/nls';
import type * as vscode from 'vscode';
import { basename } from 'vs/base/common/resources';
import { URI } from 'vs/base/common/uri';
import { Emitter, Event } from 'vs/base/common/event';
import { Disposable, DisposableStore, IDisposable } from 'vs/base/common/lifecycle';
import { ExtHostTreeViewsShape, MainThreadTreeViewsShape } from './extHost.protocol';
import { ITreeItem, TreeViewItemHandleArg, ITreeItemLabel, IRevealOptions } from 'vs/workbench/common/views';
import { ExtHostCommands, CommandsConverter } from 'vs/workbench/api/common/extHostCommands';
import { asPromise } from 'vs/base/common/async';
import { TreeItemCollapsibleState, ThemeIcon } from 'vs/workbench/api/common/extHostTypes';
import { isUndefinedOrNull, isString } from 'vs/base/common/types';
import { equals, coalesce } from 'vs/base/common/arrays';
import { ILogService } from 'vs/platform/log/common/log';
import { checkProposedApiEnabled } from 'vs/workbench/services/extensions/common/extensions';
import { IExtensionDescription } from 'vs/platform/extensions/common/extensions';
import { MarkdownString } from 'vs/workbench/api/common/extHostTypeConverters';
import { IMarkdownString } from 'vs/base/common/htmlContent';

// {{SQL CARBON EDIT}}
import * as azdata from 'azdata';
export type TreeItemHandle = string;

function toTreeItemLabel(label: any, extension: IExtensionDescription): ITreeItemLabel | undefined {
	if (isString(label)) {
		return { label };
	}

	if (label
		&& typeof label === 'object'
		&& typeof label.label === 'string') {
		checkProposedApiEnabled(extension);
		let highlights: [number, number][] | undefined = undefined;
		if (Array.isArray(label.highlights)) {
			highlights = (<[number, number][]>label.highlights).filter((highlight => highlight.length === 2 && typeof highlight[0] === 'number' && typeof highlight[1] === 'number'));
			highlights = highlights.length ? highlights : undefined;
		}
		return { label: label.label, highlights };
	}

	return undefined;
}


export class ExtHostTreeViews implements ExtHostTreeViewsShape {

	private treeViews: Map<string, ExtHostTreeView<any>> = new Map<string, ExtHostTreeView<any>>();

	constructor(
		private _proxy: MainThreadTreeViewsShape,
		private commands: ExtHostCommands,
		private logService: ILogService
	) {

		function isTreeViewItemHandleArg(arg: any): boolean {
			return arg && arg.$treeViewId && arg.$treeItemHandle;
		}
		commands.registerArgumentProcessor({
			processArgument: arg => {
				if (isTreeViewItemHandleArg(arg)) {
					return this.convertArgument(arg);
				} else if (Array.isArray(arg) && (arg.length > 0)) {
					return arg.map(item => {
						if (isTreeViewItemHandleArg(item)) {
							return this.convertArgument(item);
						}
						return item;
					});
				}
				return arg;
			}
		});
	}

	registerTreeDataProvider<T>(id: string, treeDataProvider: vscode.TreeDataProvider<T>, extension: IExtensionDescription): vscode.Disposable {
		const treeView = this.createTreeView(id, { treeDataProvider }, extension);
		return { dispose: () => treeView.dispose() };
	}

	createTreeView<T>(viewId: string, options: vscode.TreeViewOptions<T>, extension: IExtensionDescription): vscode.TreeView<T> {
		if (!options || !options.treeDataProvider) {
			throw new Error('Options with treeDataProvider is mandatory');
		}

		const treeView = this.createExtHostTreeView(viewId, options, extension);
		return {
			get onDidCollapseElement() { return treeView.onDidCollapseElement; },
			get onDidExpandElement() { return treeView.onDidExpandElement; },
			get selection() { return treeView.selectedElements; },
			get onDidChangeSelection() { return treeView.onDidChangeSelection; },
			get visible() { return treeView.visible; },
			get onDidChangeVisibility() { return treeView.onDidChangeVisibility; },
			get message() { return treeView.message; },
			set message(message: string) {
				treeView.message = message;
			},
			get title() { return treeView.title; },
			set title(title: string) {
				treeView.title = title;
			},
			reveal: (element: T, options?: IRevealOptions): Promise<void> => {
				return treeView.reveal(element, options);
			},
			dispose: () => {
				this.treeViews.delete(viewId);
				treeView.dispose();
			}
		};
	}

	$getChildren(treeViewId: string, treeItemHandle?: string): Promise<ITreeItem[]> {
		const treeView = this.treeViews.get(treeViewId);
		if (!treeView) {
			return Promise.reject(new Error(localize('treeView.notRegistered', 'No tree view with id \'{0}\' registered.', treeViewId)));
		}
		return treeView.getChildren(treeItemHandle);
	}

	$setExpanded(treeViewId: string, treeItemHandle: string, expanded: boolean): void {
		const treeView = this.treeViews.get(treeViewId);
		if (!treeView) {
			throw new Error(localize('treeView.notRegistered', 'No tree view with id \'{0}\' registered.', treeViewId));
		}
		treeView.setExpanded(treeItemHandle, expanded);
	}

	$setSelection(treeViewId: string, treeItemHandles: string[]): void {
		const treeView = this.treeViews.get(treeViewId);
		if (!treeView) {
			throw new Error(localize('treeView.notRegistered', 'No tree view with id \'{0}\' registered.', treeViewId));
		}
		treeView.setSelection(treeItemHandles);
	}

	$setVisible(treeViewId: string, isVisible: boolean): void {
		const treeView = this.treeViews.get(treeViewId);
		if (!treeView) {
			throw new Error(localize('treeView.notRegistered', 'No tree view with id \'{0}\' registered.', treeViewId));
		}
		treeView.setVisible(isVisible);
	}

	private createExtHostTreeView<T>(id: string, options: vscode.TreeViewOptions<T>, extension: IExtensionDescription): ExtHostTreeView<T> {
		const treeView = new ExtHostTreeView<T>(id, options, this._proxy, this.commands.converter, this.logService, extension);
		this.treeViews.set(id, treeView);
		return treeView;
	}

	private convertArgument(arg: TreeViewItemHandleArg): any {
		const treeView = this.treeViews.get(arg.$treeViewId);
		return treeView ? treeView.getExtensionElement(arg.$treeItemHandle) : null;
	}
}

export type Root = null | undefined | void; // {{SQL CARBON EDIT}} export interface
type TreeData<T> = { message: boolean, element: T | Root | false };

export interface TreeNode extends IDisposable { // {{SQL CARBON EDIT}} export interface
	item: ITreeItem;
	parent: TreeNode | Root;
	children?: TreeNode[];
}

// {{SQL CARBON EDIT}}
export class ExtHostTreeView<T> extends Disposable {

	private static readonly LABEL_HANDLE_PREFIX = '0';
	private static readonly ID_HANDLE_PREFIX = '1';

	private readonly dataProvider: vscode.TreeDataProvider<T>;

	private roots: TreeNode[] | null = null;
	private elements: Map<TreeItemHandle, T> = new Map<TreeItemHandle, T>();
	// {{SQL CARBON EDIT}}
	protected nodes: Map<T, TreeNode> = new Map<T, TreeNode>();

	private _visible: boolean = false;
	get visible(): boolean { return this._visible; }

	private _selectedHandles: TreeItemHandle[] = [];
	get selectedElements(): T[] { return <T[]>this._selectedHandles.map(handle => this.getExtensionElement(handle)).filter(element => !isUndefinedOrNull(element)); }

	private _onDidExpandElement: Emitter<vscode.TreeViewExpansionEvent<T>> = this._register(new Emitter<vscode.TreeViewExpansionEvent<T>>());
	readonly onDidExpandElement: Event<vscode.TreeViewExpansionEvent<T>> = this._onDidExpandElement.event;

	private _onDidCollapseElement: Emitter<vscode.TreeViewExpansionEvent<T>> = this._register(new Emitter<vscode.TreeViewExpansionEvent<T>>());
	readonly onDidCollapseElement: Event<vscode.TreeViewExpansionEvent<T>> = this._onDidCollapseElement.event;

	private _onDidChangeSelection: Emitter<vscode.TreeViewSelectionChangeEvent<T>> = this._register(new Emitter<vscode.TreeViewSelectionChangeEvent<T>>());
	readonly onDidChangeSelection: Event<vscode.TreeViewSelectionChangeEvent<T>> = this._onDidChangeSelection.event;

	private _onDidChangeVisibility: Emitter<vscode.TreeViewVisibilityChangeEvent> = this._register(new Emitter<vscode.TreeViewVisibilityChangeEvent>());
	readonly onDidChangeVisibility: Event<vscode.TreeViewVisibilityChangeEvent> = this._onDidChangeVisibility.event;

	private _onDidChangeData: Emitter<TreeData<T>> = this._register(new Emitter<TreeData<T>>());

	private refreshPromise: Promise<void> = Promise.resolve();
	private refreshQueue: Promise<void> = Promise.resolve();

	constructor(
		private viewId: string, options: vscode.TreeViewOptions<T>,
		private proxy: MainThreadTreeViewsShape,
		private commands: CommandsConverter,
		private logService: ILogService,
		private extension: IExtensionDescription
	) {
		super();
		if (extension.contributes && extension.contributes.views) {
			for (const location in extension.contributes.views) {
				for (const view of extension.contributes.views[location]) {
					if (view.id === viewId) {
						this._title = view.name;
					}
				}
			}
		}
		this.dataProvider = options.treeDataProvider;
		// {{SQL CARBON EDIT}}
		if (this.proxy) {
			this.proxy.$registerTreeViewDataProvider(viewId, { showCollapseAll: !!options.showCollapseAll, canSelectMany: !!options.canSelectMany });
		}
		if (this.dataProvider.onDidChangeTreeData) {
			this._register(this.dataProvider.onDidChangeTreeData(element => this._onDidChangeData.fire({ message: false, element })));
		}

		let refreshingPromise: Promise<void> | null;
		let promiseCallback: () => void;
		this._register(Event.debounce<TreeData<T>, { message: boolean, elements: (T | Root)[] }>(this._onDidChangeData.event, (result, current) => {
			if (!result) {
				result = { message: false, elements: [] };
			}
			if (current.element !== false) {
				if (!refreshingPromise) {
					// New refresh has started
					refreshingPromise = new Promise(c => promiseCallback = c);
					this.refreshPromise = this.refreshPromise.then(() => refreshingPromise!);
				}
				result.elements.push(current.element);
			}
			if (current.message) {
				result.message = true;
			}
			return result;
		}, 200, true)(({ message, elements }) => {
			if (elements.length) {
				this.refreshQueue = this.refreshQueue.then(() => {
					const _promiseCallback = promiseCallback;
					refreshingPromise = null;
					return this.refresh(elements).then(() => _promiseCallback());
				});
			}
			if (message) {
				this.proxy.$setMessage(this.viewId, this._message);
			}
		}));
	}

	getChildren(parentHandle: TreeItemHandle | Root): Promise<ITreeItem[]> {
		const parentElement = parentHandle ? this.getExtensionElement(parentHandle) : undefined;
		if (parentHandle && !parentElement) {
			this.logService.error(`No tree item with id \'${parentHandle}\' found.`);
			return Promise.resolve([]);
		}

		const childrenNodes = this.getChildrenNodes(parentHandle); // Get it from cache
		return (childrenNodes ? Promise.resolve(childrenNodes) : this.fetchChildrenNodes(parentElement))
			.then(nodes => nodes.map(n => n.item));
	}

	getExtensionElement(treeItemHandle: TreeItemHandle): T | undefined {
		return this.elements.get(treeItemHandle);
	}

	reveal(element: T, options?: IRevealOptions): Promise<void> {
		options = options ? options : { select: true, focus: false };
		const select = isUndefinedOrNull(options.select) ? true : options.select;
		const focus = isUndefinedOrNull(options.focus) ? false : options.focus;
		const expand = isUndefinedOrNull(options.expand) ? false : options.expand;

		if (typeof this.dataProvider.getParent !== 'function') {
			return Promise.reject(new Error(`Required registered TreeDataProvider to implement 'getParent' method to access 'reveal' method`));
		}
		return this.refreshPromise
			.then(() => this.resolveUnknownParentChain(element))
			.then(parentChain => this.resolveTreeNode(element, parentChain[parentChain.length - 1])
				.then(treeNode => this.proxy.$reveal(this.viewId, treeNode.item, parentChain.map(p => p.item), { select, focus, expand })), error => this.logService.error(error));
	}

	private _message: string = '';
	get message(): string {
		return this._message;
	}

	set message(message: string) {
		this._message = message;
		this._onDidChangeData.fire({ message: true, element: false });
	}

	private _title: string = '';
	get title(): string {
		return this._title;
	}

	set title(title: string) {
		this._title = title;
		this.proxy.$setTitle(this.viewId, title);
	}

	setExpanded(treeItemHandle: TreeItemHandle, expanded: boolean): void {
		const element = this.getExtensionElement(treeItemHandle);
		if (element) {
			if (expanded) {
				this._onDidExpandElement.fire(Object.freeze({ element }));
			} else {
				this._onDidCollapseElement.fire(Object.freeze({ element }));
			}
		}
	}

	setSelection(treeItemHandles: TreeItemHandle[]): void {
		if (!equals(this._selectedHandles, treeItemHandles)) {
			this._selectedHandles = treeItemHandles;
			this._onDidChangeSelection.fire(Object.freeze({ selection: this.selectedElements }));
		}
	}

	setVisible(visible: boolean): void {
		if (visible !== this._visible) {
			this._visible = visible;
			this._onDidChangeVisibility.fire(Object.freeze({ visible: this._visible }));
		}
	}

	// {{SQL CARBON EDIT}}
	protected resolveUnknownParentChain(element: T): Promise<TreeNode[]> {
		return this.resolveParent(element)
			.then((parent) => {
				if (!parent) {
					return Promise.resolve([]);
				}
				return this.resolveUnknownParentChain(parent)
					.then(result => this.resolveTreeNode(parent, result[result.length - 1])
						.then(parentNode => {
							result.push(parentNode);
							return result;
						}));
			});
	}

	private resolveParent(element: T): Promise<T | Root> {
		const node = this.nodes.get(element);
		if (node) {
			return Promise.resolve(node.parent ? this.elements.get(node.parent.item.handle) : undefined);
		}
		return asPromise(() => this.dataProvider.getParent!(element));
	}

	// {{SQL CARBON EDIT}}
	protected resolveTreeNode(element: T, parent?: TreeNode): Promise<TreeNode> {
		const node = this.nodes.get(element);
		if (node) {
			return Promise.resolve(node);
		}
		return asPromise(() => this.dataProvider.getTreeItem(element))
			.then(extTreeItem => this.createHandle(element, extTreeItem, parent, true))
			.then(handle => this.getChildren(parent ? parent.item.handle : undefined)
				.then(() => {
					const cachedElement = this.getExtensionElement(handle);
					if (cachedElement) {
						const node = this.nodes.get(cachedElement);
						if (node) {
							return Promise.resolve(node);
						}
					}
					throw new Error(`Cannot resolve tree item for element ${handle}`);
				}));
	}

	private getChildrenNodes(parentNodeOrHandle: TreeNode | TreeItemHandle | Root): TreeNode[] | null {
		if (parentNodeOrHandle) {
			let parentNode: TreeNode | undefined;
			if (typeof parentNodeOrHandle === 'string') {
				const parentElement = this.getExtensionElement(parentNodeOrHandle);
				parentNode = parentElement ? this.nodes.get(parentElement) : undefined;
			} else {
				parentNode = parentNodeOrHandle;
			}
			return parentNode ? parentNode.children || null : null;
		}
		return this.roots;
	}

	private fetchChildrenNodes(parentElement?: T): Promise<TreeNode[]> {
		// clear children cache
		this.clearChildren(parentElement);

		const parentNode = parentElement ? this.nodes.get(parentElement) : undefined;
		return asPromise(() => this.dataProvider.getChildren(parentElement))
			.then(elements => Promise.all(
				coalesce(elements || [])
					.map(element => asPromise(() => this.dataProvider.getTreeItem(element))
						.then(extTreeItem => extTreeItem ? this.createAndRegisterTreeNode(element, extTreeItem, parentNode) : null))))
			.then(coalesce);
	}

	private refresh(elements: (T | Root)[]): Promise<void> {
		const hasRoot = elements.some(element => !element);
		if (hasRoot) {
			this.clearAll(); // clear cache
			return this.proxy.$refresh(this.viewId);
		} else {
			const handlesToRefresh = this.getHandlesToRefresh(<T[]>elements);
			if (handlesToRefresh.length) {
				return this.refreshHandles(handlesToRefresh);
			}
		}
		return Promise.resolve(undefined);
	}

	// {{SQL CARBON EDIT}}
	protected getHandlesToRefresh(elements: T[]): TreeItemHandle[] {
		const elementsToUpdate = new Set<TreeItemHandle>();
		for (const element of elements) {
			const elementNode = this.nodes.get(element);
			if (elementNode && !elementsToUpdate.has(elementNode.item.handle)) {
				// check if an ancestor of extElement is already in the elements to update list
				let currentNode: TreeNode | undefined = elementNode;
				while (currentNode && currentNode.parent && !elementsToUpdate.has(currentNode.parent.item.handle)) {
					const parentElement: T | undefined = this.elements.get(currentNode.parent.item.handle);
					currentNode = parentElement ? this.nodes.get(parentElement) : undefined;
				}
				if (currentNode && !currentNode.parent) {
					elementsToUpdate.add(elementNode.item.handle);
				}
			}
		}

		const handlesToUpdate: TreeItemHandle[] = [];
		// Take only top level elements
		elementsToUpdate.forEach((handle) => {
			const element = this.elements.get(handle);
			if (element) {
				const node = this.nodes.get(element);
				if (node && (!node.parent || !elementsToUpdate.has(node.parent.item.handle))) {
					handlesToUpdate.push(handle);
				}
			}
		});

		return handlesToUpdate;
	}

	// {{SQL CARBON EDIT}}
	protected refreshHandles(itemHandles: TreeItemHandle[]): Promise<void> {
		const itemsToRefresh: { [treeItemHandle: string]: ITreeItem } = {};
		return Promise.all(itemHandles.map(treeItemHandle =>
			this.refreshNode(treeItemHandle)
				.then(node => {
					if (node) {
						itemsToRefresh[treeItemHandle] = node.item;
					}
				})))
			.then(() => Object.keys(itemsToRefresh).length ? this.proxy.$refresh(this.viewId, itemsToRefresh) : undefined);
	}

	// {{SQL CARBON EDIT}}
	protected refreshNode(treeItemHandle: TreeItemHandle): Promise<TreeNode | null> {
		const extElement = this.getExtensionElement(treeItemHandle);
		if (extElement) {
			const existing = this.nodes.get(extElement);
			if (existing) {
				this.clearChildren(extElement); // clear children cache
				return asPromise(() => this.dataProvider.getTreeItem(extElement))
					.then(extTreeItem => {
						if (extTreeItem) {
							const newNode = this.createTreeNode(extElement, extTreeItem, existing.parent);
							this.updateNodeCache(extElement, newNode, existing, existing.parent);
							existing.dispose();
							return newNode;
						}
						return null;
					});
			}
		}
		return Promise.resolve(null);
	}

	private createAndRegisterTreeNode(element: T, extTreeItem: vscode.TreeItem, parentNode: TreeNode | Root): TreeNode {
		const node = this.createTreeNode(element, extTreeItem, parentNode);
		if (extTreeItem.id && this.elements.has(node.item.handle)) {
			throw new Error(localize('treeView.duplicateElement', 'Element with id {0} is already registered', extTreeItem.id));
		}
		this.addNodeToCache(element, node);
		this.addNodeToParentCache(node, parentNode);
		return node;
	}

<<<<<<< HEAD
	protected createTreeNode(element: T, extensionTreeItem: azdata.TreeItem2, parent: TreeNode | Root): TreeNode { 	// {{SQL CARBON EDIT}} change to protected, change to azdata.TreeItem
=======
	private getTooltip(tooltip?: string | vscode.MarkdownString): string | IMarkdownString | undefined {
		if (typeof tooltip === 'string') {
			return tooltip;
		} else if (tooltip === undefined) {
			return undefined;
		} else {
			checkProposedApiEnabled(this.extension);
			return MarkdownString.from(tooltip);
		}
	}

	private createTreeNode(element: T, extensionTreeItem: vscode.TreeItem2, parent: TreeNode | Root): TreeNode {
>>>>>>> a5cdb444
		const disposable = new DisposableStore();
		const handle = this.createHandle(element, extensionTreeItem, parent);
		const icon = this.getLightIconPath(extensionTreeItem);
		const item = {
			handle,
			parentHandle: parent ? parent.item.handle : undefined,
			label: toTreeItemLabel(extensionTreeItem.label, this.extension),
			description: extensionTreeItem.description,
			resourceUri: extensionTreeItem.resourceUri,
			tooltip: this.getTooltip(extensionTreeItem.tooltip),
			command: extensionTreeItem.command ? this.commands.toInternal(extensionTreeItem.command, disposable) : undefined,
			contextValue: extensionTreeItem.contextValue,
			icon,
			iconDark: this.getDarkIconPath(extensionTreeItem) || icon,
			themeIcon: extensionTreeItem.iconPath instanceof ThemeIcon ? { id: extensionTreeItem.iconPath.id } : undefined,
			collapsibleState: isUndefinedOrNull(extensionTreeItem.collapsibleState) ? TreeItemCollapsibleState.None : extensionTreeItem.collapsibleState,
			accessibilityInformation: extensionTreeItem.accessibilityInformation,
			payload: extensionTreeItem.payload, // {{SQL CARBON EDIT}}
			childProvider: extensionTreeItem.childProvider, // {{SQL CARBON EDIT}}
			type: extensionTreeItem.type // {{SQL CARBON EDIT}}
		};

		return {
			item,
			parent,
			children: undefined,
			dispose(): void { disposable.dispose(); }
		};
	}

	private createHandle(element: T, { id, label, resourceUri }: vscode.TreeItem, parent: TreeNode | Root, returnFirst?: boolean): TreeItemHandle {
		if (id) {
			return `${ExtHostTreeView.ID_HANDLE_PREFIX}/${id}`;
		}

		const treeItemLabel = toTreeItemLabel(label, this.extension);
		const prefix: string = parent ? parent.item.handle : ExtHostTreeView.LABEL_HANDLE_PREFIX;
		let elementId = treeItemLabel ? treeItemLabel.label : resourceUri ? basename(resourceUri) : '';
		elementId = elementId.indexOf('/') !== -1 ? elementId.replace('/', '//') : elementId;
		const existingHandle = this.nodes.has(element) ? this.nodes.get(element)!.item.handle : undefined;
		const childrenNodes = (this.getChildrenNodes(parent) || []);

		let handle: TreeItemHandle;
		let counter = 0;
		do {
			handle = `${prefix}/${counter}:${elementId}`;
			if (returnFirst || !this.elements.has(handle) || existingHandle === handle) {
				// Return first if asked for or
				// Return if handle does not exist or
				// Return if handle is being reused
				break;
			}
			counter++;
		} while (counter <= childrenNodes.length);

		return handle;
	}

	private getLightIconPath(extensionTreeItem: vscode.TreeItem): URI | undefined {
		if (extensionTreeItem.iconPath && !(extensionTreeItem.iconPath instanceof ThemeIcon)) {
			if (typeof extensionTreeItem.iconPath === 'string'
				|| URI.isUri(extensionTreeItem.iconPath)) {
				return this.getIconPath(extensionTreeItem.iconPath);
			}
			return this.getIconPath((<{ light: string | URI; dark: string | URI }>extensionTreeItem.iconPath).light);
		}
		return undefined;
	}

	private getDarkIconPath(extensionTreeItem: vscode.TreeItem): URI | undefined {
		if (extensionTreeItem.iconPath && !(extensionTreeItem.iconPath instanceof ThemeIcon) && (<{ light: string | URI; dark: string | URI }>extensionTreeItem.iconPath).dark) {
			return this.getIconPath((<{ light: string | URI; dark: string | URI }>extensionTreeItem.iconPath).dark);
		}
		return undefined;
	}

	private getIconPath(iconPath: string | URI): URI {
		if (URI.isUri(iconPath)) {
			return iconPath;
		}
		return URI.file(iconPath);
	}

	private addNodeToCache(element: T, node: TreeNode): void {
		this.elements.set(node.item.handle, element);
		this.nodes.set(element, node);
	}

	// {{SQL CARBON EDIT}}
	protected updateNodeCache(element: T, newNode: TreeNode, existing: TreeNode, parentNode: TreeNode | Root): void {
		// Remove from the cache
		this.elements.delete(newNode.item.handle);
		this.nodes.delete(element);
		if (newNode.item.handle !== existing.item.handle) {
			this.elements.delete(existing.item.handle);
		}

		// Add the new node to the cache
		this.addNodeToCache(element, newNode);

		// Replace the node in parent's children nodes
		const childrenNodes = (this.getChildrenNodes(parentNode) || []);
		const childNode = childrenNodes.filter(c => c.item.handle === existing.item.handle)[0];
		if (childNode) {
			childrenNodes.splice(childrenNodes.indexOf(childNode), 1, newNode);
		}
	}

	private addNodeToParentCache(node: TreeNode, parentNode: TreeNode | Root): void {
		if (parentNode) {
			if (!parentNode.children) {
				parentNode.children = [];
			}
			parentNode.children.push(node);
		} else {
			if (!this.roots) {
				this.roots = [];
			}
			this.roots.push(node);
		}
	}

	private clearChildren(parentElement?: T): void {
		if (parentElement) {
			const node = this.nodes.get(parentElement);
			if (node) {
				if (node.children) {
					for (const child of node.children) {
						const childElement = this.elements.get(child.item.handle);
						if (childElement) {
							this.clear(childElement);
						}
					}
				}
				node.children = undefined;
			}
		} else {
			this.clearAll();
		}
	}

	private clear(element: T): void {
		const node = this.nodes.get(element);
		if (node) {
			if (node.children) {
				for (const child of node.children) {
					const childElement = this.elements.get(child.item.handle);
					if (childElement) {
						this.clear(childElement);
					}
				}
			}
			this.nodes.delete(element);
			this.elements.delete(node.item.handle);
			node.dispose();
		}
	}

	// {{SQL CARBON EDIT}}
	protected clearAll(): void {
		this.roots = null;
		this.elements.clear();
		this.nodes.forEach(node => node.dispose());
		this.nodes.clear();
	}

	dispose() {
		this.clearAll();
	}
}<|MERGE_RESOLUTION|>--- conflicted
+++ resolved
@@ -500,9 +500,6 @@
 		return node;
 	}
 
-<<<<<<< HEAD
-	protected createTreeNode(element: T, extensionTreeItem: azdata.TreeItem2, parent: TreeNode | Root): TreeNode { 	// {{SQL CARBON EDIT}} change to protected, change to azdata.TreeItem
-=======
 	private getTooltip(tooltip?: string | vscode.MarkdownString): string | IMarkdownString | undefined {
 		if (typeof tooltip === 'string') {
 			return tooltip;
@@ -514,8 +511,7 @@
 		}
 	}
 
-	private createTreeNode(element: T, extensionTreeItem: vscode.TreeItem2, parent: TreeNode | Root): TreeNode {
->>>>>>> a5cdb444
+	protected createTreeNode(element: T, extensionTreeItem: azdata.TreeItem2, parent: TreeNode | Root): TreeNode { // {{SQL CARBON EDIT}} change to protected, change to azdata.TreeItem
 		const disposable = new DisposableStore();
 		const handle = this.createHandle(element, extensionTreeItem, parent);
 		const icon = this.getLightIconPath(extensionTreeItem);
