--- conflicted
+++ resolved
@@ -448,21 +448,6 @@
 			);
 		}
 
-<<<<<<< HEAD
-		return undefined; // {{SQL CARBON EDIT}} @anthonydresser strict-null-check
-	}
-
-	dispose() {
-		this._isDiposed = true;
-		this._acceptInputDisposables.dispose();
-		this._localDisposables.forEach(disposable => disposable.dispose());
-		this._proxy.$deleteCommentThread(
-			this._commentController.handle,
-			this.handle
-		);
-	}
-}
-=======
 		getCommentByUniqueId(uniqueId: number): vscode.Comment | undefined {
 			for (let key of this._commentsMap) {
 				let comment = key[0];
@@ -471,9 +456,8 @@
 					return comment;
 				}
 			}
->>>>>>> 4f113276
-
-			return;
+
+			return undefined; // {{SQL CARBON EDIT}} strict-nulls
 		}
 
 		dispose() {
