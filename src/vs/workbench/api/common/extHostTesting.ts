/*---------------------------------------------------------------------------------------------
 *  Copyright (c) Microsoft Corporation. All rights reserved.
 *  Licensed under the Source EULA. See License.txt in the project root for license information.
 *--------------------------------------------------------------------------------------------*/

import { mapFind } from 'vs/base/common/arrays';
import { disposableTimeout } from 'vs/base/common/async';
import { VSBuffer } from 'vs/base/common/buffer';
import { CancellationToken, CancellationTokenSource } from 'vs/base/common/cancellation';
import { Emitter, Event } from 'vs/base/common/event';
import { once } from 'vs/base/common/functional';
import { Iterable } from 'vs/base/common/iterator';
import { Disposable, DisposableStore, IDisposable, toDisposable } from 'vs/base/common/lifecycle';
import { deepFreeze } from 'vs/base/common/objects';
import { isDefined } from 'vs/base/common/types';
import { URI, UriComponents } from 'vs/base/common/uri';
import { generateUuid } from 'vs/base/common/uuid';
import { IInstantiationService } from 'vs/platform/instantiation/common/instantiation';
import { ExtHostTestingResource, ExtHostTestingShape, MainContext, MainThreadTestingShape } from 'vs/workbench/api/common/extHost.protocol';
import { ExtHostDocumentData } from 'vs/workbench/api/common/extHostDocumentData';
import { IExtHostDocumentsAndEditors } from 'vs/workbench/api/common/extHostDocumentsAndEditors';
import { IExtHostRpcService } from 'vs/workbench/api/common/extHostRpcService';
import { ExtHostTestItemEventType, getPrivateApiFor } from 'vs/workbench/api/common/extHostTestingPrivateApi';
import * as Convert from 'vs/workbench/api/common/extHostTypeConverters';
import { TestItemImpl } from 'vs/workbench/api/common/extHostTypes';
import { IExtHostWorkspace } from 'vs/workbench/api/common/extHostWorkspace';
import { OwnedTestCollection, SingleUseTestCollection, TestPosition } from 'vs/workbench/contrib/testing/common/ownedTestCollection';
import { AbstractIncrementalTestCollection, IncrementalChangeCollector, IncrementalTestCollectionItem, InternalTestItem, ISerializedTestResults, ITestItem, RunTestForProviderRequest, TestDiffOpType, TestIdWithSrc, TestsDiff } from 'vs/workbench/contrib/testing/common/testCollection';
import type * as vscode from 'vscode';


export class ExtHostTesting implements ExtHostTestingShape {
	private readonly resultsChangedEmitter = new Emitter<void>();
	private readonly controllers = new TestControllers();
	private readonly proxy: MainThreadTestingShape;
	private readonly ownedTests = new OwnedTestCollection();
	private readonly runTracker: TestRunCoordinator;
	private readonly subscriptions: TestSubscriptions;
	private readonly mainThreadSubscriptions = new Map<string, IDisposable>();

	private workspaceObservers: WorkspaceFolderTestObserverFactory;
	private textDocumentObservers: TextDocumentTestObserverFactory;

	public onResultsChanged = this.resultsChangedEmitter.event;
	public results: ReadonlyArray<vscode.TestRunResult> = [];

	constructor(
		@IExtHostRpcService rpc: IExtHostRpcService,
		@IInstantiationService instantionService: IInstantiationService,
		@IExtHostDocumentsAndEditors documents: IExtHostDocumentsAndEditors,
	) {
		this.proxy = rpc.getProxy(MainContext.MainThreadTesting);

		this.subscriptions = instantionService.createInstance(TestSubscriptions, this.ownedTests, this.controllers);
		this.runTracker = new TestRunCoordinator(this.proxy);
		this.workspaceObservers = new WorkspaceFolderTestObserverFactory(this.proxy);
		this.textDocumentObservers = new TextDocumentTestObserverFactory(this.proxy, documents);
	}

	/**
	 * Implements vscode.test.registerTestProvider
	 */
	public registerTestController<T>(extensionId: string, controller: vscode.TestController<T>): vscode.Disposable {
		const controllerId = generateUuid();
		const registration = this.controllers.register(controllerId, controller);
		this.proxy.$registerTestController(controllerId);

		return toDisposable(() => {
			registration.dispose();
			this.proxy.$unregisterTestController(controllerId);
		});
	}

	/**
	 * Implements vscode.test.createTextDocumentTestObserver
	 */
	public createTextDocumentTestObserver(document: vscode.TextDocument) {
		return this.textDocumentObservers.checkout(document.uri);
	}

	/**
	 * Implements vscode.test.createWorkspaceTestObserver
	 */
	public createWorkspaceTestObserver(workspaceFolder: vscode.WorkspaceFolder) {
		return this.workspaceObservers.checkout(workspaceFolder.uri);
	}

	/**
	 * Implements vscode.test.runTests
	 */
	public async runTests(req: vscode.TestRunRequest<unknown>, token = CancellationToken.None) {
		const testListToProviders = (tests: ReadonlyArray<vscode.TestItem<unknown>>) =>
			tests
				.map(this.getInternalTestForReference, this)
				.filter(isDefined)
				.map(t => ({ src: t.src, testId: t.item.extId }));

		await this.proxy.$runTests({
			exclude: req.exclude ? testListToProviders(req.exclude).map(t => t.testId) : undefined,
			tests: testListToProviders(req.tests),
			debug: req.debug
		}, token);
	}

	/**
	 * Implements vscode.test.createTestRun
	 */
	public createTestRun<T>(request: vscode.TestRunRequest<T>, name: string | undefined, persist = true): vscode.TestRun<T> {
		return this.runTracker.createTestRun(request, name, persist);
	}

	/**
	 * Updates test results shown to extensions.
	 * @override
	 */
	public $publishTestResults(results: ISerializedTestResults[]): void {
		this.results = Object.freeze(
			results
				.map(r => deepFreeze(Convert.TestResults.to(r)))
				.concat(this.results)
				.sort((a, b) => b.completedAt - a.completedAt)
				.slice(0, 32),
		);

		this.resultsChangedEmitter.fire();
	}

	/**
	 * Handles a request to read tests for a file, or workspace.
	 * @override
	 */
	public async $subscribeToTests(resource: ExtHostTestingResource, uriComponents: UriComponents) {
		const uri = URI.revive(uriComponents);
		const { disposable, info } = await this.subscriptions.subscribeToTests(resource, uri);
		this.mainThreadSubscriptions.set(getTestSubscriptionKey(resource, uri), disposable);

		if (info) {
			this.proxy.$publishDiff(resource, uri, info.collection.reviveDiff());
			info.collection.onDidGenerateDiff(diff => this.proxy.$publishDiff(resource, uri, diff));

			// note: we don't increment the count initially -- this is done by the
			// main thread, incrementing once per extension host. We just push the
			// diff to signal that roots have been discovered.
			info.initialSubscribeP.then(() => info.collection.pushDiff([TestDiffOpType.IncrementPendingExtHosts, -1]));
		}
	}

	/**
	 * Expands the nodes in the test tree. If levels is less than zero, it will
	 * be treated as infinite.
	 * @override
	 */
	public async $expandTest(test: TestIdWithSrc, levels: number) {
		const collection = this.subscriptions.getCollectionById(test.src.tree);
		if (collection) {
			await collection.expand(test.testId, levels < 0 ? Infinity : levels);
			collection.flushDiff();
		}
	}

	/**
	 * Disposes of a previous subscription to tests.
	 * @override
	 */
	public $unsubscribeFromTests(resource: ExtHostTestingResource, uriComponents: UriComponents) {
		const uri = URI.revive(uriComponents);
		const subscriptionKey = getTestSubscriptionKey(resource, uri);
		this.mainThreadSubscriptions.get(subscriptionKey)?.dispose();
		this.mainThreadSubscriptions.delete(subscriptionKey);
	}

	/**
	 * Receives a test update from the main thread. Called (eventually) whenever
	 * tests change.
	 * @override
	 */
	public $acceptDiff(resource: ExtHostTestingResource, uri: UriComponents, diff: TestsDiff): void {
		if (resource === ExtHostTestingResource.TextDocument) {
			this.textDocumentObservers.acceptDiff(URI.revive(uri), diff);
		} else {
			this.workspaceObservers.acceptDiff(URI.revive(uri), diff);
		}
	}

	/**
	 * Runs tests with the given set of IDs. Allows for test from multiple
	 * providers to be run.
	 * @override
	 */
	public async $runTestsForProvider(req: RunTestForProviderRequest, token: CancellationToken): Promise<void> {
		const controller = this.controllers.get(req.tests[0].src.controller);
		if (!controller) {
			return;
		}

		const includeTests = req.tests
			.map(({ testId, src }) => this.ownedTests.getTestById(testId, src?.tree))
			.filter(isDefined)
			.map(([_tree, test]) => test);

		const excludeTests = req.excludeExtIds
			.map(id => this.ownedTests.getTestById(id))
			.filter(isDefined)
			.filter(([tree, exclude]) =>
				includeTests.some(include => tree.comparePositions(include, exclude) === TestPosition.IsChild),
			);

		if (!includeTests.length) {
			return;
		}

		const publicReq: vscode.TestRunRequest<unknown> = {
			tests: includeTests.map(t => TestItemFilteredWrapper.unwrap(t.actual)),
			exclude: excludeTests.map(([, t]) => TestItemFilteredWrapper.unwrap(t.actual)),
			debug: req.debug,
		};

		const tracker = this.runTracker.prepareForMainThreadTestRun(publicReq, TestRunDto.fromInternal(req), token);

		try {
			await controller.runTests(publicReq, token);
		} finally {
			if (tracker.isRunning && !token.isCancellationRequested) {
				await Event.toPromise(tracker.onEnd);
			}

			this.runTracker.cancelRunById(req.runId);
		}
	}

	/**
	 * Cancels an ongoing test run.
	 */
	public $cancelExtensionTestRun(runId: string | undefined) {
		if (runId === undefined) {
			this.runTracker.cancelAllRuns();
		} else {
			this.runTracker.cancelRunById(runId);
		}
	}

	public $lookupTest(req: TestIdWithSrc): Promise<InternalTestItem | undefined> {
		const owned = this.ownedTests.getTestById(req.testId);
		if (!owned) {
			return Promise.resolve(undefined);
		}

		const { actual, discoverCts, expandLevels, ...item } = owned[1];
		return Promise.resolve(item);
	}

	/**
	 * Gets the internal test item associated with the reference from the extension.
	 */
	private getInternalTestForReference(test: vscode.TestItem<unknown>) {
		// Find workspace items first, then owned tests, then document tests.
		// If a test instance exists in both the workspace and document, prefer
		// the workspace because it's less ephemeral.
		return this.workspaceObservers.getMirroredTestDataByReference(test)
			?? this.subscriptions.getCollectionTestByReference(test)
			?? this.textDocumentObservers.getMirroredTestDataByReference(test);
	}
}

class TestRunTracker<T> extends Disposable {
	private readonly task = new Set<TestRunImpl<T>>();
	private readonly sharedTestIds = new Set<string>();
	private readonly cts: CancellationTokenSource;
	private readonly endEmitter = this._register(new Emitter<void>());
	private disposed = false;

	/**
	 * Fires when a test ends, and no more tests are left running.
	 */
	public readonly onEnd = this.endEmitter.event;

	/**
	 * Gets whether there are any tests running.
	 */
	public get isRunning() {
		return this.task.size > 0;
	}

	/**
	 * Gets the run ID.
	 */
	public get id() {
		return this.dto.id;
	}

	constructor(private readonly dto: TestRunDto, private readonly proxy: MainThreadTestingShape, parentToken?: CancellationToken) {
		super();
		this.cts = this._register(new CancellationTokenSource(parentToken));
		this._register(this.cts.token.onCancellationRequested(() => {
			for (const task of this.task) {
				task.end();
			}
		}));
	}

	public createRun(name: string | undefined) {
		const run = new TestRunImpl(name, this.cts.token, this.dto, this.sharedTestIds, this.proxy, () => {
			this.task.delete(run);
			if (!this.isRunning) {
				this.dispose();
			}
		});

		this.task.add(run);
		return run;
	}

	public override dispose() {
		if (!this.disposed) {
			this.disposed = true;
			this.endEmitter.fire();
			this.cts.cancel();
			super.dispose();
		}
	}
}

/**
 * Queues runs for a single extension and provides the currently-executing
 * run so that `createTestRun` can be properly correlated.
 */
export class TestRunCoordinator {
	private tracked = new Map<vscode.TestRunRequest<unknown>, TestRunTracker<unknown>>();

	public get trackers() {
		return this.tracked.values();
	}

	constructor(private readonly proxy: MainThreadTestingShape) { }

	/**
	 * Registers a request as being invoked by the main thread, so
	 * `$startedExtensionTestRun` is not invoked. The run must eventually
	 * be cancelled manually.
	 */
	public prepareForMainThreadTestRun(req: vscode.TestRunRequest<unknown>, dto: TestRunDto, token: CancellationToken) {
		return this.getTracker(req, dto, token);
	}

	/**
	 * Cancels an existing test run via its cancellation token.
	 */
	public cancelRunById(runId: string) {
		for (const tracker of this.tracked.values()) {
			if (tracker.id === runId) {
				tracker.dispose();
				return;
			}
		}
	}

	/**
	 * Cancels an existing test run via its cancellation token.
	 */
	public cancelAllRuns() {
		for (const tracker of this.tracked.values()) {
			tracker.dispose();
		}
	}


	/**
	 * Implements the public `createTestRun` API.
	 */
	public createTestRun<T>(request: vscode.TestRunRequest<T>, name: string | undefined, persist: boolean): vscode.TestRun<T> {
		const existing = this.tracked.get(request);
		if (existing) {
			return existing.createRun(name);
		}

		// If there is not an existing tracked extension for the request, start
		// a new, detached session.
		const dto = TestRunDto.fromPublic(request);
		this.proxy.$startedExtensionTestRun({
			debug: request.debug,
			exclude: request.exclude?.map(t => t.id) ?? [],
			id: dto.id,
			tests: request.tests.map(t => t.id),
			persist
		});

		const tracker = this.getTracker(request, dto);
		tracker.onEnd(() => this.proxy.$finishedExtensionTestRun(dto.id));
		return tracker.createRun(name);
	}

	private getTracker(req: vscode.TestRunRequest<unknown>, dto: TestRunDto, token?: CancellationToken) {
		const tracker = new TestRunTracker(dto, this.proxy, token);
		this.tracked.set(req, tracker);
		tracker.onEnd(() => this.tracked.delete(req));
		return tracker;
	}
}

export class TestRunDto {
	public static fromPublic(request: vscode.TestRunRequest<unknown>) {
		return new TestRunDto(
			generateUuid(),
			new Set(request.tests.map(t => t.id)),
			new Set(request.exclude?.map(t => t.id) ?? Iterable.empty()),
		);
	}

	public static fromInternal(request: RunTestForProviderRequest) {
		return new TestRunDto(
			request.runId,
			new Set(request.tests.map(t => t.testId)),
			new Set(request.excludeExtIds),
		);
	}

	constructor(
		public readonly id: string,
		private readonly include: ReadonlySet<string>,
		private readonly exclude: ReadonlySet<string>,
	) { }

	public isIncluded(test: vscode.TestItem<unknown>) {
		for (let t: vscode.TestItem<unknown> | undefined = test; t; t = t.parent) {
			if (this.include.has(t.id)) {
				return true;
			} else if (this.exclude.has(t.id)) {
				return false;
			}
		}

		return true;
	}
}

class TestRunImpl<T> implements vscode.TestRun<T> {
	readonly #proxy: MainThreadTestingShape;
	readonly #req: TestRunDto;
	readonly #sharedIds: Set<string>;
	readonly #onEnd: () => void;
	#ended = false;
	public readonly taskId = generateUuid();

	constructor(
		public readonly name: string | undefined,
		public readonly token: CancellationToken,
		dto: TestRunDto,
		sharedTestIds: Set<string>,
		proxy: MainThreadTestingShape,
		onEnd: () => void,
	) {
		this.#onEnd = onEnd;
		this.#proxy = proxy;
		this.#req = dto;
		this.#sharedIds = sharedTestIds;
		proxy.$startedTestRunTask(dto.id, { id: this.taskId, name, running: true });
	}

	setState(test: vscode.TestItem<T>, state: vscode.TestResultState, duration?: number): void {
		if (!this.#ended && this.#req.isIncluded(test)) {
			this.ensureTestIsKnown(test);
			this.#proxy.$updateTestStateInRun(this.#req.id, this.taskId, test.id, state, duration);
		}
	}

	appendMessage(test: vscode.TestItem<T>, message: vscode.TestMessage): void {
		if (!this.#ended && this.#req.isIncluded(test)) {
			this.ensureTestIsKnown(test);
			this.#proxy.$appendTestMessageInRun(this.#req.id, this.taskId, test.id, Convert.TestMessage.from(message));
		}
	}

	appendOutput(output: string): void {
		if (!this.#ended) {
			this.#proxy.$appendOutputToRun(this.#req.id, this.taskId, VSBuffer.fromString(output));
		}
	}

	end(): void {
		if (!this.#ended) {
			this.#ended = true;
			this.#proxy.$finishedTestRunTask(this.#req.id, this.taskId);
			this.#onEnd();
		}
	}

	private ensureTestIsKnown(test: vscode.TestItem<T>) {
		const sent = this.#sharedIds;
		if (sent.has(test.id)) {
			return;
		}

		const chain: ITestItem[] = [];
		while (true) {
			chain.unshift(Convert.TestItem.from(test));

			if (sent.has(test.id)) {
				break;
			}

			sent.add(test.id);
			if (!test.parent) {
				break;
			}

			test = test.parent;
		}

		this.#proxy.$addTestsToRun(this.#req.id, chain);
	}
}

<<<<<<< HEAD
export const createDefaultDocumentTestRoot = async <T>(
	provider: vscode.TestController<T>,
	document: vscode.TextDocument,
	folder: vscode.WorkspaceFolder | undefined,
	token: CancellationToken,
) => {
	if (!folder) {
		return undefined; // {{SQL CARBON EDIT}} Strict nulls
	}

	const root = await provider.createWorkspaceTestRoot(folder, token);
	if (!root) {
		return undefined; // {{SQL CARBON EDIT}} Strict nulls
	}

	token.onCancellationRequested(() => {
		TestItemFilteredWrapper.removeFilter(document);
	});

	const wrapper = TestItemFilteredWrapper.getWrapperForTestItem(root, document);
	wrapper.refreshMatch();
	return wrapper;
};

=======
>>>>>>> 5cfa24eb
/*
 * A class which wraps a vscode.TestItem that provides the ability to filter a TestItem's children
 * to only the children that are located in a certain vscode.Uri.
 */
export class TestItemFilteredWrapper extends TestItemImpl {
	private static wrapperMap = new WeakMap<vscode.TextDocument, WeakMap<vscode.TestItem<unknown>, TestItemFilteredWrapper>>();

	public static removeFilter(document: vscode.TextDocument): void {
		this.wrapperMap.delete(document);
	}

	// Wraps the TestItem specified in a TestItemFilteredWrapper and pulls from a cache if it already exists.
	public static getWrapperForTestItem(
		item: vscode.TestItem<unknown>,
		filterDocument: vscode.TextDocument,
		parent?: TestItemFilteredWrapper,
	): TestItemFilteredWrapper {
		let innerMap = this.wrapperMap.get(filterDocument);
		if (innerMap?.has(item)) {
			return innerMap.get(item) as TestItemFilteredWrapper;
		}

		if (!innerMap) {
			innerMap = new WeakMap();
			this.wrapperMap.set(filterDocument, innerMap);
		}

		const w = new TestItemFilteredWrapper(item, filterDocument, parent);
		innerMap.set(item, w);
		return w;
	}

	/**
	 * If the TestItem is wrapped, returns the unwrapped item provided
	 * by the extension.
	 */
	public static unwrap<T>(item: vscode.TestItem<T> | TestItemFilteredWrapper) {
		return item instanceof TestItemFilteredWrapper ? item.actual as vscode.TestItem<T> : item;
	}

	private _cachedMatchesFilter: boolean | undefined;
	private disposed?: boolean;
	private readonly disposable = new DisposableStore();

	/**
	 * Gets whether this node, or any of its children, match the document filter.
	 */
	public get hasNodeMatchingFilter(): boolean {
		if (this._cachedMatchesFilter === undefined) {
			return this.refreshMatch();
		} else {
			return this._cachedMatchesFilter;
		}
	}

	private constructor(
		public readonly actual: vscode.TestItem<unknown>,
		private filterDocument: vscode.TextDocument,
		public readonly wrappedParent?: TestItemFilteredWrapper,
	) {
		super(actual.id, actual.label, actual.uri, undefined);
		if (!(actual instanceof TestItemImpl)) {
			throw new Error(`TestItems provided to the VS Code API must extend \`vscode.TestItem\`, but ${actual.id} did not`);
		}

		// the resolveHandler is intentionally omitted here. When creating the test
		// root, we ask the collection to expand infinitely. We must not duplicate
		// call the resolveHandler again from the wrapper..
		this.debuggable = actual.debuggable;
		this.runnable = actual.runnable;
		this.description = actual.description;
		this.error = actual.error;
		this.status = actual.status;
		this.range = actual.range;

		const wrapperApi = getPrivateApiFor(this);
		const actualApi = getPrivateApiFor(actual);
		this.disposable.add(actualApi.bus.event(evt => {
			switch (evt[0]) {
				case ExtHostTestItemEventType.SetProp:
					(this as Record<string, unknown>)[evt[1]] = evt[2];
					break;
				case ExtHostTestItemEventType.NewChild:
					const wrapper = TestItemFilteredWrapper.getWrapperForTestItem(evt[1], this.filterDocument, this);
					getPrivateApiFor(wrapper).parent = actual;
					wrapper.refreshMatch();
					break;
				case ExtHostTestItemEventType.Disposed:
					this.dispose();
					break;
				default:
					wrapperApi.bus.fire(evt);
			}
		}));
	}

	/**
	 * Refreshes the `hasNodeMatchingFilter` state for this item. It matches
	 * if the test itself has a location that matches, or if any of its
	 * children do.
	 */
	public refreshMatch() {
		if (this.disposed) {
			return false;
		}

		const didMatch = this._cachedMatchesFilter;

		// The `children` of the wrapper only include the children who match the
		// filter. Synchronize them.
		for (const rawChild of this.actual.children.values()) {
			const wrapper = TestItemFilteredWrapper.getWrapperForTestItem(rawChild, this.filterDocument, this);
			if (!wrapper.hasNodeMatchingFilter) {
				wrapper.hide();
			} else if (!this.children.has(wrapper.id)) {
				this.addChild(wrapper);
			}
		}

		const nowMatches = this.children.size > 0 || this.actual.uri?.toString() === this.filterDocument.uri.toString();
		this._cachedMatchesFilter = nowMatches;

		if (nowMatches !== didMatch && this.wrappedParent?._cachedMatchesFilter !== undefined) {
			this.wrappedParent.refreshMatch();
		}

		return this._cachedMatchesFilter;
	}

	public hide() {
		if (this.wrappedParent) {
			getPrivateApiFor(this.wrappedParent).children.delete(this.id);
		}

		getPrivateApiFor(this).bus.fire([ExtHostTestItemEventType.Disposed]);
	}

	public override dispose() {
		if (this.disposed) {
			return;
		}

		this.disposed = true;
		this.disposable.dispose();
		this.hide();
		this.wrappedParent?.refreshMatch();

		for (const child of this.children.values()) {
			child.dispose();
		}
	}
}

/**
 * @private
 */
interface MirroredCollectionTestItem extends IncrementalTestCollectionItem {
	revived: vscode.TestItem<never>;
	depth: number;
}

class MirroredChangeCollector extends IncrementalChangeCollector<MirroredCollectionTestItem> {
	private readonly added = new Set<MirroredCollectionTestItem>();
	private readonly updated = new Set<MirroredCollectionTestItem>();
	private readonly removed = new Set<MirroredCollectionTestItem>();

	private readonly alreadyRemoved = new Set<string>();

	public get isEmpty() {
		return this.added.size === 0 && this.removed.size === 0 && this.updated.size === 0;
	}

	constructor(private readonly emitter: Emitter<vscode.TestsChangeEvent>) {
		super();
	}

	/**
	 * @override
	 */
	public override add(node: MirroredCollectionTestItem): void {
		this.added.add(node);
	}

	/**
	 * @override
	 */
	public override update(node: MirroredCollectionTestItem): void {
		Object.assign(node.revived, Convert.TestItem.toPlain(node.item));
		if (!this.added.has(node)) {
			this.updated.add(node);
		}
	}

	/**
	 * @override
	 */
	public override remove(node: MirroredCollectionTestItem): void {
		if (this.added.has(node)) {
			this.added.delete(node);
			return;
		}

		this.updated.delete(node);

		if (node.parent && this.alreadyRemoved.has(node.parent)) {
			this.alreadyRemoved.add(node.item.extId);
			return;
		}

		this.removed.add(node);
	}

	/**
	 * @override
	 */
	public getChangeEvent(): vscode.TestsChangeEvent {
		const { added, updated, removed } = this;
		return {
			get added() { return [...added].map(n => n.revived); },
			get updated() { return [...updated].map(n => n.revived); },
			get removed() { return [...removed].map(n => n.revived); },
		};
	}

	public override complete() {
		if (!this.isEmpty) {
			this.emitter.fire(this.getChangeEvent());
		}
	}
}

/**
 * Maintains tests in this extension host sent from the main thread.
 * @private
 */
export class MirroredTestCollection extends AbstractIncrementalTestCollection<MirroredCollectionTestItem> {
	private changeEmitter = new Emitter<vscode.TestsChangeEvent>();

	/**
	 * Change emitter that fires with the same sematics as `TestObserver.onDidChangeTests`.
	 */
	public readonly onDidChangeTests = this.changeEmitter.event;

	/**
	 * Gets a list of root test items.
	 */
	public get rootTestItems() {
		return this.getAllAsTestItem([...this.roots]);
	}

	/**
	 * Translates the item IDs to TestItems for exposure to extensions.
	 */
	public getAllAsTestItem(itemIds: Iterable<string>) {
		let output: vscode.TestItem<never>[] = [];
		for (const itemId of itemIds) {
			const item = this.items.get(itemId);
			if (item) {
				output.push(item.revived);
			}
		}

		return output;
	}

	/**
	 *
	 * If the test ID exists, returns its underlying ID.
	 */
	public getMirroredTestDataById(itemId: string) {
		return this.items.get(itemId);
	}

	/**
	 * If the test item is a mirrored test item, returns its underlying ID.
	 */
	public getMirroredTestDataByReference(item: vscode.TestItem<unknown>) {
		return this.items.get(item.id);
	}

	/**
	 * @override
	 */
	protected createItem(item: InternalTestItem, parent?: MirroredCollectionTestItem): MirroredCollectionTestItem {
		return {
			...item,
			// todo@connor4312: make this work well again with children
			revived: Convert.TestItem.toPlain(item.item) as vscode.TestItem<never>,
			depth: parent ? parent.depth + 1 : 0,
			children: new Set(),
		};
	}

	/**
	 * @override
	 */
	protected override createChangeCollector() {
		return new MirroredChangeCollector(this.changeEmitter);
	}
}


interface IObserverData {
	observers: number;
	tests: MirroredTestCollection;
	listener: IDisposable;
	pendingDeletion?: IDisposable;
}

abstract class AbstractTestObserverFactory {
	private readonly resources = new Map<string /* uri */, IObserverData>();

	public checkout(resourceUri: URI): vscode.TestObserver {
		const resourceKey = resourceUri.toString();
		const resource = this.resources.get(resourceKey) ?? this.createObserverData(resourceUri);

		resource.pendingDeletion?.dispose();
		resource.observers++;

		return {
			onDidChangeTest: resource.tests.onDidChangeTests,
			onDidDiscoverInitialTests: new Emitter<void>().event, // todo@connor4312
			get tests() {
				return resource.tests.rootTestItems;
			},
			dispose: once(() => {
				if (!--resource.observers) {
					resource.pendingDeletion = this.eventuallyDispose(resourceUri);
				}
			}),
		};
	}

	/**
	 * Gets the internal test data by its reference, in any observer.
	 */
	public getMirroredTestDataByReference(ref: vscode.TestItem<unknown>) {
		for (const { tests } of this.resources.values()) {
			const v = tests.getMirroredTestDataByReference(ref);
			if (v) {
				return v;
			}
		}

		return undefined;
	}

	/**
	 * Called when no observers are listening for the resource any more. Should
	 * defer unlistening on the resource, and return a disposiable
	 * to halt the process in case new listeners come in.
	 */
	protected eventuallyDispose(resourceUri: URI) {
		return disposableTimeout(() => this.unlisten(resourceUri), 10 * 1000);
	}

	/**
	 * Starts listening to test information for the given resource.
	 */
	protected abstract listen(resourceUri: URI, onDiff: (diff: TestsDiff) => void): IDisposable;

	private createObserverData(resourceUri: URI): IObserverData {
		const tests = new MirroredTestCollection();
		const listener = this.listen(resourceUri, diff => tests.apply(diff));
		const data: IObserverData = { observers: 0, tests, listener };
		this.resources.set(resourceUri.toString(), data);
		return data;
	}

	/**
	 * Called when a resource is no longer in use.
	 */
	protected unlisten(resourceUri: URI) {
		const key = resourceUri.toString();
		const resource = this.resources.get(key);
		if (resource) {
			resource.observers = -1;
			resource.pendingDeletion?.dispose();
			resource.listener.dispose();
			this.resources.delete(key);
		}
	}
}

class WorkspaceFolderTestObserverFactory extends AbstractTestObserverFactory {
	private diffListeners = new Map<string, (diff: TestsDiff) => void>();

	constructor(private readonly proxy: MainThreadTestingShape) {
		super();
	}

	/**
	 * Publishees the diff for the workspace folder with the given uri.
	 */
	public acceptDiff(resourceUri: URI, diff: TestsDiff) {
		this.diffListeners.get(resourceUri.toString())?.(diff);
	}

	/**
	 * @override
	 */
	public listen(resourceUri: URI, onDiff: (diff: TestsDiff) => void) {
		this.proxy.$subscribeToDiffs(ExtHostTestingResource.Workspace, resourceUri);

		const uriString = resourceUri.toString();
		this.diffListeners.set(uriString, onDiff);

		return toDisposable(() => {
			this.proxy.$unsubscribeFromDiffs(ExtHostTestingResource.Workspace, resourceUri);
			this.diffListeners.delete(uriString);
		});
	}
}

class TextDocumentTestObserverFactory extends AbstractTestObserverFactory {
	private diffListeners = new Map<string, (diff: TestsDiff) => void>();

	constructor(private readonly proxy: MainThreadTestingShape, private documents: IExtHostDocumentsAndEditors) {
		super();
	}

	/**
	 * Publishees the diff for the document with the given uri.
	 */
	public acceptDiff(resourceUri: URI, diff: TestsDiff) {
		this.diffListeners.get(resourceUri.toString())?.(diff);
	}

	/**
	 * @override
	 */
	public listen(resourceUri: URI, onDiff: (diff: TestsDiff) => void) {
		const document = this.documents.getDocument(resourceUri);
		if (!document) {
			return toDisposable(() => undefined);
		}

		const uriString = resourceUri.toString();
		this.diffListeners.set(uriString, onDiff);

		this.proxy.$subscribeToDiffs(ExtHostTestingResource.TextDocument, resourceUri);
		return toDisposable(() => {
			this.proxy.$unsubscribeFromDiffs(ExtHostTestingResource.TextDocument, resourceUri);
			this.diffListeners.delete(uriString);
		});
	}
}

const getTestSubscriptionKey = (resource: ExtHostTestingResource, uri: URI) => `${resource}:${uri.toString()}`;

type SubscribeFunction = (controllerId: string, controller: vscode.TestController<unknown>) => void;

class TestControllers extends Disposable {
	private readonly registeredEmitter = this._register(new Emitter<{ controllerId: string, controller: vscode.TestController<unknown> }>());
	private readonly unregisteredEmitter = this._register(new Emitter<{ controllerId: string, controller: vscode.TestController<unknown> }>());
	private readonly value = new Map<string, vscode.TestController<unknown>>();

	public readonly onRegistered = this.registeredEmitter.event;

	public register(controllerId: string, controller: vscode.TestController<unknown>): IDisposable {
		this.value.set(controllerId, controller);
		this.registeredEmitter.fire({ controller, controllerId });
		return toDisposable(() => {
			this.value.delete(controllerId);
			this.unregisteredEmitter.fire({ controller, controllerId });
		});
	}

	public get(controllerId: string) {
		return this.value.get(controllerId);
	}

	[Symbol.iterator]() {
		return this.value[Symbol.iterator]();
	}
}

class TestSubscriptions extends Disposable {
	private readonly subs = new Map<string, {
		collection: SingleUseTestCollection;
		store: IDisposable;
		listeners: number;
		initialSubscribeP: Promise<void>,
		subscribeFn: SubscribeFunction;
	}>();

	constructor(
		private readonly ownedTests: OwnedTestCollection,
		private readonly controllers: TestControllers,
		@IExtHostDocumentsAndEditors private readonly documents: IExtHostDocumentsAndEditors,
		@IExtHostWorkspace private readonly workspace: IExtHostWorkspace,
	) {
		super();

		this._register(controllers.onRegistered(({ controller, controllerId }) => {
			const subs = [...this.subs.values()];
			// give the ext a moment to register things rather than synchronously invoking within activate()
			setTimeout(() => {
				for (const { subscribeFn } of subs) {
					subscribeFn(controllerId, controller);
				}
			}, 0);
		}));
	}


	/**
	 * Gets the test collection for a controller by ID, if one exists.
	 */
	public getCollectionById(treeId: number) {
		return mapFind(this.subs.values(), s => s.collection.treeId === treeId ? s.collection : undefined);
	}

	/**
	 * Gets an internal test from the collection by reference, if it exists.
	 */
	public getCollectionTestByReference(test: vscode.TestItem<unknown>) {
		return mapFind(this.subs.values(), c => c.collection.getTestByReference(test));
	}

	private async createDefaultDocumentTestRoot(folder: vscode.WorkspaceFolder | undefined, document: vscode.TextDocument, controllerId: string, token: CancellationToken) {
		if (!folder) {
			return;
		}

		const { disposable, info } = await this.subscribeToTests(ExtHostTestingResource.Workspace, folder.uri);
		if (!info) {
			return;
		}

		const root = Iterable.find(info.collection.roots, r => r.src.controller === controllerId);
		if (!root) {
			return;
		}

		const wrapper = TestItemFilteredWrapper.getWrapperForTestItem(root.actual, document);
		info.collection.expand(root.actual.id, Infinity);
		wrapper.refreshMatch();

		token.onCancellationRequested(() => {
			TestItemFilteredWrapper.removeFilter(document);
			wrapper.dispose();
			disposable.dispose();
		});

		return wrapper;
	}

	public async subscribeToTests(resource: ExtHostTestingResource, uri: URI) {
		const subscriptionKey = getTestSubscriptionKey(resource, uri);
		const existing = this.subs.get(subscriptionKey);
		if (existing) {
			existing.listeners++;
			return { disposable: this.getUnsubscriber(subscriptionKey), info: existing };
		}

		const cancellation = new CancellationTokenSource();
		let method: undefined | ((p: vscode.TestController<unknown>, controllerId: string) => vscode.ProviderResult<vscode.TestItem<unknown>>);
		if (resource === ExtHostTestingResource.TextDocument) {
			let document = this.documents.getDocument(uri);

			// we can ask to subscribe to tests before the documents are populated in
			// the extension host. Try to wait.
			if (!document) {
				const store = new DisposableStore();
				document = await new Promise<ExtHostDocumentData | undefined>(resolve => {
					store.add(disposableTimeout(() => resolve(undefined), 5000));
					store.add(this.documents.onDidAddDocuments(e => {
						const data = e.find(data => data.document.uri.toString() === uri.toString());
						if (data) { resolve(data); }
					}));
				}).finally(() => store.dispose());
			}

			if (document) {
				const folder = await this.workspace.getWorkspaceFolder2(uri, false);
				method = (p, id) => p.createDocumentTestRoot
					? p.createDocumentTestRoot(document!.document, cancellation.token)
					: this.createDefaultDocumentTestRoot(folder, document!.document, id, cancellation.token);
			}
		} else {
			const folder = await this.workspace.getWorkspaceFolder2(uri, false);
			if (folder) {
				method = p => p.createWorkspaceTestRoot(folder, cancellation.token);
			}
		}

		if (!method) {
			return { disposable: toDisposable(() => { }), info: undefined };
		}

		const subscribeFn = async (id: string, provider: vscode.TestController<unknown>) => {
			try {
				const root = await method!(provider, id);
				if (root) {
					collection.addRoot(root, id);
				}
			} catch (e) {
				console.error(e);
			}
		};

		const disposable = new DisposableStore();
		const collection = disposable.add(this.ownedTests.createForHierarchy());
		disposable.add(toDisposable(() => cancellation.dispose(true)));
		const subscribes: Promise<void>[] = [];
		for (const [id, controller] of this.controllers) {
			subscribes.push(subscribeFn(id, controller));
		}

		const initialSubscribeP = Promise.all(subscribes).then(() => undefined);
		const info = { store: disposable, listeners: 1, initialSubscribeP, collection, subscribeFn };
		this.subs.set(subscriptionKey, info);
		return { disposable: this.getUnsubscriber(subscriptionKey), info };
	}

	private getUnsubscriber(key: string) {
		return toDisposable(() => {
			const sub = this.subs.get(key);
			if (sub && --sub.listeners === 0) {
				sub.store.dispose();
				this.subs.delete(key);
			}
		});
	}
}<|MERGE_RESOLUTION|>--- conflicted
+++ resolved
@@ -510,33 +510,6 @@
 	}
 }
 
-<<<<<<< HEAD
-export const createDefaultDocumentTestRoot = async <T>(
-	provider: vscode.TestController<T>,
-	document: vscode.TextDocument,
-	folder: vscode.WorkspaceFolder | undefined,
-	token: CancellationToken,
-) => {
-	if (!folder) {
-		return undefined; // {{SQL CARBON EDIT}} Strict nulls
-	}
-
-	const root = await provider.createWorkspaceTestRoot(folder, token);
-	if (!root) {
-		return undefined; // {{SQL CARBON EDIT}} Strict nulls
-	}
-
-	token.onCancellationRequested(() => {
-		TestItemFilteredWrapper.removeFilter(document);
-	});
-
-	const wrapper = TestItemFilteredWrapper.getWrapperForTestItem(root, document);
-	wrapper.refreshMatch();
-	return wrapper;
-};
-
-=======
->>>>>>> 5cfa24eb
 /*
  * A class which wraps a vscode.TestItem that provides the ability to filter a TestItem's children
  * to only the children that are located in a certain vscode.Uri.
@@ -1059,17 +1032,17 @@
 
 	private async createDefaultDocumentTestRoot(folder: vscode.WorkspaceFolder | undefined, document: vscode.TextDocument, controllerId: string, token: CancellationToken) {
 		if (!folder) {
-			return;
+			return undefined; // {{SQL CARBON EDIT}} Strict nulls
 		}
 
 		const { disposable, info } = await this.subscribeToTests(ExtHostTestingResource.Workspace, folder.uri);
 		if (!info) {
-			return;
+			return undefined; // {{SQL CARBON EDIT}} Strict nulls
 		}
 
 		const root = Iterable.find(info.collection.roots, r => r.src.controller === controllerId);
 		if (!root) {
-			return;
+			return undefined; // {{SQL CARBON EDIT}} Strict nulls
 		}
 
 		const wrapper = TestItemFilteredWrapper.getWrapperForTestItem(root.actual, document);
