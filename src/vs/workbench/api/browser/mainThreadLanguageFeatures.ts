/*---------------------------------------------------------------------------------------------
 *  Copyright (c) Microsoft Corporation. All rights reserved.
 *  Licensed under the Source EULA. See License.txt in the project root for license information.
 *--------------------------------------------------------------------------------------------*/

import { VSBuffer } from 'vs/base/common/buffer';
import { CancellationToken } from 'vs/base/common/cancellation';
import { createStringDataTransferItem, VSDataTransfer } from 'vs/base/common/dataTransfer';
import { CancellationError } from 'vs/base/common/errors';
import { Emitter, Event } from 'vs/base/common/event';
import { combinedDisposable, Disposable, DisposableMap, toDisposable } from 'vs/base/common/lifecycle';
import { revive } from 'vs/base/common/marshalling';
import { mixin } from 'vs/base/common/objects';
import { URI } from 'vs/base/common/uri';
import { ISingleEditOperation } from 'vs/editor/common/core/editOperation';
import { IPosition, Position as EditorPosition } from 'vs/editor/common/core/position';
import { IRange, Range as EditorRange } from 'vs/editor/common/core/range';
import { Selection } from 'vs/editor/common/core/selection';
import * as languages from 'vs/editor/common/languages';
import { ILanguageService } from 'vs/editor/common/languages/language';
import { IndentationRule, LanguageConfiguration, OnEnterRule } from 'vs/editor/common/languages/languageConfiguration';
import { ILanguageConfigurationService } from 'vs/editor/common/languages/languageConfigurationRegistry';
import { ITextModel } from 'vs/editor/common/model';
import { ILanguageFeaturesService } from 'vs/editor/common/services/languageFeatures';
import { decodeSemanticTokensDto } from 'vs/editor/common/services/semanticTokensDto';
import { ExtensionIdentifier } from 'vs/platform/extensions/common/extensions';
import { IUriIdentityService } from 'vs/platform/uriIdentity/common/uriIdentity';
import { reviveWorkspaceEditDto } from 'vs/workbench/api/browser/mainThreadBulkEdits';
import * as typeConvert from 'vs/workbench/api/common/extHostTypeConverters';
import { DataTransferCache } from 'vs/workbench/api/common/shared/dataTransferCache';
import * as callh from 'vs/workbench/contrib/callHierarchy/common/callHierarchy';
import * as search from 'vs/workbench/contrib/search/common/search';
import * as typeh from 'vs/workbench/contrib/typeHierarchy/common/typeHierarchy';
import { extHostNamedCustomer, IExtHostContext } from 'vs/workbench/services/extensions/common/extHostCustomers';
import { ExtHostContext, ExtHostLanguageFeaturesShape, ICallHierarchyItemDto, ICodeActionDto, ICodeActionProviderMetadataDto, IdentifiableInlineCompletion, IdentifiableInlineCompletions, IDocumentFilterDto, IIndentationRuleDto, IInlayHintDto, ILanguageConfigurationDto, ILanguageWordDefinitionDto, ILinkDto, ILocationDto, ILocationLinkDto, IOnEnterRuleDto, IRegExpDto, ISignatureHelpProviderMetadataDto, ISuggestDataDto, ISuggestDataDtoField, ISuggestResultDtoField, ITypeHierarchyItemDto, IWorkspaceSymbolDto, MainContext, MainThreadLanguageFeaturesShape } from '../common/extHost.protocol';

@extHostNamedCustomer(MainContext.MainThreadLanguageFeatures)
export class MainThreadLanguageFeatures extends Disposable implements MainThreadLanguageFeaturesShape {

	private readonly _proxy: ExtHostLanguageFeaturesShape;
	private readonly _registrations = this._register(new DisposableMap<number>());

	constructor(
		extHostContext: IExtHostContext,
		@ILanguageService private readonly _languageService: ILanguageService,
		@ILanguageConfigurationService private readonly _languageConfigurationService: ILanguageConfigurationService,
		@ILanguageFeaturesService private readonly _languageFeaturesService: ILanguageFeaturesService,
		@IUriIdentityService private readonly _uriIdentService: IUriIdentityService
	) {
		super();

		this._proxy = extHostContext.getProxy(ExtHostContext.ExtHostLanguageFeatures);

		if (this._languageService) {
			const updateAllWordDefinitions = () => {
				const wordDefinitionDtos: ILanguageWordDefinitionDto[] = [];
				for (const languageId of _languageService.getRegisteredLanguageIds()) {
					const wordDefinition = this._languageConfigurationService.getLanguageConfiguration(languageId).getWordDefinition();
					wordDefinitionDtos.push({
						languageId: languageId,
						regexSource: wordDefinition.source,
						regexFlags: wordDefinition.flags
					});
				}
				this._proxy.$setWordDefinitions(wordDefinitionDtos);
			};
			this._languageConfigurationService.onDidChange((e) => {
				if (!e.languageId) {
					updateAllWordDefinitions();
				} else {
					const wordDefinition = this._languageConfigurationService.getLanguageConfiguration(e.languageId).getWordDefinition();
					this._proxy.$setWordDefinitions([{
						languageId: e.languageId,
						regexSource: wordDefinition.source,
						regexFlags: wordDefinition.flags
					}]);
				}
			});
			updateAllWordDefinitions();
		}
	}

	$unregister(handle: number): void {
		this._registrations.deleteAndDispose(handle);
	}

	//#region --- revive functions

	private static _reviveLocationDto(data?: ILocationDto): languages.Location;
	private static _reviveLocationDto(data?: ILocationDto[]): languages.Location[];
	private static _reviveLocationDto(data: ILocationDto | ILocationDto[] | undefined): languages.Location | languages.Location[] | undefined {
		if (!data) {
			return <any>data;
		} else if (Array.isArray(data)) {
			data.forEach(l => MainThreadLanguageFeatures._reviveLocationDto(l));
			return <languages.Location[]>data;
		} else {
			data.uri = URI.revive(data.uri);
			return <languages.Location>data;
		}
	}

	private static _reviveLocationLinkDto(data: ILocationLinkDto): languages.LocationLink;
	private static _reviveLocationLinkDto(data: ILocationLinkDto[]): languages.LocationLink[];
	private static _reviveLocationLinkDto(data: ILocationLinkDto | ILocationLinkDto[]): languages.LocationLink | languages.LocationLink[] {
		if (!data) {
			return <languages.LocationLink>data;
		} else if (Array.isArray(data)) {
			data.forEach(l => MainThreadLanguageFeatures._reviveLocationLinkDto(l));
			return <languages.LocationLink[]>data;
		} else {
			data.uri = URI.revive(data.uri);
			return <languages.LocationLink>data;
		}
	}

	private static _reviveWorkspaceSymbolDto(data: IWorkspaceSymbolDto): search.IWorkspaceSymbol;
	private static _reviveWorkspaceSymbolDto(data: IWorkspaceSymbolDto[]): search.IWorkspaceSymbol[];
	private static _reviveWorkspaceSymbolDto(data: undefined): undefined;
	private static _reviveWorkspaceSymbolDto(data: IWorkspaceSymbolDto | IWorkspaceSymbolDto[] | undefined): search.IWorkspaceSymbol | search.IWorkspaceSymbol[] | undefined {
		if (!data) {
			return <undefined>data;
		} else if (Array.isArray(data)) {
			data.forEach(MainThreadLanguageFeatures._reviveWorkspaceSymbolDto);
			return <search.IWorkspaceSymbol[]>data;
		} else {
			data.location = MainThreadLanguageFeatures._reviveLocationDto(data.location);
			return <search.IWorkspaceSymbol>data;
		}
	}

	private static _reviveCodeActionDto(data: ReadonlyArray<ICodeActionDto>, uriIdentService: IUriIdentityService): languages.CodeAction[] {
		data?.forEach(code => reviveWorkspaceEditDto(code.edit, uriIdentService));
		return <languages.CodeAction[]>data;
	}

	private static _reviveLinkDTO(data: ILinkDto): languages.ILink {
		if (data.url && typeof data.url !== 'string') {
			data.url = URI.revive(data.url);
		}
		return <languages.ILink>data;
	}

	private static _reviveCallHierarchyItemDto(data: ICallHierarchyItemDto | undefined): callh.CallHierarchyItem {
		if (data) {
			data.uri = URI.revive(data.uri);
		}
		return data as callh.CallHierarchyItem;
	}

	private static _reviveTypeHierarchyItemDto(data: ITypeHierarchyItemDto | undefined): typeh.TypeHierarchyItem {
		if (data) {
			data.uri = URI.revive(data.uri);
		}
		return data as typeh.TypeHierarchyItem;
	}

	//#endregion

	// --- outline

	$registerDocumentSymbolProvider(handle: number, selector: IDocumentFilterDto[], displayName: string): void {
		this._registrations.set(handle, this._languageFeaturesService.documentSymbolProvider.register(selector, <languages.DocumentSymbolProvider>{
			displayName,
			provideDocumentSymbols: (model: ITextModel, token: CancellationToken): Promise<languages.DocumentSymbol[] | undefined> => {
				return this._proxy.$provideDocumentSymbols(handle, model.uri, token);
			}
		}));
	}

	// --- code lens

	$registerCodeLensSupport(handle: number, selector: IDocumentFilterDto[], eventHandle: number | undefined): void {

		const provider = <languages.CodeLensProvider>{
			provideCodeLenses: async (model: ITextModel, token: CancellationToken): Promise<languages.CodeLensList | undefined> => {
				const listDto = await this._proxy.$provideCodeLenses(handle, model.uri, token);
				if (!listDto) {
					return undefined;
				}
				return {
					lenses: listDto.lenses,
					dispose: () => listDto.cacheId && this._proxy.$releaseCodeLenses(handle, listDto.cacheId)
				};
			},
			resolveCodeLens: async (model: ITextModel, codeLens: languages.CodeLens, token: CancellationToken): Promise<languages.CodeLens | undefined> => {
				const result = await this._proxy.$resolveCodeLens(handle, codeLens, token);
				if (!result) {
					return undefined;
				}
				return {
					...result,
					range: model.validateRange(result.range),
				};
			}
		};

		if (typeof eventHandle === 'number') {
			const emitter = new Emitter<languages.CodeLensProvider>();
			this._registrations.set(eventHandle, emitter);
			provider.onDidChange = emitter.event;
		}

		this._registrations.set(handle, this._languageFeaturesService.codeLensProvider.register(selector, provider));
	}

	$emitCodeLensEvent(eventHandle: number, event?: any): void {
		const obj = this._registrations.get(eventHandle);
		if (obj instanceof Emitter) {
			obj.fire(event);
		}
	}

	// --- declaration

	$registerDefinitionSupport(handle: number, selector: IDocumentFilterDto[]): void {
		this._registrations.set(handle, this._languageFeaturesService.definitionProvider.register(selector, <languages.DefinitionProvider>{
			provideDefinition: (model, position, token): Promise<languages.LocationLink[]> => {
				return this._proxy.$provideDefinition(handle, model.uri, position, token).then(MainThreadLanguageFeatures._reviveLocationLinkDto);
			}
		}));
	}

	$registerDeclarationSupport(handle: number, selector: IDocumentFilterDto[]): void {
		this._registrations.set(handle, this._languageFeaturesService.declarationProvider.register(selector, <languages.DeclarationProvider>{
			provideDeclaration: (model, position, token) => {
				return this._proxy.$provideDeclaration(handle, model.uri, position, token).then(MainThreadLanguageFeatures._reviveLocationLinkDto);
			}
		}));
	}

	$registerImplementationSupport(handle: number, selector: IDocumentFilterDto[]): void {
		this._registrations.set(handle, this._languageFeaturesService.implementationProvider.register(selector, <languages.ImplementationProvider>{
			provideImplementation: (model, position, token): Promise<languages.LocationLink[]> => {
				return this._proxy.$provideImplementation(handle, model.uri, position, token).then(MainThreadLanguageFeatures._reviveLocationLinkDto);
			}
		}));
	}

	$registerTypeDefinitionSupport(handle: number, selector: IDocumentFilterDto[]): void {
		this._registrations.set(handle, this._languageFeaturesService.typeDefinitionProvider.register(selector, <languages.TypeDefinitionProvider>{
			provideTypeDefinition: (model, position, token): Promise<languages.LocationLink[]> => {
				return this._proxy.$provideTypeDefinition(handle, model.uri, position, token).then(MainThreadLanguageFeatures._reviveLocationLinkDto);
			}
		}));
	}

	// --- extra info

	$registerHoverProvider(handle: number, selector: IDocumentFilterDto[]): void {
		this._registrations.set(handle, this._languageFeaturesService.hoverProvider.register(selector, <languages.HoverProvider>{
			provideHover: (model: ITextModel, position: EditorPosition, token: CancellationToken): Promise<languages.Hover | undefined> => {
				return this._proxy.$provideHover(handle, model.uri, position, token);
			}
		}));
	}

	// --- debug hover

	$registerEvaluatableExpressionProvider(handle: number, selector: IDocumentFilterDto[]): void {
		this._registrations.set(handle, this._languageFeaturesService.evaluatableExpressionProvider.register(selector, <languages.EvaluatableExpressionProvider>{
			provideEvaluatableExpression: (model: ITextModel, position: EditorPosition, token: CancellationToken): Promise<languages.EvaluatableExpression | undefined> => {
				return this._proxy.$provideEvaluatableExpression(handle, model.uri, position, token);
			}
		}));
	}

	// --- inline values

	$registerInlineValuesProvider(handle: number, selector: IDocumentFilterDto[], eventHandle: number | undefined): void {
		const provider = <languages.InlineValuesProvider>{
			provideInlineValues: (model: ITextModel, viewPort: EditorRange, context: languages.InlineValueContext, token: CancellationToken): Promise<languages.InlineValue[] | undefined> => {
				return this._proxy.$provideInlineValues(handle, model.uri, viewPort, context, token);
			}
		};

		if (typeof eventHandle === 'number') {
			const emitter = new Emitter<void>();
			this._registrations.set(eventHandle, emitter);
			provider.onDidChangeInlineValues = emitter.event;
		}

		this._registrations.set(handle, this._languageFeaturesService.inlineValuesProvider.register(selector, provider));
	}

	$emitInlineValuesEvent(eventHandle: number, event?: any): void {
		const obj = this._registrations.get(eventHandle);
		if (obj instanceof Emitter) {
			obj.fire(event);
		}
	}

	// --- occurrences

	$registerDocumentHighlightProvider(handle: number, selector: IDocumentFilterDto[]): void {
		this._registrations.set(handle, this._languageFeaturesService.documentHighlightProvider.register(selector, <languages.DocumentHighlightProvider>{
			provideDocumentHighlights: (model: ITextModel, position: EditorPosition, token: CancellationToken): Promise<languages.DocumentHighlight[] | undefined> => {
				return this._proxy.$provideDocumentHighlights(handle, model.uri, position, token);
			}
		}));
	}

	// --- linked editing

	$registerLinkedEditingRangeProvider(handle: number, selector: IDocumentFilterDto[]): void {
		this._registrations.set(handle, this._languageFeaturesService.linkedEditingRangeProvider.register(selector, <languages.LinkedEditingRangeProvider>{
			provideLinkedEditingRanges: async (model: ITextModel, position: EditorPosition, token: CancellationToken): Promise<languages.LinkedEditingRanges | undefined> => {
				const res = await this._proxy.$provideLinkedEditingRanges(handle, model.uri, position, token);
				if (res) {
					return {
						ranges: res.ranges,
						wordPattern: res.wordPattern ? MainThreadLanguageFeatures._reviveRegExp(res.wordPattern) : undefined
					};
				}
				return undefined;
			}
		}));
	}

	// --- references

	$registerReferenceSupport(handle: number, selector: IDocumentFilterDto[]): void {
		this._registrations.set(handle, this._languageFeaturesService.referenceProvider.register(selector, <languages.ReferenceProvider>{
			provideReferences: (model: ITextModel, position: EditorPosition, context: languages.ReferenceContext, token: CancellationToken): Promise<languages.Location[]> => {
				return this._proxy.$provideReferences(handle, model.uri, position, context, token).then(MainThreadLanguageFeatures._reviveLocationDto);
			}
		}));
	}

	// --- quick fix

	$registerQuickFixSupport(handle: number, selector: IDocumentFilterDto[], metadata: ICodeActionProviderMetadataDto, displayName: string, supportsResolve: boolean): void {
		const provider: languages.CodeActionProvider = {
			provideCodeActions: async (model: ITextModel, rangeOrSelection: EditorRange | Selection, context: languages.CodeActionContext, token: CancellationToken): Promise<languages.CodeActionList | undefined> => {
				const listDto = await this._proxy.$provideCodeActions(handle, model.uri, rangeOrSelection, context, token);
				if (!listDto) {
					return undefined;
				}
				return <languages.CodeActionList>{
					actions: MainThreadLanguageFeatures._reviveCodeActionDto(listDto.actions, this._uriIdentService),
					dispose: () => {
						if (typeof listDto.cacheId === 'number') {
							this._proxy.$releaseCodeActions(handle, listDto.cacheId);
						}
					}
				};
			},
			providedCodeActionKinds: metadata.providedKinds,
			documentation: metadata.documentation,
			displayName
		};

		if (supportsResolve) {
			provider.resolveCodeAction = async (codeAction: languages.CodeAction, token: CancellationToken): Promise<languages.CodeAction> => {
<<<<<<< HEAD
				const data = await this._proxy.$resolveCodeAction(handle, (<ICodeActionDto><unknown>codeAction).cacheId!, token);
				codeAction.edit = reviveWorkspaceEditDto(data);
=======
				const resolved = await this._proxy.$resolveCodeAction(handle, (<ICodeActionDto>codeAction).cacheId!, token);
				if (resolved.edit) {
					codeAction.edit = reviveWorkspaceEditDto(resolved.edit, this._uriIdentService);
				}

				if (resolved.command) {
					codeAction.command = resolved.command;
				}

>>>>>>> 5b6af074
				return codeAction;
			};
		}

		this._registrations.set(handle, this._languageFeaturesService.codeActionProvider.register(selector, provider));
	}

	// --- copy paste action provider

	private readonly _pasteEditProviders = new Map<number, MainThreadPasteEditProvider>();

	$registerPasteEditProvider(handle: number, selector: IDocumentFilterDto[], supportsCopy: boolean, pasteMimeTypes: readonly string[]): void {
		const provider = new MainThreadPasteEditProvider(handle, this._proxy, supportsCopy, pasteMimeTypes, this._uriIdentService);
		this._pasteEditProviders.set(handle, provider);
		this._registrations.set(handle, combinedDisposable(
			this._languageFeaturesService.documentPasteEditProvider.register(selector, provider),
			toDisposable(() => this._pasteEditProviders.delete(handle)),
		));
	}

	$resolvePasteFileData(handle: number, requestId: number, dataId: string): Promise<VSBuffer> {
		const provider = this._pasteEditProviders.get(handle);
		if (!provider) {
			throw new Error('Could not find provider');
		}
		return provider.resolveFileData(requestId, dataId);
	}

	// --- formatting

	$registerDocumentFormattingSupport(handle: number, selector: IDocumentFilterDto[], extensionId: ExtensionIdentifier, displayName: string): void {
		this._registrations.set(handle, this._languageFeaturesService.documentFormattingEditProvider.register(selector, <languages.DocumentFormattingEditProvider>{
			extensionId,
			displayName,
			provideDocumentFormattingEdits: (model: ITextModel, options: languages.FormattingOptions, token: CancellationToken): Promise<ISingleEditOperation[] | undefined> => {
				return this._proxy.$provideDocumentFormattingEdits(handle, model.uri, options, token);
			}
		}));
	}

	$registerRangeFormattingSupport(handle: number, selector: IDocumentFilterDto[], extensionId: ExtensionIdentifier, displayName: string, supportsRanges: boolean): void {
		this._registrations.set(handle, this._languageFeaturesService.documentRangeFormattingEditProvider.register(selector, <languages.DocumentRangeFormattingEditProvider>{
			extensionId,
			displayName,
			provideDocumentRangeFormattingEdits: (model: ITextModel, range: EditorRange, options: languages.FormattingOptions, token: CancellationToken): Promise<ISingleEditOperation[] | undefined> => {
				return this._proxy.$provideDocumentRangeFormattingEdits(handle, model.uri, range, options, token);
			},
			provideDocumentRangesFormattingEdits: !supportsRanges
				? undefined
				: (model, ranges, options, token) => {
					return this._proxy.$provideDocumentRangesFormattingEdits(handle, model.uri, ranges, options, token);
				},
		}));
	}

	$registerOnTypeFormattingSupport(handle: number, selector: IDocumentFilterDto[], autoFormatTriggerCharacters: string[], extensionId: ExtensionIdentifier): void {
		this._registrations.set(handle, this._languageFeaturesService.onTypeFormattingEditProvider.register(selector, <languages.OnTypeFormattingEditProvider>{
			extensionId,
			autoFormatTriggerCharacters,
			provideOnTypeFormattingEdits: (model: ITextModel, position: EditorPosition, ch: string, options: languages.FormattingOptions, token: CancellationToken): Promise<ISingleEditOperation[] | undefined> => {
				return this._proxy.$provideOnTypeFormattingEdits(handle, model.uri, position, ch, options, token);
			}
		}));
	}

	// --- navigate type

	$registerNavigateTypeSupport(handle: number, supportsResolve: boolean): void {
		let lastResultId: number | undefined;

		const provider: search.IWorkspaceSymbolProvider = {
			provideWorkspaceSymbols: async (search: string, token: CancellationToken): Promise<search.IWorkspaceSymbol[]> => {
				const result = await this._proxy.$provideWorkspaceSymbols(handle, search, token);
				if (lastResultId !== undefined) {
					this._proxy.$releaseWorkspaceSymbols(handle, lastResultId);
				}
				lastResultId = result.cacheId;
				return MainThreadLanguageFeatures._reviveWorkspaceSymbolDto(result.symbols);
			}
		};
		if (supportsResolve) {
			provider.resolveWorkspaceSymbol = async (item: search.IWorkspaceSymbol, token: CancellationToken): Promise<search.IWorkspaceSymbol | undefined> => {
				const resolvedItem = await this._proxy.$resolveWorkspaceSymbol(handle, item, token);
				return resolvedItem && MainThreadLanguageFeatures._reviveWorkspaceSymbolDto(resolvedItem);
			};
		}
		this._registrations.set(handle, search.WorkspaceSymbolProviderRegistry.register(provider));
	}

	// --- rename

	$registerRenameSupport(handle: number, selector: IDocumentFilterDto[], supportResolveLocation: boolean): void {
		this._registrations.set(handle, this._languageFeaturesService.renameProvider.register(selector, <languages.RenameProvider>{
			provideRenameEdits: (model: ITextModel, position: EditorPosition, newName: string, token: CancellationToken) => {
				return this._proxy.$provideRenameEdits(handle, model.uri, position, newName, token).then(data => reviveWorkspaceEditDto(data, this._uriIdentService));
			},
			resolveRenameLocation: supportResolveLocation
				? (model: ITextModel, position: EditorPosition, token: CancellationToken): Promise<languages.RenameLocation | undefined> => this._proxy.$resolveRenameLocation(handle, model.uri, position, token)
				: undefined
		}));
	}

	// --- semantic tokens

	$registerDocumentSemanticTokensProvider(handle: number, selector: IDocumentFilterDto[], legend: languages.SemanticTokensLegend, eventHandle: number | undefined): void {
		let event: Event<void> | undefined = undefined;
		if (typeof eventHandle === 'number') {
			const emitter = new Emitter<void>();
			this._registrations.set(eventHandle, emitter);
			event = emitter.event;
		}
		this._registrations.set(handle, this._languageFeaturesService.documentSemanticTokensProvider.register(selector, new MainThreadDocumentSemanticTokensProvider(this._proxy, handle, legend, event)));
	}

	$emitDocumentSemanticTokensEvent(eventHandle: number): void {
		const obj = this._registrations.get(eventHandle);
		if (obj instanceof Emitter) {
			obj.fire(undefined);
		}
	}

	$registerDocumentRangeSemanticTokensProvider(handle: number, selector: IDocumentFilterDto[], legend: languages.SemanticTokensLegend): void {
		this._registrations.set(handle, this._languageFeaturesService.documentRangeSemanticTokensProvider.register(selector, new MainThreadDocumentRangeSemanticTokensProvider(this._proxy, handle, legend)));
	}

	// --- suggest

	private static _inflateSuggestDto(defaultRange: IRange | { insert: IRange; replace: IRange }, data: ISuggestDataDto): languages.CompletionItem {

		const label = data[ISuggestDataDtoField.label];
		const commandId = data[ISuggestDataDtoField.commandId];
		const commandIdent = data[ISuggestDataDtoField.commandIdent];
		const commitChars = data[ISuggestDataDtoField.commitCharacters];

		return {
			label,
			kind: data[ISuggestDataDtoField.kind] ?? languages.CompletionItemKind.Property,
			tags: data[ISuggestDataDtoField.kindModifier],
			detail: data[ISuggestDataDtoField.detail],
			documentation: data[ISuggestDataDtoField.documentation],
			sortText: data[ISuggestDataDtoField.sortText],
			filterText: data[ISuggestDataDtoField.filterText],
			preselect: data[ISuggestDataDtoField.preselect],
			insertText: data[ISuggestDataDtoField.insertText] ?? (typeof label === 'string' ? label : label.label),
			range: data[ISuggestDataDtoField.range] ?? defaultRange,
			insertTextRules: data[ISuggestDataDtoField.insertTextRules],
			commitCharacters: commitChars ? Array.from(commitChars) : undefined,
			additionalTextEdits: data[ISuggestDataDtoField.additionalTextEdits],
			command: commandId ? {
				$ident: commandIdent,
				id: commandId,
				title: '',
				arguments: commandIdent ? [commandIdent] : data[ISuggestDataDtoField.commandArguments], // Automatically fill in ident as first argument
			} as languages.Command : undefined,
			// not-standard
			_id: data.x,
		};
	}

	$registerCompletionsProvider(handle: number, selector: IDocumentFilterDto[], triggerCharacters: string[], supportsResolveDetails: boolean, displayName: string): void {
		const provider: languages.CompletionItemProvider = {
			triggerCharacters,
			_debugDisplayName: displayName,
			provideCompletionItems: async (model: ITextModel, position: EditorPosition, context: languages.CompletionContext, token: CancellationToken): Promise<languages.CompletionList | undefined> => {
				const result = await this._proxy.$provideCompletionItems(handle, model.uri, position, context, token);
				if (!result) {
					return <any>result;
				}
				return {
					suggestions: result[ISuggestResultDtoField.completions].map(d => MainThreadLanguageFeatures._inflateSuggestDto(result[ISuggestResultDtoField.defaultRanges], d)),
					incomplete: result[ISuggestResultDtoField.isIncomplete] || false,
					duration: result[ISuggestResultDtoField.duration],
					dispose: () => {
						if (typeof result.x === 'number') {
							this._proxy.$releaseCompletionItems(handle, result.x);
						}
					}
				};
			}
		};
		if (supportsResolveDetails) {
			provider.resolveCompletionItem = (suggestion, token) => {
				return this._proxy.$resolveCompletionItem(handle, suggestion._id!, token).then(result => {
					if (!result) {
						return suggestion;
					}

					const newSuggestion = MainThreadLanguageFeatures._inflateSuggestDto(suggestion.range, result);
					return mixin(suggestion, newSuggestion, true);
				});
			};
		}
		this._registrations.set(handle, this._languageFeaturesService.completionProvider.register(selector, provider));
	}

	$registerInlineCompletionsSupport(handle: number, selector: IDocumentFilterDto[], supportsHandleEvents: boolean): void {
		const provider: languages.InlineCompletionsProvider<IdentifiableInlineCompletions> = {
			provideInlineCompletions: async (model: ITextModel, position: EditorPosition, context: languages.InlineCompletionContext, token: CancellationToken): Promise<IdentifiableInlineCompletions | undefined> => {
				return this._proxy.$provideInlineCompletions(handle, model.uri, position, context, token);
			},
			handleItemDidShow: async (completions: IdentifiableInlineCompletions, item: IdentifiableInlineCompletion, updatedInsertText: string): Promise<void> => {
				if (supportsHandleEvents) {
					await this._proxy.$handleInlineCompletionDidShow(handle, completions.pid, item.idx, updatedInsertText);
				}
			},
			handlePartialAccept: async (completions, item, acceptedCharacters): Promise<void> => {
				if (supportsHandleEvents) {
					await this._proxy.$handleInlineCompletionPartialAccept(handle, completions.pid, item.idx, acceptedCharacters);
				}
			},
			freeInlineCompletions: (completions: IdentifiableInlineCompletions): void => {
				this._proxy.$freeInlineCompletionsList(handle, completions.pid);
			}
		};
		this._registrations.set(handle, this._languageFeaturesService.inlineCompletionsProvider.register(selector, provider));
	}

	// --- parameter hints

	$registerSignatureHelpProvider(handle: number, selector: IDocumentFilterDto[], metadata: ISignatureHelpProviderMetadataDto): void {
		this._registrations.set(handle, this._languageFeaturesService.signatureHelpProvider.register(selector, <languages.SignatureHelpProvider>{

			signatureHelpTriggerCharacters: metadata.triggerCharacters,
			signatureHelpRetriggerCharacters: metadata.retriggerCharacters,

			provideSignatureHelp: async (model: ITextModel, position: EditorPosition, token: CancellationToken, context: languages.SignatureHelpContext): Promise<languages.SignatureHelpResult | undefined> => {
				const result = await this._proxy.$provideSignatureHelp(handle, model.uri, position, context, token);
				if (!result) {
					return undefined;
				}
				return {
					value: result,
					dispose: () => {
						this._proxy.$releaseSignatureHelp(handle, result.id);
					}
				};
			}
		}));
	}

	// --- inline hints

	$registerInlayHintsProvider(handle: number, selector: IDocumentFilterDto[], supportsResolve: boolean, eventHandle: number | undefined, displayName: string | undefined): void {
		const provider = <languages.InlayHintsProvider>{
			displayName,
			provideInlayHints: async (model: ITextModel, range: EditorRange, token: CancellationToken): Promise<languages.InlayHintList | undefined> => {
				const result = await this._proxy.$provideInlayHints(handle, model.uri, range, token);
				if (!result) {
					return undefined;
				}
				return {
					hints: revive(result.hints),
					dispose: () => {
						if (result.cacheId) {
							this._proxy.$releaseInlayHints(handle, result.cacheId);
						}
					}
				};
			}
		};
		if (supportsResolve) {
			provider.resolveInlayHint = async (hint, token) => {
				const dto: IInlayHintDto = hint;
				if (!dto.cacheId) {
					return hint;
				}
				const result = await this._proxy.$resolveInlayHint(handle, dto.cacheId, token);
				if (token.isCancellationRequested) {
					throw new CancellationError();
				}
				if (!result) {
					return hint;
				}
				return {
					...hint,
					tooltip: result.tooltip,
					label: revive<string | languages.InlayHintLabelPart[]>(result.label)
				};
			};
		}
		if (typeof eventHandle === 'number') {
			const emitter = new Emitter<void>();
			this._registrations.set(eventHandle, emitter);
			provider.onDidChangeInlayHints = emitter.event;
		}

		this._registrations.set(handle, this._languageFeaturesService.inlayHintsProvider.register(selector, provider));
	}

	$emitInlayHintsEvent(eventHandle: number): void {
		const obj = this._registrations.get(eventHandle);
		if (obj instanceof Emitter) {
			obj.fire(undefined);
		}
	}

	// --- links

	$registerDocumentLinkProvider(handle: number, selector: IDocumentFilterDto[], supportsResolve: boolean): void {
		const provider: languages.LinkProvider = {
			provideLinks: (model, token) => {
				return this._proxy.$provideDocumentLinks(handle, model.uri, token).then(dto => {
					if (!dto) {
						return undefined;
					}
					return {
						links: dto.links.map(MainThreadLanguageFeatures._reviveLinkDTO),
						dispose: () => {
							if (typeof dto.cacheId === 'number') {
								this._proxy.$releaseDocumentLinks(handle, dto.cacheId);
							}
						}
					};
				});
			}
		};
		if (supportsResolve) {
			provider.resolveLink = (link, token) => {
				const dto: ILinkDto = link;
				if (!dto.cacheId) {
					return link;
				}
				return this._proxy.$resolveDocumentLink(handle, dto.cacheId, token).then(obj => {
					return obj && MainThreadLanguageFeatures._reviveLinkDTO(obj);
				});
			};
		}
		this._registrations.set(handle, this._languageFeaturesService.linkProvider.register(selector, provider));
	}

	// --- colors

	$registerDocumentColorProvider(handle: number, selector: IDocumentFilterDto[]): void {
		const proxy = this._proxy;
		this._registrations.set(handle, this._languageFeaturesService.colorProvider.register(selector, <languages.DocumentColorProvider>{
			provideDocumentColors: (model, token) => {
				return proxy.$provideDocumentColors(handle, model.uri, token)
					.then(documentColors => {
						return documentColors.map(documentColor => {
							const [red, green, blue, alpha] = documentColor.color;
							const color = {
								red: red,
								green: green,
								blue: blue,
								alpha
							};

							return {
								color,
								range: documentColor.range
							};
						});
					});
			},

			provideColorPresentations: (model, colorInfo, token) => {
				return proxy.$provideColorPresentations(handle, model.uri, {
					color: [colorInfo.color.red, colorInfo.color.green, colorInfo.color.blue, colorInfo.color.alpha],
					range: colorInfo.range
				}, token);
			}
		}));
	}

	// --- folding

	$registerFoldingRangeProvider(handle: number, selector: IDocumentFilterDto[], extensionId: ExtensionIdentifier, eventHandle: number | undefined): void {
		const provider = <languages.FoldingRangeProvider>{
			id: extensionId.value,
			provideFoldingRanges: (model, context, token) => {
				return this._proxy.$provideFoldingRanges(handle, model.uri, context, token);
			}
		};

		if (typeof eventHandle === 'number') {
			const emitter = new Emitter<languages.FoldingRangeProvider>();
			this._registrations.set(eventHandle, emitter);
			provider.onDidChange = emitter.event;
		}

		this._registrations.set(handle, this._languageFeaturesService.foldingRangeProvider.register(selector, provider));
	}

	$emitFoldingRangeEvent(eventHandle: number, event?: any): void {
		const obj = this._registrations.get(eventHandle);
		if (obj instanceof Emitter) {
			obj.fire(event);
		}
	}

	// -- smart select

	$registerSelectionRangeProvider(handle: number, selector: IDocumentFilterDto[]): void {
		this._registrations.set(handle, this._languageFeaturesService.selectionRangeProvider.register(selector, {
			provideSelectionRanges: (model, positions, token) => {
				return this._proxy.$provideSelectionRanges(handle, model.uri, positions, token);
			}
		}));
	}

	// --- call hierarchy

	$registerCallHierarchyProvider(handle: number, selector: IDocumentFilterDto[]): void {
		this._registrations.set(handle, callh.CallHierarchyProviderRegistry.register(selector, {

			prepareCallHierarchy: async (document, position, token) => {
				const items = await this._proxy.$prepareCallHierarchy(handle, document.uri, position, token);
				if (!items || items.length === 0) {
					return undefined;
				}
				return {
					dispose: () => {
						for (const item of items) {
							this._proxy.$releaseCallHierarchy(handle, item._sessionId);
						}
					},
					roots: items.map(MainThreadLanguageFeatures._reviveCallHierarchyItemDto)
				};
			},

			provideOutgoingCalls: async (item, token) => {
				const outgoing = await this._proxy.$provideCallHierarchyOutgoingCalls(handle, item._sessionId, item._itemId, token);
				if (!outgoing) {
					return outgoing;
				}
				outgoing.forEach(value => {
					value.to = MainThreadLanguageFeatures._reviveCallHierarchyItemDto(value.to);
				});
				return <any>outgoing;
			},
			provideIncomingCalls: async (item, token) => {
				const incoming = await this._proxy.$provideCallHierarchyIncomingCalls(handle, item._sessionId, item._itemId, token);
				if (!incoming) {
					return incoming;
				}
				incoming.forEach(value => {
					value.from = MainThreadLanguageFeatures._reviveCallHierarchyItemDto(value.from);
				});
				return <any>incoming;
			}
		}));
	}

	// --- configuration

	private static _reviveRegExp(regExp: IRegExpDto): RegExp {
		return new RegExp(regExp.pattern, regExp.flags);
	}

	private static _reviveIndentationRule(indentationRule: IIndentationRuleDto): IndentationRule {
		return {
			decreaseIndentPattern: MainThreadLanguageFeatures._reviveRegExp(indentationRule.decreaseIndentPattern),
			increaseIndentPattern: MainThreadLanguageFeatures._reviveRegExp(indentationRule.increaseIndentPattern),
			indentNextLinePattern: indentationRule.indentNextLinePattern ? MainThreadLanguageFeatures._reviveRegExp(indentationRule.indentNextLinePattern) : undefined,
			unIndentedLinePattern: indentationRule.unIndentedLinePattern ? MainThreadLanguageFeatures._reviveRegExp(indentationRule.unIndentedLinePattern) : undefined,
		};
	}

	private static _reviveOnEnterRule(onEnterRule: IOnEnterRuleDto): OnEnterRule {
		return {
			beforeText: MainThreadLanguageFeatures._reviveRegExp(onEnterRule.beforeText),
			afterText: onEnterRule.afterText ? MainThreadLanguageFeatures._reviveRegExp(onEnterRule.afterText) : undefined,
			previousLineText: onEnterRule.previousLineText ? MainThreadLanguageFeatures._reviveRegExp(onEnterRule.previousLineText) : undefined,
			action: onEnterRule.action
		};
	}

	private static _reviveOnEnterRules(onEnterRules: IOnEnterRuleDto[]): OnEnterRule[] {
		return onEnterRules.map(MainThreadLanguageFeatures._reviveOnEnterRule);
	}

	$setLanguageConfiguration(handle: number, languageId: string, _configuration: ILanguageConfigurationDto): void {

		const configuration: LanguageConfiguration = {
			comments: _configuration.comments,
			brackets: _configuration.brackets,
			wordPattern: _configuration.wordPattern ? MainThreadLanguageFeatures._reviveRegExp(_configuration.wordPattern) : undefined,
			indentationRules: _configuration.indentationRules ? MainThreadLanguageFeatures._reviveIndentationRule(_configuration.indentationRules) : undefined,
			onEnterRules: _configuration.onEnterRules ? MainThreadLanguageFeatures._reviveOnEnterRules(_configuration.onEnterRules) : undefined,

			autoClosingPairs: undefined,
			surroundingPairs: undefined,
			__electricCharacterSupport: undefined
		};

		if (_configuration.__characterPairSupport) {
			// backwards compatibility
			configuration.autoClosingPairs = _configuration.__characterPairSupport.autoClosingPairs;
		}

		if (_configuration.__electricCharacterSupport && _configuration.__electricCharacterSupport.docComment) {
			configuration.__electricCharacterSupport = {
				docComment: {
					open: _configuration.__electricCharacterSupport.docComment.open,
					close: _configuration.__electricCharacterSupport.docComment.close
				}
			};
		}

		if (this._languageService.isRegisteredLanguageId(languageId)) {
			this._registrations.set(handle, this._languageConfigurationService.register(languageId, configuration, 100));
		}
	}

	// --- type hierarchy

	$registerTypeHierarchyProvider(handle: number, selector: IDocumentFilterDto[]): void {
		this._registrations.set(handle, typeh.TypeHierarchyProviderRegistry.register(selector, {

			prepareTypeHierarchy: async (document, position, token) => {
				const items = await this._proxy.$prepareTypeHierarchy(handle, document.uri, position, token);
				if (!items) {
					return undefined;
				}
				return {
					dispose: () => {
						for (const item of items) {
							this._proxy.$releaseTypeHierarchy(handle, item._sessionId);
						}
					},
					roots: items.map(MainThreadLanguageFeatures._reviveTypeHierarchyItemDto)
				};
			},

			provideSupertypes: async (item, token) => {
				const supertypes = await this._proxy.$provideTypeHierarchySupertypes(handle, item._sessionId, item._itemId, token);
				if (!supertypes) {
					return supertypes;
				}
				return supertypes.map(item => MainThreadLanguageFeatures._reviveTypeHierarchyItemDto(item)) as any; // {{SQL CARBON EDIT}} Cast to any to get around weird compile error - trusting them to do the right thing here
			},
			provideSubtypes: async (item, token) => {
				const subtypes = await this._proxy.$provideTypeHierarchySubtypes(handle, item._sessionId, item._itemId, token);
				if (!subtypes) {
					return subtypes;
				}
				return subtypes.map(MainThreadLanguageFeatures._reviveTypeHierarchyItemDto) as any; // {{SQL CARBON EDIT}} Cast to any to get around weird compile error - trusting them to do the right thing here
			}
		}));
	}


	// --- document drop Edits

	private readonly _documentOnDropEditProviders = new Map<number, MainThreadDocumentOnDropEditProvider>();

	$registerDocumentOnDropEditProvider(handle: number, selector: IDocumentFilterDto[], extensionId: ExtensionIdentifier, metadata: { id: string; dropMimeTypes: string[] }): void {
		const provider = new MainThreadDocumentOnDropEditProvider(handle, extensionId, metadata, this._proxy, this._uriIdentService);
		this._documentOnDropEditProviders.set(handle, provider);
		this._registrations.set(handle, combinedDisposable(
			this._languageFeaturesService.documentOnDropEditProvider.register(selector, provider),
			toDisposable(() => this._documentOnDropEditProviders.delete(handle)),
		));
	}

	async $resolveDocumentOnDropFileData(handle: number, requestId: number, dataId: string): Promise<VSBuffer> {
		const provider = this._documentOnDropEditProviders.get(handle);
		if (!provider) {
			throw new Error('Could not find provider');
		}
		return provider.resolveDocumentOnDropFileData(requestId, dataId);
	}
}

class MainThreadPasteEditProvider implements languages.DocumentPasteEditProvider {

	private readonly dataTransfers = new DataTransferCache();

	public readonly pasteMimeTypes: readonly string[];

	readonly prepareDocumentPaste?: (model: ITextModel, ranges: readonly IRange[], dataTransfer: VSDataTransfer, token: CancellationToken) => Promise<undefined | VSDataTransfer>;

	constructor(
		private readonly handle: number,
		private readonly _proxy: ExtHostLanguageFeaturesShape,
		supportsCopy: boolean,
		pasteMimeTypes: readonly string[],
		@IUriIdentityService private readonly _uriIdentService: IUriIdentityService
	) {
		this.pasteMimeTypes = pasteMimeTypes;

		if (supportsCopy) {
			this.prepareDocumentPaste = async (model: ITextModel, selections: readonly IRange[], dataTransfer: VSDataTransfer, token: CancellationToken): Promise<VSDataTransfer | undefined> => {
				const dataTransferDto = await typeConvert.DataTransfer.toDataTransferDTO(dataTransfer);
				if (token.isCancellationRequested) {
					return undefined;
				}

				const result = await this._proxy.$prepareDocumentPaste(handle, model.uri, selections, dataTransferDto, token);
				if (!result) {
					return undefined;
				}

				const dataTransferOut = new VSDataTransfer();
				result.items.forEach(([type, item]) => {
					dataTransferOut.replace(type, createStringDataTransferItem(item.asString));
				});
				return dataTransferOut;
			};
		}
	}

	async provideDocumentPasteEdits(model: ITextModel, selections: Selection[], dataTransfer: VSDataTransfer, token: CancellationToken) {
		const request = this.dataTransfers.add(dataTransfer);
		try {
			const d = await typeConvert.DataTransfer.toDataTransferDTO(dataTransfer);
			const result = await this._proxy.$providePasteEdits(this.handle, request.id, model.uri, selections, d, token);
			if (!result) {
				return undefined;
			}

			return {
				insertText: result.insertText,
				additionalEdit: result.additionalEdit ? reviveWorkspaceEditDto(result.additionalEdit, this._uriIdentService, dataId => this.resolveFileData(request.id, dataId)) : undefined,
			};
		} finally {
			request.dispose();
		}
	}

	resolveFileData(requestId: number, dataId: string): Promise<VSBuffer> {
		return this.dataTransfers.resolveFileData(requestId, dataId);
	}
}

class MainThreadDocumentOnDropEditProvider implements languages.DocumentOnDropEditProvider {

	private readonly dataTransfers = new DataTransferCache();

	readonly id: string;
	readonly dropMimeTypes?: readonly string[];

	constructor(
		private readonly handle: number,
		extensionId: ExtensionIdentifier,
		metadata: { id: string; dropMimeTypes: readonly string[] } | undefined,
		private readonly _proxy: ExtHostLanguageFeaturesShape,
		@IUriIdentityService private readonly _uriIdentService: IUriIdentityService
	) {
		this.id = extensionId.value + (metadata ? '.' + metadata.id : '');
		this.dropMimeTypes = metadata?.dropMimeTypes ?? ['*/*'];
	}

	async provideDocumentOnDropEdits(model: ITextModel, position: IPosition, dataTransfer: VSDataTransfer, token: CancellationToken): Promise<languages.DocumentOnDropEdit | null | undefined> {
		const request = this.dataTransfers.add(dataTransfer);
		try {
			const dataTransferDto = await typeConvert.DataTransfer.toDataTransferDTO(dataTransfer);
			const edit = await this._proxy.$provideDocumentOnDropEdits(this.handle, request.id, model.uri, position, dataTransferDto, token);
			if (!edit) {
				return undefined;
			}
			return {
				label: edit.label,
				insertText: edit.insertText,
				additionalEdit: reviveWorkspaceEditDto(edit.additionalEdit, this._uriIdentService, dataId => this.resolveDocumentOnDropFileData(request.id, dataId)),
			};
		} finally {
			request.dispose();
		}
	}

	public resolveDocumentOnDropFileData(requestId: number, dataId: string): Promise<VSBuffer> {
		return this.dataTransfers.resolveFileData(requestId, dataId);
	}
}

export class MainThreadDocumentSemanticTokensProvider implements languages.DocumentSemanticTokensProvider {

	constructor(
		private readonly _proxy: ExtHostLanguageFeaturesShape,
		private readonly _handle: number,
		private readonly _legend: languages.SemanticTokensLegend,
		public readonly onDidChange: Event<void> | undefined,
	) {
	}

	public releaseDocumentSemanticTokens(resultId: string | undefined): void {
		if (resultId) {
			this._proxy.$releaseDocumentSemanticTokens(this._handle, parseInt(resultId, 10));
		}
	}

	public getLegend(): languages.SemanticTokensLegend {
		return this._legend;
	}

	async provideDocumentSemanticTokens(model: ITextModel, lastResultId: string | null, token: CancellationToken): Promise<languages.SemanticTokens | languages.SemanticTokensEdits | null> {
		const nLastResultId = lastResultId ? parseInt(lastResultId, 10) : 0;
		const encodedDto = await this._proxy.$provideDocumentSemanticTokens(this._handle, model.uri, nLastResultId, token);
		if (!encodedDto) {
			return null;
		}
		if (token.isCancellationRequested) {
			return null;
		}
		const dto = decodeSemanticTokensDto(encodedDto);
		if (dto.type === 'full') {
			return {
				resultId: String(dto.id),
				data: dto.data
			};
		}
		return {
			resultId: String(dto.id),
			edits: dto.deltas
		};
	}
}

export class MainThreadDocumentRangeSemanticTokensProvider implements languages.DocumentRangeSemanticTokensProvider {

	constructor(
		private readonly _proxy: ExtHostLanguageFeaturesShape,
		private readonly _handle: number,
		private readonly _legend: languages.SemanticTokensLegend,
	) {
	}

	public getLegend(): languages.SemanticTokensLegend {
		return this._legend;
	}

	async provideDocumentRangeSemanticTokens(model: ITextModel, range: EditorRange, token: CancellationToken): Promise<languages.SemanticTokens | null> {
		const encodedDto = await this._proxy.$provideDocumentRangeSemanticTokens(this._handle, model.uri, range, token);
		if (!encodedDto) {
			return null;
		}
		if (token.isCancellationRequested) {
			return null;
		}
		const dto = decodeSemanticTokensDto(encodedDto);
		if (dto.type === 'full') {
			return {
				resultId: String(dto.id),
				data: dto.data
			};
		}
		throw new Error(`Unexpected`);
	}
}<|MERGE_RESOLUTION|>--- conflicted
+++ resolved
@@ -352,10 +352,6 @@
 
 		if (supportsResolve) {
 			provider.resolveCodeAction = async (codeAction: languages.CodeAction, token: CancellationToken): Promise<languages.CodeAction> => {
-<<<<<<< HEAD
-				const data = await this._proxy.$resolveCodeAction(handle, (<ICodeActionDto><unknown>codeAction).cacheId!, token);
-				codeAction.edit = reviveWorkspaceEditDto(data);
-=======
 				const resolved = await this._proxy.$resolveCodeAction(handle, (<ICodeActionDto>codeAction).cacheId!, token);
 				if (resolved.edit) {
 					codeAction.edit = reviveWorkspaceEditDto(resolved.edit, this._uriIdentService);
@@ -365,7 +361,6 @@
 					codeAction.command = resolved.command;
 				}
 
->>>>>>> 5b6af074
 				return codeAction;
 			};
 		}
