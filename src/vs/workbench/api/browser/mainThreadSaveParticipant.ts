--- conflicted
+++ resolved
@@ -30,14 +30,13 @@
 import { IProgressService, ProgressLocation } from 'vs/platform/progress/common/progress';
 import { extHostCustomer } from 'vs/workbench/api/common/extHostCustomers';
 import { TextFileEditorModel } from 'vs/workbench/services/textfile/common/textFileEditorModel';
-// {{SQL CARBON EDIT}}
-import { ISaveParticipant, SaveReason, IResolvedTextFileEditorModel, ITextFileEditorModel } from 'vs/workbench/services/textfile/common/textfiles';
+import { ISaveParticipant, SaveReason, IResolvedTextFileEditorModel, ITextFileEditorModel } from 'vs/workbench/services/textfile/common/textfiles'; // {{SQL CARBON EDIT}}
 import { ExtHostContext, ExtHostDocumentSaveParticipantShape, IExtHostContext } from '../common/extHost.protocol';
-
-<<<<<<< HEAD
-// {{SQL CARBON EDIT}}
-import { INotebookService } from 'sql/workbench/services/notebook/common/notebookService';
-
+import { INotebookService } from 'sql/workbench/services/notebook/common/notebookService'; // {{SQL CARBON EDIT}}
+
+export interface ICodeActionsOnSaveOptions {
+	[kind: string]: boolean;
+}
 
 /*
  * An update participant that ensures any un-tracked changes are synced to the JSON file contents for a
@@ -45,7 +44,7 @@
  * updates the backing model in-place, this is a backup mechanism to hard-update the file before save in case
  * some are missed.
  */
-class NotebookUpdateParticipant implements ISaveParticipantParticipant {
+class NotebookUpdateParticipant implements ISaveParticipantParticipant { // {{SQL CARBON EDIT}} add notebook participant
 
 	constructor(
 		@INotebookService private notebookService: INotebookService
@@ -61,10 +60,6 @@
 		}
 		return Promise.resolve();
 	}
-=======
-export interface ICodeActionsOnSaveOptions {
-	[kind: string]: boolean;
->>>>>>> 9089a79e
 }
 
 export interface ISaveParticipantParticipant extends ISaveParticipant {
