--- conflicted
+++ resolved
@@ -33,20 +33,22 @@
 import { ISaveParticipant, IResolvedTextFileEditorModel, ITextFileEditorModel } from 'vs/workbench/services/textfile/common/textfiles';
 import { SaveReason } from 'vs/workbench/common/editor';
 import { ExtHostContext, ExtHostDocumentSaveParticipantShape, IExtHostContext } from '../common/extHost.protocol';
-<<<<<<< HEAD
 import { INotebookService } from 'sql/workbench/services/notebook/browser/notebookService'; // {{SQL CARBON EDIT}}
-=======
 import { IStatusbarService, StatusbarAlignment } from 'vs/workbench/services/statusbar/common/statusbar';
 import { IEditorService } from 'vs/workbench/services/editor/common/editorService';
 import { SettingsEditor2 } from 'vs/workbench/contrib/preferences/browser/settingsEditor2';
 import { IPreferencesService } from 'vs/workbench/services/preferences/common/preferences';
->>>>>>> 1e10d52b
 
 export interface ICodeActionsOnSaveOptions {
 	[kind: string]: boolean;
 }
 
-<<<<<<< HEAD
+class SaveParticipantError extends Error {
+	constructor(message: string, readonly setting?: string) {
+		super(message);
+	}
+}
+
 /*
  * An update participant that ensures any un-tracked changes are synced to the JSON file contents for a
  * Notebook before save occurs. While every effort is made to ensure model changes are notified and a listener
@@ -68,11 +70,6 @@
 			notebookEditor.notebookParams.input.updateModel();
 		}
 		return Promise.resolve();
-=======
-class SaveParticipantError extends Error {
-	constructor(message: string, readonly setting?: string) {
-		super(message);
->>>>>>> 1e10d52b
 	}
 }
 
