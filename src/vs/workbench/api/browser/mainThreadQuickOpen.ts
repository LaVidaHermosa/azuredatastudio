--- conflicted
+++ resolved
@@ -43,7 +43,6 @@
 	}
 
 	$show(instance: number, options: IPickOptions<TransferQuickPickItem>, token: CancellationToken): Promise<number | number[] | undefined> {
-<<<<<<< HEAD
 		// {{SQL CARBON EDIT}} Fix a11y issue https://github.com/microsoft/azuredatastudio/issues/9232
 		const activeElement = document.activeElement as HTMLElement;
 		const focusBackToStartingPosition = () => {
@@ -53,10 +52,7 @@
 		};
 		// {{SQL CARBON EDIT}} Fix a11y issue https://github.com/microsoft/azuredatastudio/issues/9232
 
-		const contents = new Promise<TransferQuickPickItem[]>((resolve, reject) => {
-=======
 		const contents = new Promise<TransferQuickPickItemOrSeparator[]>((resolve, reject) => {
->>>>>>> 0de4150e
 			this._items[instance] = { resolve, reject };
 		});
 
