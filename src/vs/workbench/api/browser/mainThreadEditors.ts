/*---------------------------------------------------------------------------------------------
 *  Copyright (c) Microsoft Corporation. All rights reserved.
 *  Licensed under the Source EULA. See License.txt in the project root for license information.
 *--------------------------------------------------------------------------------------------*/

import { disposed } from 'vs/base/common/errors';
import { IDisposable, dispose, DisposableStore } from 'vs/base/common/lifecycle';
import { equals as objectEquals } from 'vs/base/common/objects';
import { URI, UriComponents } from 'vs/base/common/uri';
import { IBulkEditService, ResourceEdit, ResourceFileEdit, ResourceTextEdit } from 'vs/editor/browser/services/bulkEditService';
import { ICodeEditorService } from 'vs/editor/browser/services/codeEditorService';
import { IRange } from 'vs/editor/common/core/range';
import { ISelection } from 'vs/editor/common/core/selection';
import { IDecorationOptions, IDecorationRenderOptions, ILineChange } from 'vs/editor/common/editorCommon';
import { ISingleEditOperation } from 'vs/editor/common/model';
import { CommandsRegistry } from 'vs/platform/commands/common/commands';
import { ITextEditorOptions, IResourceEditorInput, EditorActivation, EditorResolution } from 'vs/platform/editor/common/editor';
import { ServicesAccessor } from 'vs/platform/instantiation/common/instantiation';
import { MainThreadDocumentsAndEditors } from 'vs/workbench/api/browser/mainThreadDocumentsAndEditors';
import { MainThreadTextEditor } from 'vs/workbench/api/browser/mainThreadEditor';
import { ExtHostContext, ExtHostEditorsShape, IApplyEditsOptions, IExtHostContext, ITextDocumentShowOptions, ITextEditorConfigurationUpdate, ITextEditorPositionData, IUndoStopOptions, MainThreadTextEditorsShape, TextEditorRevealType, IWorkspaceEditDto, WorkspaceEditType } from 'vs/workbench/api/common/extHost.protocol';
import { editorGroupToColumn, columnToEditorGroup, EditorGroupColumn } from 'vs/workbench/services/editor/common/editorGroupColumn';
import { IEditorService } from 'vs/workbench/services/editor/common/editorService';
import { IEditorGroupsService } from 'vs/workbench/services/editor/common/editorGroupsService';
import { IEnvironmentService } from 'vs/platform/environment/common/environment';
import { IWorkingCopyService } from 'vs/workbench/services/workingCopy/common/workingCopyService';
import { revive } from 'vs/base/common/marshalling';
import { ResourceNotebookCellEdit } from 'vs/workbench/contrib/bulkEdit/browser/bulkCellEdits';
import { ExtensionIdentifier } from 'vs/platform/extensions/common/extensions';
<<<<<<< HEAD
import { NotebookDto } from 'vs/workbench/api/browser/mainThreadNotebookDto';
=======
import { INotebookService } from 'sql/workbench/services/notebook/browser/notebookService'; // {{SQL CARBON EDIT}}
>>>>>>> 14904bb6

export function reviveWorkspaceEditDto2(data: IWorkspaceEditDto | undefined): ResourceEdit[] {
	if (!data?.edits) {
		return [];
	}

	const result: ResourceEdit[] = [];
	for (let edit of revive<IWorkspaceEditDto>(data).edits) {
		if (edit._type === WorkspaceEditType.File) {
			result.push(new ResourceFileEdit(edit.oldUri, edit.newUri, edit.options, edit.metadata));
		} else if (edit._type === WorkspaceEditType.Text) {
			result.push(new ResourceTextEdit(edit.resource, edit.edit, edit.modelVersionId, edit.metadata));
		} else if (edit._type === WorkspaceEditType.Cell) {
			result.push(new ResourceNotebookCellEdit(edit.resource, NotebookDto.fromCellEditOperationDto(edit.edit), edit.notebookVersionId, edit.metadata));
		}
	}
	return result;
}

export class MainThreadTextEditors implements MainThreadTextEditorsShape {

	private static INSTANCE_COUNT: number = 0;

	private readonly _instanceId: string;
	private readonly _proxy: ExtHostEditorsShape;
	private readonly _documentsAndEditors: MainThreadDocumentsAndEditors;
	private readonly _toDispose = new DisposableStore();
	private _textEditorsListenersMap: { [editorId: string]: IDisposable[]; };
	private _editorPositionData: ITextEditorPositionData | null;
	private _registeredDecorationTypes: { [decorationType: string]: boolean; };

	constructor(
		documentsAndEditors: MainThreadDocumentsAndEditors,
		extHostContext: IExtHostContext,
		@ICodeEditorService private readonly _codeEditorService: ICodeEditorService,
		@IBulkEditService private readonly _bulkEditService: IBulkEditService,
		@IEditorService private readonly _editorService: IEditorService,
		@IEditorGroupsService private readonly _editorGroupService: IEditorGroupsService,
		@INotebookService private readonly _notebookService: INotebookService // {{SQL CARBON EDIT}}
	) {
		this._instanceId = String(++MainThreadTextEditors.INSTANCE_COUNT);
		this._proxy = extHostContext.getProxy(ExtHostContext.ExtHostEditors);
		this._documentsAndEditors = documentsAndEditors;

		this._textEditorsListenersMap = Object.create(null);
		this._editorPositionData = null;

		this._toDispose.add(documentsAndEditors.onTextEditorAdd(editors => editors.forEach(this._onTextEditorAdd, this)));
		this._toDispose.add(documentsAndEditors.onTextEditorRemove(editors => editors.forEach(this._onTextEditorRemove, this)));

		this._toDispose.add(this._editorService.onDidVisibleEditorsChange(() => this._updateActiveAndVisibleTextEditors()));
		this._toDispose.add(this._editorGroupService.onDidRemoveGroup(() => this._updateActiveAndVisibleTextEditors()));
		this._toDispose.add(this._editorGroupService.onDidMoveGroup(() => this._updateActiveAndVisibleTextEditors()));

		this._registeredDecorationTypes = Object.create(null);
	}

	public dispose(): void {
		Object.keys(this._textEditorsListenersMap).forEach((editorId) => {
			dispose(this._textEditorsListenersMap[editorId]);
		});
		this._textEditorsListenersMap = Object.create(null);
		this._toDispose.dispose();
		for (let decorationType in this._registeredDecorationTypes) {
			this._codeEditorService.removeDecorationType(decorationType);
		}
		this._registeredDecorationTypes = Object.create(null);
	}

	private _onTextEditorAdd(textEditor: MainThreadTextEditor): void {
		const id = textEditor.getId();
		const toDispose: IDisposable[] = [];
		toDispose.push(textEditor.onPropertiesChanged((data) => {
			this._proxy.$acceptEditorPropertiesChanged(id, data);
		}));

		this._textEditorsListenersMap[id] = toDispose;
	}

	private _onTextEditorRemove(id: string): void {
		dispose(this._textEditorsListenersMap[id]);
		delete this._textEditorsListenersMap[id];
	}

	private _updateActiveAndVisibleTextEditors(): void {

		// editor columns
		const editorPositionData = this._getTextEditorPositionData();
		if (!objectEquals(this._editorPositionData, editorPositionData)) {
			this._editorPositionData = editorPositionData;
			this._proxy.$acceptEditorPositionData(this._editorPositionData);
		}
	}

	private _getTextEditorPositionData(): ITextEditorPositionData {
		const result: ITextEditorPositionData = Object.create(null);
		for (let editorPane of this._editorService.visibleEditorPanes) {
			const id = this._documentsAndEditors.findTextEditorIdFor(editorPane);
			if (id) {
				result[id] = editorGroupToColumn(this._editorGroupService, editorPane.group);
			}
		}
		return result;
	}

	// --- from extension host process

	async $tryShowTextDocument(resource: UriComponents, options: ITextDocumentShowOptions): Promise<string | undefined> {
		const uri = URI.revive(resource);

		let notebookFileTypes = this._notebookService.getSupportedFileExtensions().map(s => s.toLowerCase()); // {{SQL CARBON EDIT}}

		const editorOptions: ITextEditorOptions = {
			preserveFocus: options.preserveFocus,
			pinned: options.pinned,
			selection: options.selection,
			// preserve pre 1.38 behaviour to not make group active when preserveFocus: true
			// but make sure to restore the editor to fix https://github.com/microsoft/vscode/issues/79633
			activation: options.preserveFocus ? EditorActivation.RESTORE : undefined,
<<<<<<< HEAD
			override: uri?.fsPath?.toLowerCase().endsWith('ipynb') || uri?.fsPath?.toLowerCase().endsWith('sql') ? undefined : EditorResolution.DISABLED // {{SQL CARBON EDIT}}
=======
			override: notebookFileTypes?.some(ext => uri?.fsPath?.toLowerCase().endsWith(ext)) || uri?.fsPath?.toLowerCase().endsWith('sql') ? undefined : EditorOverride.DISABLED // {{SQL CARBON EDIT}}
>>>>>>> 14904bb6
		};

		const input: IResourceEditorInput = {
			resource: uri,
			options: editorOptions
		};

		const editor = await this._editorService.openEditor(input, columnToEditorGroup(this._editorGroupService, options.position));
		if (!editor) {
			return undefined;
		}
		return this._documentsAndEditors.findTextEditorIdFor(editor);
	}

	async $tryShowEditor(id: string, position?: EditorGroupColumn): Promise<void> {
		const mainThreadEditor = this._documentsAndEditors.getEditor(id);
		if (mainThreadEditor) {
			const model = mainThreadEditor.getModel();
			await this._editorService.openEditor({
				resource: model.uri,
				options: { preserveFocus: false }
			}, columnToEditorGroup(this._editorGroupService, position));
			return;
		}
	}

	async $tryHideEditor(id: string): Promise<void> {
		const mainThreadEditor = this._documentsAndEditors.getEditor(id);
		if (mainThreadEditor) {
			const editorPanes = this._editorService.visibleEditorPanes;
			for (let editorPane of editorPanes) {
				if (mainThreadEditor.matches(editorPane)) {
					return editorPane.group.closeEditor(editorPane.input);
				}
			}
		}
	}

	$trySetSelections(id: string, selections: ISelection[]): Promise<void> {
		const editor = this._documentsAndEditors.getEditor(id);
		if (!editor) {
			return Promise.reject(disposed(`TextEditor(${id})`));
		}
		editor.setSelections(selections);
		return Promise.resolve(undefined);
	}

	$trySetDecorations(id: string, key: string, ranges: IDecorationOptions[]): Promise<void> {
		key = `${this._instanceId}-${key}`;
		const editor = this._documentsAndEditors.getEditor(id);
		if (!editor) {
			return Promise.reject(disposed(`TextEditor(${id})`));
		}
		editor.setDecorations(key, ranges);
		return Promise.resolve(undefined);
	}

	$trySetDecorationsFast(id: string, key: string, ranges: number[]): Promise<void> {
		key = `${this._instanceId}-${key}`;
		const editor = this._documentsAndEditors.getEditor(id);
		if (!editor) {
			return Promise.reject(disposed(`TextEditor(${id})`));
		}
		editor.setDecorationsFast(key, ranges);
		return Promise.resolve(undefined);
	}

	$tryRevealRange(id: string, range: IRange, revealType: TextEditorRevealType): Promise<void> {
		const editor = this._documentsAndEditors.getEditor(id);
		if (!editor) {
			return Promise.reject(disposed(`TextEditor(${id})`));
		}
		editor.revealRange(range, revealType);
		return Promise.resolve();
	}

	$trySetOptions(id: string, options: ITextEditorConfigurationUpdate): Promise<void> {
		const editor = this._documentsAndEditors.getEditor(id);
		if (!editor) {
			return Promise.reject(disposed(`TextEditor(${id})`));
		}
		editor.setConfiguration(options);
		return Promise.resolve(undefined);
	}

	$tryApplyEdits(id: string, modelVersionId: number, edits: ISingleEditOperation[], opts: IApplyEditsOptions): Promise<boolean> {
		const editor = this._documentsAndEditors.getEditor(id);
		if (!editor) {
			return Promise.reject(disposed(`TextEditor(${id})`));
		}
		return Promise.resolve(editor.applyEdits(modelVersionId, edits, opts));
	}

	$tryApplyWorkspaceEdit(dto: IWorkspaceEditDto): Promise<boolean> {
		const edits = reviveWorkspaceEditDto2(dto);
		return this._bulkEditService.apply(edits).then(() => true, _err => false);
	}

	$tryInsertSnippet(id: string, template: string, ranges: readonly IRange[], opts: IUndoStopOptions): Promise<boolean> {
		const editor = this._documentsAndEditors.getEditor(id);
		if (!editor) {
			return Promise.reject(disposed(`TextEditor(${id})`));
		}
		return Promise.resolve(editor.insertSnippet(template, ranges, opts));
	}

	$registerTextEditorDecorationType(extensionId: ExtensionIdentifier, key: string, options: IDecorationRenderOptions): void {
		key = `${this._instanceId}-${key}`;
		this._registeredDecorationTypes[key] = true;
		this._codeEditorService.registerDecorationType(`exthost-api-${extensionId}`, key, options);
	}

	$removeTextEditorDecorationType(key: string): void {
		key = `${this._instanceId}-${key}`;
		delete this._registeredDecorationTypes[key];
		this._codeEditorService.removeDecorationType(key);
	}

	$getDiffInformation(id: string): Promise<ILineChange[]> {
		const editor = this._documentsAndEditors.getEditor(id);

		if (!editor) {
			return Promise.reject(new Error('No such TextEditor'));
		}

		const codeEditor = editor.getCodeEditor();
		if (!codeEditor) {
			return Promise.reject(new Error('No such CodeEditor'));
		}

		const codeEditorId = codeEditor.getId();
		const diffEditors = this._codeEditorService.listDiffEditors();
		const [diffEditor] = diffEditors.filter(d => d.getOriginalEditor().getId() === codeEditorId || d.getModifiedEditor().getId() === codeEditorId);

		if (diffEditor) {
			return Promise.resolve(diffEditor.getLineChanges() || []);
		}

		const dirtyDiffContribution = codeEditor.getContribution('editor.contrib.dirtydiff');

		if (dirtyDiffContribution) {
			return Promise.resolve((dirtyDiffContribution as any).getChanges());
		}

		return Promise.resolve([]);
	}
}

// --- commands

CommandsRegistry.registerCommand('_workbench.revertAllDirty', async function (accessor: ServicesAccessor) {
	const environmentService = accessor.get(IEnvironmentService);
	if (!environmentService.extensionTestsLocationURI) {
		throw new Error('Command is only available when running extension tests.');
	}

	const workingCopyService = accessor.get(IWorkingCopyService);
	for (const workingCopy of workingCopyService.dirtyWorkingCopies) {
		await workingCopy.revert({ soft: true });
	}
});<|MERGE_RESOLUTION|>--- conflicted
+++ resolved
@@ -27,11 +27,8 @@
 import { revive } from 'vs/base/common/marshalling';
 import { ResourceNotebookCellEdit } from 'vs/workbench/contrib/bulkEdit/browser/bulkCellEdits';
 import { ExtensionIdentifier } from 'vs/platform/extensions/common/extensions';
-<<<<<<< HEAD
 import { NotebookDto } from 'vs/workbench/api/browser/mainThreadNotebookDto';
-=======
 import { INotebookService } from 'sql/workbench/services/notebook/browser/notebookService'; // {{SQL CARBON EDIT}}
->>>>>>> 14904bb6
 
 export function reviveWorkspaceEditDto2(data: IWorkspaceEditDto | undefined): ResourceEdit[] {
 	if (!data?.edits) {
@@ -151,11 +148,7 @@
 			// preserve pre 1.38 behaviour to not make group active when preserveFocus: true
 			// but make sure to restore the editor to fix https://github.com/microsoft/vscode/issues/79633
 			activation: options.preserveFocus ? EditorActivation.RESTORE : undefined,
-<<<<<<< HEAD
-			override: uri?.fsPath?.toLowerCase().endsWith('ipynb') || uri?.fsPath?.toLowerCase().endsWith('sql') ? undefined : EditorResolution.DISABLED // {{SQL CARBON EDIT}}
-=======
-			override: notebookFileTypes?.some(ext => uri?.fsPath?.toLowerCase().endsWith(ext)) || uri?.fsPath?.toLowerCase().endsWith('sql') ? undefined : EditorOverride.DISABLED // {{SQL CARBON EDIT}}
->>>>>>> 14904bb6
+			override: notebookFileTypes?.some(ext => uri?.fsPath?.toLowerCase().endsWith(ext)) || uri?.fsPath?.toLowerCase().endsWith('sql') ? undefined : EditorResolution.DISABLED // {{SQL CARBON EDI cT}}
 		};
 
 		const input: IResourceEditorInput = {
