/*---------------------------------------------------------------------------------------------
 *  Copyright (c) Microsoft Corporation. All rights reserved.
 *  Licensed under the Source EULA. See License.txt in the project root for license information.
 *--------------------------------------------------------------------------------------------*/

import { disposed } from 'vs/base/common/errors';
import { IDisposable, dispose, DisposableStore } from 'vs/base/common/lifecycle';
import { equals as objectEquals } from 'vs/base/common/objects';
import { URI, UriComponents } from 'vs/base/common/uri';
import { IBulkEditService, ResourceEdit, ResourceFileEdit, ResourceTextEdit } from 'vs/editor/browser/services/bulkEditService';
import { ICodeEditorService } from 'vs/editor/browser/services/codeEditorService';
import { IRange } from 'vs/editor/common/core/range';
import { ISelection } from 'vs/editor/common/core/selection';
import { IDecorationOptions, IDecorationRenderOptions, ILineChange } from 'vs/editor/common/editorCommon';
import { ISingleEditOperation } from 'vs/editor/common/model';
import { CommandsRegistry } from 'vs/platform/commands/common/commands';
import { ITextEditorOptions, IResourceEditorInput, EditorActivation, EditorResolution } from 'vs/platform/editor/common/editor';
import { ServicesAccessor } from 'vs/platform/instantiation/common/instantiation';
import { MainThreadDocumentsAndEditors } from 'vs/workbench/api/browser/mainThreadDocumentsAndEditors';
import { MainThreadTextEditor } from 'vs/workbench/api/browser/mainThreadEditor';
import { ExtHostContext, ExtHostEditorsShape, IApplyEditsOptions, IExtHostContext, ITextDocumentShowOptions, ITextEditorConfigurationUpdate, ITextEditorPositionData, IUndoStopOptions, MainThreadTextEditorsShape, TextEditorRevealType, IWorkspaceEditDto, WorkspaceEditType } from 'vs/workbench/api/common/extHost.protocol';
import { editorGroupToColumn, columnToEditorGroup, EditorGroupColumn } from 'vs/workbench/services/editor/common/editorGroupColumn';
import { IEditorService } from 'vs/workbench/services/editor/common/editorService';
import { IEditorGroupsService } from 'vs/workbench/services/editor/common/editorGroupsService';
import { IEnvironmentService } from 'vs/platform/environment/common/environment';
import { IWorkingCopyService } from 'vs/workbench/services/workingCopy/common/workingCopyService';
import { revive } from 'vs/base/common/marshalling';
import { ResourceNotebookCellEdit } from 'vs/workbench/contrib/bulkEdit/browser/bulkCellEdits';
import { ExtensionIdentifier } from 'vs/platform/extensions/common/extensions';
import { NotebookDto } from 'vs/workbench/api/browser/mainThreadNotebookDto';
import { INotebookService } from 'sql/workbench/services/notebook/browser/notebookService'; // {{SQL CARBON EDIT}}

export function reviveWorkspaceEditDto2(data: IWorkspaceEditDto | undefined): ResourceEdit[] {
	if (!data?.edits) {
		return [];
	}

	const result: ResourceEdit[] = [];
	for (let edit of revive<IWorkspaceEditDto>(data).edits) {
		if (edit._type === WorkspaceEditType.File) {
			result.push(new ResourceFileEdit(edit.oldUri, edit.newUri, edit.options, edit.metadata));
		} else if (edit._type === WorkspaceEditType.Text) {
			result.push(new ResourceTextEdit(edit.resource, edit.edit, edit.modelVersionId, edit.metadata));
		} else if (edit._type === WorkspaceEditType.Cell) {
			result.push(new ResourceNotebookCellEdit(edit.resource, NotebookDto.fromCellEditOperationDto(edit.edit), edit.notebookVersionId, edit.metadata));
		}
	}
	return result;
}

export class MainThreadTextEditors implements MainThreadTextEditorsShape {

	private static INSTANCE_COUNT: number = 0;

	private readonly _instanceId: string;
	private readonly _proxy: ExtHostEditorsShape;
	private readonly _documentsAndEditors: MainThreadDocumentsAndEditors;
	private readonly _toDispose = new DisposableStore();
	private _textEditorsListenersMap: { [editorId: string]: IDisposable[]; };
	private _editorPositionData: ITextEditorPositionData | null;
	private _registeredDecorationTypes: { [decorationType: string]: boolean; };

	constructor(
		documentsAndEditors: MainThreadDocumentsAndEditors,
		extHostContext: IExtHostContext,
		@ICodeEditorService private readonly _codeEditorService: ICodeEditorService,
		@IBulkEditService private readonly _bulkEditService: IBulkEditService,
		@IEditorService private readonly _editorService: IEditorService,
		@IEditorGroupsService private readonly _editorGroupService: IEditorGroupsService,
		@INotebookService private readonly _notebookService: INotebookService // {{SQL CARBON EDIT}}
	) {
		this._instanceId = String(++MainThreadTextEditors.INSTANCE_COUNT);
		this._proxy = extHostContext.getProxy(ExtHostContext.ExtHostEditors);
		this._documentsAndEditors = documentsAndEditors;

		this._textEditorsListenersMap = Object.create(null);
		this._editorPositionData = null;

		this._toDispose.add(documentsAndEditors.onTextEditorAdd(editors => editors.forEach(this._onTextEditorAdd, this)));
		this._toDispose.add(documentsAndEditors.onTextEditorRemove(editors => editors.forEach(this._onTextEditorRemove, this)));

		this._toDispose.add(this._editorService.onDidVisibleEditorsChange(() => this._updateActiveAndVisibleTextEditors()));
		this._toDispose.add(this._editorGroupService.onDidRemoveGroup(() => this._updateActiveAndVisibleTextEditors()));
		this._toDispose.add(this._editorGroupService.onDidMoveGroup(() => this._updateActiveAndVisibleTextEditors()));

		this._registeredDecorationTypes = Object.create(null);
	}

	public dispose(): void {
		Object.keys(this._textEditorsListenersMap).forEach((editorId) => {
			dispose(this._textEditorsListenersMap[editorId]);
		});
		this._textEditorsListenersMap = Object.create(null);
		this._toDispose.dispose();
		for (let decorationType in this._registeredDecorationTypes) {
			this._codeEditorService.removeDecorationType(decorationType);
		}
		this._registeredDecorationTypes = Object.create(null);
	}

	private _onTextEditorAdd(textEditor: MainThreadTextEditor): void {
		const id = textEditor.getId();
		const toDispose: IDisposable[] = [];
		toDispose.push(textEditor.onPropertiesChanged((data) => {
			this._proxy.$acceptEditorPropertiesChanged(id, data);
		}));

		this._textEditorsListenersMap[id] = toDispose;
	}

	private _onTextEditorRemove(id: string): void {
		dispose(this._textEditorsListenersMap[id]);
		delete this._textEditorsListenersMap[id];
	}

	private _updateActiveAndVisibleTextEditors(): void {

		// editor columns
		const editorPositionData = this._getTextEditorPositionData();
		if (!objectEquals(this._editorPositionData, editorPositionData)) {
			this._editorPositionData = editorPositionData;
			this._proxy.$acceptEditorPositionData(this._editorPositionData);
		}
	}

	private _getTextEditorPositionData(): ITextEditorPositionData {
		const result: ITextEditorPositionData = Object.create(null);
		for (let editorPane of this._editorService.visibleEditorPanes) {
			const id = this._documentsAndEditors.findTextEditorIdFor(editorPane);
			if (id) {
				result[id] = editorGroupToColumn(this._editorGroupService, editorPane.group);
			}
		}
		return result;
	}

	// --- from extension host process

	async $tryShowTextDocument(resource: UriComponents, options: ITextDocumentShowOptions): Promise<string | undefined> {
		const uri = URI.revive(resource);

		let notebookFileTypes = this._notebookService.getSupportedFileExtensions().map(s => s.toLowerCase()); // {{SQL CARBON EDIT}}

		const editorOptions: ITextEditorOptions = {
			preserveFocus: options.preserveFocus,
			pinned: options.pinned,
			selection: options.selection,
			// preserve pre 1.38 behaviour to not make group active when preserveFocus: true
			// but make sure to restore the editor to fix https://github.com/microsoft/vscode/issues/79633
			activation: options.preserveFocus ? EditorActivation.RESTORE : undefined,
<<<<<<< HEAD
			override: notebookFileTypes?.some(ext => uri?.fsPath?.toLowerCase().endsWith(ext)) || uri?.fsPath?.toLowerCase().endsWith('sql') ? undefined : EditorOverride.DISABLED // {{SQL CARBON EDIT}}
=======
			override: notebookFileTypes?.some(ext => uri?.fsPath?.toLowerCase().endsWith(ext)) || uri?.fsPath?.toLowerCase().endsWith('.sql') ? undefined : EditorResolution.DISABLED // {{SQL CARBON EDIT}}
>>>>>>> 2bc6a0cd
		};

		const input: IResourceEditorInput = {
			resource: uri,
			options: editorOptions
		};

		const editor = await this._editorService.openEditor(input, columnToEditorGroup(this._editorGroupService, options.position));
		if (!editor) {
			return undefined;
		}
		return this._documentsAndEditors.findTextEditorIdFor(editor);
	}

	async $tryShowEditor(id: string, position?: EditorGroupColumn): Promise<void> {
		const mainThreadEditor = this._documentsAndEditors.getEditor(id);
		if (mainThreadEditor) {
			const model = mainThreadEditor.getModel();
			await this._editorService.openEditor({
				resource: model.uri,
				options: { preserveFocus: false }
			}, columnToEditorGroup(this._editorGroupService, position));
			return;
		}
	}

	async $tryHideEditor(id: string): Promise<void> {
		const mainThreadEditor = this._documentsAndEditors.getEditor(id);
		if (mainThreadEditor) {
			const editorPanes = this._editorService.visibleEditorPanes;
			for (let editorPane of editorPanes) {
				if (mainThreadEditor.matches(editorPane)) {
					return editorPane.group.closeEditor(editorPane.input);
				}
			}
		}
	}

	$trySetSelections(id: string, selections: ISelection[]): Promise<void> {
		const editor = this._documentsAndEditors.getEditor(id);
		if (!editor) {
			return Promise.reject(disposed(`TextEditor(${id})`));
		}
		editor.setSelections(selections);
		return Promise.resolve(undefined);
	}

	$trySetDecorations(id: string, key: string, ranges: IDecorationOptions[]): Promise<void> {
		key = `${this._instanceId}-${key}`;
		const editor = this._documentsAndEditors.getEditor(id);
		if (!editor) {
			return Promise.reject(disposed(`TextEditor(${id})`));
		}
		editor.setDecorations(key, ranges);
		return Promise.resolve(undefined);
	}

	$trySetDecorationsFast(id: string, key: string, ranges: number[]): Promise<void> {
		key = `${this._instanceId}-${key}`;
		const editor = this._documentsAndEditors.getEditor(id);
		if (!editor) {
			return Promise.reject(disposed(`TextEditor(${id})`));
		}
		editor.setDecorationsFast(key, ranges);
		return Promise.resolve(undefined);
	}

	$tryRevealRange(id: string, range: IRange, revealType: TextEditorRevealType): Promise<void> {
		const editor = this._documentsAndEditors.getEditor(id);
		if (!editor) {
			return Promise.reject(disposed(`TextEditor(${id})`));
		}
		editor.revealRange(range, revealType);
		return Promise.resolve();
	}

	$trySetOptions(id: string, options: ITextEditorConfigurationUpdate): Promise<void> {
		const editor = this._documentsAndEditors.getEditor(id);
		if (!editor) {
			return Promise.reject(disposed(`TextEditor(${id})`));
		}
		editor.setConfiguration(options);
		return Promise.resolve(undefined);
	}

	$tryApplyEdits(id: string, modelVersionId: number, edits: ISingleEditOperation[], opts: IApplyEditsOptions): Promise<boolean> {
		const editor = this._documentsAndEditors.getEditor(id);
		if (!editor) {
			return Promise.reject(disposed(`TextEditor(${id})`));
		}
		return Promise.resolve(editor.applyEdits(modelVersionId, edits, opts));
	}

	$tryApplyWorkspaceEdit(dto: IWorkspaceEditDto): Promise<boolean> {
		const edits = reviveWorkspaceEditDto2(dto);
		return this._bulkEditService.apply(edits).then(() => true, _err => false);
	}

	$tryInsertSnippet(id: string, template: string, ranges: readonly IRange[], opts: IUndoStopOptions): Promise<boolean> {
		const editor = this._documentsAndEditors.getEditor(id);
		if (!editor) {
			return Promise.reject(disposed(`TextEditor(${id})`));
		}
		return Promise.resolve(editor.insertSnippet(template, ranges, opts));
	}

	$registerTextEditorDecorationType(extensionId: ExtensionIdentifier, key: string, options: IDecorationRenderOptions): void {
		key = `${this._instanceId}-${key}`;
		this._registeredDecorationTypes[key] = true;
		this._codeEditorService.registerDecorationType(`exthost-api-${extensionId}`, key, options);
	}

	$removeTextEditorDecorationType(key: string): void {
		key = `${this._instanceId}-${key}`;
		delete this._registeredDecorationTypes[key];
		this._codeEditorService.removeDecorationType(key);
	}

	$getDiffInformation(id: string): Promise<ILineChange[]> {
		const editor = this._documentsAndEditors.getEditor(id);

		if (!editor) {
			return Promise.reject(new Error('No such TextEditor'));
		}

		const codeEditor = editor.getCodeEditor();
		if (!codeEditor) {
			return Promise.reject(new Error('No such CodeEditor'));
		}

		const codeEditorId = codeEditor.getId();
		const diffEditors = this._codeEditorService.listDiffEditors();
		const [diffEditor] = diffEditors.filter(d => d.getOriginalEditor().getId() === codeEditorId || d.getModifiedEditor().getId() === codeEditorId);

		if (diffEditor) {
			return Promise.resolve(diffEditor.getLineChanges() || []);
		}

		const dirtyDiffContribution = codeEditor.getContribution('editor.contrib.dirtydiff');

		if (dirtyDiffContribution) {
			return Promise.resolve((dirtyDiffContribution as any).getChanges());
		}

		return Promise.resolve([]);
	}
}

// --- commands

CommandsRegistry.registerCommand('_workbench.revertAllDirty', async function (accessor: ServicesAccessor) {
	const environmentService = accessor.get(IEnvironmentService);
	if (!environmentService.extensionTestsLocationURI) {
		throw new Error('Command is only available when running extension tests.');
	}

	const workingCopyService = accessor.get(IWorkingCopyService);
	for (const workingCopy of workingCopyService.dirtyWorkingCopies) {
		await workingCopy.revert({ soft: true });
	}
});<|MERGE_RESOLUTION|>--- conflicted
+++ resolved
@@ -148,11 +148,7 @@
 			// preserve pre 1.38 behaviour to not make group active when preserveFocus: true
 			// but make sure to restore the editor to fix https://github.com/microsoft/vscode/issues/79633
 			activation: options.preserveFocus ? EditorActivation.RESTORE : undefined,
-<<<<<<< HEAD
-			override: notebookFileTypes?.some(ext => uri?.fsPath?.toLowerCase().endsWith(ext)) || uri?.fsPath?.toLowerCase().endsWith('sql') ? undefined : EditorOverride.DISABLED // {{SQL CARBON EDIT}}
-=======
 			override: notebookFileTypes?.some(ext => uri?.fsPath?.toLowerCase().endsWith(ext)) || uri?.fsPath?.toLowerCase().endsWith('.sql') ? undefined : EditorResolution.DISABLED // {{SQL CARBON EDIT}}
->>>>>>> 2bc6a0cd
 		};
 
 		const input: IResourceEditorInput = {
