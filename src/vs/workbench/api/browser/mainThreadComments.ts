/*---------------------------------------------------------------------------------------------
 *  Copyright (c) Microsoft Corporation. All rights reserved.
 *  Licensed under the Source EULA. See License.txt in the project root for license information.
 *--------------------------------------------------------------------------------------------*/

import { CancellationToken } from 'vs/base/common/cancellation';
import { Emitter, Event } from 'vs/base/common/event';
import { Disposable, DisposableStore, dispose, IDisposable } from 'vs/base/common/lifecycle';
import { keys } from 'vs/base/common/map';
import { URI, UriComponents } from 'vs/base/common/uri';
import { generateUuid } from 'vs/base/common/uuid';
import { IRange } from 'vs/editor/common/core/range';
import * as modes from 'vs/editor/common/modes';
import { ExtensionIdentifier } from 'vs/platform/extensions/common/extensions';
import { Registry } from 'vs/platform/registry/common/platform';
import { extHostNamedCustomer } from 'vs/workbench/api/common/extHostCustomers';
import { Extensions as PanelExtensions, PanelDescriptor, PanelRegistry } from 'vs/workbench/browser/panel';
import { ICommentInfo, ICommentService } from 'vs/workbench/contrib/comments/browser/commentService';
import { CommentsPanel, COMMENTS_PANEL_ID, COMMENTS_PANEL_TITLE } from 'vs/workbench/contrib/comments/browser/commentsPanel';
import { IPanelService } from 'vs/workbench/services/panel/common/panelService';
import { CommentProviderFeatures, ExtHostCommentsShape, ExtHostContext, IExtHostContext, MainContext, MainThreadCommentsShape } from '../common/extHost.protocol';


export class MainThreadCommentThread implements modes.CommentThread {
	private _input?: modes.CommentInput;
	get input(): modes.CommentInput | undefined {
		return this._input;
	}

	set input(value: modes.CommentInput | undefined) {
		this._input = value;
		this._onDidChangeInput.fire(value);
	}

	private _onDidChangeInput = new Emitter<modes.CommentInput | undefined>();
	get onDidChangeInput(): Event<modes.CommentInput | undefined> { return this._onDidChangeInput.event; }

	private _label: string;

	get label(): string {
		return this._label;
	}

	set label(label: string) {
		this._label = label;
		this._onDidChangeLabel.fire(this._label);
	}

	private _contextValue: string | undefined;

	get contextValue(): string | undefined {
		return this._contextValue;
	}

	set contextValue(context: string | undefined) {
		this._contextValue = context;
	}

	private _onDidChangeLabel = new Emitter<string>();
	get onDidChangeLabel(): Event<string> { return this._onDidChangeLabel.event; }

	private _comments: modes.Comment[] | undefined;

	public get comments(): modes.Comment[] | undefined {
		return this._comments;
	}

	public set comments(newComments: modes.Comment[] | undefined) {
		this._comments = newComments;
		this._onDidChangeComments.fire(this._comments);
	}

	private _onDidChangeComments = new Emitter<modes.Comment[] | undefined>();
	get onDidChangeComments(): Event<modes.Comment[] | undefined> { return this._onDidChangeComments.event; }

	set range(range: IRange) {
		this._range = range;
		this._onDidChangeRange.fire(this._range);
	}

	get range(): IRange {
		return this._range;
	}

	private _onDidChangeRange = new Emitter<IRange>();
	public onDidChangeRange = this._onDidChangeRange.event;

	private _collapsibleState: modes.CommentThreadCollapsibleState | undefined;
	get collapsibleState() {
		return this._collapsibleState;
	}

	set collapsibleState(newState: modes.CommentThreadCollapsibleState | undefined) {
		this._collapsibleState = newState;
		this._onDidChangeCollasibleState.fire(this._collapsibleState);
	}

	private _onDidChangeCollasibleState = new Emitter<modes.CommentThreadCollapsibleState | undefined>();
	public onDidChangeCollasibleState = this._onDidChangeCollasibleState.event;

	private _isDisposed: boolean;

	get isDisposed(): boolean {
		return this._isDisposed;
	}

	constructor(
		public commentThreadHandle: number,
		public controllerHandle: number,
		public extensionId: string,
		public threadId: string,
		public resource: string,
		private _range: IRange
	) {
		this._isDisposed = false;
	}

	batchUpdate(
		range: IRange,
		label: string,
		contextValue: string | undefined,
		comments: modes.Comment[],
		collapsibleState: modes.CommentThreadCollapsibleState) {
		this._range = range;
		this._label = label;
		this._contextValue = contextValue;
		this._comments = comments;
		this._collapsibleState = collapsibleState;
	}

	dispose() {
		this._isDisposed = true;
		this._onDidChangeCollasibleState.dispose();
		this._onDidChangeComments.dispose();
		this._onDidChangeInput.dispose();
		this._onDidChangeLabel.dispose();
		this._onDidChangeRange.dispose();
	}

	toJSON(): any {
		return {
			$mid: 7,
			commentControlHandle: this.controllerHandle,
			commentThreadHandle: this.commentThreadHandle,
		};
	}
}

export class MainThreadCommentController {
	get handle(): number {
		return this._handle;
	}

	get id(): string {
		return this._id;
	}

	get contextValue(): string {
		return this._id;
	}

	get proxy(): ExtHostCommentsShape {
		return this._proxy;
	}

	get label(): string {
		return this._label;
	}

	private _reactions: modes.CommentReaction[] | undefined;

	get reactions() {
		return this._reactions;
	}

	set reactions(reactions: modes.CommentReaction[] | undefined) {
		this._reactions = reactions;
	}

	private readonly _threads: Map<number, MainThreadCommentThread> = new Map<number, MainThreadCommentThread>();
	public activeCommentThread?: MainThreadCommentThread;

	get features(): CommentProviderFeatures {
		return this._features;
	}

	constructor(
		private readonly _proxy: ExtHostCommentsShape,
		private readonly _commentService: ICommentService,
		private readonly _handle: number,
		private readonly _uniqueId: string,
		private readonly _id: string,
		private readonly _label: string,
		private _features: CommentProviderFeatures
	) { }

	updateFeatures(features: CommentProviderFeatures) {
		this._features = features;
	}

	createCommentThread(extensionId: string,
		commentThreadHandle: number,
		threadId: string,
		resource: UriComponents,
		range: IRange,
	): modes.CommentThread {
		let thread = new MainThreadCommentThread(
			commentThreadHandle,
			this.handle,
			extensionId,
			threadId,
			URI.revive(resource).toString(),
			range
		);

		this._threads.set(commentThreadHandle, thread);

		this._commentService.updateComments(this._uniqueId, {
			added: [thread],
			removed: [],
			changed: []
		});

		return thread;
	}

	updateCommentThread(commentThreadHandle: number,
		threadId: string,
		resource: UriComponents,
		range: IRange,
		label: string,
		contextValue: string | undefined,
		comments: modes.Comment[],
		collapsibleState: modes.CommentThreadCollapsibleState): void {
		let thread = this.getKnownThread(commentThreadHandle);
		thread.batchUpdate(range, label, contextValue, comments, collapsibleState);

		this._commentService.updateComments(this._uniqueId, {
			added: [],
			removed: [],
			changed: [thread]
		});
	}

	deleteCommentThread(commentThreadHandle: number) {
		let thread = this.getKnownThread(commentThreadHandle);
		this._threads.delete(commentThreadHandle);

		this._commentService.updateComments(this._uniqueId, {
			added: [],
			removed: [thread],
			changed: []
		});

		thread.dispose();
	}

	deleteCommentThreadMain(commentThreadId: string) {
		this._threads.forEach(thread => {
			if (thread.threadId === commentThreadId) {
				this._proxy.$deleteCommentThread(this._handle, thread.commentThreadHandle);
			}
		});
	}

	updateInput(input: string) {
		let thread = this.activeCommentThread;

		if (thread && thread.input) {
			let commentInput = thread.input;
			commentInput.value = input;
			thread.input = commentInput;
		}
	}

	private getKnownThread(commentThreadHandle: number): MainThreadCommentThread {
		const thread = this._threads.get(commentThreadHandle);
		if (!thread) {
			throw new Error('unknown thread');
		}
		return thread;
	}

	async getDocumentComments(resource: URI, token: CancellationToken) {
		let ret: modes.CommentThread[] = [];
		for (let thread of keys(this._threads)) {
			const commentThread = this._threads.get(thread)!;
			if (commentThread.resource === resource.toString()) {
				ret.push(commentThread);
			}
		}

		let commentingRanges = await this._proxy.$provideCommentingRanges(this.handle, resource, token);

		return <ICommentInfo>{
			owner: this._uniqueId,
			label: this.label,
			threads: ret,
			commentingRanges: {
				resource: resource,
<<<<<<< HEAD
				ranges: commentingRanges,
				newCommentThreadCallback: staticContribution ? undefined : async (uri: UriComponents, range: IRange) => {
					let threadHandle = await this._proxy.$createNewCommentWidgetCallback(this.handle, uri, range, token);

					// if (threadHandle !== undefined) { {{SQL CARBON EDIT}} @anthonydresser this never happens but throws error because of strict null checks
					// return this.getKnownThread(threadHandle);
					// }

					return undefined; // {{SQL CARBON EDIT}} @anthonydresser revert back after strict-null-check
				}
			} : [],
			draftMode: modes.DraftMode.NotSupported
=======
				ranges: commentingRanges || []
			}
>>>>>>> 877235c6
		};
	}

	async getCommentingRanges(resource: URI, token: CancellationToken): Promise<IRange[]> {
		let commentingRanges = await this._proxy.$provideCommentingRanges(this.handle, resource, token);
		return commentingRanges || [];
	}

	getReactionGroup(): modes.CommentReaction[] | undefined {
		return this._features.reactionGroup;
	}

	async toggleReaction(uri: URI, thread: modes.CommentThread, comment: modes.Comment, reaction: modes.CommentReaction, token: CancellationToken): Promise<void> {
		return this._proxy.$toggleReaction(this._handle, thread.commentThreadHandle, uri, comment, reaction);
	}

	getAllComments(): MainThreadCommentThread[] {
		let ret: MainThreadCommentThread[] = [];
		for (let thread of keys(this._threads)) {
			ret.push(this._threads.get(thread)!);
		}

		return ret;
	}

	createCommentThreadTemplate(resource: UriComponents, range: IRange): void {
		this._proxy.$createCommentThreadTemplate(this.handle, resource, range);
	}

	async updateCommentThreadTemplate(threadHandle: number, range: IRange) {
		await this._proxy.$updateCommentThreadTemplate(this.handle, threadHandle, range);
	}

	toJSON(): any {
		return {
			$mid: 6,
			handle: this.handle
		};
	}
}

@extHostNamedCustomer(MainContext.MainThreadComments)
export class MainThreadComments extends Disposable implements MainThreadCommentsShape {
	private readonly _proxy: ExtHostCommentsShape;
	private _documentProviders = new Map<number, IDisposable>();
	private _workspaceProviders = new Map<number, IDisposable>();
	private _handlers = new Map<number, string>();
	private _commentControllers = new Map<number, MainThreadCommentController>();

	private _activeCommentThread?: MainThreadCommentThread;
	private readonly _activeCommentThreadDisposables = this._register(new DisposableStore());

	private _openPanelListener: IDisposable | null;


	constructor(
		extHostContext: IExtHostContext,
		@ICommentService private readonly _commentService: ICommentService,
		@IPanelService private readonly _panelService: IPanelService
	) {
		super();
		this._proxy = extHostContext.getProxy(ExtHostContext.ExtHostComments);

		this._register(this._commentService.onDidChangeActiveCommentThread(async thread => {
			let handle = (thread as MainThreadCommentThread).controllerHandle;
			let controller = this._commentControllers.get(handle);

			if (!controller) {
				return;
			}

			this._activeCommentThreadDisposables.clear();
			this._activeCommentThread = thread as MainThreadCommentThread;
			controller.activeCommentThread = this._activeCommentThread;
		}));
	}

	$registerCommentController(handle: number, id: string, label: string): void {
		const providerId = generateUuid();
		this._handlers.set(handle, providerId);

		const provider = new MainThreadCommentController(this._proxy, this._commentService, handle, providerId, id, label, {});
		this._commentService.registerCommentController(providerId, provider);
		this._commentControllers.set(handle, provider);

		const commentsPanelAlreadyConstructed = this._panelService.getPanels().some(panel => panel.id === COMMENTS_PANEL_ID);
		if (!commentsPanelAlreadyConstructed) {
			this.registerPanel(commentsPanelAlreadyConstructed);
			this.registerOpenPanelListener(commentsPanelAlreadyConstructed);
		}
		this._commentService.setWorkspaceComments(String(handle), []);
	}

	$unregisterCommentController(handle: number): void {
		const providerId = this._handlers.get(handle);
		if (typeof providerId !== 'string') {
			throw new Error('unknown handler');
		}
		this._commentService.unregisterCommentController(providerId);
		this._handlers.delete(handle);
		this._commentControllers.delete(handle);
	}

	$updateCommentControllerFeatures(handle: number, features: CommentProviderFeatures): void {
		let provider = this._commentControllers.get(handle);

		if (!provider) {
			return undefined;
		}

		provider.updateFeatures(features);
	}

	$createCommentThread(handle: number,
		commentThreadHandle: number,
		threadId: string,
		resource: UriComponents,
		range: IRange,
		extensionId: ExtensionIdentifier
	): modes.CommentThread | undefined {
		let provider = this._commentControllers.get(handle);

		if (!provider) {
			return undefined;
		}

		return provider.createCommentThread(extensionId.value, commentThreadHandle, threadId, resource, range);
	}

	$updateCommentThread(handle: number,
		commentThreadHandle: number,
		threadId: string,
		resource: UriComponents,
		range: IRange,
		label: string,
		contextValue: string | undefined,
		comments: modes.Comment[],
		collapsibleState: modes.CommentThreadCollapsibleState): void {
		let provider = this._commentControllers.get(handle);

		if (!provider) {
			return undefined;
		}

		return provider.updateCommentThread(commentThreadHandle, threadId, resource, range, label, contextValue, comments, collapsibleState);
	}

	$deleteCommentThread(handle: number, commentThreadHandle: number) {
		let provider = this._commentControllers.get(handle);

		if (!provider) {
			return;
		}

		return provider.deleteCommentThread(commentThreadHandle);
	}

	private registerPanel(commentsPanelAlreadyConstructed: boolean) {
		if (!commentsPanelAlreadyConstructed) {
			Registry.as<PanelRegistry>(PanelExtensions.Panels).registerPanel(new PanelDescriptor(
				CommentsPanel,
				COMMENTS_PANEL_ID,
				COMMENTS_PANEL_TITLE,
				'commentsPanel',
				10
			));
		}
	}

	/**
	 * If the comments panel has never been opened, the constructor for it has not yet run so it has
	 * no listeners for comment threads being set or updated. Listen for the panel opening for the
	 * first time and send it comments then.
	 */
	private registerOpenPanelListener(commentsPanelAlreadyConstructed: boolean) {
		if (!commentsPanelAlreadyConstructed && !this._openPanelListener) {
			this._openPanelListener = this._panelService.onDidPanelOpen(e => {
				if (e.panel.getId() === COMMENTS_PANEL_ID) {
					keys(this._commentControllers).forEach(handle => {
						let threads = this._commentControllers.get(handle)!.getAllComments();

						if (threads.length) {
							const providerId = this.getHandler(handle);
							this._commentService.setWorkspaceComments(providerId, threads);
						}
					});

					if (this._openPanelListener) {
						this._openPanelListener.dispose();
						this._openPanelListener = null;
					}
				}
			});
		}
	}

	private getHandler(handle: number) {
		if (!this._handlers.has(handle)) {
			throw new Error('Unknown handler');
		}
		return this._handlers.get(handle)!;
	}

	$onDidCommentThreadsChange(handle: number, event: modes.CommentThreadChangedEvent) {
		// notify comment service
		const providerId = this.getHandler(handle);
		this._commentService.updateComments(providerId, event);
	}

	dispose(): void {
		super.dispose();
		this._workspaceProviders.forEach(value => dispose(value));
		this._workspaceProviders.clear();
		this._documentProviders.forEach(value => dispose(value));
		this._documentProviders.clear();
	}
}<|MERGE_RESOLUTION|>--- conflicted
+++ resolved
@@ -298,23 +298,8 @@
 			threads: ret,
 			commentingRanges: {
 				resource: resource,
-<<<<<<< HEAD
-				ranges: commentingRanges,
-				newCommentThreadCallback: staticContribution ? undefined : async (uri: UriComponents, range: IRange) => {
-					let threadHandle = await this._proxy.$createNewCommentWidgetCallback(this.handle, uri, range, token);
-
-					// if (threadHandle !== undefined) { {{SQL CARBON EDIT}} @anthonydresser this never happens but throws error because of strict null checks
-					// return this.getKnownThread(threadHandle);
-					// }
-
-					return undefined; // {{SQL CARBON EDIT}} @anthonydresser revert back after strict-null-check
-				}
-			} : [],
-			draftMode: modes.DraftMode.NotSupported
-=======
 				ranges: commentingRanges || []
 			}
->>>>>>> 877235c6
 		};
 	}
 
