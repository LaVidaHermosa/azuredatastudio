--- conflicted
+++ resolved
@@ -47,11 +47,6 @@
 
 		// never returns
 		extHostDecorations.registerDecorationProvider({
-<<<<<<< HEAD
-			onDidChangeFileDecorations: Event.None, // {{SQL CARBON EDIT}} Build break fix
-=======
-
->>>>>>> 11644ab3
 			provideFileDecoration() {
 				calledA = true;
 				return new Promise(() => { });
@@ -60,11 +55,6 @@
 
 		// always returns
 		extHostDecorations.registerDecorationProvider({
-<<<<<<< HEAD
-			onDidChangeFileDecorations: Event.None, // {{SQL CARBON EDIT}} Build break fix
-=======
-
->>>>>>> 11644ab3
 			provideFileDecoration() {
 				calledB = true;
 				return new Promise(resolve => resolve({ badge: 'H', tooltip: 'Hello' }));
