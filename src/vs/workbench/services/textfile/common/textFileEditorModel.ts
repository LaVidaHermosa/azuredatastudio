--- conflicted
+++ resolved
@@ -806,13 +806,7 @@
 		TextFileEditorModel.saveErrorHandler.onSaveError(error, this);
 	}
 
-<<<<<<< HEAD
-	isDirty(): boolean { // {{SQL CARBON EDIT}} strict-null-check
-		return this.dirty;
-	}
-=======
 	//#endregion
->>>>>>> 611f25cc
 
 	getLastSaveAttemptTime(): number {
 		return this.lastSaveAttemptTime;
@@ -911,13 +905,9 @@
 		return true;
 	}
 
-<<<<<<< HEAD
-	isResolved(): boolean { // {{SQL CARBON EDIT}} @anthonydresser strict-null-check
-=======
 	//#endregion
 
 	isResolved(): this is IResolvedTextFileEditorModel {
->>>>>>> 611f25cc
 		return !!this.textEditorModel;
 	}
 
