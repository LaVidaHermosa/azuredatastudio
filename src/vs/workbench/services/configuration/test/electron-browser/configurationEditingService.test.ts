/*---------------------------------------------------------------------------------------------
 *  Copyright (c) Microsoft Corporation. All rights reserved.
 *  Licensed under the Source EULA. See License.txt in the project root for license information.
 *--------------------------------------------------------------------------------------------*/

import * as sinon from 'sinon';
import * as assert from 'assert';
import * as json from 'vs/base/common/json';
import { Registry } from 'vs/platform/registry/common/platform';
import { IEnvironmentService } from 'vs/platform/environment/common/environment';
import { IWorkspaceContextService } from 'vs/platform/workspace/common/workspace';
import { TestProductService, workbenchInstantiationService } from 'vs/workbench/test/browser/workbenchTestServices';
import { TestWorkbenchConfiguration, TestTextFileService } from 'vs/workbench/test/electron-browser/workbenchTestServices';
import * as uuid from 'vs/base/common/uuid';
import { IConfigurationRegistry, Extensions as ConfigurationExtensions } from 'vs/platform/configuration/common/configurationRegistry';
import { WorkspaceService } from 'vs/workbench/services/configuration/browser/configurationService';
import { ConfigurationEditingService, ConfigurationEditingErrorCode, EditableConfigurationTarget } from 'vs/workbench/services/configuration/common/configurationEditingService';
import { WORKSPACE_STANDALONE_CONFIGURATIONS, FOLDER_SETTINGS_PATH, USER_STANDALONE_CONFIGURATIONS } from 'vs/workbench/services/configuration/common/configuration';
import { IConfigurationService } from 'vs/platform/configuration/common/configuration';
import { TestInstantiationService } from 'vs/platform/instantiation/test/common/instantiationServiceMock';
import { ITextFileService } from 'vs/workbench/services/textfile/common/textfiles';
import { ITextModelService } from 'vs/editor/common/services/resolverService';
import { TextModelResolverService } from 'vs/workbench/services/textmodelResolver/common/textModelResolverService';
import { INotificationService } from 'vs/platform/notification/common/notification';
import { ICommandService } from 'vs/platform/commands/common/commands';
import { CommandService } from 'vs/workbench/services/commands/common/commandService';
import { URI } from 'vs/base/common/uri';
import { createHash } from 'crypto';
import { IRemoteAgentService } from 'vs/workbench/services/remote/common/remoteAgentService';
import { FileService } from 'vs/platform/files/common/fileService';
import { NullLogService } from 'vs/platform/log/common/log';
import { Schemas } from 'vs/base/common/network';
import { IFileService } from 'vs/platform/files/common/files';
import { KeybindingsEditingService, IKeybindingEditingService } from 'vs/workbench/services/keybinding/common/keybindingEditing';
import { NativeWorkbenchEnvironmentService } from 'vs/workbench/services/environment/electron-browser/environmentService';
import { FileUserDataProvider } from 'vs/workbench/services/userData/common/fileUserDataProvider';
import { UriIdentityService } from 'vs/workbench/services/uriIdentity/common/uriIdentityService';
import { DisposableStore } from 'vs/base/common/lifecycle';
import { InMemoryFileSystemProvider } from 'vs/platform/files/common/inMemoryFilesystemProvider';
import { ConfigurationCache } from 'vs/workbench/services/configuration/electron-browser/configurationCache';
import { RemoteAgentService } from 'vs/workbench/services/remote/electron-browser/remoteAgentServiceImpl';
import { joinPath } from 'vs/base/common/resources';
import { VSBuffer } from 'vs/base/common/buffer';

class TestWorkbenchEnvironmentService extends NativeWorkbenchEnvironmentService {

	constructor(private _appSettingsHome: URI) {
		super(TestWorkbenchConfiguration, TestProductService);
	}

	get appSettingsHome() { return this._appSettingsHome; }
}

suite('ConfigurationEditingService', () => {

	let instantiationService: TestInstantiationService;
	let environmentService: NativeWorkbenchEnvironmentService;
	let fileService: IFileService;
	let workspaceService: WorkspaceService;
	let testObject: ConfigurationEditingService;

	const disposables = new DisposableStore();

	suiteSetup(() => {
		const configurationRegistry = Registry.as<IConfigurationRegistry>(ConfigurationExtensions.Configuration);
		configurationRegistry.registerConfiguration({
			'id': '_test',
			'type': 'object',
			'properties': {
				'configurationEditing.service.testSetting': {
					'type': 'string',
					'default': 'isSet'
				},
				'configurationEditing.service.testSettingTwo': {
					'type': 'string',
					'default': 'isSet'
				},
				'configurationEditing.service.testSettingThree': {
					'type': 'string',
					'default': 'isSet'
				}
			}
		});
	});

	setup(async () => {
<<<<<<< HEAD
		await setUpWorkspace();
		await setUpServices();
	});

	async function setUpWorkspace(): Promise<void> {
		const id = uuid.generateUuid();
		parentDir = path.join(os.tmpdir(), 'vsctests', id);
		workspaceDir = path.join(parentDir, 'workspaceconfig', id);
		globalSettingsFile = path.join(workspaceDir, 'settings.json');
		globalTasksFile = path.join(workspaceDir, 'tasks.json');
		workspaceSettingsDir = path.join(workspaceDir, '.azuredatastudio'); // {{SQL CARBON EDIT}} .vscode to .azuredatastudio

		// {{SQL CARBON EDIT}} add .vscode folder for tasks tests
		const tasksSettingsDir = path.join(workspaceDir, '.vscode');
		await mkdirp(tasksSettingsDir, 493);
=======
		const logService = new NullLogService();
		fileService = disposables.add(new FileService(logService));
		const fileSystemProvider = disposables.add(new InMemoryFileSystemProvider());
		disposables.add(fileService.registerProvider(Schemas.file, fileSystemProvider));
>>>>>>> 1e44ae5d

		const workspaceFolder = URI.file(uuid.generateUuid());
		await fileService.createFolder(workspaceFolder);

		instantiationService = <TestInstantiationService>workbenchInstantiationService(undefined, disposables);
		environmentService = new TestWorkbenchEnvironmentService(workspaceFolder);
		instantiationService.stub(IEnvironmentService, environmentService);
		const remoteAgentService = disposables.add(instantiationService.createInstance(RemoteAgentService));
		disposables.add(fileService.registerProvider(Schemas.userData, disposables.add(new FileUserDataProvider(Schemas.file, fileSystemProvider, Schemas.userData, logService))));
		instantiationService.stub(IFileService, fileService);
		instantiationService.stub(IRemoteAgentService, remoteAgentService);
		workspaceService = disposables.add(new WorkspaceService({ configurationCache: new ConfigurationCache(environmentService, fileService) }, environmentService, fileService, remoteAgentService, new UriIdentityService(fileService), new NullLogService()));
		instantiationService.stub(IWorkspaceContextService, workspaceService);

		await workspaceService.initialize({ folder: workspaceFolder, id: createHash('md5').update(workspaceFolder.toString()).digest('hex') });
		instantiationService.stub(IConfigurationService, workspaceService);
		instantiationService.stub(IKeybindingEditingService, disposables.add(instantiationService.createInstance(KeybindingsEditingService)));
		instantiationService.stub(ITextFileService, disposables.add(instantiationService.createInstance(TestTextFileService)));
		instantiationService.stub(ITextModelService, <ITextModelService>disposables.add(instantiationService.createInstance(TextModelResolverService)));
		instantiationService.stub(ICommandService, CommandService);
		testObject = instantiationService.createInstance(ConfigurationEditingService);
	});

	teardown(() => disposables.clear());

	test('errors cases - invalid key', async () => {
		try {
			await testObject.writeConfiguration(EditableConfigurationTarget.WORKSPACE, { key: 'unknown.key', value: 'value' });
			assert.fail('Should fail with ERROR_UNKNOWN_KEY');
		} catch (error) {
			assert.equal(error.code, ConfigurationEditingErrorCode.ERROR_UNKNOWN_KEY);
		}
	});

	test('errors cases - no workspace', async () => {
		await workspaceService.initialize({ id: uuid.generateUuid() });
		try {
			await testObject.writeConfiguration(EditableConfigurationTarget.WORKSPACE, { key: 'configurationEditing.service.testSetting', value: 'value' });
			assert.fail('Should fail with ERROR_NO_WORKSPACE_OPENED');
		} catch (error) {
			assert.equal(error.code, ConfigurationEditingErrorCode.ERROR_NO_WORKSPACE_OPENED);
		}
	});

	test('errors cases - invalid configuration', async () => {
		await fileService.writeFile(environmentService.settingsResource, VSBuffer.fromString(',,,,,,,,,,,,,,'));
		try {
			await testObject.writeConfiguration(EditableConfigurationTarget.USER_LOCAL, { key: 'configurationEditing.service.testSetting', value: 'value' });
			assert.fail('Should fail with ERROR_INVALID_CONFIGURATION');
		} catch (error) {
			assert.equal(error.code, ConfigurationEditingErrorCode.ERROR_INVALID_CONFIGURATION);
		}
	});

	test('errors cases - invalid global tasks configuration', async () => {
		const resource = joinPath(environmentService.appSettingsHome, USER_STANDALONE_CONFIGURATIONS['tasks']);
		await fileService.writeFile(resource, VSBuffer.fromString(',,,,,,,,,,,,,,'));
		try {
			await testObject.writeConfiguration(EditableConfigurationTarget.USER_LOCAL, { key: 'tasks.configurationEditing.service.testSetting', value: 'value' });
			assert.fail('Should fail with ERROR_INVALID_CONFIGURATION');
		} catch (error) {
			assert.equal(error.code, ConfigurationEditingErrorCode.ERROR_INVALID_CONFIGURATION);
		}
	});

	test('errors cases - dirty', async () => {
		instantiationService.stub(ITextFileService, 'isDirty', true);
		try {
			await testObject.writeConfiguration(EditableConfigurationTarget.USER_LOCAL, { key: 'configurationEditing.service.testSetting', value: 'value' });
			assert.fail('Should fail with ERROR_CONFIGURATION_FILE_DIRTY error.');
		} catch (error) {
			assert.equal(error.code, ConfigurationEditingErrorCode.ERROR_CONFIGURATION_FILE_DIRTY);
		}
	});

	test('dirty error is not thrown if not asked to save', async () => {
		instantiationService.stub(ITextFileService, 'isDirty', true);
		await testObject.writeConfiguration(EditableConfigurationTarget.USER_LOCAL, { key: 'configurationEditing.service.testSetting', value: 'value' }, { donotSave: true });
	});

	test('do not notify error', async () => {
		instantiationService.stub(ITextFileService, 'isDirty', true);
		const target = sinon.stub();
		instantiationService.stub(INotificationService, <INotificationService>{ prompt: target, _serviceBrand: undefined, notify: null!, error: null!, info: null!, warn: null!, status: null!, setFilter: null! });
		try {
			await testObject.writeConfiguration(EditableConfigurationTarget.USER_LOCAL, { key: 'configurationEditing.service.testSetting', value: 'value' }, { donotNotifyError: true });
			assert.fail('Should fail with ERROR_CONFIGURATION_FILE_DIRTY error.');
		} catch (error) {
			assert.equal(false, target.calledOnce);
			assert.equal(error.code, ConfigurationEditingErrorCode.ERROR_CONFIGURATION_FILE_DIRTY);
		}
	});

	test('write one setting - empty file', async () => {
		await testObject.writeConfiguration(EditableConfigurationTarget.USER_LOCAL, { key: 'configurationEditing.service.testSetting', value: 'value' });
		const contents = await fileService.readFile(environmentService.settingsResource);
		const parsed = json.parse(contents.value.toString());
		assert.equal(parsed['configurationEditing.service.testSetting'], 'value');
	});

	test('write one setting - existing file', async () => {
		await fileService.writeFile(environmentService.settingsResource, VSBuffer.fromString('{ "my.super.setting": "my.super.value" }'));
		await testObject.writeConfiguration(EditableConfigurationTarget.USER_LOCAL, { key: 'configurationEditing.service.testSetting', value: 'value' });

		const contents = await fileService.readFile(environmentService.settingsResource);
		const parsed = json.parse(contents.value.toString());
		assert.equal(parsed['configurationEditing.service.testSetting'], 'value');
		assert.equal(parsed['my.super.setting'], 'my.super.value');
	});

	test('remove an existing setting - existing file', async () => {
		await fileService.writeFile(environmentService.settingsResource, VSBuffer.fromString('{ "my.super.setting": "my.super.value", "configurationEditing.service.testSetting": "value" }'));
		await testObject.writeConfiguration(EditableConfigurationTarget.USER_LOCAL, { key: 'configurationEditing.service.testSetting', value: undefined });

		const contents = await fileService.readFile(environmentService.settingsResource);
		const parsed = json.parse(contents.value.toString());
		assert.deepEqual(Object.keys(parsed), ['my.super.setting']);
		assert.equal(parsed['my.super.setting'], 'my.super.value');
	});

	test('remove non existing setting - existing file', async () => {
		await fileService.writeFile(environmentService.settingsResource, VSBuffer.fromString('{ "my.super.setting": "my.super.value" }'));
		await testObject.writeConfiguration(EditableConfigurationTarget.USER_LOCAL, { key: 'configurationEditing.service.testSetting', value: undefined });

		const contents = await fileService.readFile(environmentService.settingsResource);
		const parsed = json.parse(contents.value.toString());
		assert.deepEqual(Object.keys(parsed), ['my.super.setting']);
		assert.equal(parsed['my.super.setting'], 'my.super.value');
	});

	test('write overridable settings to user settings', async () => {
		const key = '[language]';
		const value = { 'configurationEditing.service.testSetting': 'overridden value' };
		await testObject.writeConfiguration(EditableConfigurationTarget.USER_LOCAL, { key, value });

		const contents = await fileService.readFile(environmentService.settingsResource);
		const parsed = json.parse(contents.value.toString());
		assert.deepEqual(parsed[key], value);
	});

	test('write overridable settings to workspace settings', async () => {
		const key = '[language]';
		const value = { 'configurationEditing.service.testSetting': 'overridden value' };
		await testObject.writeConfiguration(EditableConfigurationTarget.WORKSPACE, { key, value });

		const contents = await fileService.readFile(joinPath(workspaceService.getWorkspace().folders[0].uri, FOLDER_SETTINGS_PATH));
		const parsed = json.parse(contents.value.toString());
		assert.deepEqual(parsed[key], value);
	});

	test('write overridable settings to workspace folder settings', async () => {
		const key = '[language]';
		const value = { 'configurationEditing.service.testSetting': 'overridden value' };
		const folderSettingsFile = joinPath(workspaceService.getWorkspace().folders[0].uri, FOLDER_SETTINGS_PATH);
		await testObject.writeConfiguration(EditableConfigurationTarget.WORKSPACE_FOLDER, { key, value }, { scopes: { resource: folderSettingsFile } });

		const contents = await fileService.readFile(folderSettingsFile);
		const parsed = json.parse(contents.value.toString());
		assert.deepEqual(parsed[key], value);
	});

	test('write workspace standalone setting - empty file', async () => {
		const target = joinPath(workspaceService.getWorkspace().folders[0].uri, WORKSPACE_STANDALONE_CONFIGURATIONS['tasks']);
		await testObject.writeConfiguration(EditableConfigurationTarget.WORKSPACE, { key: 'tasks.service.testSetting', value: 'value' });

		const contents = await fileService.readFile(target);
		const parsed = json.parse(contents.value.toString());
		assert.equal(parsed['service.testSetting'], 'value');
	});

	test('write user standalone setting - empty file', async () => {
		const target = joinPath(environmentService.appSettingsHome, USER_STANDALONE_CONFIGURATIONS['tasks']);
		await testObject.writeConfiguration(EditableConfigurationTarget.USER_LOCAL, { key: 'tasks.service.testSetting', value: 'value' });

		const contents = await fileService.readFile(target);
		const parsed = json.parse(contents.value.toString());
		assert.equal(parsed['service.testSetting'], 'value');
	});

	test('write workspace standalone setting - existing file', async () => {
		const target = joinPath(workspaceService.getWorkspace().folders[0].uri, WORKSPACE_STANDALONE_CONFIGURATIONS['tasks']);
		await fileService.writeFile(target, VSBuffer.fromString('{ "my.super.setting": "my.super.value" }'));

		await testObject.writeConfiguration(EditableConfigurationTarget.WORKSPACE, { key: 'tasks.service.testSetting', value: 'value' });

		const contents = await fileService.readFile(target);
		const parsed = json.parse(contents.value.toString());
		assert.equal(parsed['service.testSetting'], 'value');
		assert.equal(parsed['my.super.setting'], 'my.super.value');
	});

	test('write user standalone setting - existing file', async () => {
		const target = joinPath(environmentService.appSettingsHome, USER_STANDALONE_CONFIGURATIONS['tasks']);
		await fileService.writeFile(target, VSBuffer.fromString('{ "my.super.setting": "my.super.value" }'));

		await testObject.writeConfiguration(EditableConfigurationTarget.USER_LOCAL, { key: 'tasks.service.testSetting', value: 'value' });

		const contents = await fileService.readFile(target);
		const parsed = json.parse(contents.value.toString());
		assert.equal(parsed['service.testSetting'], 'value');
		assert.equal(parsed['my.super.setting'], 'my.super.value');
	});

	test('write workspace standalone setting - empty file - full JSON', async () => {
		await testObject.writeConfiguration(EditableConfigurationTarget.WORKSPACE, { key: 'tasks', value: { 'version': '1.0.0', tasks: [{ 'taskName': 'myTask' }] } });

		const target = joinPath(workspaceService.getWorkspace().folders[0].uri, WORKSPACE_STANDALONE_CONFIGURATIONS['tasks']);
		const contents = await fileService.readFile(target);
		const parsed = json.parse(contents.value.toString());
		assert.equal(parsed['version'], '1.0.0');
		assert.equal(parsed['tasks'][0]['taskName'], 'myTask');
	});

	test('write user standalone setting - empty file - full JSON', async () => {
		await testObject.writeConfiguration(EditableConfigurationTarget.USER_LOCAL, { key: 'tasks', value: { 'version': '1.0.0', tasks: [{ 'taskName': 'myTask' }] } });

		const target = joinPath(environmentService.appSettingsHome, USER_STANDALONE_CONFIGURATIONS['tasks']);
		const contents = await fileService.readFile(target);
		const parsed = json.parse(contents.value.toString());
		assert.equal(parsed['version'], '1.0.0');
		assert.equal(parsed['tasks'][0]['taskName'], 'myTask');
	});

	test('write workspace standalone setting - existing file - full JSON', async () => {
		const target = joinPath(workspaceService.getWorkspace().folders[0].uri, WORKSPACE_STANDALONE_CONFIGURATIONS['tasks']);
		await fileService.writeFile(target, VSBuffer.fromString('{ "my.super.setting": "my.super.value" }'));

		await testObject.writeConfiguration(EditableConfigurationTarget.WORKSPACE, { key: 'tasks', value: { 'version': '1.0.0', tasks: [{ 'taskName': 'myTask' }] } });

		const contents = await fileService.readFile(target);
		const parsed = json.parse(contents.value.toString());
		assert.equal(parsed['version'], '1.0.0');
		assert.equal(parsed['tasks'][0]['taskName'], 'myTask');
	});

	test('write user standalone setting - existing file - full JSON', async () => {
		const target = joinPath(environmentService.appSettingsHome, USER_STANDALONE_CONFIGURATIONS['tasks']);
		await fileService.writeFile(target, VSBuffer.fromString('{ "my.super.setting": "my.super.value" }'));

		await testObject.writeConfiguration(EditableConfigurationTarget.USER_LOCAL, { key: 'tasks', value: { 'version': '1.0.0', tasks: [{ 'taskName': 'myTask' }] } });

		const contents = await fileService.readFile(target);
		const parsed = json.parse(contents.value.toString());
		assert.equal(parsed['version'], '1.0.0');
		assert.equal(parsed['tasks'][0]['taskName'], 'myTask');
	});

	test('write workspace standalone setting - existing file with JSON errors - full JSON', async () => {
		const target = joinPath(workspaceService.getWorkspace().folders[0].uri, WORKSPACE_STANDALONE_CONFIGURATIONS['tasks']);
		await fileService.writeFile(target, VSBuffer.fromString('{ "my.super.setting": ')); // invalid JSON

		await testObject.writeConfiguration(EditableConfigurationTarget.WORKSPACE, { key: 'tasks', value: { 'version': '1.0.0', tasks: [{ 'taskName': 'myTask' }] } });

		const contents = await fileService.readFile(target);
		const parsed = json.parse(contents.value.toString());
		assert.equal(parsed['version'], '1.0.0');
		assert.equal(parsed['tasks'][0]['taskName'], 'myTask');
	});

	test('write user standalone setting - existing file with JSON errors - full JSON', async () => {
		const target = joinPath(environmentService.appSettingsHome, USER_STANDALONE_CONFIGURATIONS['tasks']);
		await fileService.writeFile(target, VSBuffer.fromString('{ "my.super.setting": ')); // invalid JSON

		await testObject.writeConfiguration(EditableConfigurationTarget.USER_LOCAL, { key: 'tasks', value: { 'version': '1.0.0', tasks: [{ 'taskName': 'myTask' }] } });

		const contents = await fileService.readFile(target);
		const parsed = json.parse(contents.value.toString());
		assert.equal(parsed['version'], '1.0.0');
		assert.equal(parsed['tasks'][0]['taskName'], 'myTask');
	});

	test('write workspace standalone setting should replace complete file', async () => {
		const target = joinPath(workspaceService.getWorkspace().folders[0].uri, WORKSPACE_STANDALONE_CONFIGURATIONS['tasks']);
		await fileService.writeFile(target, VSBuffer.fromString(`{
			"version": "1.0.0",
			"tasks": [
				{
					"taskName": "myTask1"
				},
				{
					"taskName": "myTask2"
				}
			]
		}`));

		await testObject.writeConfiguration(EditableConfigurationTarget.WORKSPACE, { key: 'tasks', value: { 'version': '1.0.0', tasks: [{ 'taskName': 'myTask1' }] } });

		const actual = await fileService.readFile(target);
		const expected = JSON.stringify({ 'version': '1.0.0', tasks: [{ 'taskName': 'myTask1' }] }, null, '\t');
		assert.equal(actual.value.toString(), expected);
	});

	test('write user standalone setting should replace complete file', async () => {
		const target = joinPath(environmentService.appSettingsHome, USER_STANDALONE_CONFIGURATIONS['tasks']);
		await fileService.writeFile(target, VSBuffer.fromString(`{
			"version": "1.0.0",
			"tasks": [
				{
					"taskName": "myTask1"
				},
				{
					"taskName": "myTask2"
				}
			]
		}`));

		await testObject.writeConfiguration(EditableConfigurationTarget.USER_LOCAL, { key: 'tasks', value: { 'version': '1.0.0', tasks: [{ 'taskName': 'myTask1' }] } });

		const actual = await fileService.readFile(target);
		const expected = JSON.stringify({ 'version': '1.0.0', tasks: [{ 'taskName': 'myTask1' }] }, null, '\t');
		assert.equal(actual.value.toString(), expected);
	});
});<|MERGE_RESOLUTION|>--- conflicted
+++ resolved
@@ -84,28 +84,10 @@
 	});
 
 	setup(async () => {
-<<<<<<< HEAD
-		await setUpWorkspace();
-		await setUpServices();
-	});
-
-	async function setUpWorkspace(): Promise<void> {
-		const id = uuid.generateUuid();
-		parentDir = path.join(os.tmpdir(), 'vsctests', id);
-		workspaceDir = path.join(parentDir, 'workspaceconfig', id);
-		globalSettingsFile = path.join(workspaceDir, 'settings.json');
-		globalTasksFile = path.join(workspaceDir, 'tasks.json');
-		workspaceSettingsDir = path.join(workspaceDir, '.azuredatastudio'); // {{SQL CARBON EDIT}} .vscode to .azuredatastudio
-
-		// {{SQL CARBON EDIT}} add .vscode folder for tasks tests
-		const tasksSettingsDir = path.join(workspaceDir, '.vscode');
-		await mkdirp(tasksSettingsDir, 493);
-=======
 		const logService = new NullLogService();
 		fileService = disposables.add(new FileService(logService));
 		const fileSystemProvider = disposables.add(new InMemoryFileSystemProvider());
 		disposables.add(fileService.registerProvider(Schemas.file, fileSystemProvider));
->>>>>>> 1e44ae5d
 
 		const workspaceFolder = URI.file(uuid.generateUuid());
 		await fileService.createFolder(workspaceFolder);
