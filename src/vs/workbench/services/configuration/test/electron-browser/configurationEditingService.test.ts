--- conflicted
+++ resolved
@@ -94,14 +94,8 @@
 		const id = uuid.generateUuid();
 		parentDir = path.join(os.tmpdir(), 'vsctests', id);
 		workspaceDir = path.join(parentDir, 'workspaceconfig', id);
-<<<<<<< HEAD
-		globalSettingsFile = path.join(workspaceDir, 'config.json');
-		// {{SQL CARBON EDIT}}
-		workspaceSettingsDir = path.join(workspaceDir, '.azuredatastudio');
-=======
 		globalSettingsFile = path.join(workspaceDir, 'settings.json');
-		workspaceSettingsDir = path.join(workspaceDir, '.vscode');
->>>>>>> 8c2de5ef
+		workspaceSettingsDir = path.join(workspaceDir, '.azuredatastudio'); // {{SQL CARBON EDIT}} .vscode to .azuredatastudio
 
 		return await mkdirp(workspaceSettingsDir, 493);
 	}
