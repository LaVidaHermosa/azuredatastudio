/*---------------------------------------------------------------------------------------------
 *  Copyright (c) Microsoft Corporation. All rights reserved.
 *  Licensed under the Source EULA. See License.txt in the project root for license information.
 *--------------------------------------------------------------------------------------------*/

import * as assert from 'assert';
import * as sinon from 'sinon';
import * as fs from 'fs';
import * as path from 'vs/base/common/path';
import * as os from 'os';
import { URI } from 'vs/base/common/uri';
import { Registry } from 'vs/platform/registry/common/platform';
import { ParsedArgs, IEnvironmentService } from 'vs/platform/environment/common/environment';
import { EnvironmentService } from 'vs/platform/environment/node/environmentService';
import { parseArgs } from 'vs/platform/environment/node/argv';
import * as pfs from 'vs/base/node/pfs';
import * as uuid from 'vs/base/common/uuid';
import { IConfigurationRegistry, Extensions as ConfigurationExtensions, ConfigurationScope } from 'vs/platform/configuration/common/configurationRegistry';
import { WorkspaceService } from 'vs/workbench/services/configuration/browser/configurationService';
import { ISingleFolderWorkspaceInitializationPayload, IWorkspaceIdentifier } from 'vs/platform/workspaces/common/workspaces';
import { ConfigurationEditingErrorCode } from 'vs/workbench/services/configuration/common/configurationEditingService';
import { IFileService } from 'vs/platform/files/common/files';
import { IWorkspaceContextService, WorkbenchState, IWorkspaceFoldersChangeEvent } from 'vs/platform/workspace/common/workspace';
import { ConfigurationTarget, IConfigurationService, IConfigurationChangeEvent } from 'vs/platform/configuration/common/configuration';
import { workbenchInstantiationService, TestTextFileService, RemoteFileSystemProvider } from 'vs/workbench/test/workbenchTestServices';
import { TestInstantiationService } from 'vs/platform/instantiation/test/common/instantiationServiceMock';
import { ITextFileService } from 'vs/workbench/services/textfile/common/textfiles';
import { ITextModelService } from 'vs/editor/common/services/resolverService';
import { TextModelResolverService } from 'vs/workbench/services/textmodelResolver/common/textModelResolverService';
import { IJSONEditingService } from 'vs/workbench/services/configuration/common/jsonEditing';
import { JSONEditingService } from 'vs/workbench/services/configuration/common/jsonEditingService';
import { createHash } from 'crypto';
import { Schemas } from 'vs/base/common/network';
import { originalFSPath } from 'vs/base/common/resources';
import { isLinux } from 'vs/base/common/platform';
import { IWindowConfiguration } from 'vs/platform/windows/common/windows';
import { RemoteAgentService } from 'vs/workbench/services/remote/electron-browser/remoteAgentServiceImpl';
import { RemoteAuthorityResolverService } from 'vs/platform/remote/electron-browser/remoteAuthorityResolverService';
import { IRemoteAgentService } from 'vs/workbench/services/remote/common/remoteAgentService';
import { FileService } from 'vs/workbench/services/files/common/fileService';
import { NullLogService } from 'vs/platform/log/common/log';
import { DiskFileSystemProvider } from 'vs/workbench/services/files/node/diskFileSystemProvider';
import { ConfigurationCache } from 'vs/workbench/services/configuration/node/configurationCache';
import { ConfigurationFileService } from 'vs/workbench/services/configuration/node/configurationFileService';
import { IRemoteAgentEnvironment } from 'vs/platform/remote/common/remoteAgentEnvironment';
import { IConfigurationCache } from 'vs/workbench/services/configuration/common/configuration';
import { VSBuffer } from 'vs/base/common/buffer';
import { SignService } from 'vs/platform/sign/browser/signService';

class SettingsTestEnvironmentService extends EnvironmentService {

	constructor(args: ParsedArgs, _execPath: string, private customAppSettingsHome: string) {
		super(args, _execPath);
	}

	get settingsResource(): URI { return URI.file(this.customAppSettingsHome); }
}

function setUpFolderWorkspace(folderName: string): Promise<{ parentDir: string, folderDir: string }> {
	const id = uuid.generateUuid();
	const parentDir = path.join(os.tmpdir(), 'vsctests', id);
	return setUpFolder(folderName, parentDir).then(folderDir => ({ parentDir, folderDir }));
}

function setUpFolder(folderName: string, parentDir: string): Promise<string> {
	const folderDir = path.join(parentDir, folderName);
	// {{SQL CARBON EDIT}}
	const workspaceSettingsDir = path.join(folderDir, '.azuredatastudio');
	return Promise.resolve(pfs.mkdirp(workspaceSettingsDir, 493).then(() => folderDir));
}

function convertToWorkspacePayload(folder: URI): ISingleFolderWorkspaceInitializationPayload {
	return {
		id: createHash('md5').update(folder.fsPath).digest('hex'),
		folder
	} as ISingleFolderWorkspaceInitializationPayload;
}

function setUpWorkspace(folders: string[]): Promise<{ parentDir: string, configPath: URI }> {

	const id = uuid.generateUuid();
	const parentDir = path.join(os.tmpdir(), 'vsctests', id);

	return Promise.resolve(pfs.mkdirp(parentDir, 493)
		.then(() => {
			const configPath = path.join(parentDir, 'vsctests.code-workspace');
			const workspace = { folders: folders.map(path => ({ path })) };
			fs.writeFileSync(configPath, JSON.stringify(workspace, null, '\t'));

			return Promise.all(folders.map(folder => setUpFolder(folder, parentDir)))
				.then(() => ({ parentDir, configPath: URI.file(configPath) }));
		}));

}


suite('WorkspaceContextService - Folder', () => {
<<<<<<< HEAD
=======

	let workspaceName = `testWorkspace${uuid.generateUuid()}`, parentResource: string, workspaceResource: string, workspaceContextService: IWorkspaceContextService;

	setup(() => {
		return setUpFolderWorkspace(workspaceName)
			.then(({ parentDir, folderDir }) => {
				parentResource = parentDir;
				workspaceResource = folderDir;
				const globalSettingsFile = path.join(parentDir, 'settings.json');
				const environmentService = new SettingsTestEnvironmentService(parseArgs(process.argv), process.execPath, globalSettingsFile);
				workspaceContextService = new WorkspaceService({ userSettingsResource: environmentService.settingsResource, configurationCache: new ConfigurationCache(environmentService) }, new ConfigurationFileService(), new RemoteAgentService(<IWindowConfiguration>{}, environmentService, new RemoteAuthorityResolverService(), new SignService()));
				return (<WorkspaceService>workspaceContextService).initialize(convertToWorkspacePayload(URI.file(folderDir)));
			});
	});

	teardown(() => {
		if (workspaceContextService) {
			(<WorkspaceService>workspaceContextService).dispose();
		}
		if (parentResource) {
			return pfs.rimraf(parentResource, pfs.RimRafMode.MOVE);
		}
		return undefined;
	});

>>>>>>> 6f9e9dd0
	test('getWorkspace()', () => {
		// {{SQL CARBON EDIT}} - Remove tests
		assert.equal(0, 0);
	});

	test('configuration of newly added folder is available on configuration change event', async () => {
		// {{SQL CARBON EDIT}} - Remove tests
		assert.equal(0, 0);
	});
});

suite('WorkspaceConfigurationService - Remote Folder', () => {

	let workspaceName = `testWorkspace${uuid.generateUuid()}`, parentResource: string, workspaceDir: string, testObject: WorkspaceService, globalSettingsFile: string, remoteSettingsFile: string, instantiationService: TestInstantiationService, resolveRemoteEnvironment: () => void;
	const remoteAuthority = 'configuraiton-tests';
	const configurationRegistry = Registry.as<IConfigurationRegistry>(ConfigurationExtensions.Configuration);
	const diskFileSystemProvider = new DiskFileSystemProvider(new NullLogService());

	suiteSetup(() => {
		configurationRegistry.registerConfiguration({
			'id': '_test',
			'type': 'object',
			'properties': {
				'configurationService.remote.applicationSetting': {
					'type': 'string',
					'default': 'isSet',
					scope: ConfigurationScope.APPLICATION
				},
				'configurationService.remote.machineSetting': {
					'type': 'string',
					'default': 'isSet',
					scope: ConfigurationScope.MACHINE
				},
				'configurationService.remote.testSetting': {
					'type': 'string',
					'default': 'isSet',
					scope: ConfigurationScope.RESOURCE
				}
			}
		});
	});

	setup(() => {
		return setUpFolderWorkspace(workspaceName)
			.then(({ parentDir, folderDir }) => {

				parentResource = parentDir;
				workspaceDir = folderDir;
				globalSettingsFile = path.join(parentDir, 'settings.json');
				remoteSettingsFile = path.join(parentDir, 'remote-settings.json');

				instantiationService = <TestInstantiationService>workbenchInstantiationService();
				const environmentService = new SettingsTestEnvironmentService(parseArgs(process.argv), process.execPath, globalSettingsFile);
				const remoteEnvironmentPromise = new Promise<Partial<IRemoteAgentEnvironment>>(c => resolveRemoteEnvironment = () => c({ settingsPath: URI.file(remoteSettingsFile).with({ scheme: Schemas.vscodeRemote, authority: remoteAuthority }) }));
				const remoteAgentService = instantiationService.stub(IRemoteAgentService, <Partial<IRemoteAgentService>>{ getEnvironment: () => remoteEnvironmentPromise });
				const fileService = new FileService(new NullLogService());
				fileService.registerProvider(Schemas.file, diskFileSystemProvider);
				const configurationFileService = new ConfigurationFileService();
				configurationFileService.fileService = fileService;
				const configurationCache: IConfigurationCache = { read: () => Promise.resolve(''), write: () => Promise.resolve(), remove: () => Promise.resolve() };
				testObject = new WorkspaceService({ userSettingsResource: environmentService.settingsResource, configurationCache, remoteAuthority }, configurationFileService, remoteAgentService);
				instantiationService.stub(IWorkspaceContextService, testObject);
				instantiationService.stub(IConfigurationService, testObject);
				instantiationService.stub(IEnvironmentService, environmentService);
				instantiationService.stub(IFileService, fileService);
			});
	});

	async function initialize(): Promise<void> {
		await testObject.initialize(convertToWorkspacePayload(URI.file(workspaceDir)));
		instantiationService.stub(ITextFileService, instantiationService.createInstance(TestTextFileService));
		instantiationService.stub(ITextModelService, <ITextModelService>instantiationService.createInstance(TextModelResolverService));
		testObject.acquireInstantiationService(instantiationService);
	}

	function registerRemoteFileSystemProvider(): void {
		instantiationService.get(IFileService).registerProvider(Schemas.vscodeRemote, new RemoteFileSystemProvider(diskFileSystemProvider, remoteAuthority));
	}

	function registerRemoteFileSystemProviderOnActivation(): void {
		const disposable = instantiationService.get(IFileService).onWillActivateFileSystemProvider(e => {
			if (e.scheme === Schemas.vscodeRemote) {
				disposable.dispose();
				e.join(Promise.resolve().then(() => registerRemoteFileSystemProvider()));
			}
		});
	}

	teardown(() => {
		if (testObject) {
			(<WorkspaceService>testObject).dispose();
		}
		if (parentResource) {
			return pfs.rimraf(parentResource, pfs.RimRafMode.MOVE);
		}
		return undefined;
	});

	test('remote settings override globals', async () => {
		fs.writeFileSync(remoteSettingsFile, '{ "configurationService.remote.machineSetting": "remoteValue" }');
		registerRemoteFileSystemProvider();
		resolveRemoteEnvironment();
		await initialize();
		assert.equal(testObject.getValue('configurationService.remote.machineSetting'), 'remoteValue');
	});

	test('remote settings override globals after remote provider is registered on activation', async () => {
		fs.writeFileSync(remoteSettingsFile, '{ "configurationService.remote.machineSetting": "remoteValue" }');
		resolveRemoteEnvironment();
		registerRemoteFileSystemProviderOnActivation();
		await initialize();
		assert.equal(testObject.getValue('configurationService.remote.machineSetting'), 'remoteValue');
	});

	test('remote settings override globals after remote environment is resolved', async () => {
		fs.writeFileSync(remoteSettingsFile, '{ "configurationService.remote.machineSetting": "remoteValue" }');
		registerRemoteFileSystemProvider();
		await initialize();
		const promise = new Promise((c, e) => {
			testObject.onDidChangeConfiguration(event => {
				try {
					assert.equal(event.source, ConfigurationTarget.USER);
					assert.deepEqual(event.affectedKeys, ['configurationService.remote.machineSetting']);
					assert.equal(testObject.getValue('configurationService.remote.machineSetting'), 'remoteValue');
					c();
				} catch (error) {
					e(error);
				}
			});
		});
		resolveRemoteEnvironment();
		return promise;
	});

	test('remote settings override globals after remote provider is registered on activation and remote environment is resolved', async () => {
		fs.writeFileSync(remoteSettingsFile, '{ "configurationService.remote.machineSetting": "remoteValue" }');
		registerRemoteFileSystemProviderOnActivation();
		await initialize();
		const promise = new Promise((c, e) => {
			testObject.onDidChangeConfiguration(event => {
				try {
					assert.equal(event.source, ConfigurationTarget.USER);
					assert.deepEqual(event.affectedKeys, ['configurationService.remote.machineSetting']);
					assert.equal(testObject.getValue('configurationService.remote.machineSetting'), 'remoteValue');
					c();
				} catch (error) {
					e(error);
				}
			});
		});
		resolveRemoteEnvironment();
		return promise;
	});

	test('update remote settings', async () => {
		registerRemoteFileSystemProvider();
		resolveRemoteEnvironment();
		await initialize();
		assert.equal(testObject.getValue('configurationService.remote.machineSetting'), 'isSet');
		const promise = new Promise((c, e) => {
			testObject.onDidChangeConfiguration(event => {
				try {
					assert.equal(event.source, ConfigurationTarget.USER);
					assert.deepEqual(event.affectedKeys, ['configurationService.remote.machineSetting']);
					assert.equal(testObject.getValue('configurationService.remote.machineSetting'), 'remoteValue');
					c();
				} catch (error) {
					e(error);
				}
			});
		});
		await instantiationService.get(IFileService).writeFile(URI.file(remoteSettingsFile), VSBuffer.fromString('{ "configurationService.remote.machineSetting": "remoteValue" }'));
		return promise;
	});

	test('machine settings in local user settings does not override defaults', async () => {
		fs.writeFileSync(globalSettingsFile, '{ "configurationService.remote.machineSetting": "globalValue" }');
		registerRemoteFileSystemProvider();
		resolveRemoteEnvironment();
		await initialize();
		assert.equal(testObject.getValue('configurationService.remote.machineSetting'), 'isSet');
	});

});

function getWorkspaceId(configPath: URI): string {
	let workspaceConfigPath = configPath.scheme === Schemas.file ? originalFSPath(configPath) : configPath.toString();
	if (!isLinux) {
		workspaceConfigPath = workspaceConfigPath.toLowerCase(); // sanitize for platform file system
	}

	return createHash('md5').update(workspaceConfigPath).digest('hex');
}

export function getWorkspaceIdentifier(configPath: URI): IWorkspaceIdentifier {
	return {
		configPath,
		id: getWorkspaceId(configPath)
	};
}<|MERGE_RESOLUTION|>--- conflicted
+++ resolved
@@ -95,34 +95,16 @@
 
 
 suite('WorkspaceContextService - Folder', () => {
-<<<<<<< HEAD
-=======
-
 	let workspaceName = `testWorkspace${uuid.generateUuid()}`, parentResource: string, workspaceResource: string, workspaceContextService: IWorkspaceContextService;
 
 	setup(() => {
-		return setUpFolderWorkspace(workspaceName)
-			.then(({ parentDir, folderDir }) => {
-				parentResource = parentDir;
-				workspaceResource = folderDir;
-				const globalSettingsFile = path.join(parentDir, 'settings.json');
-				const environmentService = new SettingsTestEnvironmentService(parseArgs(process.argv), process.execPath, globalSettingsFile);
-				workspaceContextService = new WorkspaceService({ userSettingsResource: environmentService.settingsResource, configurationCache: new ConfigurationCache(environmentService) }, new ConfigurationFileService(), new RemoteAgentService(<IWindowConfiguration>{}, environmentService, new RemoteAuthorityResolverService(), new SignService()));
-				return (<WorkspaceService>workspaceContextService).initialize(convertToWorkspacePayload(URI.file(folderDir)));
-			});
+		// {{SQL CARBON EDIT}} - Remove tests
 	});
 
 	teardown(() => {
-		if (workspaceContextService) {
-			(<WorkspaceService>workspaceContextService).dispose();
-		}
-		if (parentResource) {
-			return pfs.rimraf(parentResource, pfs.RimRafMode.MOVE);
-		}
-		return undefined;
-	});
-
->>>>>>> 6f9e9dd0
+		// {{SQL CARBON EDIT}} - Remove tests
+	});
+
 	test('getWorkspace()', () => {
 		// {{SQL CARBON EDIT}} - Remove tests
 		assert.equal(0, 0);
