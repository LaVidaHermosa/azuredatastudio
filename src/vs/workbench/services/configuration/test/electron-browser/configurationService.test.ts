/*---------------------------------------------------------------------------------------------
 *  Copyright (c) Microsoft Corporation. All rights reserved.
 *  Licensed under the Source EULA. See License.txt in the project root for license information.
 *--------------------------------------------------------------------------------------------*/

import * as assert from 'assert';
import * as sinon from 'sinon';
import * as fs from 'fs';
import * as path from 'vs/base/common/path';
import * as os from 'os';
import { URI } from 'vs/base/common/uri';
import { Registry } from 'vs/platform/registry/common/platform';
import { ParsedArgs, IEnvironmentService } from 'vs/platform/environment/common/environment';
import { EnvironmentService } from 'vs/platform/environment/node/environmentService';
import { parseArgs } from 'vs/platform/environment/node/argv';
import * as pfs from 'vs/base/node/pfs';
import * as uuid from 'vs/base/common/uuid';
import { IConfigurationRegistry, Extensions as ConfigurationExtensions, ConfigurationScope } from 'vs/platform/configuration/common/configurationRegistry';
import { WorkspaceService } from 'vs/workbench/services/configuration/node/configurationService';
import { ISingleFolderWorkspaceInitializationPayload } from 'vs/platform/workspaces/common/workspaces';
import { ConfigurationEditingErrorCode } from 'vs/workbench/services/configuration/node/configurationEditingService';
import { IFileService, FileChangesEvent, FileChangeType } from 'vs/platform/files/common/files';
import { IWorkspaceContextService, WorkbenchState, IWorkspaceFoldersChangeEvent } from 'vs/platform/workspace/common/workspace';
import { ConfigurationTarget, IConfigurationService, IConfigurationChangeEvent } from 'vs/platform/configuration/common/configuration';
import { workbenchInstantiationService, TestTextResourceConfigurationService, TestTextFileService, TestLifecycleService, TestEnvironmentService, TestStorageService } from 'vs/workbench/test/workbenchTestServices';
import { TestNotificationService } from 'vs/platform/notification/test/common/testNotificationService';
import { FileService } from 'vs/workbench/services/files/node/fileService';
import { TestInstantiationService } from 'vs/platform/instantiation/test/common/instantiationServiceMock';
import { ITextFileService } from 'vs/workbench/services/textfile/common/textfiles';
import { ITextModelService } from 'vs/editor/common/services/resolverService';
import { TextModelResolverService } from 'vs/workbench/services/textmodelResolver/common/textModelResolverService';
import { IJSONEditingService } from 'vs/workbench/services/configuration/common/jsonEditing';
import { JSONEditingService } from 'vs/workbench/services/configuration/node/jsonEditingService';
import { IWorkspaceConfigurationService } from 'vs/workbench/services/configuration/common/configuration';
import { createHash } from 'crypto';
import { Emitter, Event } from 'vs/base/common/event';
import { Schemas } from 'vs/base/common/network';
import { originalFSPath } from 'vs/base/common/resources';
import { isLinux } from 'vs/base/common/platform';
import { IWorkspaceIdentifier } from 'vs/workbench/services/configuration/node/configuration';

class SettingsTestEnvironmentService extends EnvironmentService {

	constructor(args: ParsedArgs, _execPath: string, private customAppSettingsHome) {
		super(args, _execPath);
	}

	get appSettingsPath(): string { return this.customAppSettingsHome; }
}

function setUpFolderWorkspace(folderName: string): Promise<{ parentDir: string, folderDir: string }> {
	const id = uuid.generateUuid();
	const parentDir = path.join(os.tmpdir(), 'vsctests', id);
	return setUpFolder(folderName, parentDir).then(folderDir => ({ parentDir, folderDir }));
}

function setUpFolder(folderName: string, parentDir: string): Promise<string> {
	const folderDir = path.join(parentDir, folderName);
	// {{SQL CARBON EDIT}}
	const workspaceSettingsDir = path.join(folderDir, '.azuredatastudio');
	return Promise.resolve(pfs.mkdirp(workspaceSettingsDir, 493).then(() => folderDir));
}

function convertToWorkspacePayload(folder: URI): ISingleFolderWorkspaceInitializationPayload {
	return {
		id: createHash('md5').update(folder.fsPath).digest('hex'),
		folder
	} as ISingleFolderWorkspaceInitializationPayload;
}

function setUpWorkspace(folders: string[]): Promise<{ parentDir: string, configPath: URI }> {

	const id = uuid.generateUuid();
	const parentDir = path.join(os.tmpdir(), 'vsctests', id);

	return Promise.resolve(pfs.mkdirp(parentDir, 493)
		.then(() => {
			const configPath = path.join(parentDir, 'vsctests.code-workspace');
			const workspace = { folders: folders.map(path => ({ path })) };
			fs.writeFileSync(configPath, JSON.stringify(workspace, null, '\t'));

			return Promise.all(folders.map(folder => setUpFolder(folder, parentDir)))
				.then(() => ({ parentDir, configPath: URI.file(configPath) }));
		}));

}


suite('WorkspaceContextService - Folder', () => {
	test('getWorkspace()', () => {
<<<<<<< HEAD
		// {{SQL CARBON EDIT}} - Remove test
		assert.equal(0, 0);
=======
		const actual = workspaceContextService.getWorkspace();

		assert.equal(actual.folders.length, 1);
		assert.equal(actual.folders[0].uri.fsPath, URI.file(workspaceResource).fsPath);
		assert.equal(actual.folders[0].name, workspaceName);
		assert.equal(actual.folders[0].index, 0);
		assert.ok(!actual.configuration);
	});

	test('getWorkbenchState()', () => {
		const actual = workspaceContextService.getWorkbenchState();

		assert.equal(actual, WorkbenchState.FOLDER);
	});

	test('getWorkspaceFolder()', () => {
		const actual = workspaceContextService.getWorkspaceFolder(URI.file(path.join(workspaceResource, 'a')));

		assert.equal(actual, workspaceContextService.getWorkspace().folders[0]);
	});

	test('isCurrentWorkspace() => true', () => {
		assert.ok(workspaceContextService.isCurrentWorkspace(URI.file(workspaceResource)));
	});

	test('isCurrentWorkspace() => false', () => {
		assert.ok(!workspaceContextService.isCurrentWorkspace(URI.file(workspaceResource + 'abc')));
	});
});

suite('WorkspaceContextService - Workspace', () => {

	let parentResource: string, testObject: WorkspaceService, instantiationService: TestInstantiationService, fileChangeEvent: Emitter<FileChangesEvent> = new Emitter<FileChangesEvent>();

	setup(() => {
		return setUpWorkspace(['a', 'b'])
			.then(({ parentDir, configPath }) => {

				parentResource = parentDir;

				const environmentService = new SettingsTestEnvironmentService(parseArgs(process.argv), process.execPath, path.join(parentDir, 'settings.json'));
				const workspaceService = new WorkspaceService(environmentService);

				instantiationService = <TestInstantiationService>workbenchInstantiationService();
				instantiationService.stub(IWorkspaceContextService, workspaceService);
				instantiationService.stub(IConfigurationService, workspaceService);
				instantiationService.stub(IEnvironmentService, environmentService);

				return workspaceService.initialize(getWorkspaceIdentifier(configPath)).then(() => {

					const fileService = new (class TestFileService extends FileService {
						get onFileChanges(): Event<FileChangesEvent> { return fileChangeEvent.event; }
					})(<IWorkspaceContextService>workspaceService, TestEnvironmentService, new TestTextResourceConfigurationService(), workspaceService, new TestLifecycleService(), new TestStorageService(), new TestNotificationService(), { disableWatcher: true });
					instantiationService.stub(IFileService, fileService);
					instantiationService.stub(ITextFileService, instantiationService.createInstance(TestTextFileService));
					instantiationService.stub(ITextModelService, <ITextModelService>instantiationService.createInstance(TextModelResolverService));
					workspaceService.acquireInstantiationService(instantiationService);
					workspaceService.acquireFileService(fileService);

					testObject = workspaceService;
				});
			});
	});

	teardown(() => {
		if (testObject) {
			(<WorkspaceService>testObject).dispose();
		}
		if (parentResource) {
			return pfs.del(parentResource, os.tmpdir());
		}
		return undefined;
	});

	test('workspace folders', () => {
		const actual = testObject.getWorkspace().folders;

		assert.equal(actual.length, 2);
		assert.equal(path.basename(actual[0].uri.fsPath), 'a');
		assert.equal(path.basename(actual[1].uri.fsPath), 'b');
	});

	test('add folders', () => {
		const workspaceDir = path.dirname(testObject.getWorkspace().folders[0].uri.fsPath);
		return testObject.addFolders([{ uri: URI.file(path.join(workspaceDir, 'd')) }, { uri: URI.file(path.join(workspaceDir, 'c')) }])
			.then(() => {
				const actual = testObject.getWorkspace().folders;

				assert.equal(actual.length, 4);
				assert.equal(path.basename(actual[0].uri.fsPath), 'a');
				assert.equal(path.basename(actual[1].uri.fsPath), 'b');
				assert.equal(path.basename(actual[2].uri.fsPath), 'd');
				assert.equal(path.basename(actual[3].uri.fsPath), 'c');
			});
	});

	test('add folders (at specific index)', () => {
		const workspaceDir = path.dirname(testObject.getWorkspace().folders[0].uri.fsPath);
		return testObject.addFolders([{ uri: URI.file(path.join(workspaceDir, 'd')) }, { uri: URI.file(path.join(workspaceDir, 'c')) }], 0)
			.then(() => {
				const actual = testObject.getWorkspace().folders;

				assert.equal(actual.length, 4);
				assert.equal(path.basename(actual[0].uri.fsPath), 'd');
				assert.equal(path.basename(actual[1].uri.fsPath), 'c');
				assert.equal(path.basename(actual[2].uri.fsPath), 'a');
				assert.equal(path.basename(actual[3].uri.fsPath), 'b');
			});
	});

	test('add folders (at specific wrong index)', () => {
		const workspaceDir = path.dirname(testObject.getWorkspace().folders[0].uri.fsPath);
		return testObject.addFolders([{ uri: URI.file(path.join(workspaceDir, 'd')) }, { uri: URI.file(path.join(workspaceDir, 'c')) }], 10)
			.then(() => {
				const actual = testObject.getWorkspace().folders;

				assert.equal(actual.length, 4);
				assert.equal(path.basename(actual[0].uri.fsPath), 'a');
				assert.equal(path.basename(actual[1].uri.fsPath), 'b');
				assert.equal(path.basename(actual[2].uri.fsPath), 'd');
				assert.equal(path.basename(actual[3].uri.fsPath), 'c');
			});
	});

	test('add folders (with name)', () => {
		const workspaceDir = path.dirname(testObject.getWorkspace().folders[0].uri.fsPath);
		return testObject.addFolders([{ uri: URI.file(path.join(workspaceDir, 'd')), name: 'DDD' }, { uri: URI.file(path.join(workspaceDir, 'c')), name: 'CCC' }])
			.then(() => {
				const actual = testObject.getWorkspace().folders;

				assert.equal(actual.length, 4);
				assert.equal(path.basename(actual[0].uri.fsPath), 'a');
				assert.equal(path.basename(actual[1].uri.fsPath), 'b');
				assert.equal(path.basename(actual[2].uri.fsPath), 'd');
				assert.equal(path.basename(actual[3].uri.fsPath), 'c');
				assert.equal(actual[2].name, 'DDD');
				assert.equal(actual[3].name, 'CCC');
			});
	});

	test('add folders triggers change event', () => {
		const target = sinon.spy();
		testObject.onDidChangeWorkspaceFolders(target);
		const workspaceDir = path.dirname(testObject.getWorkspace().folders[0].uri.fsPath);
		const addedFolders = [{ uri: URI.file(path.join(workspaceDir, 'd')) }, { uri: URI.file(path.join(workspaceDir, 'c')) }];
		return testObject.addFolders(addedFolders)
			.then(() => {
				assert.equal(target.callCount, 1, `Should be called only once but called ${target.callCount} times`);
				const actual = <IWorkspaceFoldersChangeEvent>target.args[0][0];
				assert.deepEqual(actual.added.map(r => r.uri.toString()), addedFolders.map(a => a.uri.toString()));
				assert.deepEqual(actual.removed, []);
				assert.deepEqual(actual.changed, []);
			});
	});

	test('remove folders', () => {
		return testObject.removeFolders([testObject.getWorkspace().folders[0].uri])
			.then(() => {
				const actual = testObject.getWorkspace().folders;
				assert.equal(actual.length, 1);
				assert.equal(path.basename(actual[0].uri.fsPath), 'b');
			});
	});

	test('remove folders triggers change event', () => {
		const target = sinon.spy();
		testObject.onDidChangeWorkspaceFolders(target);
		const removedFolder = testObject.getWorkspace().folders[0];
		return testObject.removeFolders([removedFolder.uri])
			.then(() => {
				assert.equal(target.callCount, 1, `Should be called only once but called ${target.callCount} times`);
				const actual = <IWorkspaceFoldersChangeEvent>target.args[0][0];
				assert.deepEqual(actual.added, []);
				assert.deepEqual(actual.removed.map(r => r.uri.toString()), [removedFolder.uri.toString()]);
				assert.deepEqual(actual.changed.map(c => c.uri.toString()), [testObject.getWorkspace().folders[0].uri.toString()]);
			});
	});

	test('remove folders and add them back by writing into the file', done => {
		const folders = testObject.getWorkspace().folders;
		testObject.removeFolders([folders[0].uri])
			.then(() => {
				testObject.onDidChangeWorkspaceFolders(actual => {
					assert.deepEqual(actual.added.map(r => r.uri.toString()), [folders[0].uri.toString()]);
					done();
				});
				const workspace = { folders: [{ path: folders[0].uri.fsPath }, { path: folders[1].uri.fsPath }] };
				instantiationService.get(IFileService).updateContent(testObject.getWorkspace().configuration, JSON.stringify(workspace, null, '\t'))
					.then(() => {
						fileChangeEvent.fire(new FileChangesEvent([
							{
								resource: testObject.getWorkspace().configuration,
								type: FileChangeType.UPDATED
							}
						]));
					}, done);
			}, done);
	});

	test('update folders (remove last and add to end)', () => {
		const target = sinon.spy();
		testObject.onDidChangeWorkspaceFolders(target);
		const workspaceDir = path.dirname(testObject.getWorkspace().folders[0].uri.fsPath);
		const addedFolders = [{ uri: URI.file(path.join(workspaceDir, 'd')) }, { uri: URI.file(path.join(workspaceDir, 'c')) }];
		const removedFolders = [testObject.getWorkspace().folders[1]].map(f => f.uri);
		return testObject.updateFolders(addedFolders, removedFolders)
			.then(() => {
				assert.equal(target.callCount, 1, `Should be called only once but called ${target.callCount} times`);
				const actual = <IWorkspaceFoldersChangeEvent>target.args[0][0];
				assert.deepEqual(actual.added.map(r => r.uri.toString()), addedFolders.map(a => a.uri.toString()));
				assert.deepEqual(actual.removed.map(r => r.uri.toString()), removedFolders.map(a => a.toString()));
				assert.deepEqual(actual.changed, []);
			});
	});

	test('update folders (rename first via add and remove)', () => {
		const target = sinon.spy();
		testObject.onDidChangeWorkspaceFolders(target);
		const workspaceDir = path.dirname(testObject.getWorkspace().folders[0].uri.fsPath);
		const addedFolders = [{ uri: URI.file(path.join(workspaceDir, 'a')), name: 'The Folder' }];
		const removedFolders = [testObject.getWorkspace().folders[0]].map(f => f.uri);
		return testObject.updateFolders(addedFolders, removedFolders, 0)
			.then(() => {
				assert.equal(target.callCount, 1, `Should be called only once but called ${target.callCount} times`);
				const actual = <IWorkspaceFoldersChangeEvent>target.args[0][0];
				assert.deepEqual(actual.added, []);
				assert.deepEqual(actual.removed, []);
				assert.deepEqual(actual.changed.map(r => r.uri.toString()), removedFolders.map(a => a.toString()));
			});
	});

	test('update folders (remove first and add to end)', () => {
		const target = sinon.spy();
		testObject.onDidChangeWorkspaceFolders(target);
		const workspaceDir = path.dirname(testObject.getWorkspace().folders[0].uri.fsPath);
		const addedFolders = [{ uri: URI.file(path.join(workspaceDir, 'd')) }, { uri: URI.file(path.join(workspaceDir, 'c')) }];
		const removedFolders = [testObject.getWorkspace().folders[0]].map(f => f.uri);
		const changedFolders = [testObject.getWorkspace().folders[1]].map(f => f.uri);
		return testObject.updateFolders(addedFolders, removedFolders)
			.then(() => {
				assert.equal(target.callCount, 1, `Should be called only once but called ${target.callCount} times`);
				const actual = <IWorkspaceFoldersChangeEvent>target.args[0][0];
				assert.deepEqual(actual.added.map(r => r.uri.toString()), addedFolders.map(a => a.uri.toString()));
				assert.deepEqual(actual.removed.map(r => r.uri.toString()), removedFolders.map(a => a.toString()));
				assert.deepEqual(actual.changed.map(r => r.uri.toString()), changedFolders.map(a => a.toString()));
			});
	});

	test('reorder folders trigger change event', () => {
		const target = sinon.spy();
		testObject.onDidChangeWorkspaceFolders(target);
		const workspace = { folders: [{ path: testObject.getWorkspace().folders[1].uri.fsPath }, { path: testObject.getWorkspace().folders[0].uri.fsPath }] };
		fs.writeFileSync(testObject.getWorkspace().configuration!.fsPath, JSON.stringify(workspace, null, '\t'));
		return testObject.reloadConfiguration()
			.then(() => {
				assert.equal(target.callCount, 1, `Should be called only once but called ${target.callCount} times`);
				const actual = <IWorkspaceFoldersChangeEvent>target.args[0][0];
				assert.deepEqual(actual.added, []);
				assert.deepEqual(actual.removed, []);
				assert.deepEqual(actual.changed.map(c => c.uri.toString()), testObject.getWorkspace().folders.map(f => f.uri.toString()).reverse());
			});
	});

	test('rename folders trigger change event', () => {
		const target = sinon.spy();
		testObject.onDidChangeWorkspaceFolders(target);
		const workspace = { folders: [{ path: testObject.getWorkspace().folders[0].uri.fsPath, name: '1' }, { path: testObject.getWorkspace().folders[1].uri.fsPath }] };
		fs.writeFileSync(testObject.getWorkspace().configuration!.fsPath, JSON.stringify(workspace, null, '\t'));
		return testObject.reloadConfiguration()
			.then(() => {
				assert.equal(target.callCount, 1, `Should be called only once but called ${target.callCount} times`);
				const actual = <IWorkspaceFoldersChangeEvent>target.args[0][0];
				assert.deepEqual(actual.added, []);
				assert.deepEqual(actual.removed, []);
				assert.deepEqual(actual.changed.map(c => c.uri.toString()), [testObject.getWorkspace().folders[0].uri.toString()]);
			});
	});

});

suite('WorkspaceService - Initialization', () => {

	let parentResource: string, workspaceConfigPath: URI, testObject: WorkspaceService, globalSettingsFile: string;
	const configurationRegistry = Registry.as<IConfigurationRegistry>(ConfigurationExtensions.Configuration);

	suiteSetup(() => {
		configurationRegistry.registerConfiguration({
			'id': '_test',
			'type': 'object',
			'properties': {
				'initialization.testSetting1': {
					'type': 'string',
					'default': 'isSet',
					scope: ConfigurationScope.RESOURCE
				},
				'initialization.testSetting2': {
					'type': 'string',
					'default': 'isSet',
					scope: ConfigurationScope.RESOURCE
				}
			}
		});
	});

	setup(() => {
		return setUpWorkspace(['1', '2'])
			.then(({ parentDir, configPath }) => {

				parentResource = parentDir;
				workspaceConfigPath = configPath;
				globalSettingsFile = path.join(parentDir, 'settings.json');

				const instantiationService = <TestInstantiationService>workbenchInstantiationService();
				const environmentService = new SettingsTestEnvironmentService(parseArgs(process.argv), process.execPath, globalSettingsFile);
				const workspaceService = new WorkspaceService(environmentService);
				instantiationService.stub(IWorkspaceContextService, workspaceService);
				instantiationService.stub(IConfigurationService, workspaceService);
				instantiationService.stub(IEnvironmentService, environmentService);

				return workspaceService.initialize({ id: '' }).then(() => {
					const fileService = new FileService(<IWorkspaceContextService>workspaceService, TestEnvironmentService, new TestTextResourceConfigurationService(), workspaceService, new TestLifecycleService(), new TestStorageService(), new TestNotificationService(), { disableWatcher: true });
					instantiationService.stub(IFileService, fileService);
					instantiationService.stub(ITextFileService, instantiationService.createInstance(TestTextFileService));
					instantiationService.stub(ITextModelService, <ITextModelService>instantiationService.createInstance(TextModelResolverService));
					workspaceService.acquireInstantiationService(instantiationService);
					workspaceService.acquireFileService(fileService);
					testObject = workspaceService;
				});
			});
	});

	teardown(() => {
		if (testObject) {
			(<WorkspaceService>testObject).dispose();
		}
		if (parentResource) {
			return pfs.del(parentResource, os.tmpdir());
		}
		return undefined;
	});

	test('initialize a folder workspace from an empty workspace with no configuration changes', () => {

		fs.writeFileSync(globalSettingsFile, '{ "initialization.testSetting1": "userValue" }');

		return testObject.reloadConfiguration()
			.then(() => {
				const target = sinon.spy();
				testObject.onDidChangeWorkbenchState(target);
				testObject.onDidChangeWorkspaceName(target);
				testObject.onDidChangeWorkspaceFolders(target);
				testObject.onDidChangeConfiguration(target);

				return testObject.initialize(convertToWorkspacePayload(URI.file(path.join(parentResource, '1'))))
					.then(() => {
						assert.equal(testObject.getValue('initialization.testSetting1'), 'userValue');
						assert.equal(target.callCount, 3);
						assert.deepEqual(target.args[0], [WorkbenchState.FOLDER]);
						assert.deepEqual(target.args[1], [undefined]);
						assert.deepEqual((<IWorkspaceFoldersChangeEvent>target.args[2][0]).added.map(folder => folder.uri.fsPath), [URI.file(path.join(parentResource, '1')).fsPath]);
						assert.deepEqual((<IWorkspaceFoldersChangeEvent>target.args[2][0]).removed, []);
						assert.deepEqual((<IWorkspaceFoldersChangeEvent>target.args[2][0]).changed, []);
					});

			});

	});

	test('initialize a folder workspace from an empty workspace with configuration changes', () => {

		fs.writeFileSync(globalSettingsFile, '{ "initialization.testSetting1": "userValue" }');

		return testObject.reloadConfiguration()
			.then(() => {
				const target = sinon.spy();
				testObject.onDidChangeWorkbenchState(target);
				testObject.onDidChangeWorkspaceName(target);
				testObject.onDidChangeWorkspaceFolders(target);
				testObject.onDidChangeConfiguration(target);

				fs.writeFileSync(path.join(parentResource, '1', '.vscode', 'settings.json'), '{ "initialization.testSetting1": "workspaceValue" }');

				return testObject.initialize(convertToWorkspacePayload(URI.file(path.join(parentResource, '1'))))
					.then(() => {
						assert.equal(testObject.getValue('initialization.testSetting1'), 'workspaceValue');
						assert.equal(target.callCount, 4);
						assert.deepEqual((<IConfigurationChangeEvent>target.args[0][0]).affectedKeys, ['initialization.testSetting1']);
						assert.deepEqual(target.args[1], [WorkbenchState.FOLDER]);
						assert.deepEqual(target.args[2], [undefined]);
						assert.deepEqual((<IWorkspaceFoldersChangeEvent>target.args[3][0]).added.map(folder => folder.uri.fsPath), [URI.file(path.join(parentResource, '1')).fsPath]);
						assert.deepEqual((<IWorkspaceFoldersChangeEvent>target.args[3][0]).removed, []);
						assert.deepEqual((<IWorkspaceFoldersChangeEvent>target.args[3][0]).changed, []);
					});

			});

	});

	test('initialize a multi root workspace from an empty workspace with no configuration changes', () => {

		fs.writeFileSync(globalSettingsFile, '{ "initialization.testSetting1": "userValue" }');

		return testObject.reloadConfiguration()
			.then(() => {
				const target = sinon.spy();
				testObject.onDidChangeWorkbenchState(target);
				testObject.onDidChangeWorkspaceName(target);
				testObject.onDidChangeWorkspaceFolders(target);
				testObject.onDidChangeConfiguration(target);

				return testObject.initialize(getWorkspaceIdentifier(workspaceConfigPath))
					.then(() => {
						assert.equal(target.callCount, 3);
						assert.deepEqual(target.args[0], [WorkbenchState.WORKSPACE]);
						assert.deepEqual(target.args[1], [undefined]);
						assert.deepEqual((<IWorkspaceFoldersChangeEvent>target.args[2][0]).added.map(folder => folder.uri.fsPath), [URI.file(path.join(parentResource, '1')).fsPath, URI.file(path.join(parentResource, '2')).fsPath]);
						assert.deepEqual((<IWorkspaceFoldersChangeEvent>target.args[2][0]).removed, []);
						assert.deepEqual((<IWorkspaceFoldersChangeEvent>target.args[2][0]).changed, []);
					});

			});

	});

	test('initialize a multi root workspace from an empty workspace with configuration changes', () => {

		fs.writeFileSync(globalSettingsFile, '{ "initialization.testSetting1": "userValue" }');

		return testObject.reloadConfiguration()
			.then(() => {
				const target = sinon.spy();
				testObject.onDidChangeWorkbenchState(target);
				testObject.onDidChangeWorkspaceName(target);
				testObject.onDidChangeWorkspaceFolders(target);
				testObject.onDidChangeConfiguration(target);

				fs.writeFileSync(path.join(parentResource, '1', '.vscode', 'settings.json'), '{ "initialization.testSetting1": "workspaceValue1" }');
				fs.writeFileSync(path.join(parentResource, '2', '.vscode', 'settings.json'), '{ "initialization.testSetting2": "workspaceValue2" }');

				return testObject.initialize(getWorkspaceIdentifier(workspaceConfigPath))
					.then(() => {
						assert.equal(target.callCount, 4);
						assert.deepEqual((<IConfigurationChangeEvent>target.args[0][0]).affectedKeys, ['initialization.testSetting1', 'initialization.testSetting2']);
						assert.deepEqual(target.args[1], [WorkbenchState.WORKSPACE]);
						assert.deepEqual(target.args[2], [undefined]);
						assert.deepEqual((<IWorkspaceFoldersChangeEvent>target.args[3][0]).added.map(folder => folder.uri.fsPath), [URI.file(path.join(parentResource, '1')).fsPath, URI.file(path.join(parentResource, '2')).fsPath]);
						assert.deepEqual((<IWorkspaceFoldersChangeEvent>target.args[3][0]).removed, []);
						assert.deepEqual((<IWorkspaceFoldersChangeEvent>target.args[3][0]).changed, []);
					});

			});

	});

	test('initialize a folder workspace from a folder workspace with no configuration changes', () => {

		return testObject.initialize(convertToWorkspacePayload(URI.file(path.join(parentResource, '1'))))
			.then(() => {
				fs.writeFileSync(globalSettingsFile, '{ "initialization.testSetting1": "userValue" }');

				return testObject.reloadConfiguration()
					.then(() => {
						const target = sinon.spy();
						testObject.onDidChangeWorkbenchState(target);
						testObject.onDidChangeWorkspaceName(target);
						testObject.onDidChangeWorkspaceFolders(target);
						testObject.onDidChangeConfiguration(target);

						return testObject.initialize(convertToWorkspacePayload(URI.file(path.join(parentResource, '2'))))
							.then(() => {
								assert.equal(testObject.getValue('initialization.testSetting1'), 'userValue');
								assert.equal(target.callCount, 1);
								assert.deepEqual((<IWorkspaceFoldersChangeEvent>target.args[0][0]).added.map(folder => folder.uri.fsPath), [URI.file(path.join(parentResource, '2')).fsPath]);
								assert.deepEqual((<IWorkspaceFoldersChangeEvent>target.args[0][0]).removed.map(folder => folder.uri.fsPath), [URI.file(path.join(parentResource, '1')).fsPath]);
								assert.deepEqual((<IWorkspaceFoldersChangeEvent>target.args[0][0]).changed, []);
							});

					});
			});

	});

	test('initialize a folder workspace from a folder workspace with configuration changes', () => {

		return testObject.initialize(convertToWorkspacePayload(URI.file(path.join(parentResource, '1'))))
			.then(() => {

				const target = sinon.spy();
				testObject.onDidChangeWorkbenchState(target);
				testObject.onDidChangeWorkspaceName(target);
				testObject.onDidChangeWorkspaceFolders(target);
				testObject.onDidChangeConfiguration(target);

				fs.writeFileSync(path.join(parentResource, '2', '.vscode', 'settings.json'), '{ "initialization.testSetting1": "workspaceValue2" }');
				return testObject.initialize(convertToWorkspacePayload(URI.file(path.join(parentResource, '2'))))
					.then(() => {
						assert.equal(testObject.getValue('initialization.testSetting1'), 'workspaceValue2');
						assert.equal(target.callCount, 2);
						assert.deepEqual((<IConfigurationChangeEvent>target.args[0][0]).affectedKeys, ['initialization.testSetting1']);
						assert.deepEqual((<IWorkspaceFoldersChangeEvent>target.args[1][0]).added.map(folder => folder.uri.fsPath), [URI.file(path.join(parentResource, '2')).fsPath]);
						assert.deepEqual((<IWorkspaceFoldersChangeEvent>target.args[1][0]).removed.map(folder => folder.uri.fsPath), [URI.file(path.join(parentResource, '1')).fsPath]);
						assert.deepEqual((<IWorkspaceFoldersChangeEvent>target.args[1][0]).changed, []);
					});
			});

	});

	test('initialize a multi folder workspace from a folder workspacce triggers change events in the right order', () => {
		const folderDir = path.join(parentResource, '1');
		return testObject.initialize(convertToWorkspacePayload(URI.file(folderDir)))
			.then(() => {

				const target = sinon.spy();

				testObject.onDidChangeWorkbenchState(target);
				testObject.onDidChangeWorkspaceName(target);
				testObject.onDidChangeWorkspaceFolders(target);
				testObject.onDidChangeConfiguration(target);

				fs.writeFileSync(path.join(parentResource, '1', '.vscode', 'settings.json'), '{ "initialization.testSetting1": "workspaceValue2" }');
				return testObject.initialize(getWorkspaceIdentifier(workspaceConfigPath))
					.then(() => {
						assert.equal(target.callCount, 4);
						assert.deepEqual((<IConfigurationChangeEvent>target.args[0][0]).affectedKeys, ['initialization.testSetting1']);
						assert.deepEqual(target.args[1], [WorkbenchState.WORKSPACE]);
						assert.deepEqual(target.args[2], [undefined]);
						assert.deepEqual((<IWorkspaceFoldersChangeEvent>target.args[3][0]).added.map(folder => folder.uri.fsPath), [URI.file(path.join(parentResource, '2')).fsPath]);
						assert.deepEqual((<IWorkspaceFoldersChangeEvent>target.args[3][0]).removed, []);
						assert.deepEqual((<IWorkspaceFoldersChangeEvent>target.args[3][0]).changed, []);
					});
			});
	});

});

suite('WorkspaceConfigurationService - Folder', () => {

	let workspaceName = `testWorkspace${uuid.generateUuid()}`, parentResource: string, workspaceDir: string, testObject: IWorkspaceConfigurationService, globalSettingsFile: string;
	const configurationRegistry = Registry.as<IConfigurationRegistry>(ConfigurationExtensions.Configuration);

	suiteSetup(() => {
		configurationRegistry.registerConfiguration({
			'id': '_test',
			'type': 'object',
			'properties': {
				'configurationService.folder.applicationSetting': {
					'type': 'string',
					'default': 'isSet',
					scope: ConfigurationScope.APPLICATION
				},
				'configurationService.folder.testSetting': {
					'type': 'string',
					'default': 'isSet',
					scope: ConfigurationScope.RESOURCE
				}
			}
		});
	});

	setup(() => {
		return setUpFolderWorkspace(workspaceName)
			.then(({ parentDir, folderDir }) => {

				parentResource = parentDir;
				workspaceDir = folderDir;
				globalSettingsFile = path.join(parentDir, 'settings.json');

				const instantiationService = <TestInstantiationService>workbenchInstantiationService();
				const environmentService = new SettingsTestEnvironmentService(parseArgs(process.argv), process.execPath, globalSettingsFile);
				const workspaceService = new WorkspaceService(environmentService);
				instantiationService.stub(IWorkspaceContextService, workspaceService);
				instantiationService.stub(IConfigurationService, workspaceService);
				instantiationService.stub(IEnvironmentService, environmentService);

				return workspaceService.initialize(convertToWorkspacePayload(URI.file(folderDir))).then(() => {
					const fileService = new FileService(<IWorkspaceContextService>workspaceService, TestEnvironmentService, new TestTextResourceConfigurationService(), workspaceService, new TestLifecycleService(), new TestStorageService(), new TestNotificationService(), { disableWatcher: true });
					instantiationService.stub(IFileService, fileService);
					instantiationService.stub(ITextFileService, instantiationService.createInstance(TestTextFileService));
					instantiationService.stub(ITextModelService, <ITextModelService>instantiationService.createInstance(TextModelResolverService));
					workspaceService.acquireInstantiationService(instantiationService);
					workspaceService.acquireFileService(fileService);
					testObject = workspaceService;
				});
			});
	});

	teardown(() => {
		if (testObject) {
			(<WorkspaceService>testObject).dispose();
		}
		if (parentResource) {
			return pfs.del(parentResource, os.tmpdir());
		}
		return undefined;
	});

	test('defaults', () => {
		assert.deepEqual(testObject.getValue('configurationService'), { 'folder': { 'applicationSetting': 'isSet', 'testSetting': 'isSet' } });
	});

	test('globals override defaults', () => {
		fs.writeFileSync(globalSettingsFile, '{ "configurationService.folder.testSetting": "userValue" }');
		return testObject.reloadConfiguration()
			.then(() => assert.equal(testObject.getValue('configurationService.folder.testSetting'), 'userValue'));
	});

	test('globals', () => {
		fs.writeFileSync(globalSettingsFile, '{ "testworkbench.editor.tabs": true }');
		return testObject.reloadConfiguration()
			.then(() => assert.equal(testObject.getValue('testworkbench.editor.tabs'), true));
	});

	test('workspace settings', () => {
		fs.writeFileSync(path.join(workspaceDir, '.vscode', 'settings.json'), '{ "testworkbench.editor.icons": true }');
		return testObject.reloadConfiguration()
			.then(() => assert.equal(testObject.getValue('testworkbench.editor.icons'), true));
	});

	test('workspace settings override user settings', () => {
		fs.writeFileSync(globalSettingsFile, '{ "configurationService.folder.testSetting": "userValue" }');
		fs.writeFileSync(path.join(workspaceDir, '.vscode', 'settings.json'), '{ "configurationService.folder.testSetting": "workspaceValue" }');
		return testObject.reloadConfiguration()
			.then(() => assert.equal(testObject.getValue('configurationService.folder.testSetting'), 'workspaceValue'));
	});

	test('workspace settings override user settings after defaults are registered ', () => {
		fs.writeFileSync(globalSettingsFile, '{ "configurationService.folder.newSetting": "userValue" }');
		fs.writeFileSync(path.join(workspaceDir, '.vscode', 'settings.json'), '{ "configurationService.folder.newSetting": "workspaceValue" }');
		return testObject.reloadConfiguration()
			.then(() => {

				configurationRegistry.registerConfiguration({
					'id': '_test',
					'type': 'object',
					'properties': {
						'configurationService.folder.newSetting': {
							'type': 'string',
							'default': 'isSet'
						}
					}
				});

				assert.equal(testObject.getValue('configurationService.folder.newSetting'), 'workspaceValue');
			});
	});

	test('application settings are not read from workspace', () => {
		fs.writeFileSync(globalSettingsFile, '{ "configurationService.folder.applicationSetting": "userValue" }');
		fs.writeFileSync(path.join(workspaceDir, '.vscode', 'settings.json'), '{ "configurationService.folder.applicationSetting": "workspaceValue" }');
		return testObject.reloadConfiguration()
			.then(() => assert.equal(testObject.getValue('configurationService.folder.applicationSetting'), 'userValue'));
	});

	test('get application scope settings are not loaded after defaults are registered', () => {
		fs.writeFileSync(path.join(workspaceDir, '.vscode', 'settings.json'), '{ "configurationService.folder.anotherApplicationSetting": "workspaceValue" }');
		return testObject.reloadConfiguration()
			.then(() => {
				configurationRegistry.registerConfiguration({
					'id': '_test',
					'type': 'object',
					'properties': {
						'configurationService.folder.anotherApplicationSetting': {
							'type': 'string',
							'default': 'isSet',
							scope: ConfigurationScope.APPLICATION
						}
					}
				});
				assert.deepEqual(testObject.keys().workspace, []);
			});
	});

	test('reload configuration emits events after global configuraiton changes', () => {
		fs.writeFileSync(globalSettingsFile, '{ "testworkbench.editor.tabs": true }');
		const target = sinon.spy();
		testObject.onDidChangeConfiguration(target);
		return testObject.reloadConfiguration().then(() => assert.ok(target.called));
	});

	test('reload configuration emits events after workspace configuraiton changes', () => {
		fs.writeFileSync(path.join(workspaceDir, '.vscode', 'settings.json'), '{ "configurationService.folder.testSetting": "workspaceValue" }');
		const target = sinon.spy();
		testObject.onDidChangeConfiguration(target);
		return testObject.reloadConfiguration().then(() => assert.ok(target.called));
	});

	test('reload configuration should not emit event if no changes', () => {
		fs.writeFileSync(globalSettingsFile, '{ "testworkbench.editor.tabs": true }');
		fs.writeFileSync(path.join(workspaceDir, '.vscode', 'settings.json'), '{ "configurationService.folder.testSetting": "workspaceValue" }');
		return testObject.reloadConfiguration()
			.then(() => {
				const target = sinon.spy();
				testObject.onDidChangeConfiguration(() => { target(); });
				return testObject.reloadConfiguration()
					.then(() => assert.ok(!target.called));
			});
	});

	test('inspect', () => {
		let actual = testObject.inspect('something.missing');
		assert.equal(actual.default, undefined);
		assert.equal(actual.user, undefined);
		assert.equal(actual.workspace, undefined);
		assert.equal(actual.workspaceFolder, undefined);
		assert.equal(actual.value, undefined);

		actual = testObject.inspect('configurationService.folder.testSetting');
		assert.equal(actual.default, 'isSet');
		assert.equal(actual.user, undefined);
		assert.equal(actual.workspace, undefined);
		assert.equal(actual.workspaceFolder, undefined);
		assert.equal(actual.value, 'isSet');

		fs.writeFileSync(globalSettingsFile, '{ "configurationService.folder.testSetting": "userValue" }');
		return testObject.reloadConfiguration()
			.then(() => {
				actual = testObject.inspect('configurationService.folder.testSetting');
				assert.equal(actual.default, 'isSet');
				assert.equal(actual.user, 'userValue');
				assert.equal(actual.workspace, undefined);
				assert.equal(actual.workspaceFolder, undefined);
				assert.equal(actual.value, 'userValue');

				fs.writeFileSync(path.join(workspaceDir, '.vscode', 'settings.json'), '{ "configurationService.folder.testSetting": "workspaceValue" }');

				return testObject.reloadConfiguration()
					.then(() => {
						actual = testObject.inspect('configurationService.folder.testSetting');
						assert.equal(actual.default, 'isSet');
						assert.equal(actual.user, 'userValue');
						assert.equal(actual.workspace, 'workspaceValue');
						assert.equal(actual.workspaceFolder, undefined);
						assert.equal(actual.value, 'workspaceValue');
					});
			});
	});

	test('keys', () => {
		let actual = testObject.keys();
		assert.ok(actual.default.indexOf('configurationService.folder.testSetting') !== -1);
		assert.deepEqual(actual.user, []);
		assert.deepEqual(actual.workspace, []);
		assert.deepEqual(actual.workspaceFolder, []);

		fs.writeFileSync(globalSettingsFile, '{ "configurationService.folder.testSetting": "userValue" }');
		return testObject.reloadConfiguration()
			.then(() => {
				actual = testObject.keys();
				assert.ok(actual.default.indexOf('configurationService.folder.testSetting') !== -1);
				assert.deepEqual(actual.user, ['configurationService.folder.testSetting']);
				assert.deepEqual(actual.workspace, []);
				assert.deepEqual(actual.workspaceFolder, []);

				fs.writeFileSync(path.join(workspaceDir, '.vscode', 'settings.json'), '{ "configurationService.folder.testSetting": "workspaceValue" }');

				return testObject.reloadConfiguration()
					.then(() => {
						actual = testObject.keys();
						assert.ok(actual.default.indexOf('configurationService.folder.testSetting') !== -1);
						assert.deepEqual(actual.user, ['configurationService.folder.testSetting']);
						assert.deepEqual(actual.workspace, ['configurationService.folder.testSetting']);
						assert.deepEqual(actual.workspaceFolder, []);
					});
			});
	});

	test('update user configuration', () => {
		return testObject.updateValue('configurationService.folder.testSetting', 'value', ConfigurationTarget.USER)
			.then(() => assert.equal(testObject.getValue('configurationService.folder.testSetting'), 'value'));
	});

	test('update workspace configuration', () => {
		return testObject.updateValue('tasks.service.testSetting', 'value', ConfigurationTarget.WORKSPACE)
			.then(() => assert.equal(testObject.getValue('tasks.service.testSetting'), 'value'));
	});

	test('update application setting into workspace configuration in a workspace is not supported', () => {
		return testObject.updateValue('configurationService.folder.applicationSetting', 'workspaceValue', {}, ConfigurationTarget.WORKSPACE, true)
			.then(() => assert.fail('Should not be supported'), (e) => assert.equal(e.code, ConfigurationEditingErrorCode.ERROR_INVALID_WORKSPACE_CONFIGURATION_APPLICATION));
	});

	test('update tasks configuration', () => {
		return testObject.updateValue('tasks', { 'version': '1.0.0', tasks: [{ 'taskName': 'myTask' }] }, ConfigurationTarget.WORKSPACE)
			.then(() => assert.deepEqual(testObject.getValue('tasks'), { 'version': '1.0.0', tasks: [{ 'taskName': 'myTask' }] }));
	});

	test('update user configuration should trigger change event before promise is resolve', () => {
		const target = sinon.spy();
		testObject.onDidChangeConfiguration(target);
		return testObject.updateValue('configurationService.folder.testSetting', 'value', ConfigurationTarget.USER)
			.then(() => assert.ok(target.called));
	});

	test('update workspace configuration should trigger change event before promise is resolve', () => {
		const target = sinon.spy();
		testObject.onDidChangeConfiguration(target);
		return testObject.updateValue('configurationService.folder.testSetting', 'value', ConfigurationTarget.WORKSPACE)
			.then(() => assert.ok(target.called));
	});

	test('update memory configuration', () => {
		return testObject.updateValue('configurationService.folder.testSetting', 'memoryValue', ConfigurationTarget.MEMORY)
			.then(() => assert.equal(testObject.getValue('configurationService.folder.testSetting'), 'memoryValue'));
	});

	test('update memory configuration should trigger change event before promise is resolve', () => {
		const target = sinon.spy();
		testObject.onDidChangeConfiguration(target);
		return testObject.updateValue('configurationService.folder.testSetting', 'memoryValue', ConfigurationTarget.MEMORY)
			.then(() => assert.ok(target.called));
	});

	test('update task configuration should trigger change event before promise is resolve', () => {
		const target = sinon.spy();
		testObject.onDidChangeConfiguration(target);
		return testObject.updateValue('tasks', { 'version': '1.0.0', tasks: [{ 'taskName': 'myTask' }] }, ConfigurationTarget.WORKSPACE)
			.then(() => assert.ok(target.called));
	});

});

suite('WorkspaceConfigurationService-Multiroot', () => {

	let parentResource: string, workspaceContextService: IWorkspaceContextService, environmentService: IEnvironmentService, jsonEditingServce: IJSONEditingService, testObject: IWorkspaceConfigurationService;
	const configurationRegistry = Registry.as<IConfigurationRegistry>(ConfigurationExtensions.Configuration);

	suiteSetup(() => {
		configurationRegistry.registerConfiguration({
			'id': '_test',
			'type': 'object',
			'properties': {
				'configurationService.workspace.testSetting': {
					'type': 'string',
					'default': 'isSet'
				},
				'configurationService.workspace.applicationSetting': {
					'type': 'string',
					'default': 'isSet',
					scope: ConfigurationScope.APPLICATION
				},
				'configurationService.workspace.testResourceSetting': {
					'type': 'string',
					'default': 'isSet',
					scope: ConfigurationScope.RESOURCE
				}
			}
		});
	});

	setup(() => {
		return setUpWorkspace(['1', '2'])
			.then(({ parentDir, configPath }) => {

				parentResource = parentDir;

				environmentService = new SettingsTestEnvironmentService(parseArgs(process.argv), process.execPath, path.join(parentDir, 'settings.json'));
				const workspaceService = new WorkspaceService(environmentService);

				const instantiationService = <TestInstantiationService>workbenchInstantiationService();
				instantiationService.stub(IWorkspaceContextService, workspaceService);
				instantiationService.stub(IConfigurationService, workspaceService);
				instantiationService.stub(IEnvironmentService, environmentService);

				return workspaceService.initialize(getWorkspaceIdentifier(configPath)).then(() => {

					const fileService = new FileService(<IWorkspaceContextService>workspaceService, TestEnvironmentService, new TestTextResourceConfigurationService(), workspaceService, new TestLifecycleService(), new TestStorageService(), new TestNotificationService(), { disableWatcher: true });
					instantiationService.stub(IFileService, fileService);
					instantiationService.stub(ITextFileService, instantiationService.createInstance(TestTextFileService));
					instantiationService.stub(ITextModelService, <ITextModelService>instantiationService.createInstance(TextModelResolverService));
					workspaceService.acquireInstantiationService(instantiationService);
					workspaceService.acquireFileService(fileService);

					workspaceContextService = workspaceService;
					jsonEditingServce = instantiationService.createInstance(JSONEditingService);
					testObject = workspaceService;
				});
			});
	});

	teardown(() => {
		if (testObject) {
			(<WorkspaceService>testObject).dispose();
		}
		if (parentResource) {
			return pfs.del(parentResource, os.tmpdir());
		}
		return undefined;
	});

	test('application settings are not read from workspace', () => {
		fs.writeFileSync(environmentService.appSettingsPath, '{ "configurationService.workspace.applicationSetting": "userValue" }');
		return jsonEditingServce.write(workspaceContextService.getWorkspace().configuration!, { key: 'settings', value: { 'configurationService.workspace.applicationSetting': 'workspaceValue' } }, true)
			.then(() => testObject.reloadConfiguration())
			.then(() => assert.equal(testObject.getValue('configurationService.workspace.applicationSetting'), 'userValue'));
	});

	test('workspace settings override user settings after defaults are registered ', () => {
		fs.writeFileSync(environmentService.appSettingsPath, '{ "configurationService.workspace.newSetting": "userValue" }');
		return jsonEditingServce.write(workspaceContextService.getWorkspace().configuration!, { key: 'settings', value: { 'configurationService.workspace.newSetting': 'workspaceValue' } }, true)
			.then(() => testObject.reloadConfiguration())
			.then(() => {
				configurationRegistry.registerConfiguration({
					'id': '_test',
					'type': 'object',
					'properties': {
						'configurationService.workspace.newSetting': {
							'type': 'string',
							'default': 'isSet'
						}
					}
				});
				assert.equal(testObject.getValue('configurationService.workspace.newSetting'), 'workspaceValue');
			});
	});

	test('application settings are not read from workspace folder', () => {
		fs.writeFileSync(environmentService.appSettingsPath, '{ "configurationService.workspace.applicationSetting": "userValue" }');
		fs.writeFileSync(workspaceContextService.getWorkspace().folders[0].toResource('.vscode/settings.json').fsPath, '{ "configurationService.workspace.applicationSetting": "workspaceFolderValue" }');
		return testObject.reloadConfiguration()
			.then(() => assert.equal(testObject.getValue('configurationService.workspace.applicationSetting'), 'userValue'));
	});

	test('application settings are not read from workspace folder after defaults are registered', () => {
		fs.writeFileSync(environmentService.appSettingsPath, '{ "configurationService.workspace.testNewApplicationSetting": "userValue" }');
		fs.writeFileSync(workspaceContextService.getWorkspace().folders[0].toResource('.vscode/settings.json').fsPath, '{ "configurationService.workspace.testNewApplicationSetting": "workspaceFolderValue" }');
		return testObject.reloadConfiguration()
			.then(() => {
				configurationRegistry.registerConfiguration({
					'id': '_test',
					'type': 'object',
					'properties': {
						'configurationService.workspace.testNewApplicationSetting': {
							'type': 'string',
							'default': 'isSet',
							scope: ConfigurationScope.APPLICATION
						}
					}
				});
				assert.equal(testObject.getValue('configurationService.workspace.testNewApplicationSetting', { resource: workspaceContextService.getWorkspace().folders[0].uri }), 'userValue');
			});
	});

	test('resource setting in folder is read after it is registered later', () => {
		fs.writeFileSync(workspaceContextService.getWorkspace().folders[0].toResource('.vscode/settings.json').fsPath, '{ "configurationService.workspace.testNewResourceSetting2": "workspaceFolderValue" }');
		return jsonEditingServce.write(workspaceContextService.getWorkspace().configuration!, { key: 'settings', value: { 'configurationService.workspace.testNewResourceSetting2': 'workspaceValue' } }, true)
			.then(() => testObject.reloadConfiguration())
			.then(() => {
				configurationRegistry.registerConfiguration({
					'id': '_test',
					'type': 'object',
					'properties': {
						'configurationService.workspace.testNewResourceSetting2': {
							'type': 'string',
							'default': 'isSet',
							scope: ConfigurationScope.RESOURCE
						}
					}
				});
				assert.equal(testObject.getValue('configurationService.workspace.testNewResourceSetting2', { resource: workspaceContextService.getWorkspace().folders[0].uri }), 'workspaceFolderValue');
			});
	});

	test('inspect', () => {
		let actual = testObject.inspect('something.missing');
		assert.equal(actual.default, undefined);
		assert.equal(actual.user, undefined);
		assert.equal(actual.workspace, undefined);
		assert.equal(actual.workspaceFolder, undefined);
		assert.equal(actual.value, undefined);

		actual = testObject.inspect('configurationService.workspace.testResourceSetting');
		assert.equal(actual.default, 'isSet');
		assert.equal(actual.user, undefined);
		assert.equal(actual.workspace, undefined);
		assert.equal(actual.workspaceFolder, undefined);
		assert.equal(actual.value, 'isSet');

		fs.writeFileSync(environmentService.appSettingsPath, '{ "configurationService.workspace.testResourceSetting": "userValue" }');
		return testObject.reloadConfiguration()
			.then(() => {
				actual = testObject.inspect('configurationService.workspace.testResourceSetting');
				assert.equal(actual.default, 'isSet');
				assert.equal(actual.user, 'userValue');
				assert.equal(actual.workspace, undefined);
				assert.equal(actual.workspaceFolder, undefined);
				assert.equal(actual.value, 'userValue');

				return jsonEditingServce.write(workspaceContextService.getWorkspace().configuration!, { key: 'settings', value: { 'configurationService.workspace.testResourceSetting': 'workspaceValue' } }, true)
					.then(() => testObject.reloadConfiguration())
					.then(() => {
						actual = testObject.inspect('configurationService.workspace.testResourceSetting');
						assert.equal(actual.default, 'isSet');
						assert.equal(actual.user, 'userValue');
						assert.equal(actual.workspace, 'workspaceValue');
						assert.equal(actual.workspaceFolder, undefined);
						assert.equal(actual.value, 'workspaceValue');

						fs.writeFileSync(workspaceContextService.getWorkspace().folders[0].toResource('.vscode/settings.json').fsPath, '{ "configurationService.workspace.testResourceSetting": "workspaceFolderValue" }');

						return testObject.reloadConfiguration()
							.then(() => {
								actual = testObject.inspect('configurationService.workspace.testResourceSetting', { resource: workspaceContextService.getWorkspace().folders[0].uri });
								assert.equal(actual.default, 'isSet');
								assert.equal(actual.user, 'userValue');
								assert.equal(actual.workspace, 'workspaceValue');
								assert.equal(actual.workspaceFolder, 'workspaceFolderValue');
								assert.equal(actual.value, 'workspaceFolderValue');
							});
					});
			});
	});

	test('get launch configuration', () => {
		const expectedLaunchConfiguration = {
			'version': '0.1.0',
			'configurations': [
				{
					'type': 'node',
					'request': 'launch',
					'name': 'Gulp Build',
					'program': '${workspaceFolder}/node_modules/gulp/bin/gulp.js',
					'stopOnEntry': true,
					'args': [
						'watch-extension:json-client'
					],
					'cwd': '${workspaceFolder}'
				}
			]
		};
		return jsonEditingServce.write(workspaceContextService.getWorkspace().configuration!, { key: 'launch', value: expectedLaunchConfiguration }, true)
			.then(() => testObject.reloadConfiguration())
			.then(() => {
				const actual = testObject.getValue('launch');
				assert.deepEqual(actual, expectedLaunchConfiguration);
			});
	});

	test('inspect launch configuration', () => {
		const expectedLaunchConfiguration = {
			'version': '0.1.0',
			'configurations': [
				{
					'type': 'node',
					'request': 'launch',
					'name': 'Gulp Build',
					'program': '${workspaceFolder}/node_modules/gulp/bin/gulp.js',
					'stopOnEntry': true,
					'args': [
						'watch-extension:json-client'
					],
					'cwd': '${workspaceFolder}'
				}
			]
		};
		return jsonEditingServce.write(workspaceContextService.getWorkspace().configuration!, { key: 'launch', value: expectedLaunchConfiguration }, true)
			.then(() => testObject.reloadConfiguration())
			.then(() => {
				const actual = testObject.inspect('launch').workspace;
				assert.deepEqual(actual, expectedLaunchConfiguration);
			});
	});

	test('update user configuration', () => {
		return testObject.updateValue('configurationService.workspace.testSetting', 'userValue', ConfigurationTarget.USER)
			.then(() => assert.equal(testObject.getValue('configurationService.workspace.testSetting'), 'userValue'));
	});

	test('update user configuration should trigger change event before promise is resolve', () => {
		const target = sinon.spy();
		testObject.onDidChangeConfiguration(target);
		return testObject.updateValue('configurationService.workspace.testSetting', 'userValue', ConfigurationTarget.USER)
			.then(() => assert.ok(target.called));
	});

	test('update workspace configuration', () => {
		return testObject.updateValue('configurationService.workspace.testSetting', 'workspaceValue', ConfigurationTarget.WORKSPACE)
			.then(() => assert.equal(testObject.getValue('configurationService.workspace.testSetting'), 'workspaceValue'));
	});

	test('update workspace configuration should trigger change event before promise is resolve', () => {
		const target = sinon.spy();
		testObject.onDidChangeConfiguration(target);
		return testObject.updateValue('configurationService.workspace.testSetting', 'workspaceValue', ConfigurationTarget.WORKSPACE)
			.then(() => assert.ok(target.called));
	});

	test('update application setting into workspace configuration in a workspace is not supported', () => {
		return testObject.updateValue('configurationService.workspace.applicationSetting', 'workspaceValue', {}, ConfigurationTarget.WORKSPACE, true)
			.then(() => assert.fail('Should not be supported'), (e) => assert.equal(e.code, ConfigurationEditingErrorCode.ERROR_INVALID_WORKSPACE_CONFIGURATION_APPLICATION));
	});

	test('update workspace folder configuration', () => {
		const workspace = workspaceContextService.getWorkspace();
		return testObject.updateValue('configurationService.workspace.testResourceSetting', 'workspaceFolderValue', { resource: workspace.folders[0].uri }, ConfigurationTarget.WORKSPACE_FOLDER)
			.then(() => assert.equal(testObject.getValue('configurationService.workspace.testResourceSetting', { resource: workspace.folders[0].uri }), 'workspaceFolderValue'));
	});

	test('update workspace folder configuration should trigger change event before promise is resolve', () => {
		const workspace = workspaceContextService.getWorkspace();
		const target = sinon.spy();
		testObject.onDidChangeConfiguration(target);
		return testObject.updateValue('configurationService.workspace.testResourceSetting', 'workspaceFolderValue', { resource: workspace.folders[0].uri }, ConfigurationTarget.WORKSPACE_FOLDER)
			.then(() => assert.ok(target.called));
	});

	test('update workspace folder configuration second time should trigger change event before promise is resolve', () => {
		const workspace = workspaceContextService.getWorkspace();
		return testObject.updateValue('configurationService.workspace.testResourceSetting', 'workspaceFolderValue', { resource: workspace.folders[0].uri }, ConfigurationTarget.WORKSPACE_FOLDER)
			.then(() => {
				const target = sinon.spy();
				testObject.onDidChangeConfiguration(target);
				return testObject.updateValue('configurationService.workspace.testResourceSetting', 'workspaceFolderValue2', { resource: workspace.folders[0].uri }, ConfigurationTarget.WORKSPACE_FOLDER)
					.then(() => assert.ok(target.called));
			});
	});

	test('update memory configuration', () => {
		return testObject.updateValue('configurationService.workspace.testSetting', 'memoryValue', ConfigurationTarget.MEMORY)
			.then(() => assert.equal(testObject.getValue('configurationService.workspace.testSetting'), 'memoryValue'));
	});

	test('update memory configuration should trigger change event before promise is resolve', () => {
		const target = sinon.spy();
		testObject.onDidChangeConfiguration(target);
		return testObject.updateValue('configurationService.workspace.testSetting', 'memoryValue', ConfigurationTarget.MEMORY)
			.then(() => assert.ok(target.called));
	});

	test('update tasks configuration in a folder', () => {
		const workspace = workspaceContextService.getWorkspace();
		return testObject.updateValue('tasks', { 'version': '1.0.0', tasks: [{ 'taskName': 'myTask' }] }, { resource: workspace.folders[0].uri }, ConfigurationTarget.WORKSPACE_FOLDER)
			.then(() => assert.deepEqual(testObject.getValue('tasks', { resource: workspace.folders[0].uri }), { 'version': '1.0.0', tasks: [{ 'taskName': 'myTask' }] }));
	});

	test('update tasks configuration in a workspace is not supported', () => {
		const workspace = workspaceContextService.getWorkspace();
		return testObject.updateValue('tasks', { 'version': '1.0.0', tasks: [{ 'taskName': 'myTask' }] }, { resource: workspace.folders[0].uri }, ConfigurationTarget.WORKSPACE, true)
			.then(() => assert.fail('Should not be supported'), (e) => assert.equal(e.code, ConfigurationEditingErrorCode.ERROR_INVALID_WORKSPACE_TARGET));
	});

	test('update launch configuration in a workspace', () => {
		const workspace = workspaceContextService.getWorkspace();
		return testObject.updateValue('launch', { 'version': '1.0.0', configurations: [{ 'name': 'myLaunch' }] }, { resource: workspace.folders[0].uri }, ConfigurationTarget.WORKSPACE, true)
			.then(() => assert.deepEqual(testObject.getValue('launch'), { 'version': '1.0.0', configurations: [{ 'name': 'myLaunch' }] }));
	});

	test('task configurations are not read from workspace', () => {
		return jsonEditingServce.write(workspaceContextService.getWorkspace().configuration!, { key: 'tasks', value: { 'version': '1.0' } }, true)
			.then(() => testObject.reloadConfiguration())
			.then(() => {
				const actual = testObject.inspect('tasks.version');
				assert.equal(actual.workspace, undefined);
			});
>>>>>>> ca923da1
	});
});

function getWorkspaceId(configPath: URI): string {
	let workspaceConfigPath = configPath.scheme === Schemas.file ? originalFSPath(configPath) : configPath.toString();
	if (!isLinux) {
		workspaceConfigPath = workspaceConfigPath.toLowerCase(); // sanitize for platform file system
	}

	return createHash('md5').update(workspaceConfigPath).digest('hex');
}

export function getWorkspaceIdentifier(configPath: URI): IWorkspaceIdentifier {
	return {
		configPath,
		id: getWorkspaceId(configPath)
	};
}<|MERGE_RESOLUTION|>--- conflicted
+++ resolved
@@ -88,1164 +88,8 @@
 
 suite('WorkspaceContextService - Folder', () => {
 	test('getWorkspace()', () => {
-<<<<<<< HEAD
 		// {{SQL CARBON EDIT}} - Remove test
 		assert.equal(0, 0);
-=======
-		const actual = workspaceContextService.getWorkspace();
-
-		assert.equal(actual.folders.length, 1);
-		assert.equal(actual.folders[0].uri.fsPath, URI.file(workspaceResource).fsPath);
-		assert.equal(actual.folders[0].name, workspaceName);
-		assert.equal(actual.folders[0].index, 0);
-		assert.ok(!actual.configuration);
-	});
-
-	test('getWorkbenchState()', () => {
-		const actual = workspaceContextService.getWorkbenchState();
-
-		assert.equal(actual, WorkbenchState.FOLDER);
-	});
-
-	test('getWorkspaceFolder()', () => {
-		const actual = workspaceContextService.getWorkspaceFolder(URI.file(path.join(workspaceResource, 'a')));
-
-		assert.equal(actual, workspaceContextService.getWorkspace().folders[0]);
-	});
-
-	test('isCurrentWorkspace() => true', () => {
-		assert.ok(workspaceContextService.isCurrentWorkspace(URI.file(workspaceResource)));
-	});
-
-	test('isCurrentWorkspace() => false', () => {
-		assert.ok(!workspaceContextService.isCurrentWorkspace(URI.file(workspaceResource + 'abc')));
-	});
-});
-
-suite('WorkspaceContextService - Workspace', () => {
-
-	let parentResource: string, testObject: WorkspaceService, instantiationService: TestInstantiationService, fileChangeEvent: Emitter<FileChangesEvent> = new Emitter<FileChangesEvent>();
-
-	setup(() => {
-		return setUpWorkspace(['a', 'b'])
-			.then(({ parentDir, configPath }) => {
-
-				parentResource = parentDir;
-
-				const environmentService = new SettingsTestEnvironmentService(parseArgs(process.argv), process.execPath, path.join(parentDir, 'settings.json'));
-				const workspaceService = new WorkspaceService(environmentService);
-
-				instantiationService = <TestInstantiationService>workbenchInstantiationService();
-				instantiationService.stub(IWorkspaceContextService, workspaceService);
-				instantiationService.stub(IConfigurationService, workspaceService);
-				instantiationService.stub(IEnvironmentService, environmentService);
-
-				return workspaceService.initialize(getWorkspaceIdentifier(configPath)).then(() => {
-
-					const fileService = new (class TestFileService extends FileService {
-						get onFileChanges(): Event<FileChangesEvent> { return fileChangeEvent.event; }
-					})(<IWorkspaceContextService>workspaceService, TestEnvironmentService, new TestTextResourceConfigurationService(), workspaceService, new TestLifecycleService(), new TestStorageService(), new TestNotificationService(), { disableWatcher: true });
-					instantiationService.stub(IFileService, fileService);
-					instantiationService.stub(ITextFileService, instantiationService.createInstance(TestTextFileService));
-					instantiationService.stub(ITextModelService, <ITextModelService>instantiationService.createInstance(TextModelResolverService));
-					workspaceService.acquireInstantiationService(instantiationService);
-					workspaceService.acquireFileService(fileService);
-
-					testObject = workspaceService;
-				});
-			});
-	});
-
-	teardown(() => {
-		if (testObject) {
-			(<WorkspaceService>testObject).dispose();
-		}
-		if (parentResource) {
-			return pfs.del(parentResource, os.tmpdir());
-		}
-		return undefined;
-	});
-
-	test('workspace folders', () => {
-		const actual = testObject.getWorkspace().folders;
-
-		assert.equal(actual.length, 2);
-		assert.equal(path.basename(actual[0].uri.fsPath), 'a');
-		assert.equal(path.basename(actual[1].uri.fsPath), 'b');
-	});
-
-	test('add folders', () => {
-		const workspaceDir = path.dirname(testObject.getWorkspace().folders[0].uri.fsPath);
-		return testObject.addFolders([{ uri: URI.file(path.join(workspaceDir, 'd')) }, { uri: URI.file(path.join(workspaceDir, 'c')) }])
-			.then(() => {
-				const actual = testObject.getWorkspace().folders;
-
-				assert.equal(actual.length, 4);
-				assert.equal(path.basename(actual[0].uri.fsPath), 'a');
-				assert.equal(path.basename(actual[1].uri.fsPath), 'b');
-				assert.equal(path.basename(actual[2].uri.fsPath), 'd');
-				assert.equal(path.basename(actual[3].uri.fsPath), 'c');
-			});
-	});
-
-	test('add folders (at specific index)', () => {
-		const workspaceDir = path.dirname(testObject.getWorkspace().folders[0].uri.fsPath);
-		return testObject.addFolders([{ uri: URI.file(path.join(workspaceDir, 'd')) }, { uri: URI.file(path.join(workspaceDir, 'c')) }], 0)
-			.then(() => {
-				const actual = testObject.getWorkspace().folders;
-
-				assert.equal(actual.length, 4);
-				assert.equal(path.basename(actual[0].uri.fsPath), 'd');
-				assert.equal(path.basename(actual[1].uri.fsPath), 'c');
-				assert.equal(path.basename(actual[2].uri.fsPath), 'a');
-				assert.equal(path.basename(actual[3].uri.fsPath), 'b');
-			});
-	});
-
-	test('add folders (at specific wrong index)', () => {
-		const workspaceDir = path.dirname(testObject.getWorkspace().folders[0].uri.fsPath);
-		return testObject.addFolders([{ uri: URI.file(path.join(workspaceDir, 'd')) }, { uri: URI.file(path.join(workspaceDir, 'c')) }], 10)
-			.then(() => {
-				const actual = testObject.getWorkspace().folders;
-
-				assert.equal(actual.length, 4);
-				assert.equal(path.basename(actual[0].uri.fsPath), 'a');
-				assert.equal(path.basename(actual[1].uri.fsPath), 'b');
-				assert.equal(path.basename(actual[2].uri.fsPath), 'd');
-				assert.equal(path.basename(actual[3].uri.fsPath), 'c');
-			});
-	});
-
-	test('add folders (with name)', () => {
-		const workspaceDir = path.dirname(testObject.getWorkspace().folders[0].uri.fsPath);
-		return testObject.addFolders([{ uri: URI.file(path.join(workspaceDir, 'd')), name: 'DDD' }, { uri: URI.file(path.join(workspaceDir, 'c')), name: 'CCC' }])
-			.then(() => {
-				const actual = testObject.getWorkspace().folders;
-
-				assert.equal(actual.length, 4);
-				assert.equal(path.basename(actual[0].uri.fsPath), 'a');
-				assert.equal(path.basename(actual[1].uri.fsPath), 'b');
-				assert.equal(path.basename(actual[2].uri.fsPath), 'd');
-				assert.equal(path.basename(actual[3].uri.fsPath), 'c');
-				assert.equal(actual[2].name, 'DDD');
-				assert.equal(actual[3].name, 'CCC');
-			});
-	});
-
-	test('add folders triggers change event', () => {
-		const target = sinon.spy();
-		testObject.onDidChangeWorkspaceFolders(target);
-		const workspaceDir = path.dirname(testObject.getWorkspace().folders[0].uri.fsPath);
-		const addedFolders = [{ uri: URI.file(path.join(workspaceDir, 'd')) }, { uri: URI.file(path.join(workspaceDir, 'c')) }];
-		return testObject.addFolders(addedFolders)
-			.then(() => {
-				assert.equal(target.callCount, 1, `Should be called only once but called ${target.callCount} times`);
-				const actual = <IWorkspaceFoldersChangeEvent>target.args[0][0];
-				assert.deepEqual(actual.added.map(r => r.uri.toString()), addedFolders.map(a => a.uri.toString()));
-				assert.deepEqual(actual.removed, []);
-				assert.deepEqual(actual.changed, []);
-			});
-	});
-
-	test('remove folders', () => {
-		return testObject.removeFolders([testObject.getWorkspace().folders[0].uri])
-			.then(() => {
-				const actual = testObject.getWorkspace().folders;
-				assert.equal(actual.length, 1);
-				assert.equal(path.basename(actual[0].uri.fsPath), 'b');
-			});
-	});
-
-	test('remove folders triggers change event', () => {
-		const target = sinon.spy();
-		testObject.onDidChangeWorkspaceFolders(target);
-		const removedFolder = testObject.getWorkspace().folders[0];
-		return testObject.removeFolders([removedFolder.uri])
-			.then(() => {
-				assert.equal(target.callCount, 1, `Should be called only once but called ${target.callCount} times`);
-				const actual = <IWorkspaceFoldersChangeEvent>target.args[0][0];
-				assert.deepEqual(actual.added, []);
-				assert.deepEqual(actual.removed.map(r => r.uri.toString()), [removedFolder.uri.toString()]);
-				assert.deepEqual(actual.changed.map(c => c.uri.toString()), [testObject.getWorkspace().folders[0].uri.toString()]);
-			});
-	});
-
-	test('remove folders and add them back by writing into the file', done => {
-		const folders = testObject.getWorkspace().folders;
-		testObject.removeFolders([folders[0].uri])
-			.then(() => {
-				testObject.onDidChangeWorkspaceFolders(actual => {
-					assert.deepEqual(actual.added.map(r => r.uri.toString()), [folders[0].uri.toString()]);
-					done();
-				});
-				const workspace = { folders: [{ path: folders[0].uri.fsPath }, { path: folders[1].uri.fsPath }] };
-				instantiationService.get(IFileService).updateContent(testObject.getWorkspace().configuration, JSON.stringify(workspace, null, '\t'))
-					.then(() => {
-						fileChangeEvent.fire(new FileChangesEvent([
-							{
-								resource: testObject.getWorkspace().configuration,
-								type: FileChangeType.UPDATED
-							}
-						]));
-					}, done);
-			}, done);
-	});
-
-	test('update folders (remove last and add to end)', () => {
-		const target = sinon.spy();
-		testObject.onDidChangeWorkspaceFolders(target);
-		const workspaceDir = path.dirname(testObject.getWorkspace().folders[0].uri.fsPath);
-		const addedFolders = [{ uri: URI.file(path.join(workspaceDir, 'd')) }, { uri: URI.file(path.join(workspaceDir, 'c')) }];
-		const removedFolders = [testObject.getWorkspace().folders[1]].map(f => f.uri);
-		return testObject.updateFolders(addedFolders, removedFolders)
-			.then(() => {
-				assert.equal(target.callCount, 1, `Should be called only once but called ${target.callCount} times`);
-				const actual = <IWorkspaceFoldersChangeEvent>target.args[0][0];
-				assert.deepEqual(actual.added.map(r => r.uri.toString()), addedFolders.map(a => a.uri.toString()));
-				assert.deepEqual(actual.removed.map(r => r.uri.toString()), removedFolders.map(a => a.toString()));
-				assert.deepEqual(actual.changed, []);
-			});
-	});
-
-	test('update folders (rename first via add and remove)', () => {
-		const target = sinon.spy();
-		testObject.onDidChangeWorkspaceFolders(target);
-		const workspaceDir = path.dirname(testObject.getWorkspace().folders[0].uri.fsPath);
-		const addedFolders = [{ uri: URI.file(path.join(workspaceDir, 'a')), name: 'The Folder' }];
-		const removedFolders = [testObject.getWorkspace().folders[0]].map(f => f.uri);
-		return testObject.updateFolders(addedFolders, removedFolders, 0)
-			.then(() => {
-				assert.equal(target.callCount, 1, `Should be called only once but called ${target.callCount} times`);
-				const actual = <IWorkspaceFoldersChangeEvent>target.args[0][0];
-				assert.deepEqual(actual.added, []);
-				assert.deepEqual(actual.removed, []);
-				assert.deepEqual(actual.changed.map(r => r.uri.toString()), removedFolders.map(a => a.toString()));
-			});
-	});
-
-	test('update folders (remove first and add to end)', () => {
-		const target = sinon.spy();
-		testObject.onDidChangeWorkspaceFolders(target);
-		const workspaceDir = path.dirname(testObject.getWorkspace().folders[0].uri.fsPath);
-		const addedFolders = [{ uri: URI.file(path.join(workspaceDir, 'd')) }, { uri: URI.file(path.join(workspaceDir, 'c')) }];
-		const removedFolders = [testObject.getWorkspace().folders[0]].map(f => f.uri);
-		const changedFolders = [testObject.getWorkspace().folders[1]].map(f => f.uri);
-		return testObject.updateFolders(addedFolders, removedFolders)
-			.then(() => {
-				assert.equal(target.callCount, 1, `Should be called only once but called ${target.callCount} times`);
-				const actual = <IWorkspaceFoldersChangeEvent>target.args[0][0];
-				assert.deepEqual(actual.added.map(r => r.uri.toString()), addedFolders.map(a => a.uri.toString()));
-				assert.deepEqual(actual.removed.map(r => r.uri.toString()), removedFolders.map(a => a.toString()));
-				assert.deepEqual(actual.changed.map(r => r.uri.toString()), changedFolders.map(a => a.toString()));
-			});
-	});
-
-	test('reorder folders trigger change event', () => {
-		const target = sinon.spy();
-		testObject.onDidChangeWorkspaceFolders(target);
-		const workspace = { folders: [{ path: testObject.getWorkspace().folders[1].uri.fsPath }, { path: testObject.getWorkspace().folders[0].uri.fsPath }] };
-		fs.writeFileSync(testObject.getWorkspace().configuration!.fsPath, JSON.stringify(workspace, null, '\t'));
-		return testObject.reloadConfiguration()
-			.then(() => {
-				assert.equal(target.callCount, 1, `Should be called only once but called ${target.callCount} times`);
-				const actual = <IWorkspaceFoldersChangeEvent>target.args[0][0];
-				assert.deepEqual(actual.added, []);
-				assert.deepEqual(actual.removed, []);
-				assert.deepEqual(actual.changed.map(c => c.uri.toString()), testObject.getWorkspace().folders.map(f => f.uri.toString()).reverse());
-			});
-	});
-
-	test('rename folders trigger change event', () => {
-		const target = sinon.spy();
-		testObject.onDidChangeWorkspaceFolders(target);
-		const workspace = { folders: [{ path: testObject.getWorkspace().folders[0].uri.fsPath, name: '1' }, { path: testObject.getWorkspace().folders[1].uri.fsPath }] };
-		fs.writeFileSync(testObject.getWorkspace().configuration!.fsPath, JSON.stringify(workspace, null, '\t'));
-		return testObject.reloadConfiguration()
-			.then(() => {
-				assert.equal(target.callCount, 1, `Should be called only once but called ${target.callCount} times`);
-				const actual = <IWorkspaceFoldersChangeEvent>target.args[0][0];
-				assert.deepEqual(actual.added, []);
-				assert.deepEqual(actual.removed, []);
-				assert.deepEqual(actual.changed.map(c => c.uri.toString()), [testObject.getWorkspace().folders[0].uri.toString()]);
-			});
-	});
-
-});
-
-suite('WorkspaceService - Initialization', () => {
-
-	let parentResource: string, workspaceConfigPath: URI, testObject: WorkspaceService, globalSettingsFile: string;
-	const configurationRegistry = Registry.as<IConfigurationRegistry>(ConfigurationExtensions.Configuration);
-
-	suiteSetup(() => {
-		configurationRegistry.registerConfiguration({
-			'id': '_test',
-			'type': 'object',
-			'properties': {
-				'initialization.testSetting1': {
-					'type': 'string',
-					'default': 'isSet',
-					scope: ConfigurationScope.RESOURCE
-				},
-				'initialization.testSetting2': {
-					'type': 'string',
-					'default': 'isSet',
-					scope: ConfigurationScope.RESOURCE
-				}
-			}
-		});
-	});
-
-	setup(() => {
-		return setUpWorkspace(['1', '2'])
-			.then(({ parentDir, configPath }) => {
-
-				parentResource = parentDir;
-				workspaceConfigPath = configPath;
-				globalSettingsFile = path.join(parentDir, 'settings.json');
-
-				const instantiationService = <TestInstantiationService>workbenchInstantiationService();
-				const environmentService = new SettingsTestEnvironmentService(parseArgs(process.argv), process.execPath, globalSettingsFile);
-				const workspaceService = new WorkspaceService(environmentService);
-				instantiationService.stub(IWorkspaceContextService, workspaceService);
-				instantiationService.stub(IConfigurationService, workspaceService);
-				instantiationService.stub(IEnvironmentService, environmentService);
-
-				return workspaceService.initialize({ id: '' }).then(() => {
-					const fileService = new FileService(<IWorkspaceContextService>workspaceService, TestEnvironmentService, new TestTextResourceConfigurationService(), workspaceService, new TestLifecycleService(), new TestStorageService(), new TestNotificationService(), { disableWatcher: true });
-					instantiationService.stub(IFileService, fileService);
-					instantiationService.stub(ITextFileService, instantiationService.createInstance(TestTextFileService));
-					instantiationService.stub(ITextModelService, <ITextModelService>instantiationService.createInstance(TextModelResolverService));
-					workspaceService.acquireInstantiationService(instantiationService);
-					workspaceService.acquireFileService(fileService);
-					testObject = workspaceService;
-				});
-			});
-	});
-
-	teardown(() => {
-		if (testObject) {
-			(<WorkspaceService>testObject).dispose();
-		}
-		if (parentResource) {
-			return pfs.del(parentResource, os.tmpdir());
-		}
-		return undefined;
-	});
-
-	test('initialize a folder workspace from an empty workspace with no configuration changes', () => {
-
-		fs.writeFileSync(globalSettingsFile, '{ "initialization.testSetting1": "userValue" }');
-
-		return testObject.reloadConfiguration()
-			.then(() => {
-				const target = sinon.spy();
-				testObject.onDidChangeWorkbenchState(target);
-				testObject.onDidChangeWorkspaceName(target);
-				testObject.onDidChangeWorkspaceFolders(target);
-				testObject.onDidChangeConfiguration(target);
-
-				return testObject.initialize(convertToWorkspacePayload(URI.file(path.join(parentResource, '1'))))
-					.then(() => {
-						assert.equal(testObject.getValue('initialization.testSetting1'), 'userValue');
-						assert.equal(target.callCount, 3);
-						assert.deepEqual(target.args[0], [WorkbenchState.FOLDER]);
-						assert.deepEqual(target.args[1], [undefined]);
-						assert.deepEqual((<IWorkspaceFoldersChangeEvent>target.args[2][0]).added.map(folder => folder.uri.fsPath), [URI.file(path.join(parentResource, '1')).fsPath]);
-						assert.deepEqual((<IWorkspaceFoldersChangeEvent>target.args[2][0]).removed, []);
-						assert.deepEqual((<IWorkspaceFoldersChangeEvent>target.args[2][0]).changed, []);
-					});
-
-			});
-
-	});
-
-	test('initialize a folder workspace from an empty workspace with configuration changes', () => {
-
-		fs.writeFileSync(globalSettingsFile, '{ "initialization.testSetting1": "userValue" }');
-
-		return testObject.reloadConfiguration()
-			.then(() => {
-				const target = sinon.spy();
-				testObject.onDidChangeWorkbenchState(target);
-				testObject.onDidChangeWorkspaceName(target);
-				testObject.onDidChangeWorkspaceFolders(target);
-				testObject.onDidChangeConfiguration(target);
-
-				fs.writeFileSync(path.join(parentResource, '1', '.vscode', 'settings.json'), '{ "initialization.testSetting1": "workspaceValue" }');
-
-				return testObject.initialize(convertToWorkspacePayload(URI.file(path.join(parentResource, '1'))))
-					.then(() => {
-						assert.equal(testObject.getValue('initialization.testSetting1'), 'workspaceValue');
-						assert.equal(target.callCount, 4);
-						assert.deepEqual((<IConfigurationChangeEvent>target.args[0][0]).affectedKeys, ['initialization.testSetting1']);
-						assert.deepEqual(target.args[1], [WorkbenchState.FOLDER]);
-						assert.deepEqual(target.args[2], [undefined]);
-						assert.deepEqual((<IWorkspaceFoldersChangeEvent>target.args[3][0]).added.map(folder => folder.uri.fsPath), [URI.file(path.join(parentResource, '1')).fsPath]);
-						assert.deepEqual((<IWorkspaceFoldersChangeEvent>target.args[3][0]).removed, []);
-						assert.deepEqual((<IWorkspaceFoldersChangeEvent>target.args[3][0]).changed, []);
-					});
-
-			});
-
-	});
-
-	test('initialize a multi root workspace from an empty workspace with no configuration changes', () => {
-
-		fs.writeFileSync(globalSettingsFile, '{ "initialization.testSetting1": "userValue" }');
-
-		return testObject.reloadConfiguration()
-			.then(() => {
-				const target = sinon.spy();
-				testObject.onDidChangeWorkbenchState(target);
-				testObject.onDidChangeWorkspaceName(target);
-				testObject.onDidChangeWorkspaceFolders(target);
-				testObject.onDidChangeConfiguration(target);
-
-				return testObject.initialize(getWorkspaceIdentifier(workspaceConfigPath))
-					.then(() => {
-						assert.equal(target.callCount, 3);
-						assert.deepEqual(target.args[0], [WorkbenchState.WORKSPACE]);
-						assert.deepEqual(target.args[1], [undefined]);
-						assert.deepEqual((<IWorkspaceFoldersChangeEvent>target.args[2][0]).added.map(folder => folder.uri.fsPath), [URI.file(path.join(parentResource, '1')).fsPath, URI.file(path.join(parentResource, '2')).fsPath]);
-						assert.deepEqual((<IWorkspaceFoldersChangeEvent>target.args[2][0]).removed, []);
-						assert.deepEqual((<IWorkspaceFoldersChangeEvent>target.args[2][0]).changed, []);
-					});
-
-			});
-
-	});
-
-	test('initialize a multi root workspace from an empty workspace with configuration changes', () => {
-
-		fs.writeFileSync(globalSettingsFile, '{ "initialization.testSetting1": "userValue" }');
-
-		return testObject.reloadConfiguration()
-			.then(() => {
-				const target = sinon.spy();
-				testObject.onDidChangeWorkbenchState(target);
-				testObject.onDidChangeWorkspaceName(target);
-				testObject.onDidChangeWorkspaceFolders(target);
-				testObject.onDidChangeConfiguration(target);
-
-				fs.writeFileSync(path.join(parentResource, '1', '.vscode', 'settings.json'), '{ "initialization.testSetting1": "workspaceValue1" }');
-				fs.writeFileSync(path.join(parentResource, '2', '.vscode', 'settings.json'), '{ "initialization.testSetting2": "workspaceValue2" }');
-
-				return testObject.initialize(getWorkspaceIdentifier(workspaceConfigPath))
-					.then(() => {
-						assert.equal(target.callCount, 4);
-						assert.deepEqual((<IConfigurationChangeEvent>target.args[0][0]).affectedKeys, ['initialization.testSetting1', 'initialization.testSetting2']);
-						assert.deepEqual(target.args[1], [WorkbenchState.WORKSPACE]);
-						assert.deepEqual(target.args[2], [undefined]);
-						assert.deepEqual((<IWorkspaceFoldersChangeEvent>target.args[3][0]).added.map(folder => folder.uri.fsPath), [URI.file(path.join(parentResource, '1')).fsPath, URI.file(path.join(parentResource, '2')).fsPath]);
-						assert.deepEqual((<IWorkspaceFoldersChangeEvent>target.args[3][0]).removed, []);
-						assert.deepEqual((<IWorkspaceFoldersChangeEvent>target.args[3][0]).changed, []);
-					});
-
-			});
-
-	});
-
-	test('initialize a folder workspace from a folder workspace with no configuration changes', () => {
-
-		return testObject.initialize(convertToWorkspacePayload(URI.file(path.join(parentResource, '1'))))
-			.then(() => {
-				fs.writeFileSync(globalSettingsFile, '{ "initialization.testSetting1": "userValue" }');
-
-				return testObject.reloadConfiguration()
-					.then(() => {
-						const target = sinon.spy();
-						testObject.onDidChangeWorkbenchState(target);
-						testObject.onDidChangeWorkspaceName(target);
-						testObject.onDidChangeWorkspaceFolders(target);
-						testObject.onDidChangeConfiguration(target);
-
-						return testObject.initialize(convertToWorkspacePayload(URI.file(path.join(parentResource, '2'))))
-							.then(() => {
-								assert.equal(testObject.getValue('initialization.testSetting1'), 'userValue');
-								assert.equal(target.callCount, 1);
-								assert.deepEqual((<IWorkspaceFoldersChangeEvent>target.args[0][0]).added.map(folder => folder.uri.fsPath), [URI.file(path.join(parentResource, '2')).fsPath]);
-								assert.deepEqual((<IWorkspaceFoldersChangeEvent>target.args[0][0]).removed.map(folder => folder.uri.fsPath), [URI.file(path.join(parentResource, '1')).fsPath]);
-								assert.deepEqual((<IWorkspaceFoldersChangeEvent>target.args[0][0]).changed, []);
-							});
-
-					});
-			});
-
-	});
-
-	test('initialize a folder workspace from a folder workspace with configuration changes', () => {
-
-		return testObject.initialize(convertToWorkspacePayload(URI.file(path.join(parentResource, '1'))))
-			.then(() => {
-
-				const target = sinon.spy();
-				testObject.onDidChangeWorkbenchState(target);
-				testObject.onDidChangeWorkspaceName(target);
-				testObject.onDidChangeWorkspaceFolders(target);
-				testObject.onDidChangeConfiguration(target);
-
-				fs.writeFileSync(path.join(parentResource, '2', '.vscode', 'settings.json'), '{ "initialization.testSetting1": "workspaceValue2" }');
-				return testObject.initialize(convertToWorkspacePayload(URI.file(path.join(parentResource, '2'))))
-					.then(() => {
-						assert.equal(testObject.getValue('initialization.testSetting1'), 'workspaceValue2');
-						assert.equal(target.callCount, 2);
-						assert.deepEqual((<IConfigurationChangeEvent>target.args[0][0]).affectedKeys, ['initialization.testSetting1']);
-						assert.deepEqual((<IWorkspaceFoldersChangeEvent>target.args[1][0]).added.map(folder => folder.uri.fsPath), [URI.file(path.join(parentResource, '2')).fsPath]);
-						assert.deepEqual((<IWorkspaceFoldersChangeEvent>target.args[1][0]).removed.map(folder => folder.uri.fsPath), [URI.file(path.join(parentResource, '1')).fsPath]);
-						assert.deepEqual((<IWorkspaceFoldersChangeEvent>target.args[1][0]).changed, []);
-					});
-			});
-
-	});
-
-	test('initialize a multi folder workspace from a folder workspacce triggers change events in the right order', () => {
-		const folderDir = path.join(parentResource, '1');
-		return testObject.initialize(convertToWorkspacePayload(URI.file(folderDir)))
-			.then(() => {
-
-				const target = sinon.spy();
-
-				testObject.onDidChangeWorkbenchState(target);
-				testObject.onDidChangeWorkspaceName(target);
-				testObject.onDidChangeWorkspaceFolders(target);
-				testObject.onDidChangeConfiguration(target);
-
-				fs.writeFileSync(path.join(parentResource, '1', '.vscode', 'settings.json'), '{ "initialization.testSetting1": "workspaceValue2" }');
-				return testObject.initialize(getWorkspaceIdentifier(workspaceConfigPath))
-					.then(() => {
-						assert.equal(target.callCount, 4);
-						assert.deepEqual((<IConfigurationChangeEvent>target.args[0][0]).affectedKeys, ['initialization.testSetting1']);
-						assert.deepEqual(target.args[1], [WorkbenchState.WORKSPACE]);
-						assert.deepEqual(target.args[2], [undefined]);
-						assert.deepEqual((<IWorkspaceFoldersChangeEvent>target.args[3][0]).added.map(folder => folder.uri.fsPath), [URI.file(path.join(parentResource, '2')).fsPath]);
-						assert.deepEqual((<IWorkspaceFoldersChangeEvent>target.args[3][0]).removed, []);
-						assert.deepEqual((<IWorkspaceFoldersChangeEvent>target.args[3][0]).changed, []);
-					});
-			});
-	});
-
-});
-
-suite('WorkspaceConfigurationService - Folder', () => {
-
-	let workspaceName = `testWorkspace${uuid.generateUuid()}`, parentResource: string, workspaceDir: string, testObject: IWorkspaceConfigurationService, globalSettingsFile: string;
-	const configurationRegistry = Registry.as<IConfigurationRegistry>(ConfigurationExtensions.Configuration);
-
-	suiteSetup(() => {
-		configurationRegistry.registerConfiguration({
-			'id': '_test',
-			'type': 'object',
-			'properties': {
-				'configurationService.folder.applicationSetting': {
-					'type': 'string',
-					'default': 'isSet',
-					scope: ConfigurationScope.APPLICATION
-				},
-				'configurationService.folder.testSetting': {
-					'type': 'string',
-					'default': 'isSet',
-					scope: ConfigurationScope.RESOURCE
-				}
-			}
-		});
-	});
-
-	setup(() => {
-		return setUpFolderWorkspace(workspaceName)
-			.then(({ parentDir, folderDir }) => {
-
-				parentResource = parentDir;
-				workspaceDir = folderDir;
-				globalSettingsFile = path.join(parentDir, 'settings.json');
-
-				const instantiationService = <TestInstantiationService>workbenchInstantiationService();
-				const environmentService = new SettingsTestEnvironmentService(parseArgs(process.argv), process.execPath, globalSettingsFile);
-				const workspaceService = new WorkspaceService(environmentService);
-				instantiationService.stub(IWorkspaceContextService, workspaceService);
-				instantiationService.stub(IConfigurationService, workspaceService);
-				instantiationService.stub(IEnvironmentService, environmentService);
-
-				return workspaceService.initialize(convertToWorkspacePayload(URI.file(folderDir))).then(() => {
-					const fileService = new FileService(<IWorkspaceContextService>workspaceService, TestEnvironmentService, new TestTextResourceConfigurationService(), workspaceService, new TestLifecycleService(), new TestStorageService(), new TestNotificationService(), { disableWatcher: true });
-					instantiationService.stub(IFileService, fileService);
-					instantiationService.stub(ITextFileService, instantiationService.createInstance(TestTextFileService));
-					instantiationService.stub(ITextModelService, <ITextModelService>instantiationService.createInstance(TextModelResolverService));
-					workspaceService.acquireInstantiationService(instantiationService);
-					workspaceService.acquireFileService(fileService);
-					testObject = workspaceService;
-				});
-			});
-	});
-
-	teardown(() => {
-		if (testObject) {
-			(<WorkspaceService>testObject).dispose();
-		}
-		if (parentResource) {
-			return pfs.del(parentResource, os.tmpdir());
-		}
-		return undefined;
-	});
-
-	test('defaults', () => {
-		assert.deepEqual(testObject.getValue('configurationService'), { 'folder': { 'applicationSetting': 'isSet', 'testSetting': 'isSet' } });
-	});
-
-	test('globals override defaults', () => {
-		fs.writeFileSync(globalSettingsFile, '{ "configurationService.folder.testSetting": "userValue" }');
-		return testObject.reloadConfiguration()
-			.then(() => assert.equal(testObject.getValue('configurationService.folder.testSetting'), 'userValue'));
-	});
-
-	test('globals', () => {
-		fs.writeFileSync(globalSettingsFile, '{ "testworkbench.editor.tabs": true }');
-		return testObject.reloadConfiguration()
-			.then(() => assert.equal(testObject.getValue('testworkbench.editor.tabs'), true));
-	});
-
-	test('workspace settings', () => {
-		fs.writeFileSync(path.join(workspaceDir, '.vscode', 'settings.json'), '{ "testworkbench.editor.icons": true }');
-		return testObject.reloadConfiguration()
-			.then(() => assert.equal(testObject.getValue('testworkbench.editor.icons'), true));
-	});
-
-	test('workspace settings override user settings', () => {
-		fs.writeFileSync(globalSettingsFile, '{ "configurationService.folder.testSetting": "userValue" }');
-		fs.writeFileSync(path.join(workspaceDir, '.vscode', 'settings.json'), '{ "configurationService.folder.testSetting": "workspaceValue" }');
-		return testObject.reloadConfiguration()
-			.then(() => assert.equal(testObject.getValue('configurationService.folder.testSetting'), 'workspaceValue'));
-	});
-
-	test('workspace settings override user settings after defaults are registered ', () => {
-		fs.writeFileSync(globalSettingsFile, '{ "configurationService.folder.newSetting": "userValue" }');
-		fs.writeFileSync(path.join(workspaceDir, '.vscode', 'settings.json'), '{ "configurationService.folder.newSetting": "workspaceValue" }');
-		return testObject.reloadConfiguration()
-			.then(() => {
-
-				configurationRegistry.registerConfiguration({
-					'id': '_test',
-					'type': 'object',
-					'properties': {
-						'configurationService.folder.newSetting': {
-							'type': 'string',
-							'default': 'isSet'
-						}
-					}
-				});
-
-				assert.equal(testObject.getValue('configurationService.folder.newSetting'), 'workspaceValue');
-			});
-	});
-
-	test('application settings are not read from workspace', () => {
-		fs.writeFileSync(globalSettingsFile, '{ "configurationService.folder.applicationSetting": "userValue" }');
-		fs.writeFileSync(path.join(workspaceDir, '.vscode', 'settings.json'), '{ "configurationService.folder.applicationSetting": "workspaceValue" }');
-		return testObject.reloadConfiguration()
-			.then(() => assert.equal(testObject.getValue('configurationService.folder.applicationSetting'), 'userValue'));
-	});
-
-	test('get application scope settings are not loaded after defaults are registered', () => {
-		fs.writeFileSync(path.join(workspaceDir, '.vscode', 'settings.json'), '{ "configurationService.folder.anotherApplicationSetting": "workspaceValue" }');
-		return testObject.reloadConfiguration()
-			.then(() => {
-				configurationRegistry.registerConfiguration({
-					'id': '_test',
-					'type': 'object',
-					'properties': {
-						'configurationService.folder.anotherApplicationSetting': {
-							'type': 'string',
-							'default': 'isSet',
-							scope: ConfigurationScope.APPLICATION
-						}
-					}
-				});
-				assert.deepEqual(testObject.keys().workspace, []);
-			});
-	});
-
-	test('reload configuration emits events after global configuraiton changes', () => {
-		fs.writeFileSync(globalSettingsFile, '{ "testworkbench.editor.tabs": true }');
-		const target = sinon.spy();
-		testObject.onDidChangeConfiguration(target);
-		return testObject.reloadConfiguration().then(() => assert.ok(target.called));
-	});
-
-	test('reload configuration emits events after workspace configuraiton changes', () => {
-		fs.writeFileSync(path.join(workspaceDir, '.vscode', 'settings.json'), '{ "configurationService.folder.testSetting": "workspaceValue" }');
-		const target = sinon.spy();
-		testObject.onDidChangeConfiguration(target);
-		return testObject.reloadConfiguration().then(() => assert.ok(target.called));
-	});
-
-	test('reload configuration should not emit event if no changes', () => {
-		fs.writeFileSync(globalSettingsFile, '{ "testworkbench.editor.tabs": true }');
-		fs.writeFileSync(path.join(workspaceDir, '.vscode', 'settings.json'), '{ "configurationService.folder.testSetting": "workspaceValue" }');
-		return testObject.reloadConfiguration()
-			.then(() => {
-				const target = sinon.spy();
-				testObject.onDidChangeConfiguration(() => { target(); });
-				return testObject.reloadConfiguration()
-					.then(() => assert.ok(!target.called));
-			});
-	});
-
-	test('inspect', () => {
-		let actual = testObject.inspect('something.missing');
-		assert.equal(actual.default, undefined);
-		assert.equal(actual.user, undefined);
-		assert.equal(actual.workspace, undefined);
-		assert.equal(actual.workspaceFolder, undefined);
-		assert.equal(actual.value, undefined);
-
-		actual = testObject.inspect('configurationService.folder.testSetting');
-		assert.equal(actual.default, 'isSet');
-		assert.equal(actual.user, undefined);
-		assert.equal(actual.workspace, undefined);
-		assert.equal(actual.workspaceFolder, undefined);
-		assert.equal(actual.value, 'isSet');
-
-		fs.writeFileSync(globalSettingsFile, '{ "configurationService.folder.testSetting": "userValue" }');
-		return testObject.reloadConfiguration()
-			.then(() => {
-				actual = testObject.inspect('configurationService.folder.testSetting');
-				assert.equal(actual.default, 'isSet');
-				assert.equal(actual.user, 'userValue');
-				assert.equal(actual.workspace, undefined);
-				assert.equal(actual.workspaceFolder, undefined);
-				assert.equal(actual.value, 'userValue');
-
-				fs.writeFileSync(path.join(workspaceDir, '.vscode', 'settings.json'), '{ "configurationService.folder.testSetting": "workspaceValue" }');
-
-				return testObject.reloadConfiguration()
-					.then(() => {
-						actual = testObject.inspect('configurationService.folder.testSetting');
-						assert.equal(actual.default, 'isSet');
-						assert.equal(actual.user, 'userValue');
-						assert.equal(actual.workspace, 'workspaceValue');
-						assert.equal(actual.workspaceFolder, undefined);
-						assert.equal(actual.value, 'workspaceValue');
-					});
-			});
-	});
-
-	test('keys', () => {
-		let actual = testObject.keys();
-		assert.ok(actual.default.indexOf('configurationService.folder.testSetting') !== -1);
-		assert.deepEqual(actual.user, []);
-		assert.deepEqual(actual.workspace, []);
-		assert.deepEqual(actual.workspaceFolder, []);
-
-		fs.writeFileSync(globalSettingsFile, '{ "configurationService.folder.testSetting": "userValue" }');
-		return testObject.reloadConfiguration()
-			.then(() => {
-				actual = testObject.keys();
-				assert.ok(actual.default.indexOf('configurationService.folder.testSetting') !== -1);
-				assert.deepEqual(actual.user, ['configurationService.folder.testSetting']);
-				assert.deepEqual(actual.workspace, []);
-				assert.deepEqual(actual.workspaceFolder, []);
-
-				fs.writeFileSync(path.join(workspaceDir, '.vscode', 'settings.json'), '{ "configurationService.folder.testSetting": "workspaceValue" }');
-
-				return testObject.reloadConfiguration()
-					.then(() => {
-						actual = testObject.keys();
-						assert.ok(actual.default.indexOf('configurationService.folder.testSetting') !== -1);
-						assert.deepEqual(actual.user, ['configurationService.folder.testSetting']);
-						assert.deepEqual(actual.workspace, ['configurationService.folder.testSetting']);
-						assert.deepEqual(actual.workspaceFolder, []);
-					});
-			});
-	});
-
-	test('update user configuration', () => {
-		return testObject.updateValue('configurationService.folder.testSetting', 'value', ConfigurationTarget.USER)
-			.then(() => assert.equal(testObject.getValue('configurationService.folder.testSetting'), 'value'));
-	});
-
-	test('update workspace configuration', () => {
-		return testObject.updateValue('tasks.service.testSetting', 'value', ConfigurationTarget.WORKSPACE)
-			.then(() => assert.equal(testObject.getValue('tasks.service.testSetting'), 'value'));
-	});
-
-	test('update application setting into workspace configuration in a workspace is not supported', () => {
-		return testObject.updateValue('configurationService.folder.applicationSetting', 'workspaceValue', {}, ConfigurationTarget.WORKSPACE, true)
-			.then(() => assert.fail('Should not be supported'), (e) => assert.equal(e.code, ConfigurationEditingErrorCode.ERROR_INVALID_WORKSPACE_CONFIGURATION_APPLICATION));
-	});
-
-	test('update tasks configuration', () => {
-		return testObject.updateValue('tasks', { 'version': '1.0.0', tasks: [{ 'taskName': 'myTask' }] }, ConfigurationTarget.WORKSPACE)
-			.then(() => assert.deepEqual(testObject.getValue('tasks'), { 'version': '1.0.0', tasks: [{ 'taskName': 'myTask' }] }));
-	});
-
-	test('update user configuration should trigger change event before promise is resolve', () => {
-		const target = sinon.spy();
-		testObject.onDidChangeConfiguration(target);
-		return testObject.updateValue('configurationService.folder.testSetting', 'value', ConfigurationTarget.USER)
-			.then(() => assert.ok(target.called));
-	});
-
-	test('update workspace configuration should trigger change event before promise is resolve', () => {
-		const target = sinon.spy();
-		testObject.onDidChangeConfiguration(target);
-		return testObject.updateValue('configurationService.folder.testSetting', 'value', ConfigurationTarget.WORKSPACE)
-			.then(() => assert.ok(target.called));
-	});
-
-	test('update memory configuration', () => {
-		return testObject.updateValue('configurationService.folder.testSetting', 'memoryValue', ConfigurationTarget.MEMORY)
-			.then(() => assert.equal(testObject.getValue('configurationService.folder.testSetting'), 'memoryValue'));
-	});
-
-	test('update memory configuration should trigger change event before promise is resolve', () => {
-		const target = sinon.spy();
-		testObject.onDidChangeConfiguration(target);
-		return testObject.updateValue('configurationService.folder.testSetting', 'memoryValue', ConfigurationTarget.MEMORY)
-			.then(() => assert.ok(target.called));
-	});
-
-	test('update task configuration should trigger change event before promise is resolve', () => {
-		const target = sinon.spy();
-		testObject.onDidChangeConfiguration(target);
-		return testObject.updateValue('tasks', { 'version': '1.0.0', tasks: [{ 'taskName': 'myTask' }] }, ConfigurationTarget.WORKSPACE)
-			.then(() => assert.ok(target.called));
-	});
-
-});
-
-suite('WorkspaceConfigurationService-Multiroot', () => {
-
-	let parentResource: string, workspaceContextService: IWorkspaceContextService, environmentService: IEnvironmentService, jsonEditingServce: IJSONEditingService, testObject: IWorkspaceConfigurationService;
-	const configurationRegistry = Registry.as<IConfigurationRegistry>(ConfigurationExtensions.Configuration);
-
-	suiteSetup(() => {
-		configurationRegistry.registerConfiguration({
-			'id': '_test',
-			'type': 'object',
-			'properties': {
-				'configurationService.workspace.testSetting': {
-					'type': 'string',
-					'default': 'isSet'
-				},
-				'configurationService.workspace.applicationSetting': {
-					'type': 'string',
-					'default': 'isSet',
-					scope: ConfigurationScope.APPLICATION
-				},
-				'configurationService.workspace.testResourceSetting': {
-					'type': 'string',
-					'default': 'isSet',
-					scope: ConfigurationScope.RESOURCE
-				}
-			}
-		});
-	});
-
-	setup(() => {
-		return setUpWorkspace(['1', '2'])
-			.then(({ parentDir, configPath }) => {
-
-				parentResource = parentDir;
-
-				environmentService = new SettingsTestEnvironmentService(parseArgs(process.argv), process.execPath, path.join(parentDir, 'settings.json'));
-				const workspaceService = new WorkspaceService(environmentService);
-
-				const instantiationService = <TestInstantiationService>workbenchInstantiationService();
-				instantiationService.stub(IWorkspaceContextService, workspaceService);
-				instantiationService.stub(IConfigurationService, workspaceService);
-				instantiationService.stub(IEnvironmentService, environmentService);
-
-				return workspaceService.initialize(getWorkspaceIdentifier(configPath)).then(() => {
-
-					const fileService = new FileService(<IWorkspaceContextService>workspaceService, TestEnvironmentService, new TestTextResourceConfigurationService(), workspaceService, new TestLifecycleService(), new TestStorageService(), new TestNotificationService(), { disableWatcher: true });
-					instantiationService.stub(IFileService, fileService);
-					instantiationService.stub(ITextFileService, instantiationService.createInstance(TestTextFileService));
-					instantiationService.stub(ITextModelService, <ITextModelService>instantiationService.createInstance(TextModelResolverService));
-					workspaceService.acquireInstantiationService(instantiationService);
-					workspaceService.acquireFileService(fileService);
-
-					workspaceContextService = workspaceService;
-					jsonEditingServce = instantiationService.createInstance(JSONEditingService);
-					testObject = workspaceService;
-				});
-			});
-	});
-
-	teardown(() => {
-		if (testObject) {
-			(<WorkspaceService>testObject).dispose();
-		}
-		if (parentResource) {
-			return pfs.del(parentResource, os.tmpdir());
-		}
-		return undefined;
-	});
-
-	test('application settings are not read from workspace', () => {
-		fs.writeFileSync(environmentService.appSettingsPath, '{ "configurationService.workspace.applicationSetting": "userValue" }');
-		return jsonEditingServce.write(workspaceContextService.getWorkspace().configuration!, { key: 'settings', value: { 'configurationService.workspace.applicationSetting': 'workspaceValue' } }, true)
-			.then(() => testObject.reloadConfiguration())
-			.then(() => assert.equal(testObject.getValue('configurationService.workspace.applicationSetting'), 'userValue'));
-	});
-
-	test('workspace settings override user settings after defaults are registered ', () => {
-		fs.writeFileSync(environmentService.appSettingsPath, '{ "configurationService.workspace.newSetting": "userValue" }');
-		return jsonEditingServce.write(workspaceContextService.getWorkspace().configuration!, { key: 'settings', value: { 'configurationService.workspace.newSetting': 'workspaceValue' } }, true)
-			.then(() => testObject.reloadConfiguration())
-			.then(() => {
-				configurationRegistry.registerConfiguration({
-					'id': '_test',
-					'type': 'object',
-					'properties': {
-						'configurationService.workspace.newSetting': {
-							'type': 'string',
-							'default': 'isSet'
-						}
-					}
-				});
-				assert.equal(testObject.getValue('configurationService.workspace.newSetting'), 'workspaceValue');
-			});
-	});
-
-	test('application settings are not read from workspace folder', () => {
-		fs.writeFileSync(environmentService.appSettingsPath, '{ "configurationService.workspace.applicationSetting": "userValue" }');
-		fs.writeFileSync(workspaceContextService.getWorkspace().folders[0].toResource('.vscode/settings.json').fsPath, '{ "configurationService.workspace.applicationSetting": "workspaceFolderValue" }');
-		return testObject.reloadConfiguration()
-			.then(() => assert.equal(testObject.getValue('configurationService.workspace.applicationSetting'), 'userValue'));
-	});
-
-	test('application settings are not read from workspace folder after defaults are registered', () => {
-		fs.writeFileSync(environmentService.appSettingsPath, '{ "configurationService.workspace.testNewApplicationSetting": "userValue" }');
-		fs.writeFileSync(workspaceContextService.getWorkspace().folders[0].toResource('.vscode/settings.json').fsPath, '{ "configurationService.workspace.testNewApplicationSetting": "workspaceFolderValue" }');
-		return testObject.reloadConfiguration()
-			.then(() => {
-				configurationRegistry.registerConfiguration({
-					'id': '_test',
-					'type': 'object',
-					'properties': {
-						'configurationService.workspace.testNewApplicationSetting': {
-							'type': 'string',
-							'default': 'isSet',
-							scope: ConfigurationScope.APPLICATION
-						}
-					}
-				});
-				assert.equal(testObject.getValue('configurationService.workspace.testNewApplicationSetting', { resource: workspaceContextService.getWorkspace().folders[0].uri }), 'userValue');
-			});
-	});
-
-	test('resource setting in folder is read after it is registered later', () => {
-		fs.writeFileSync(workspaceContextService.getWorkspace().folders[0].toResource('.vscode/settings.json').fsPath, '{ "configurationService.workspace.testNewResourceSetting2": "workspaceFolderValue" }');
-		return jsonEditingServce.write(workspaceContextService.getWorkspace().configuration!, { key: 'settings', value: { 'configurationService.workspace.testNewResourceSetting2': 'workspaceValue' } }, true)
-			.then(() => testObject.reloadConfiguration())
-			.then(() => {
-				configurationRegistry.registerConfiguration({
-					'id': '_test',
-					'type': 'object',
-					'properties': {
-						'configurationService.workspace.testNewResourceSetting2': {
-							'type': 'string',
-							'default': 'isSet',
-							scope: ConfigurationScope.RESOURCE
-						}
-					}
-				});
-				assert.equal(testObject.getValue('configurationService.workspace.testNewResourceSetting2', { resource: workspaceContextService.getWorkspace().folders[0].uri }), 'workspaceFolderValue');
-			});
-	});
-
-	test('inspect', () => {
-		let actual = testObject.inspect('something.missing');
-		assert.equal(actual.default, undefined);
-		assert.equal(actual.user, undefined);
-		assert.equal(actual.workspace, undefined);
-		assert.equal(actual.workspaceFolder, undefined);
-		assert.equal(actual.value, undefined);
-
-		actual = testObject.inspect('configurationService.workspace.testResourceSetting');
-		assert.equal(actual.default, 'isSet');
-		assert.equal(actual.user, undefined);
-		assert.equal(actual.workspace, undefined);
-		assert.equal(actual.workspaceFolder, undefined);
-		assert.equal(actual.value, 'isSet');
-
-		fs.writeFileSync(environmentService.appSettingsPath, '{ "configurationService.workspace.testResourceSetting": "userValue" }');
-		return testObject.reloadConfiguration()
-			.then(() => {
-				actual = testObject.inspect('configurationService.workspace.testResourceSetting');
-				assert.equal(actual.default, 'isSet');
-				assert.equal(actual.user, 'userValue');
-				assert.equal(actual.workspace, undefined);
-				assert.equal(actual.workspaceFolder, undefined);
-				assert.equal(actual.value, 'userValue');
-
-				return jsonEditingServce.write(workspaceContextService.getWorkspace().configuration!, { key: 'settings', value: { 'configurationService.workspace.testResourceSetting': 'workspaceValue' } }, true)
-					.then(() => testObject.reloadConfiguration())
-					.then(() => {
-						actual = testObject.inspect('configurationService.workspace.testResourceSetting');
-						assert.equal(actual.default, 'isSet');
-						assert.equal(actual.user, 'userValue');
-						assert.equal(actual.workspace, 'workspaceValue');
-						assert.equal(actual.workspaceFolder, undefined);
-						assert.equal(actual.value, 'workspaceValue');
-
-						fs.writeFileSync(workspaceContextService.getWorkspace().folders[0].toResource('.vscode/settings.json').fsPath, '{ "configurationService.workspace.testResourceSetting": "workspaceFolderValue" }');
-
-						return testObject.reloadConfiguration()
-							.then(() => {
-								actual = testObject.inspect('configurationService.workspace.testResourceSetting', { resource: workspaceContextService.getWorkspace().folders[0].uri });
-								assert.equal(actual.default, 'isSet');
-								assert.equal(actual.user, 'userValue');
-								assert.equal(actual.workspace, 'workspaceValue');
-								assert.equal(actual.workspaceFolder, 'workspaceFolderValue');
-								assert.equal(actual.value, 'workspaceFolderValue');
-							});
-					});
-			});
-	});
-
-	test('get launch configuration', () => {
-		const expectedLaunchConfiguration = {
-			'version': '0.1.0',
-			'configurations': [
-				{
-					'type': 'node',
-					'request': 'launch',
-					'name': 'Gulp Build',
-					'program': '${workspaceFolder}/node_modules/gulp/bin/gulp.js',
-					'stopOnEntry': true,
-					'args': [
-						'watch-extension:json-client'
-					],
-					'cwd': '${workspaceFolder}'
-				}
-			]
-		};
-		return jsonEditingServce.write(workspaceContextService.getWorkspace().configuration!, { key: 'launch', value: expectedLaunchConfiguration }, true)
-			.then(() => testObject.reloadConfiguration())
-			.then(() => {
-				const actual = testObject.getValue('launch');
-				assert.deepEqual(actual, expectedLaunchConfiguration);
-			});
-	});
-
-	test('inspect launch configuration', () => {
-		const expectedLaunchConfiguration = {
-			'version': '0.1.0',
-			'configurations': [
-				{
-					'type': 'node',
-					'request': 'launch',
-					'name': 'Gulp Build',
-					'program': '${workspaceFolder}/node_modules/gulp/bin/gulp.js',
-					'stopOnEntry': true,
-					'args': [
-						'watch-extension:json-client'
-					],
-					'cwd': '${workspaceFolder}'
-				}
-			]
-		};
-		return jsonEditingServce.write(workspaceContextService.getWorkspace().configuration!, { key: 'launch', value: expectedLaunchConfiguration }, true)
-			.then(() => testObject.reloadConfiguration())
-			.then(() => {
-				const actual = testObject.inspect('launch').workspace;
-				assert.deepEqual(actual, expectedLaunchConfiguration);
-			});
-	});
-
-	test('update user configuration', () => {
-		return testObject.updateValue('configurationService.workspace.testSetting', 'userValue', ConfigurationTarget.USER)
-			.then(() => assert.equal(testObject.getValue('configurationService.workspace.testSetting'), 'userValue'));
-	});
-
-	test('update user configuration should trigger change event before promise is resolve', () => {
-		const target = sinon.spy();
-		testObject.onDidChangeConfiguration(target);
-		return testObject.updateValue('configurationService.workspace.testSetting', 'userValue', ConfigurationTarget.USER)
-			.then(() => assert.ok(target.called));
-	});
-
-	test('update workspace configuration', () => {
-		return testObject.updateValue('configurationService.workspace.testSetting', 'workspaceValue', ConfigurationTarget.WORKSPACE)
-			.then(() => assert.equal(testObject.getValue('configurationService.workspace.testSetting'), 'workspaceValue'));
-	});
-
-	test('update workspace configuration should trigger change event before promise is resolve', () => {
-		const target = sinon.spy();
-		testObject.onDidChangeConfiguration(target);
-		return testObject.updateValue('configurationService.workspace.testSetting', 'workspaceValue', ConfigurationTarget.WORKSPACE)
-			.then(() => assert.ok(target.called));
-	});
-
-	test('update application setting into workspace configuration in a workspace is not supported', () => {
-		return testObject.updateValue('configurationService.workspace.applicationSetting', 'workspaceValue', {}, ConfigurationTarget.WORKSPACE, true)
-			.then(() => assert.fail('Should not be supported'), (e) => assert.equal(e.code, ConfigurationEditingErrorCode.ERROR_INVALID_WORKSPACE_CONFIGURATION_APPLICATION));
-	});
-
-	test('update workspace folder configuration', () => {
-		const workspace = workspaceContextService.getWorkspace();
-		return testObject.updateValue('configurationService.workspace.testResourceSetting', 'workspaceFolderValue', { resource: workspace.folders[0].uri }, ConfigurationTarget.WORKSPACE_FOLDER)
-			.then(() => assert.equal(testObject.getValue('configurationService.workspace.testResourceSetting', { resource: workspace.folders[0].uri }), 'workspaceFolderValue'));
-	});
-
-	test('update workspace folder configuration should trigger change event before promise is resolve', () => {
-		const workspace = workspaceContextService.getWorkspace();
-		const target = sinon.spy();
-		testObject.onDidChangeConfiguration(target);
-		return testObject.updateValue('configurationService.workspace.testResourceSetting', 'workspaceFolderValue', { resource: workspace.folders[0].uri }, ConfigurationTarget.WORKSPACE_FOLDER)
-			.then(() => assert.ok(target.called));
-	});
-
-	test('update workspace folder configuration second time should trigger change event before promise is resolve', () => {
-		const workspace = workspaceContextService.getWorkspace();
-		return testObject.updateValue('configurationService.workspace.testResourceSetting', 'workspaceFolderValue', { resource: workspace.folders[0].uri }, ConfigurationTarget.WORKSPACE_FOLDER)
-			.then(() => {
-				const target = sinon.spy();
-				testObject.onDidChangeConfiguration(target);
-				return testObject.updateValue('configurationService.workspace.testResourceSetting', 'workspaceFolderValue2', { resource: workspace.folders[0].uri }, ConfigurationTarget.WORKSPACE_FOLDER)
-					.then(() => assert.ok(target.called));
-			});
-	});
-
-	test('update memory configuration', () => {
-		return testObject.updateValue('configurationService.workspace.testSetting', 'memoryValue', ConfigurationTarget.MEMORY)
-			.then(() => assert.equal(testObject.getValue('configurationService.workspace.testSetting'), 'memoryValue'));
-	});
-
-	test('update memory configuration should trigger change event before promise is resolve', () => {
-		const target = sinon.spy();
-		testObject.onDidChangeConfiguration(target);
-		return testObject.updateValue('configurationService.workspace.testSetting', 'memoryValue', ConfigurationTarget.MEMORY)
-			.then(() => assert.ok(target.called));
-	});
-
-	test('update tasks configuration in a folder', () => {
-		const workspace = workspaceContextService.getWorkspace();
-		return testObject.updateValue('tasks', { 'version': '1.0.0', tasks: [{ 'taskName': 'myTask' }] }, { resource: workspace.folders[0].uri }, ConfigurationTarget.WORKSPACE_FOLDER)
-			.then(() => assert.deepEqual(testObject.getValue('tasks', { resource: workspace.folders[0].uri }), { 'version': '1.0.0', tasks: [{ 'taskName': 'myTask' }] }));
-	});
-
-	test('update tasks configuration in a workspace is not supported', () => {
-		const workspace = workspaceContextService.getWorkspace();
-		return testObject.updateValue('tasks', { 'version': '1.0.0', tasks: [{ 'taskName': 'myTask' }] }, { resource: workspace.folders[0].uri }, ConfigurationTarget.WORKSPACE, true)
-			.then(() => assert.fail('Should not be supported'), (e) => assert.equal(e.code, ConfigurationEditingErrorCode.ERROR_INVALID_WORKSPACE_TARGET));
-	});
-
-	test('update launch configuration in a workspace', () => {
-		const workspace = workspaceContextService.getWorkspace();
-		return testObject.updateValue('launch', { 'version': '1.0.0', configurations: [{ 'name': 'myLaunch' }] }, { resource: workspace.folders[0].uri }, ConfigurationTarget.WORKSPACE, true)
-			.then(() => assert.deepEqual(testObject.getValue('launch'), { 'version': '1.0.0', configurations: [{ 'name': 'myLaunch' }] }));
-	});
-
-	test('task configurations are not read from workspace', () => {
-		return jsonEditingServce.write(workspaceContextService.getWorkspace().configuration!, { key: 'tasks', value: { 'version': '1.0' } }, true)
-			.then(() => testObject.reloadConfiguration())
-			.then(() => {
-				const actual = testObject.inspect('tasks.version');
-				assert.equal(actual.workspace, undefined);
-			});
->>>>>>> ca923da1
 	});
 });
 
