/*---------------------------------------------------------------------------------------------
 *  Copyright (c) Microsoft Corporation. All rights reserved.
 *  Licensed under the Source EULA. See License.txt in the project root for license information.
 *--------------------------------------------------------------------------------------------*/

import { registerSingleton } from 'vs/platform/instantiation/common/extensions';
import { IUserDataSyncEnablementService, SyncResource } from 'vs/platform/userDataSync/common/userDataSync';
import { UserDataSyncEnablementService as BaseUserDataSyncEnablementService } from 'vs/platform/userDataSync/common/userDataSyncEnablementService';
import { IBrowserWorkbenchEnvironmentService } from 'vs/workbench/services/environment/browser/environmentService';

export class UserDataSyncEnablementService extends BaseUserDataSyncEnablementService implements IUserDataSyncEnablementService {

	protected get workbenchEnvironmentService(): IBrowserWorkbenchEnvironmentService { return <IBrowserWorkbenchEnvironmentService>this.environmentService; }

	override getResourceSyncStateVersion(resource: SyncResource): string | undefined {
		return resource === SyncResource.Extensions ? this.workbenchEnvironmentService.options?.settingsSyncOptions?.extensionsSyncStateVersion : undefined;
	}

}

<<<<<<< HEAD
export class WebUserDataSyncEnablementService extends UserDataSyncEnablementService implements IUserDataSyncEnablementService {

	private enabled: boolean | undefined = undefined;

	override canToggleEnablement(): boolean {
		return this.isTrusted() && super.canToggleEnablement();
	}

	override isEnabled(): boolean {
		/* {{SQL CARBON EDIT}} Disable unused sync service
		if (!this.isTrusted()) {
			return false;
		}
		if (this.enabled === undefined) {
			this.enabled = this.workbenchEnvironmentService.options?.settingsSyncOptions?.enabled;
		}
		if (this.enabled === undefined) {
			this.enabled = super.isEnabled();
		}
		return this.enabled;
		*/
		return false;
	}

	override setEnablement(enabled: boolean) {
		if (enabled && !this.canToggleEnablement()) {
			return;
		}
		if (this.enabled !== enabled) {
			this.enabled = enabled;
			super.setEnablement(enabled);
			if (this.workbenchEnvironmentService.options?.settingsSyncOptions?.enablementHandler) {
				this.workbenchEnvironmentService.options.settingsSyncOptions.enablementHandler(this.enabled);
			}
		}
	}

	override getResourceSyncStateVersion(resource: SyncResource): string | undefined {
		return resource === SyncResource.Extensions ? this.workbenchEnvironmentService.options?.settingsSyncOptions?.extensionsSyncStateVersion : undefined;
	}

	private isTrusted(): boolean {
		return !!this.workbenchEnvironmentService.options?.workspaceProvider?.trusted;
	}

}
=======
registerSingleton(IUserDataSyncEnablementService, UserDataSyncEnablementService);
>>>>>>> 559e9bee
<|MERGE_RESOLUTION|>--- conflicted
+++ resolved
@@ -18,53 +18,4 @@
 
 }
 
-<<<<<<< HEAD
-export class WebUserDataSyncEnablementService extends UserDataSyncEnablementService implements IUserDataSyncEnablementService {
-
-	private enabled: boolean | undefined = undefined;
-
-	override canToggleEnablement(): boolean {
-		return this.isTrusted() && super.canToggleEnablement();
-	}
-
-	override isEnabled(): boolean {
-		/* {{SQL CARBON EDIT}} Disable unused sync service
-		if (!this.isTrusted()) {
-			return false;
-		}
-		if (this.enabled === undefined) {
-			this.enabled = this.workbenchEnvironmentService.options?.settingsSyncOptions?.enabled;
-		}
-		if (this.enabled === undefined) {
-			this.enabled = super.isEnabled();
-		}
-		return this.enabled;
-		*/
-		return false;
-	}
-
-	override setEnablement(enabled: boolean) {
-		if (enabled && !this.canToggleEnablement()) {
-			return;
-		}
-		if (this.enabled !== enabled) {
-			this.enabled = enabled;
-			super.setEnablement(enabled);
-			if (this.workbenchEnvironmentService.options?.settingsSyncOptions?.enablementHandler) {
-				this.workbenchEnvironmentService.options.settingsSyncOptions.enablementHandler(this.enabled);
-			}
-		}
-	}
-
-	override getResourceSyncStateVersion(resource: SyncResource): string | undefined {
-		return resource === SyncResource.Extensions ? this.workbenchEnvironmentService.options?.settingsSyncOptions?.extensionsSyncStateVersion : undefined;
-	}
-
-	private isTrusted(): boolean {
-		return !!this.workbenchEnvironmentService.options?.workspaceProvider?.trusted;
-	}
-
-}
-=======
-registerSingleton(IUserDataSyncEnablementService, UserDataSyncEnablementService);
->>>>>>> 559e9bee
+registerSingleton(IUserDataSyncEnablementService, UserDataSyncEnablementService);