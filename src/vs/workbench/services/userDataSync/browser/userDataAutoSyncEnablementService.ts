/*---------------------------------------------------------------------------------------------
 *  Copyright (c) Microsoft Corporation. All rights reserved.
 *  Licensed under the Source EULA. See License.txt in the project root for license information.
 *--------------------------------------------------------------------------------------------*/

import { registerSingleton } from 'vs/platform/instantiation/common/extensions';
import { UserDataAutoSyncEnablementService } from 'vs/platform/userDataSync/common/userDataAutoSyncService';
import { IUserDataAutoSyncEnablementService } from 'vs/platform/userDataSync/common/userDataSync';
import { IWorkbenchEnvironmentService } from 'vs/workbench/services/environment/common/environmentService';

export class WebUserDataAutoSyncEnablementService extends UserDataAutoSyncEnablementService {

	private get workbenchEnvironmentService(): IWorkbenchEnvironmentService { return <IWorkbenchEnvironmentService>this.environmentService; }
	private enabled: boolean | undefined = undefined;

	override canToggleEnablement(): boolean {
		return this.isTrusted() && super.canToggleEnablement();
	}

<<<<<<< HEAD
	isEnabled(): boolean {
		/* {{SQL CARBON EDIT}} Disable unused sync service
=======
	override isEnabled(): boolean {
>>>>>>> 4c3becc0
		if (!this.isTrusted()) {
			return false;
		}
		if (this.enabled === undefined) {
			this.enabled = this.workbenchEnvironmentService.options?.settingsSyncOptions?.enabled;
		}
		if (this.enabled === undefined) {
			this.enabled = super.isEnabled(this.workbenchEnvironmentService.options?.enableSyncByDefault);
		}
		return this.enabled;
		*/
		return false;
	}

	override setEnablement(enabled: boolean) {
		if (enabled && !this.canToggleEnablement()) {
			return;
		}
		if (this.enabled !== enabled) {
			this.enabled = enabled;
			super.setEnablement(enabled);
			if (this.workbenchEnvironmentService.options?.settingsSyncOptions?.enablementHandler) {
				this.workbenchEnvironmentService.options.settingsSyncOptions.enablementHandler(this.enabled);
			}
		}
	}

	private isTrusted(): boolean {
		return !!this.workbenchEnvironmentService.options?.workspaceProvider?.trusted;
	}
}

registerSingleton(IUserDataAutoSyncEnablementService, WebUserDataAutoSyncEnablementService);<|MERGE_RESOLUTION|>--- conflicted
+++ resolved
@@ -17,12 +17,8 @@
 		return this.isTrusted() && super.canToggleEnablement();
 	}
 
-<<<<<<< HEAD
-	isEnabled(): boolean {
+	override isEnabled(): boolean {
 		/* {{SQL CARBON EDIT}} Disable unused sync service
-=======
-	override isEnabled(): boolean {
->>>>>>> 4c3becc0
 		if (!this.isTrusted()) {
 			return false;
 		}
