/*---------------------------------------------------------------------------------------------
 *  Copyright (c) Microsoft Corporation. All rights reserved.
 *  Licensed under the Source EULA. See License.txt in the project root for license information.
 *--------------------------------------------------------------------------------------------*/

import { ITelemetryService, ITelemetryInfo, ITelemetryData } from 'vs/platform/telemetry/common/telemetry';
import { NullTelemetryService, combinedAppender, LogAppender, ITelemetryAppender, validateTelemetryData } from 'vs/platform/telemetry/common/telemetryUtils';
import { IConfigurationService } from 'vs/platform/configuration/common/configuration';
import { Disposable } from 'vs/base/common/lifecycle';
import { IWorkbenchEnvironmentService } from 'vs/workbench/services/environment/common/environmentService';
import { ILogService } from 'vs/platform/log/common/log';
import { TelemetryService as BaseTelemetryService, ITelemetryServiceConfig } from 'vs/platform/telemetry/common/telemetryService';
import { registerSingleton } from 'vs/platform/instantiation/common/extensions';
import { ClassifiedEvent, StrictPropertyCheck, GDPRClassification } from 'vs/platform/telemetry/common/gdprTypings';
import { IStorageService } from 'vs/platform/storage/common/storage';
import { resolveWorkbenchCommonProperties } from 'vs/platform/telemetry/browser/workbenchCommonProperties';
import { IProductService } from 'vs/platform/product/common/productService';
import { IRemoteAgentService } from 'vs/workbench/services/remote/common/remoteAgentService';

export class WebTelemetryAppender implements ITelemetryAppender {

<<<<<<< HEAD
	constructor(private _logService: ILogService, private _appender: ITelemetryAppender,
		@IWorkbenchEnvironmentService private _environmentService: IWorkbenchEnvironmentService) { } // {{ SQL CARBON EDIT }}
=======
	constructor(private _logService: ILogService, private _appender: IRemoteAgentService) { }
>>>>>>> 3e1276cb

	log(eventName: string, data: any): void {
		data = validateTelemetryData(data);
		this._logService.trace(`telemetry/${eventName}`, data);

<<<<<<< HEAD
		const eventPrefix = this._environmentService.appQuality !== 'stable' ? '/adsworkbench/' : '/monacoworkbench/'; // {{SQL CARBON EDIT}}
		this._appender.log(eventPrefix + eventName, {
=======
		this._appender.logTelemetry('/monacoworkbench/' + eventName, {
>>>>>>> 3e1276cb
			properties: data.properties,
			measurements: data.measurements
		});
	}

	flush(): Promise<void> {
		return this._appender.flushTelemetry();
	}
}

export class TelemetryService extends Disposable implements ITelemetryService {

	_serviceBrand: undefined;

	private impl: ITelemetryService;

	constructor(
		@IWorkbenchEnvironmentService environmentService: IWorkbenchEnvironmentService,
		@ILogService logService: ILogService,
		@IConfigurationService configurationService: IConfigurationService,
		@IStorageService storageService: IStorageService,
		@IProductService productService: IProductService,
		@IRemoteAgentService remoteAgentService: IRemoteAgentService
	) {
		super();

		if (!environmentService.args['disable-telemetry'] && !!productService.enableTelemetry) {
			const config: ITelemetryServiceConfig = {
<<<<<<< HEAD
				appender: combinedAppender(new WebTelemetryAppender(logService, telemetryProvider, environmentService), new LogAppender(logService)), // {{SQL CARBON EDIT}} add environment Service
=======
				appender: combinedAppender(new WebTelemetryAppender(logService, remoteAgentService), new LogAppender(logService)),
>>>>>>> 3e1276cb
				commonProperties: resolveWorkbenchCommonProperties(storageService, productService.commit, productService.version, environmentService.configuration.machineId, environmentService.configuration.remoteAuthority),
				piiPaths: [environmentService.appRoot]
			};

			this.impl = this._register(new BaseTelemetryService(config, configurationService));
		} else {
			this.impl = NullTelemetryService;
		}
	}

	setEnabled(value: boolean): void {
		return this.impl.setEnabled(value);
	}

	get isOptedIn(): boolean {
		return this.impl.isOptedIn;
	}

	publicLog(eventName: string, data?: ITelemetryData, anonymizeFilePaths?: boolean): Promise<void> {
		return this.impl.publicLog(eventName, data, anonymizeFilePaths);
	}

	publicLog2<E extends ClassifiedEvent<T> = never, T extends GDPRClassification<T> = never>(eventName: string, data?: StrictPropertyCheck<T, E>, anonymizeFilePaths?: boolean) {
		return this.publicLog(eventName, data as ITelemetryData, anonymizeFilePaths);
	}

	getTelemetryInfo(): Promise<ITelemetryInfo> {
		return this.impl.getTelemetryInfo();
	}
}

registerSingleton(ITelemetryService, TelemetryService);<|MERGE_RESOLUTION|>--- conflicted
+++ resolved
@@ -19,23 +19,15 @@
 
 export class WebTelemetryAppender implements ITelemetryAppender {
 
-<<<<<<< HEAD
-	constructor(private _logService: ILogService, private _appender: ITelemetryAppender,
+	constructor(private _logService: ILogService, private _appender: IRemoteAgentService,
 		@IWorkbenchEnvironmentService private _environmentService: IWorkbenchEnvironmentService) { } // {{ SQL CARBON EDIT }}
-=======
-	constructor(private _logService: ILogService, private _appender: IRemoteAgentService) { }
->>>>>>> 3e1276cb
 
 	log(eventName: string, data: any): void {
 		data = validateTelemetryData(data);
 		this._logService.trace(`telemetry/${eventName}`, data);
 
-<<<<<<< HEAD
 		const eventPrefix = this._environmentService.appQuality !== 'stable' ? '/adsworkbench/' : '/monacoworkbench/'; // {{SQL CARBON EDIT}}
-		this._appender.log(eventPrefix + eventName, {
-=======
-		this._appender.logTelemetry('/monacoworkbench/' + eventName, {
->>>>>>> 3e1276cb
+		this._appender.logTelemetry(eventPrefix + eventName, {
 			properties: data.properties,
 			measurements: data.measurements
 		});
@@ -64,11 +56,7 @@
 
 		if (!environmentService.args['disable-telemetry'] && !!productService.enableTelemetry) {
 			const config: ITelemetryServiceConfig = {
-<<<<<<< HEAD
-				appender: combinedAppender(new WebTelemetryAppender(logService, telemetryProvider, environmentService), new LogAppender(logService)), // {{SQL CARBON EDIT}} add environment Service
-=======
-				appender: combinedAppender(new WebTelemetryAppender(logService, remoteAgentService), new LogAppender(logService)),
->>>>>>> 3e1276cb
+				appender: combinedAppender(new WebTelemetryAppender(logService, remoteAgentService, environmentService), new LogAppender(logService)), // {{SQL CARBON EDIT}}
 				commonProperties: resolveWorkbenchCommonProperties(storageService, productService.commit, productService.version, environmentService.configuration.machineId, environmentService.configuration.remoteAuthority),
 				piiPaths: [environmentService.appRoot]
 			};
