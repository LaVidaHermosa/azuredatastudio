/*---------------------------------------------------------------------------------------------
 *  Copyright (c) Microsoft Corporation. All rights reserved.
 *  Licensed under the Source EULA. See License.txt in the project root for license information.
 *--------------------------------------------------------------------------------------------*/

import { ITelemetryService, ITelemetryInfo, ITelemetryData } from 'vs/platform/telemetry/common/telemetry';
import { NullTelemetryService, combinedAppender, LogAppender, ITelemetryAppender, validateTelemetryData } from 'vs/platform/telemetry/common/telemetryUtils';
import { IConfigurationService } from 'vs/platform/configuration/common/configuration';
import { Disposable } from 'vs/base/common/lifecycle';
import { IWorkbenchEnvironmentService } from 'vs/workbench/services/environment/common/environmentService';
import { ILogService } from 'vs/platform/log/common/log';
import { TelemetryService as BaseTelemetryService, ITelemetryServiceConfig } from 'vs/platform/telemetry/common/telemetryService';
import { registerSingleton } from 'vs/platform/instantiation/common/extensions';
import { ClassifiedEvent, StrictPropertyCheck, GDPRClassification } from 'vs/platform/telemetry/common/gdprTypings';
import { IStorageService } from 'vs/platform/storage/common/storage';
import { resolveWorkbenchCommonProperties } from 'vs/platform/telemetry/browser/workbenchCommonProperties';
import { IProductService } from 'vs/platform/product/common/product';
import { ApplicationInsights } from 'applicationinsights-web';

export class WebTelemetryAppender implements ITelemetryAppender {
	private _aiClient?: ApplicationInsights;

	constructor(aiKey: string, private _logService: ILogService) {
		const initConfig = {
			config: {
				instrumentationKey: aiKey,
				endpointUrl: 'https://vortex.data.microsoft.com/collect/v1',
				emitLineDelimitedJson: true,
				autoTrackPageVisitTime: false,
				disableExceptionTracking: true,
				disableAjaxTracking: true
			}
		};

		this._aiClient = new ApplicationInsights(initConfig);
		this._aiClient.loadAppInsights();
	}

	log(eventName: string, data: any): void {
		if (!this._aiClient) {
			return;
		}

		data = validateTelemetryData(data);
		this._logService.trace(`telemetry/${eventName}`, data);

<<<<<<< HEAD
		this._aiClient.trackEvent('adsworkbench/' + eventName, data.properties, data.measurements); // {{SQL CARBON EDIT}} Use custom event prefix to differentiate from VS Code telemetry events
=======
		this._aiClient.trackEvent({
			name: 'monacoworkbench/' + eventName,
			properties: data.properties,
			measurements: data.measurements
		});
>>>>>>> 803e140a
	}

	flush(): Promise<any> | undefined {
		if (this._aiClient) {
			return new Promise(resolve => {
				this._aiClient!.flush();
				this._aiClient = undefined;
				resolve(undefined);
			});
		}

		return undefined;
	}
}

export class TelemetryService extends Disposable implements ITelemetryService {

	_serviceBrand: any;

	private impl: ITelemetryService;

	constructor(
		@IWorkbenchEnvironmentService environmentService: IWorkbenchEnvironmentService,
		@ILogService logService: ILogService,
		@IConfigurationService configurationService: IConfigurationService,
		@IStorageService storageService: IStorageService,
		@IProductService productService: IProductService
	) {
		super();

		const aiKey = productService.aiConfig && productService.aiConfig.asimovKey;
		if (!environmentService.isExtensionDevelopment && !environmentService.args['disable-telemetry'] && !!productService.enableTelemetry && !!aiKey) {
			const config: ITelemetryServiceConfig = {
				appender: combinedAppender(new WebTelemetryAppender(aiKey, logService), new LogAppender(logService)),
				commonProperties: resolveWorkbenchCommonProperties(storageService, productService.commit, productService.version, environmentService.configuration.machineId, environmentService.configuration.remoteAuthority),
				piiPaths: [environmentService.appRoot]
			};

			this.impl = this._register(new BaseTelemetryService(config, configurationService));
		} else {
			this.impl = NullTelemetryService;
		}
	}

	setEnabled(value: boolean): void {
		return this.impl.setEnabled(value);
	}

	get isOptedIn(): boolean {
		return this.impl.isOptedIn;
	}

	publicLog(eventName: string, data?: ITelemetryData, anonymizeFilePaths?: boolean): Promise<void> {
		return this.impl.publicLog(eventName, data, anonymizeFilePaths);
	}

	publicLog2<E extends ClassifiedEvent<T> = never, T extends GDPRClassification<T> = never>(eventName: string, data?: StrictPropertyCheck<T, E>, anonymizeFilePaths?: boolean) {
		return this.publicLog(eventName, data as ITelemetryData, anonymizeFilePaths);
	}

	getTelemetryInfo(): Promise<ITelemetryInfo> {
		return this.impl.getTelemetryInfo();
	}
}

registerSingleton(ITelemetryService, TelemetryService);<|MERGE_RESOLUTION|>--- conflicted
+++ resolved
@@ -44,15 +44,11 @@
 		data = validateTelemetryData(data);
 		this._logService.trace(`telemetry/${eventName}`, data);
 
-<<<<<<< HEAD
-		this._aiClient.trackEvent('adsworkbench/' + eventName, data.properties, data.measurements); // {{SQL CARBON EDIT}} Use custom event prefix to differentiate from VS Code telemetry events
-=======
 		this._aiClient.trackEvent({
-			name: 'monacoworkbench/' + eventName,
+			name: 'adsworkbench/' + eventName, // {{SQL CARBON EDIT}} Use custom event prefix to differentiate from VS Code telemetry events
 			properties: data.properties,
 			measurements: data.measurements
 		});
->>>>>>> 803e140a
 	}
 
 	flush(): Promise<any> | undefined {
