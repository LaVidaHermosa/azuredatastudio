--- conflicted
+++ resolved
@@ -11,11 +11,7 @@
 import { IConfigurationService } from 'vs/platform/configuration/common/configuration';
 import { IWindowSettings, IWindowOpenable, IOpenWindowOptions, isFolderToOpen, isWorkspaceToOpen, isFileToOpen, IOpenEmptyWindowOptions, IPathData, IFileToOpen } from 'vs/platform/windows/common/windows';
 import { pathsToEditors } from 'vs/workbench/common/editor';
-<<<<<<< HEAD
-import { whenEditorClosed } from 'vs/workbench/browser/editor';
-=======
 import { whenTextEditorClosed } from 'vs/workbench/browser/editor';
->>>>>>> 3cb2f552
 import { IFileService } from 'vs/platform/files/common/files';
 import { ILabelService } from 'vs/platform/label/common/label';
 import { IModifierKeyStatus, ModifierKeyEmitter, trackFocus } from 'vs/base/browser/dom';
@@ -319,11 +315,7 @@
 					(async () => {
 
 						// Wait for the resources to be closed in the text editor...
-<<<<<<< HEAD
-						await this.instantiationService.invokeFunction(accessor => whenEditorClosed(accessor, fileOpenables.map(fileOpenable => fileOpenable.fileUri)));
-=======
 						await this.instantiationService.invokeFunction(accessor => whenTextEditorClosed(accessor, fileOpenables.map(fileOpenable => fileOpenable.fileUri)));
->>>>>>> 3cb2f552
 
 						// ...before deleting the wait marker file
 						await this.fileService.del(waitMarkerFileURI);
