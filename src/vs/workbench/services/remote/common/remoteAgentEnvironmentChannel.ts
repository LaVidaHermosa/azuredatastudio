/*---------------------------------------------------------------------------------------------
 *  Copyright (c) Microsoft Corporation. All rights reserved.
 *  Licensed under the Source EULA. See License.txt in the project root for license information.
 *--------------------------------------------------------------------------------------------*/

import * as platform from 'vs/base/common/platform';
import * as performance from 'vs/base/common/performance';
import { URI, UriComponents } from 'vs/base/common/uri';
import { IChannel } from 'vs/base/parts/ipc/common/ipc';
import { IExtensionDescription, ExtensionIdentifier } from 'vs/platform/extensions/common/extensions';
import { IRemoteAgentEnvironment } from 'vs/platform/remote/common/remoteAgentEnvironment';
import { IDiagnosticInfoOptions, IDiagnosticInfo } from 'vs/platform/diagnostics/common/diagnostics';
import { ITelemetryData } from 'vs/platform/telemetry/common/telemetry';

export interface IGetEnvironmentDataArguments {
	remoteAuthority: string;
}

export interface IScanExtensionsArguments {
	language: string;
	remoteAuthority: string;
	extensionDevelopmentPath: UriComponents[] | undefined;
	skipExtensions: ExtensionIdentifier[];
}

export interface IScanSingleExtensionArguments {
	language: string;
	remoteAuthority: string;
	isBuiltin: boolean;
	extensionLocation: UriComponents;
}

export interface IRemoteAgentEnvironmentDTO {
	pid: number;
	connectionToken: string;
	appRoot: UriComponents;
	settingsPath: UriComponents;
	logsPath: UriComponents;
	extensionsPath: UriComponents;
	extensionHostLogsPath: UriComponents;
	globalStorageHome: UriComponents;
	workspaceStorageHome: UriComponents;
	userHome: UriComponents;
	os: platform.OperatingSystem;
	marks: performance.PerformanceMark[]
	useHostProxy: boolean;
}

export class RemoteExtensionEnvironmentChannelClient {

	static async getEnvironmentData(channel: IChannel, remoteAuthority: string): Promise<IRemoteAgentEnvironment> {
		const args: IGetEnvironmentDataArguments = {
			remoteAuthority
		};

		const data = await channel.call<IRemoteAgentEnvironmentDTO>('getEnvironmentData', args);

		return {
			pid: data.pid,
			connectionToken: data.connectionToken,
			appRoot: URI.revive(data.appRoot),
			settingsPath: URI.revive(data.settingsPath),
			logsPath: URI.revive(data.logsPath),
			extensionsPath: URI.revive(data.extensionsPath),
			extensionHostLogsPath: URI.revive(data.extensionHostLogsPath),
			globalStorageHome: URI.revive(data.globalStorageHome),
			workspaceStorageHome: URI.revive(data.workspaceStorageHome),
			userHome: URI.revive(data.userHome),
			os: data.os,
<<<<<<< HEAD
			useHostProxy: data.useHostProxy,
			marks: data.marks
=======
			marks: data.marks,
			useHostProxy: data.useHostProxy
>>>>>>> 867a9638
		};
	}

	static async whenExtensionsReady(channel: IChannel): Promise<void> {
		await channel.call<void>('whenExtensionsReady');
	}

	static async scanExtensions(channel: IChannel, remoteAuthority: string, extensionDevelopmentPath: URI[] | undefined, skipExtensions: ExtensionIdentifier[]): Promise<IExtensionDescription[]> {
		const args: IScanExtensionsArguments = {
			language: platform.language,
			remoteAuthority,
			extensionDevelopmentPath,
			skipExtensions
		};

		const extensions = await channel.call<IExtensionDescription[]>('scanExtensions', args);
		extensions.forEach(ext => { (<any>ext).extensionLocation = URI.revive(ext.extensionLocation); });

		return extensions;
	}

	static async scanSingleExtension(channel: IChannel, remoteAuthority: string, isBuiltin: boolean, extensionLocation: URI): Promise<IExtensionDescription | null> {
		const args: IScanSingleExtensionArguments = {
			language: platform.language,
			remoteAuthority,
			isBuiltin,
			extensionLocation
		};

		const extension = await channel.call<IExtensionDescription | null>('scanSingleExtension', args);
		if (extension) {
			(<any>extension).extensionLocation = URI.revive(extension.extensionLocation);
		}
		return extension;
	}

	static getDiagnosticInfo(channel: IChannel, options: IDiagnosticInfoOptions): Promise<IDiagnosticInfo> {
		return channel.call<IDiagnosticInfo>('getDiagnosticInfo', options);
	}

	static disableTelemetry(channel: IChannel): Promise<void> {
		return channel.call<void>('disableTelemetry');
	}

	static logTelemetry(channel: IChannel, eventName: string, data: ITelemetryData): Promise<void> {
		return channel.call<void>('logTelemetry', { eventName, data });
	}

	static flushTelemetry(channel: IChannel): Promise<void> {
		return channel.call<void>('flushTelemetry');
	}
}<|MERGE_RESOLUTION|>--- conflicted
+++ resolved
@@ -67,13 +67,8 @@
 			workspaceStorageHome: URI.revive(data.workspaceStorageHome),
 			userHome: URI.revive(data.userHome),
 			os: data.os,
-<<<<<<< HEAD
-			useHostProxy: data.useHostProxy,
-			marks: data.marks
-=======
 			marks: data.marks,
 			useHostProxy: data.useHostProxy
->>>>>>> 867a9638
 		};
 	}
 
