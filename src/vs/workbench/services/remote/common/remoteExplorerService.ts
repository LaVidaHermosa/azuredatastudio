--- conflicted
+++ resolved
@@ -57,897 +57,6 @@
 	LocalPort = 3
 }
 
-<<<<<<< HEAD
-interface TunnelProperties {
-	remote: { host: string; port: number };
-	local?: number;
-	name?: string;
-	source?: {
-		source: TunnelSource;
-		description: string;
-	};
-	elevateIfNeeded?: boolean;
-	privacy?: string;
-}
-
-export enum TunnelSource {
-	User,
-	Auto,
-	Extension
-}
-
-export const UserTunnelSource = {
-	source: TunnelSource.User,
-	description: nls.localize('tunnel.source.user', "User Forwarded")
-};
-export const AutoTunnelSource = {
-	source: TunnelSource.Auto,
-	description: nls.localize('tunnel.source.auto', "Auto Forwarded")
-};
-
-export interface Tunnel {
-	remoteHost: string;
-	remotePort: number;
-	localAddress: string;
-	localUri: URI;
-	protocol: TunnelProtocol;
-	localPort?: number;
-	name?: string;
-	closeable?: boolean;
-	privacy: TunnelPrivacyId | string;
-	runningProcess: string | undefined;
-	hasRunningProcess?: boolean;
-	pid: number | undefined;
-	source: {
-		source: TunnelSource;
-		description: string;
-	};
-}
-
-export function makeAddress(host: string, port: number): string {
-	return host + ':' + port;
-}
-
-export function parseAddress(address: string): { host: string; port: number } | undefined {
-	const matches = address.match(/^([a-zA-Z0-9-]+(?:\.[a-zA-Z0-9-]+)*:)?([0-9]+)$/);
-	if (!matches) {
-		return undefined;
-	}
-	return { host: matches[1]?.substring(0, matches[1].length - 1) || 'localhost', port: Number(matches[2]) };
-}
-
-export function mapHasAddress<T>(map: Map<string, T>, host: string, port: number): T | undefined {
-	const initialAddress = map.get(makeAddress(host, port));
-	if (initialAddress) {
-		return initialAddress;
-	}
-
-	if (isLocalhost(host)) {
-		// Do localhost checks
-		for (const testHost of LOCALHOST_ADDRESSES) {
-			const testAddress = makeAddress(testHost, port);
-			if (map.has(testAddress)) {
-				return map.get(testAddress);
-			}
-		}
-	} else if (isAllInterfaces(host)) {
-		// Do all interfaces checks
-		for (const testHost of ALL_INTERFACES_ADDRESSES) {
-			const testAddress = makeAddress(testHost, port);
-			if (map.has(testAddress)) {
-				return map.get(testAddress);
-			}
-		}
-	}
-
-	return undefined;
-}
-
-export function mapHasAddressLocalhostOrAllInterfaces<T>(map: Map<string, T>, host: string, port: number): T | undefined {
-	const originalAddress = mapHasAddress(map, host, port);
-	if (originalAddress) {
-		return originalAddress;
-	}
-	const otherHost = isAllInterfaces(host) ? 'localhost' : (isLocalhost(host) ? '0.0.0.0' : undefined);
-	if (otherHost) {
-		return mapHasAddress(map, otherHost, port);
-	}
-	return undefined;
-}
-
-export enum OnPortForward {
-	Notify = 'notify',
-	OpenBrowser = 'openBrowser',
-	OpenBrowserOnce = 'openBrowserOnce',
-	OpenPreview = 'openPreview',
-	Silent = 'silent',
-	Ignore = 'ignore'
-}
-
-export interface Attributes {
-	label: string | undefined;
-	onAutoForward: OnPortForward | undefined;
-	elevateIfNeeded: boolean | undefined;
-	requireLocalPort: boolean | undefined;
-	protocol: TunnelProtocol | undefined;
-}
-
-interface PortRange { start: number; end: number }
-
-interface HostAndPort { host: string; port: number }
-
-interface PortAttributes extends Attributes {
-	key: number | PortRange | RegExp | HostAndPort;
-}
-
-export class PortsAttributes extends Disposable {
-	private static SETTING = 'remote.portsAttributes';
-	private static DEFAULTS = 'remote.otherPortsAttributes';
-	private static RANGE = /^(\d+)\-(\d+)$/;
-	private static HOST_AND_PORT = /^([a-z0-9\-]+):(\d{1,5})$/;
-	private portsAttributes: PortAttributes[] = [];
-	private defaultPortAttributes: Attributes | undefined;
-	private _onDidChangeAttributes = new Emitter<void>();
-	public readonly onDidChangeAttributes = this._onDidChangeAttributes.event;
-
-	constructor(private readonly configurationService: IConfigurationService) {
-		super();
-		this._register(configurationService.onDidChangeConfiguration(e => {
-			if (e.affectsConfiguration(PortsAttributes.SETTING) || e.affectsConfiguration(PortsAttributes.DEFAULTS)) {
-				this.updateAttributes();
-			}
-		}));
-		this.updateAttributes();
-	}
-
-	private updateAttributes() {
-		this.portsAttributes = this.readSetting();
-		this._onDidChangeAttributes.fire();
-	}
-
-	getAttributes(port: number, host: string, commandLine?: string): Attributes | undefined {
-		let index = this.findNextIndex(port, host, commandLine, this.portsAttributes, 0);
-		const attributes: Attributes = {
-			label: undefined,
-			onAutoForward: undefined,
-			elevateIfNeeded: undefined,
-			requireLocalPort: undefined,
-			protocol: undefined
-		};
-		while (index >= 0) {
-			const found = this.portsAttributes[index];
-			if (found.key === port) {
-				attributes.onAutoForward = found.onAutoForward ?? attributes.onAutoForward;
-				attributes.elevateIfNeeded = (found.elevateIfNeeded !== undefined) ? found.elevateIfNeeded : attributes.elevateIfNeeded;
-				attributes.label = found.label ?? attributes.label;
-				attributes.requireLocalPort = found.requireLocalPort;
-				attributes.protocol = found.protocol;
-			} else {
-				// It's a range or regex, which means that if the attribute is already set, we keep it
-				attributes.onAutoForward = attributes.onAutoForward ?? found.onAutoForward;
-				attributes.elevateIfNeeded = (attributes.elevateIfNeeded !== undefined) ? attributes.elevateIfNeeded : found.elevateIfNeeded;
-				attributes.label = attributes.label ?? found.label;
-				attributes.requireLocalPort = (attributes.requireLocalPort !== undefined) ? attributes.requireLocalPort : undefined;
-				attributes.protocol = attributes.protocol ?? found.protocol;
-			}
-			index = this.findNextIndex(port, host, commandLine, this.portsAttributes, index + 1);
-		}
-		if (attributes.onAutoForward !== undefined || attributes.elevateIfNeeded !== undefined
-			|| attributes.label !== undefined || attributes.requireLocalPort !== undefined
-			|| attributes.protocol !== undefined) {
-			return attributes;
-		}
-
-		// If we find no matches, then use the other port attributes.
-		return this.getOtherAttributes();
-	}
-
-	private hasStartEnd(value: number | PortRange | RegExp | HostAndPort): value is PortRange {
-		return ((<any>value).start !== undefined) && ((<any>value).end !== undefined);
-	}
-
-	private hasHostAndPort(value: number | PortRange | RegExp | HostAndPort): value is HostAndPort {
-		return ((<any>value).host !== undefined) && ((<any>value).port !== undefined)
-			&& isString((<any>value).host) && isNumber((<any>value).port);
-	}
-
-	private findNextIndex(port: number, host: string, commandLine: string | undefined, attributes: PortAttributes[], fromIndex: number): number {
-		if (fromIndex >= attributes.length) {
-			return -1;
-		}
-		const shouldUseHost = !isLocalhost(host) && !isAllInterfaces(host);
-		const sliced = attributes.slice(fromIndex);
-		const foundIndex = sliced.findIndex((value) => {
-			if (isNumber(value.key)) {
-				return shouldUseHost ? false : value.key === port;
-			} else if (this.hasStartEnd(value.key)) {
-				return shouldUseHost ? false : (port >= value.key.start && port <= value.key.end);
-			} else if (this.hasHostAndPort(value.key)) {
-				return (port === value.key.port) && (host === value.key.host);
-			} else {
-				return commandLine ? value.key.test(commandLine) : false;
-			}
-
-		});
-		return foundIndex >= 0 ? foundIndex + fromIndex : -1;
-	}
-
-	private readSetting(): PortAttributes[] {
-		const settingValue = this.configurationService.getValue(PortsAttributes.SETTING);
-		if (!settingValue || !isObject(settingValue)) {
-			return [];
-		}
-
-		const attributes: PortAttributes[] = [];
-		for (const attributesKey in settingValue) {
-			if (attributesKey === undefined) {
-				continue;
-			}
-			const setting = (<any>settingValue)[attributesKey];
-			let key: number | PortRange | RegExp | HostAndPort | undefined = undefined;
-			if (Number(attributesKey)) {
-				key = Number(attributesKey);
-			} else if (isString(attributesKey)) {
-				if (PortsAttributes.RANGE.test(attributesKey)) {
-					const match = attributesKey.match(PortsAttributes.RANGE);
-					key = { start: Number(match![1]), end: Number(match![2]) };
-				} else if (PortsAttributes.HOST_AND_PORT.test(attributesKey)) {
-					const match = attributesKey.match(PortsAttributes.HOST_AND_PORT);
-					key = { host: match![1], port: Number(match![2]) };
-				} else {
-					let regTest: RegExp | undefined = undefined;
-					try {
-						regTest = RegExp(attributesKey);
-					} catch (e) {
-						// The user entered an invalid regular expression.
-					}
-					if (regTest) {
-						key = regTest;
-					}
-				}
-			}
-			if (!key) {
-				continue;
-			}
-			attributes.push({
-				key: key,
-				elevateIfNeeded: setting.elevateIfNeeded,
-				onAutoForward: setting.onAutoForward,
-				label: setting.label,
-				requireLocalPort: setting.requireLocalPort,
-				protocol: setting.protocol
-			});
-		}
-
-		const defaults = <any>this.configurationService.getValue(PortsAttributes.DEFAULTS);
-		if (defaults) {
-			this.defaultPortAttributes = {
-				elevateIfNeeded: defaults.elevateIfNeeded,
-				label: defaults.label,
-				onAutoForward: defaults.onAutoForward,
-				requireLocalPort: defaults.requireLocalPort,
-				protocol: defaults.protocol
-			};
-		}
-
-		return this.sortAttributes(attributes);
-	}
-
-	private sortAttributes(attributes: PortAttributes[]): PortAttributes[] {
-		function getVal(item: PortAttributes, thisRef: PortsAttributes) {
-			if (isNumber(item.key)) {
-				return item.key;
-			} else if (thisRef.hasStartEnd(item.key)) {
-				return item.key.start;
-			} else if (thisRef.hasHostAndPort(item.key)) {
-				return item.key.port;
-			} else {
-				return Number.MAX_VALUE;
-			}
-		}
-
-		return attributes.sort((a, b) => {
-			return getVal(a, this) - getVal(b, this);
-		});
-	}
-
-	private getOtherAttributes() {
-		return this.defaultPortAttributes;
-	}
-
-	static providedActionToAction(providedAction: ProvidedOnAutoForward | undefined) {
-		switch (providedAction) {
-			case ProvidedOnAutoForward.Notify: return OnPortForward.Notify;
-			case ProvidedOnAutoForward.OpenBrowser: return OnPortForward.OpenBrowser;
-			case ProvidedOnAutoForward.OpenBrowserOnce: return OnPortForward.OpenBrowserOnce;
-			case ProvidedOnAutoForward.OpenPreview: return OnPortForward.OpenPreview;
-			case ProvidedOnAutoForward.Silent: return OnPortForward.Silent;
-			case ProvidedOnAutoForward.Ignore: return OnPortForward.Ignore;
-			default: return undefined;
-		}
-	}
-
-	public async addAttributes(port: number, attributes: Partial<Attributes>, target: ConfigurationTarget) {
-		const settingValue = this.configurationService.inspect(PortsAttributes.SETTING);
-		const remoteValue: any = settingValue.userRemoteValue;
-		let newRemoteValue: any;
-		if (!remoteValue || !isObject(remoteValue)) {
-			newRemoteValue = {};
-		} else {
-			newRemoteValue = deepClone(remoteValue);
-		}
-
-		if (!newRemoteValue[`${port}`]) {
-			newRemoteValue[`${port}`] = {};
-		}
-		for (const attribute in attributes) {
-			newRemoteValue[`${port}`][attribute] = (<any>attributes)[attribute];
-		}
-
-		return this.configurationService.updateValue(PortsAttributes.SETTING, newRemoteValue, target);
-	}
-}
-
-const MISMATCH_LOCAL_PORT_COOLDOWN = 10 * 1000; // 10 seconds
-
-export class TunnelModel extends Disposable {
-	readonly forwarded: Map<string, Tunnel>;
-	private readonly inProgress: Map<string, true> = new Map();
-	readonly detected: Map<string, Tunnel>;
-	private remoteTunnels: Map<string, RemoteTunnel>;
-	private _onForwardPort: Emitter<Tunnel | void> = new Emitter();
-	public onForwardPort: Event<Tunnel | void> = this._onForwardPort.event;
-	private _onClosePort: Emitter<{ host: string; port: number }> = new Emitter();
-	public onClosePort: Event<{ host: string; port: number }> = this._onClosePort.event;
-	private _onPortName: Emitter<{ host: string; port: number }> = new Emitter();
-	public onPortName: Event<{ host: string; port: number }> = this._onPortName.event;
-	private _candidates: Map<string, CandidatePort> | undefined;
-	private _onCandidatesChanged: Emitter<Map<string, { host: string; port: number }>> = new Emitter();
-	// onCandidateChanged returns the removed candidates
-	public onCandidatesChanged: Event<Map<string, { host: string; port: number }>> = this._onCandidatesChanged.event;
-	private _candidateFilter: ((candidates: CandidatePort[]) => Promise<CandidatePort[]>) | undefined;
-	private tunnelRestoreValue: Promise<string | undefined>;
-	private _onEnvironmentTunnelsSet: Emitter<void> = new Emitter();
-	public onEnvironmentTunnelsSet: Event<void> = this._onEnvironmentTunnelsSet.event;
-	private _environmentTunnelsSet: boolean = false;
-	public readonly configPortsAttributes: PortsAttributes;
-	private restoreListener: IDisposable | undefined;
-	private knownPortsRestoreValue: string | undefined;
-	private unrestoredExtensionTunnels: Map<string, Tunnel> = new Map();
-	private sessionCachedProperties: Map<string, Partial<TunnelProperties>> = new Map();
-
-	private portAttributesProviders: PortAttributesProvider[] = [];
-
-	constructor(
-		@ITunnelService private readonly tunnelService: ITunnelService,
-		@IStorageService private readonly storageService: IStorageService,
-		@IConfigurationService private readonly configurationService: IConfigurationService,
-		@IWorkbenchEnvironmentService private readonly environmentService: IWorkbenchEnvironmentService,
-		@IRemoteAuthorityResolverService private readonly remoteAuthorityResolverService: IRemoteAuthorityResolverService,
-		@IWorkspaceContextService private readonly workspaceContextService: IWorkspaceContextService,
-		@ILogService private readonly logService: ILogService,
-		@IDialogService private readonly dialogService: IDialogService
-	) {
-		super();
-		this.configPortsAttributes = new PortsAttributes(configurationService);
-		this.tunnelRestoreValue = this.getTunnelRestoreValue();
-		this._register(this.configPortsAttributes.onDidChangeAttributes(this.updateAttributes, this));
-		this.forwarded = new Map();
-		this.remoteTunnels = new Map();
-		this.tunnelService.tunnels.then(async (tunnels) => {
-			const attributes = await this.getAttributes(tunnels.map(tunnel => {
-				return { port: tunnel.tunnelRemotePort, host: tunnel.tunnelRemoteHost };
-			}));
-			for (const tunnel of tunnels) {
-				if (tunnel.localAddress) {
-					const key = makeAddress(tunnel.tunnelRemoteHost, tunnel.tunnelRemotePort);
-					const matchingCandidate = mapHasAddressLocalhostOrAllInterfaces(this._candidates ?? new Map(), tunnel.tunnelRemoteHost, tunnel.tunnelRemotePort);
-					this.forwarded.set(key, {
-						remotePort: tunnel.tunnelRemotePort,
-						remoteHost: tunnel.tunnelRemoteHost,
-						localAddress: tunnel.localAddress,
-						protocol: attributes?.get(tunnel.tunnelRemotePort)?.protocol ?? TunnelProtocol.Http,
-						localUri: await this.makeLocalUri(tunnel.localAddress, attributes?.get(tunnel.tunnelRemotePort)),
-						localPort: tunnel.tunnelLocalPort,
-						runningProcess: matchingCandidate?.detail,
-						hasRunningProcess: !!matchingCandidate,
-						pid: matchingCandidate?.pid,
-						privacy: tunnel.privacy,
-						source: UserTunnelSource,
-					});
-					this.remoteTunnels.set(key, tunnel);
-				}
-			}
-		});
-
-		this.detected = new Map();
-		this._register(this.tunnelService.onTunnelOpened(async (tunnel) => {
-			const key = makeAddress(tunnel.tunnelRemoteHost, tunnel.tunnelRemotePort);
-			if (!mapHasAddressLocalhostOrAllInterfaces(this.forwarded, tunnel.tunnelRemoteHost, tunnel.tunnelRemotePort)
-				&& !mapHasAddressLocalhostOrAllInterfaces(this.detected, tunnel.tunnelRemoteHost, tunnel.tunnelRemotePort)
-				&& !mapHasAddressLocalhostOrAllInterfaces(this.inProgress, tunnel.tunnelRemoteHost, tunnel.tunnelRemotePort)
-				&& tunnel.localAddress) {
-				const matchingCandidate = mapHasAddressLocalhostOrAllInterfaces(this._candidates ?? new Map(), tunnel.tunnelRemoteHost, tunnel.tunnelRemotePort);
-				const attributes = (await this.getAttributes([{ port: tunnel.tunnelRemotePort, host: tunnel.tunnelRemoteHost }]))?.get(tunnel.tunnelRemotePort);
-				this.forwarded.set(key, {
-					remoteHost: tunnel.tunnelRemoteHost,
-					remotePort: tunnel.tunnelRemotePort,
-					localAddress: tunnel.localAddress,
-					protocol: attributes?.protocol ?? TunnelProtocol.Http,
-					localUri: await this.makeLocalUri(tunnel.localAddress, attributes),
-					localPort: tunnel.tunnelLocalPort,
-					closeable: true,
-					runningProcess: matchingCandidate?.detail,
-					hasRunningProcess: !!matchingCandidate,
-					pid: matchingCandidate?.pid,
-					privacy: tunnel.privacy,
-					source: UserTunnelSource,
-				});
-			}
-			await this.storeForwarded();
-			this.remoteTunnels.set(key, tunnel);
-			this._onForwardPort.fire(this.forwarded.get(key)!);
-		}));
-		this._register(this.tunnelService.onTunnelClosed(address => {
-			return this.onTunnelClosed(address, TunnelCloseReason.Other);
-		}));
-	}
-
-	private async onTunnelClosed(address: { host: string; port: number }, reason: TunnelCloseReason) {
-		const key = makeAddress(address.host, address.port);
-		if (this.forwarded.has(key)) {
-			this.forwarded.delete(key);
-			await this.storeForwarded();
-			this._onClosePort.fire(address);
-		}
-	}
-
-	private makeLocalUri(localAddress: string, attributes?: Attributes) {
-		if (localAddress.startsWith('http')) {
-			return URI.parse(localAddress);
-		}
-		const protocol = attributes?.protocol ?? 'http';
-		return URI.parse(`${protocol}://${localAddress}`);
-	}
-
-	private async getStorageKey(): Promise<string | undefined> {
-		const workspace = this.workspaceContextService.getWorkspace();
-		const workspaceHash = workspace.configuration ? hash(workspace.configuration.path) : (workspace.folders.length > 0 ? hash(workspace.folders[0].uri.path) : undefined);
-		if (workspaceHash === undefined) {
-			this.logService.debug('Could not get workspace hash for forwarded ports storage key.');
-			return undefined;
-		}
-		return `${TUNNELS_TO_RESTORE}.${this.environmentService.remoteAuthority}.${workspaceHash}`;
-	}
-
-	private async getTunnelRestoreValue(): Promise<string | undefined> {
-		const deprecatedValue = this.storageService.get(TUNNELS_TO_RESTORE, StorageScope.WORKSPACE);
-		if (deprecatedValue) {
-			this.storageService.remove(TUNNELS_TO_RESTORE, StorageScope.WORKSPACE);
-			await this.storeForwarded();
-			return deprecatedValue;
-		}
-		const storageKey = await this.getStorageKey();
-		if (!storageKey) {
-			return undefined;
-		}
-		return this.storageService.get(storageKey, StorageScope.PROFILE);
-	}
-
-	async restoreForwarded() {
-		if (this.configurationService.getValue('remote.restoreForwardedPorts')) {
-			const tunnelRestoreValue = await this.tunnelRestoreValue;
-			if (tunnelRestoreValue && (tunnelRestoreValue !== this.knownPortsRestoreValue)) {
-				const tunnels = <Tunnel[] | undefined>JSON.parse(tunnelRestoreValue) ?? [];
-				this.logService.trace(`ForwardedPorts: (TunnelModel) restoring ports ${tunnels.map(tunnel => tunnel.remotePort).join(', ')}`);
-				for (const tunnel of tunnels) {
-					const alreadyForwarded = mapHasAddressLocalhostOrAllInterfaces(this.detected, tunnel.remoteHost, tunnel.remotePort);
-					// Extension forwarded ports should only be updated, not restored.
-					if ((tunnel.source.source === TunnelSource.User && !alreadyForwarded) || (tunnel.source.source === TunnelSource.Extension && alreadyForwarded)) {
-						await this.forward({
-							remote: { host: tunnel.remoteHost, port: tunnel.remotePort },
-							local: tunnel.localPort,
-							name: tunnel.name,
-							privacy: tunnel.privacy,
-							elevateIfNeeded: true
-						});
-					} else if (tunnel.source.source === TunnelSource.Extension && !alreadyForwarded) {
-						this.unrestoredExtensionTunnels.set(makeAddress(tunnel.remoteHost, tunnel.remotePort), tunnel);
-					}
-				}
-			}
-		}
-
-		if (!this.restoreListener) {
-			// It's possible that at restore time the value hasn't synced.
-			const key = await this.getStorageKey();
-			this.restoreListener = this._register(this.storageService.onDidChangeValue(async (e) => {
-				if (e.key === key) {
-					this.tunnelRestoreValue = Promise.resolve(this.storageService.get(key, StorageScope.PROFILE));
-					await this.restoreForwarded();
-
-				}
-			}));
-		}
-	}
-
-	@debounce(1000)
-	private async storeForwarded() {
-		if (this.configurationService.getValue('remote.restoreForwardedPorts')) {
-			const valueToStore = JSON.stringify(Array.from(this.forwarded.values()).filter(value => value.source.source !== TunnelSource.Auto));
-			if (valueToStore !== this.knownPortsRestoreValue) {
-				this.knownPortsRestoreValue = valueToStore;
-				const key = await this.getStorageKey();
-				if (key) {
-					this.storageService.store(key, this.knownPortsRestoreValue, StorageScope.PROFILE, StorageTarget.USER);
-				}
-			}
-		}
-	}
-
-	private mismatchCooldown = new Date();
-	private async showPortMismatchModalIfNeeded(tunnel: RemoteTunnel, expectedLocal: number, attributes: Attributes | undefined) {
-		if (!tunnel.tunnelLocalPort || !attributes?.requireLocalPort) {
-			return undefined; // {{SQL CARBON EDIT}} Strict nulls
-		}
-		if (tunnel.tunnelLocalPort === expectedLocal) {
-			return undefined; // {{SQL CARBON EDIT}} Strict nulls
-		}
-
-		const newCooldown = new Date();
-		if ((this.mismatchCooldown.getTime() + MISMATCH_LOCAL_PORT_COOLDOWN) > newCooldown.getTime()) {
-			return undefined; // {{SQL CARBON EDIT}} Strict nulls
-		}
-		this.mismatchCooldown = newCooldown;
-		const mismatchString = nls.localize('remote.localPortMismatch.single', "Local port {0} could not be used for forwarding to remote port {1}.\n\nThis usually happens when there is already another process using local port {0}.\n\nPort number {2} has been used instead.",
-			expectedLocal, tunnel.tunnelRemotePort, tunnel.tunnelLocalPort);
-		return this.dialogService.info(mismatchString);
-	}
-
-	async forward(tunnelProperties: TunnelProperties, attributes?: Attributes | null): Promise<RemoteTunnel | undefined> {
-		const existingTunnel = mapHasAddressLocalhostOrAllInterfaces(this.forwarded, tunnelProperties.remote.host, tunnelProperties.remote.port);
-		attributes = attributes ??
-			((attributes !== null)
-				? (await this.getAttributes([tunnelProperties.remote]))?.get(tunnelProperties.remote.port)
-				: undefined);
-		const localPort = (tunnelProperties.local !== undefined) ? tunnelProperties.local : tunnelProperties.remote.port;
-
-		if (!existingTunnel) {
-			const authority = this.environmentService.remoteAuthority;
-			const addressProvider: IAddressProvider | undefined = authority ? {
-				getAddress: async () => { return (await this.remoteAuthorityResolverService.resolveAuthority(authority)).authority; }
-			} : undefined;
-
-			const key = makeAddress(tunnelProperties.remote.host, tunnelProperties.remote.port);
-			this.inProgress.set(key, true);
-			tunnelProperties = this.mergeCachedAndUnrestoredProperties(key, tunnelProperties);
-
-			const tunnel = await this.tunnelService.openTunnel(addressProvider, tunnelProperties.remote.host, tunnelProperties.remote.port, undefined, localPort, (!tunnelProperties.elevateIfNeeded) ? attributes?.elevateIfNeeded : tunnelProperties.elevateIfNeeded, tunnelProperties.privacy, attributes?.protocol);
-			if (tunnel && tunnel.localAddress) {
-				const matchingCandidate = mapHasAddressLocalhostOrAllInterfaces<CandidatePort>(this._candidates ?? new Map(), tunnelProperties.remote.host, tunnelProperties.remote.port);
-				const protocol = (tunnel.protocol ?
-					((tunnel.protocol === TunnelProtocol.Https) ? TunnelProtocol.Https : TunnelProtocol.Http)
-					: (attributes?.protocol ?? TunnelProtocol.Http));
-				const newForward: Tunnel = {
-					remoteHost: tunnel.tunnelRemoteHost,
-					remotePort: tunnel.tunnelRemotePort,
-					localPort: tunnel.tunnelLocalPort,
-					name: attributes?.label ?? tunnelProperties.name,
-					closeable: true,
-					localAddress: tunnel.localAddress,
-					protocol,
-					localUri: await this.makeLocalUri(tunnel.localAddress, attributes),
-					runningProcess: matchingCandidate?.detail,
-					hasRunningProcess: !!matchingCandidate,
-					pid: matchingCandidate?.pid,
-					source: tunnelProperties.source ?? UserTunnelSource,
-					privacy: tunnel.privacy,
-				};
-				this.forwarded.set(key, newForward);
-				this.remoteTunnels.set(key, tunnel);
-				this.inProgress.delete(key);
-				await this.storeForwarded();
-				await this.showPortMismatchModalIfNeeded(tunnel, localPort, attributes);
-				this._onForwardPort.fire(newForward);
-				return tunnel;
-			}
-			this.inProgress.delete(key);
-		} else {
-			return this.mergeAttributesIntoExistingTunnel(existingTunnel, tunnelProperties, attributes);
-		}
-
-		return undefined;
-	}
-
-	private mergeCachedAndUnrestoredProperties(key: string, tunnelProperties: TunnelProperties): TunnelProperties {
-		const map = this.unrestoredExtensionTunnels.has(key) ? this.unrestoredExtensionTunnels : (this.sessionCachedProperties.has(key) ? this.sessionCachedProperties : undefined);
-		if (map) {
-			const updateProps = map.get(key)!;
-			map.delete(key);
-			if (updateProps) {
-				tunnelProperties.name = updateProps.name ?? tunnelProperties.name;
-				tunnelProperties.local = (('local' in updateProps) ? updateProps.local : (('localPort' in updateProps) ? updateProps.localPort : undefined)) ?? tunnelProperties.local;
-				tunnelProperties.privacy = updateProps.privacy ?? tunnelProperties.privacy;
-			}
-		}
-		return tunnelProperties;
-	}
-
-	private async mergeAttributesIntoExistingTunnel(existingTunnel: Tunnel, tunnelProperties: TunnelProperties, attributes: Attributes | undefined) {
-		const newName = attributes?.label ?? tunnelProperties.name;
-		enum MergedAttributeAction {
-			None = 0,
-			Fire = 1,
-			Reopen = 2
-		}
-		let mergedAction = MergedAttributeAction.None;
-		if (newName !== existingTunnel.name) {
-			existingTunnel.name = newName;
-			mergedAction = MergedAttributeAction.Fire;
-		}
-		// Source of existing tunnel wins so that original source is maintained
-		if ((attributes?.protocol || (existingTunnel.protocol !== TunnelProtocol.Http)) && (attributes?.protocol !== existingTunnel.protocol)) {
-			tunnelProperties.source = existingTunnel.source;
-			mergedAction = MergedAttributeAction.Reopen;
-		}
-		// New privacy value wins
-		if (tunnelProperties.privacy && (existingTunnel.privacy !== tunnelProperties.privacy)) {
-			mergedAction = MergedAttributeAction.Reopen;
-		}
-		switch (mergedAction) {
-			case MergedAttributeAction.Fire: {
-				this._onForwardPort.fire();
-				break;
-			}
-			case MergedAttributeAction.Reopen: {
-				await this.close(existingTunnel.remoteHost, existingTunnel.remotePort, TunnelCloseReason.User);
-				await this.forward(tunnelProperties, attributes);
-			}
-		}
-
-		return mapHasAddressLocalhostOrAllInterfaces(this.remoteTunnels, tunnelProperties.remote.host, tunnelProperties.remote.port);
-	}
-
-	async name(host: string, port: number, name: string) {
-		const existingForwarded = mapHasAddressLocalhostOrAllInterfaces(this.forwarded, host, port);
-		const key = makeAddress(host, port);
-		if (existingForwarded) {
-			existingForwarded.name = name;
-			await this.storeForwarded();
-			this._onPortName.fire({ host, port });
-			return;
-		} else if (this.detected.has(key)) {
-			this.detected.get(key)!.name = name;
-			this._onPortName.fire({ host, port });
-		}
-	}
-
-	async close(host: string, port: number, reason: TunnelCloseReason): Promise<void> {
-		const key = makeAddress(host, port);
-		const oldTunnel = this.forwarded.get(key)!;
-		if (reason === TunnelCloseReason.AutoForwardEnd) {
-			this.sessionCachedProperties.set(key, {
-				local: oldTunnel.localPort,
-				name: oldTunnel.name,
-				privacy: oldTunnel.privacy,
-			});
-		}
-		await this.tunnelService.closeTunnel(host, port);
-		return this.onTunnelClosed({ host, port }, reason);
-	}
-
-	address(host: string, port: number): string | undefined {
-		const key = makeAddress(host, port);
-		return (this.forwarded.get(key) || this.detected.get(key))?.localAddress;
-	}
-
-	public get environmentTunnelsSet(): boolean {
-		return this._environmentTunnelsSet;
-	}
-
-	addEnvironmentTunnels(tunnels: TunnelDescription[] | undefined): void {
-		if (tunnels) {
-			for (const tunnel of tunnels) {
-				const matchingCandidate = mapHasAddressLocalhostOrAllInterfaces(this._candidates ?? new Map(), tunnel.remoteAddress.host, tunnel.remoteAddress.port);
-				const localAddress = typeof tunnel.localAddress === 'string' ? tunnel.localAddress : makeAddress(tunnel.localAddress.host, tunnel.localAddress.port);
-				this.detected.set(makeAddress(tunnel.remoteAddress.host, tunnel.remoteAddress.port), {
-					remoteHost: tunnel.remoteAddress.host,
-					remotePort: tunnel.remoteAddress.port,
-					localAddress: localAddress,
-					protocol: TunnelProtocol.Http,
-					localUri: this.makeLocalUri(localAddress),
-					closeable: false,
-					runningProcess: matchingCandidate?.detail,
-					hasRunningProcess: !!matchingCandidate,
-					pid: matchingCandidate?.pid,
-					privacy: TunnelPrivacyId.ConstantPrivate,
-					source: {
-						source: TunnelSource.Extension,
-						description: nls.localize('tunnel.staticallyForwarded', "Statically Forwarded")
-					}
-				});
-				this.tunnelService.setEnvironmentTunnel(tunnel.remoteAddress.host, tunnel.remoteAddress.port, localAddress, TunnelPrivacyId.ConstantPrivate, TunnelProtocol.Http);
-			}
-		}
-		this._environmentTunnelsSet = true;
-		this._onEnvironmentTunnelsSet.fire();
-		this._onForwardPort.fire();
-	}
-
-	setCandidateFilter(filter: ((candidates: CandidatePort[]) => Promise<CandidatePort[]>) | undefined): void {
-		this._candidateFilter = filter;
-	}
-
-	async setCandidates(candidates: CandidatePort[]) {
-		let processedCandidates = candidates;
-		if (this._candidateFilter) {
-			// When an extension provides a filter, we do the filtering on the extension host before the candidates are set here.
-			// However, when the filter doesn't come from an extension we filter here.
-			processedCandidates = await this._candidateFilter(candidates);
-		}
-		const removedCandidates = this.updateInResponseToCandidates(processedCandidates);
-		this.logService.trace(`ForwardedPorts: (TunnelModel) removed candidates ${Array.from(removedCandidates.values()).map(candidate => candidate.port).join(', ')}`);
-		this._onCandidatesChanged.fire(removedCandidates);
-	}
-
-	// Returns removed candidates
-	private updateInResponseToCandidates(candidates: CandidatePort[]): Map<string, { host: string; port: number }> {
-		const removedCandidates = this._candidates ?? new Map();
-		const candidatesMap = new Map();
-		this._candidates = candidatesMap;
-		candidates.forEach(value => {
-			const addressKey = makeAddress(value.host, value.port);
-			candidatesMap.set(addressKey, {
-				host: value.host,
-				port: value.port,
-				detail: value.detail,
-				pid: value.pid
-			});
-			if (removedCandidates.has(addressKey)) {
-				removedCandidates.delete(addressKey);
-			}
-			const forwardedValue = mapHasAddressLocalhostOrAllInterfaces(this.forwarded, value.host, value.port);
-			if (forwardedValue) {
-				forwardedValue.runningProcess = value.detail;
-				forwardedValue.hasRunningProcess = true;
-				forwardedValue.pid = value.pid;
-			}
-		});
-		removedCandidates.forEach((_value, key) => {
-			const parsedAddress = parseAddress(key);
-			if (!parsedAddress) {
-				return;
-			}
-			const forwardedValue = mapHasAddressLocalhostOrAllInterfaces(this.forwarded, parsedAddress.host, parsedAddress.port);
-			if (forwardedValue) {
-				forwardedValue.runningProcess = undefined;
-				forwardedValue.hasRunningProcess = false;
-				forwardedValue.pid = undefined;
-			}
-			const detectedValue = mapHasAddressLocalhostOrAllInterfaces(this.detected, parsedAddress.host, parsedAddress.port);
-			if (detectedValue) {
-				detectedValue.runningProcess = undefined;
-				detectedValue.hasRunningProcess = false;
-				detectedValue.pid = undefined;
-			}
-		});
-		return removedCandidates;
-	}
-
-	get candidates(): CandidatePort[] {
-		return this._candidates ? Array.from(this._candidates.values()) : [];
-	}
-
-	get candidatesOrUndefined(): CandidatePort[] | undefined {
-		return this._candidates ? this.candidates : undefined;
-	}
-
-	private async updateAttributes() {
-		// If the label changes in the attributes, we should update it.
-		const tunnels = Array.from(this.forwarded.values());
-		const allAttributes = await this.getAttributes(tunnels.map(tunnel => {
-			return { port: tunnel.remotePort, host: tunnel.remoteHost };
-		}), false);
-		if (!allAttributes) {
-			return;
-		}
-		for (const forwarded of tunnels) {
-			const attributes = allAttributes.get(forwarded.remotePort);
-			if ((attributes?.protocol || (forwarded.protocol !== TunnelProtocol.Http)) && (attributes?.protocol !== forwarded.protocol)) {
-				await this.forward({
-					remote: { host: forwarded.remoteHost, port: forwarded.remotePort },
-					local: forwarded.localPort,
-					name: forwarded.name,
-					source: forwarded.source
-				}, attributes);
-			}
-
-			if (!attributes) {
-				continue;
-			}
-			if (attributes.label && attributes.label !== forwarded.name) {
-				await this.name(forwarded.remoteHost, forwarded.remotePort, attributes.label);
-			}
-
-		}
-	}
-
-	async getAttributes(forwardedPorts: { host: string; port: number }[], checkProviders: boolean = true): Promise<Map<number, Attributes> | undefined> {
-		const matchingCandidates: Map<number, CandidatePort> = new Map();
-		const pidToPortsMapping: Map<number | undefined, number[]> = new Map();
-		forwardedPorts.forEach(forwardedPort => {
-			const matchingCandidate = mapHasAddressLocalhostOrAllInterfaces<CandidatePort>(this._candidates ?? new Map(), LOCALHOST_ADDRESSES[0], forwardedPort.port);
-			if (matchingCandidate) {
-				matchingCandidates.set(forwardedPort.port, matchingCandidate);
-				if (!pidToPortsMapping.has(matchingCandidate.pid)) {
-					pidToPortsMapping.set(matchingCandidate.pid, []);
-				}
-				pidToPortsMapping.get(matchingCandidate.pid)?.push(forwardedPort.port);
-			}
-		});
-
-		const configAttributes: Map<number, Attributes> = new Map();
-		forwardedPorts.forEach(forwardedPort => {
-			const attributes = this.configPortsAttributes.getAttributes(forwardedPort.port, forwardedPort.host, matchingCandidates.get(forwardedPort.port)?.detail);
-			if (attributes) {
-				configAttributes.set(forwardedPort.port, attributes);
-			}
-		});
-		if ((this.portAttributesProviders.length === 0) || !checkProviders) {
-			return (configAttributes.size > 0) ? configAttributes : undefined;
-		}
-
-		// Group calls to provide attributes by pid.
-		const allProviderResults = await Promise.all(flatten(this.portAttributesProviders.map(provider => {
-			return Array.from(pidToPortsMapping.entries()).map(entry => {
-				const portGroup = entry[1];
-				const matchingCandidate = matchingCandidates.get(portGroup[0]);
-				return provider.providePortAttributes(portGroup,
-					matchingCandidate?.pid, matchingCandidate?.detail, new CancellationTokenSource().token);
-			});
-		})));
-		const providedAttributes: Map<number, ProvidedPortAttributes> = new Map();
-		allProviderResults.forEach(attributes => attributes.forEach(attribute => {
-			if (attribute) {
-				providedAttributes.set(attribute.port, attribute);
-			}
-		}));
-
-		if (!configAttributes && !providedAttributes) {
-			return undefined;
-		}
-
-		// Merge. The config wins.
-		const mergedAttributes: Map<number, Attributes> = new Map();
-		forwardedPorts.forEach(forwardedPorts => {
-			const config = configAttributes.get(forwardedPorts.port);
-			const provider = providedAttributes.get(forwardedPorts.port);
-			mergedAttributes.set(forwardedPorts.port, {
-				elevateIfNeeded: config?.elevateIfNeeded,
-				label: config?.label,
-				onAutoForward: config?.onAutoForward ?? PortsAttributes.providedActionToAction(provider?.autoForwardAction),
-				requireLocalPort: config?.requireLocalPort,
-				protocol: config?.protocol
-			});
-		});
-
-		return mergedAttributes;
-	}
-
-	addAttributesProvider(provider: PortAttributesProvider) {
-		this.portAttributesProviders.push(provider);
-	}
-}
-
-export interface CandidatePort {
-	host: string;
-	port: number;
-	detail?: string;
-	pid?: number;
-}
-
-=======
->>>>>>> 2db1f3b1
 export interface IRemoteExplorerService {
 	readonly _serviceBrand: undefined;
 	onDidChangeTargetType: Event<string[]>;
