/*---------------------------------------------------------------------------------------------
 *  Copyright (c) Microsoft Corporation. All rights reserved.
 *  Licensed under the Source EULA. See License.txt in the project root for license information.
 *--------------------------------------------------------------------------------------------*/

import { URI } from 'vs/base/common/uri';
import { createDecorator, IInstantiationService } from 'vs/platform/instantiation/common/instantiation';
import { UntitledTextEditorInput } from 'vs/workbench/common/editor/untitledTextEditorInput';
import { IFilesConfiguration, IFileService } from 'vs/platform/files/common/files';
import { IConfigurationService } from 'vs/platform/configuration/common/configuration';
import { Event, Emitter } from 'vs/base/common/event';
import { ResourceMap } from 'vs/base/common/map';
import { Schemas } from 'vs/base/common/network';
import { Disposable } from 'vs/base/common/lifecycle';
import { registerSingleton } from 'vs/platform/instantiation/common/extensions';
import { UntitledTextEditorModel, IUntitledTextEditorModel } from 'vs/workbench/common/editor/untitledTextEditorModel';
import type { IResolvedTextEditorModel } from 'vs/editor/common/services/resolverService';

export const IUntitledTextEditorService = createDecorator<IUntitledTextEditorService>('untitledTextEditorService');

export interface IUntitledCreationOptions {
	resource?: URI;
	mode?: string;
	initialValue?: string;
	encoding?: string;
	useResourcePath?: boolean;
}

export interface IUntitledTextEditorModelManager {

	/**
	 * Events for when untitled text editors change (e.g. getting dirty, saved or reverted).
	 */
	readonly onDidChangeDirty: Event<URI>;

	/**
	 * Events for when untitled text editor encodings change.
	 */
	readonly onDidChangeEncoding: Event<URI>;

	/**
	 * Events for when untitled text editors are disposed.
	 */
	readonly onDidDisposeModel: Event<URI>;

	/**
	 * Returns if an untitled resource with the given URI exists.
	 */
	exists(resource: URI): boolean;

	/**
	 * Returns an existing untitled input if already created before.
	 */
	get(resource: URI): UntitledTextEditorInput | undefined;

	/**
	 * Creates a new untitled input with the optional resource URI to
	 * be used as associated file path when saving.
	 */
	create(options?: IUntitledCreationOptions): UntitledTextEditorInput;
	create(resource?: URI, mode?: string, initialValue?: string, encoding?: string, hasAssociatedFilePath?: boolean): UntitledTextEditorInput;

	/**
	 * Creates a new untitled model with the optional resource URI or returns an existing one
	 * if the provided resource exists already as untitled model.
	 *
	 * It is valid to pass in a file resource. In that case the path will be used as identifier.
	 * The use case is to be able to create a new file with a specific path with VSCode.
	 */
	resolve(options?: IUntitledCreationOptions): Promise<IUntitledTextEditorModel & IResolvedTextEditorModel>;

	/**
	 * A check to find out if a untitled resource has a file path associated or not.
	 */
	hasAssociatedFilePath(resource: URI): boolean;
}

export interface IUntitledTextEditorService extends IUntitledTextEditorModelManager {

	_serviceBrand: undefined;
}

export class UntitledTextEditorService extends Disposable implements IUntitledTextEditorService {

	_serviceBrand: undefined;

	private readonly _onDidChangeDirty = this._register(new Emitter<URI>());
	readonly onDidChangeDirty = this._onDidChangeDirty.event;

	private readonly _onDidChangeEncoding = this._register(new Emitter<URI>());
	readonly onDidChangeEncoding = this._onDidChangeEncoding.event;

	private readonly _onDidDisposeModel = this._register(new Emitter<URI>());
	readonly onDidDisposeModel = this._onDidDisposeModel.event;

	protected readonly mapResourceToInput = new ResourceMap<UntitledTextEditorInput>();
	private readonly mapResourceToAssociatedFilePath = new ResourceMap<boolean>();

	constructor(
		@IInstantiationService private readonly instantiationService: IInstantiationService,
		@IConfigurationService private readonly configurationService: IConfigurationService,
		@IFileService private readonly fileService: IFileService
	) {
		super();
	}

	exists(resource: URI): boolean {
		return this.mapResourceToInput.has(resource);
	}

	get(resource: URI): UntitledTextEditorInput | undefined {
		return this.mapResourceToInput.get(resource);
	}

	create(options?: IUntitledCreationOptions): UntitledTextEditorInput;
	create(resource?: URI, mode?: string, initialValue?: string, encoding?: string, hasAssociatedFilePath?: boolean): UntitledTextEditorInput;
	create(resourceOrOptions?: URI | IUntitledCreationOptions, mode?: string, initialValue?: string, encoding?: string, hasAssociatedFilePath: boolean = false): UntitledTextEditorInput {
		if (resourceOrOptions && !URI.isUri(resourceOrOptions)) {
			return this.doCreateOrGet(resourceOrOptions.resource, resourceOrOptions.mode, resourceOrOptions.initialValue, resourceOrOptions.encoding, resourceOrOptions.useResourcePath);
		}

<<<<<<< HEAD
		let resource = resourceOrOptions as URI; // {{SQL CARBON EDIT}} strict-null-checks
=======
		return this.doCreateOrGet(resourceOrOptions, mode, initialValue, encoding, hasAssociatedFilePath);
	}

	private doCreateOrGet(resource?: URI, mode?: string, initialValue?: string, encoding?: string, hasAssociatedFilePath: boolean = false): UntitledTextEditorInput {
>>>>>>> 1d619ed1
		if (resource) {

			// Massage resource if it comes with known file based resource
			if (this.fileService.canHandleResource(resource)) {
				hasAssociatedFilePath = true;
				resource = resource.with({ scheme: Schemas.untitled }); // ensure we have the right scheme
			}

			if (hasAssociatedFilePath) {
				this.mapResourceToAssociatedFilePath.set(resource, true); // remember for future lookups
			}
		}

		// Return existing instance if asked for it
		if (resource && this.mapResourceToInput.has(resource)) {
			return this.mapResourceToInput.get(resource)!;
		}

		// Create new otherwise
		return this.doCreate(resource, hasAssociatedFilePath, mode, initialValue, encoding);
	}

	private doCreate(resource?: URI, hasAssociatedFilePath?: boolean, mode?: string, initialValue?: string, encoding?: string): UntitledTextEditorInput {
		let untitledResource: URI;
		if (resource) {
			untitledResource = resource;
		} else {

			// Create new taking a resource URI that is not already taken
			let counter = this.mapResourceToInput.size + 1;
			do {
				untitledResource = URI.from({ scheme: Schemas.untitled, path: `Untitled-${counter}` });
				counter++;
			} while (this.mapResourceToInput.has(untitledResource));
		}

		// Look up default language from settings if any
		if (!mode && !hasAssociatedFilePath) {
			const configuration = this.configurationService.getValue<IFilesConfiguration>();
			if (configuration.files?.defaultLanguage) {
				mode = configuration.files.defaultLanguage;
			}
		}

		const input = this.instantiationService.createInstance(UntitledTextEditorInput, untitledResource, !!hasAssociatedFilePath, mode, initialValue, encoding);

		const dirtyListener = input.onDidChangeDirty(() => this._onDidChangeDirty.fire(untitledResource));
		const encodingListener = input.onDidModelChangeEncoding(() => this._onDidChangeEncoding.fire(untitledResource));
		const disposeListener = input.onDispose(() => this._onDidDisposeModel.fire(untitledResource));

		// Remove from cache on dispose
		const onceDispose = Event.once(input.onDispose);
		onceDispose(() => {
			this.mapResourceToInput.delete(input.getResource());
			this.mapResourceToAssociatedFilePath.delete(input.getResource());
			dirtyListener.dispose();
			encodingListener.dispose();
			disposeListener.dispose();
		});

		// Add to cache
		this.mapResourceToInput.set(untitledResource, input);

		return input;
	}

	resolve(options?: IUntitledCreationOptions): Promise<UntitledTextEditorModel & IResolvedTextEditorModel> {
		return this.doCreateOrGet(options?.resource, options?.mode, options?.initialValue, options?.encoding, options?.useResourcePath).resolve();
	}

	hasAssociatedFilePath(resource: URI): boolean {
		return this.mapResourceToAssociatedFilePath.has(resource);
	}
}

registerSingleton(IUntitledTextEditorService, UntitledTextEditorService, true);<|MERGE_RESOLUTION|>--- conflicted
+++ resolved
@@ -119,14 +119,11 @@
 			return this.doCreateOrGet(resourceOrOptions.resource, resourceOrOptions.mode, resourceOrOptions.initialValue, resourceOrOptions.encoding, resourceOrOptions.useResourcePath);
 		}
 
-<<<<<<< HEAD
 		let resource = resourceOrOptions as URI; // {{SQL CARBON EDIT}} strict-null-checks
-=======
-		return this.doCreateOrGet(resourceOrOptions, mode, initialValue, encoding, hasAssociatedFilePath);
+		return this.doCreateOrGet(resource, mode, initialValue, encoding, hasAssociatedFilePath);
 	}
 
 	private doCreateOrGet(resource?: URI, mode?: string, initialValue?: string, encoding?: string, hasAssociatedFilePath: boolean = false): UntitledTextEditorInput {
->>>>>>> 1d619ed1
 		if (resource) {
 
 			// Massage resource if it comes with known file based resource
