--- conflicted
+++ resolved
@@ -35,11 +35,7 @@
 	 * Similar to resolveWithInteractionReplace, except without the replace. Returns a map of variables and their resolution.
 	 * Keys in the map will be of the format input:variableName or command:variableName.
 	 */
-<<<<<<< HEAD
 	resolveWithInteraction(folder: IWorkspaceFolder | undefined, config: any, section?: string, variables?: IStringDictionary<string>): Promise<Map<string, string> | undefined>;
-=======
-	resolveWithInteraction(folder: IWorkspaceFolder | undefined, config: any, section?: string, variables?: IStringDictionary<string>): Promise<Map<string, string>>;
->>>>>>> 87765e86
 }
 
 export interface PromptStringInputInfo {
