--- conflicted
+++ resolved
@@ -211,11 +211,6 @@
 	}
 
 	protected addFileToRecentlyOpened(uri: URI): void {
-<<<<<<< HEAD
-
-
-=======
->>>>>>> 5b6af074
 		this.workspacesService.addRecentlyOpened([{ fileUri: uri, label: this.labelService.getUriLabel(uri) }]);
 	}
 
