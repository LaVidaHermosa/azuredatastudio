--- conflicted
+++ resolved
@@ -52,122 +52,17 @@
 
 	async pickFileToSave(options: ISaveDialogOptions): Promise<URI | undefined> {
 		const schema = this.getFileSystemSchema(options);
-<<<<<<< HEAD
-		if (this.shouldUseSimplified(schema).useSimplified) {
-			if (!options.availableFileSystems) {
-				options.availableFileSystems = this.addFileSchemaIfNeeded(schema);
-			}
-
-			options.title = nls.localize('saveFileAs.title', 'Save As');
-			return this.saveRemoteResource(options);
-		}
-
-		if (this.electronService) {
-			const result = await this.electronService.showSaveDialog(this.toNativeSaveDialogOptions(options));
-			if (result && !result.canceled && result.filePath) {
-				return URI.file(result.filePath);
-			}
-		}
-
-		return undefined; // {{SQL CARBON EDIT}} strict-null-check
-	}
-
-	private toNativeSaveDialogOptions(options: ISaveDialogOptions): SaveDialogOptions {
-		options.defaultUri = options.defaultUri ? URI.file(options.defaultUri.path) : undefined;
-		return {
-			defaultPath: options.defaultUri && options.defaultUri.fsPath,
-			buttonLabel: options.saveLabel,
-			filters: options.filters,
-			title: options.title
-		};
-=======
 		return this.pickFileToSaveSimplified(schema, options);
->>>>>>> a5ea66de
 	}
 
 	async showSaveDialog(options: ISaveDialogOptions): Promise<URI | undefined> {
 		const schema = this.getFileSystemSchema(options);
-<<<<<<< HEAD
-		if (this.shouldUseSimplified(schema).useSimplified) {
-			if (!options.availableFileSystems) {
-				options.availableFileSystems = this.addFileSchemaIfNeeded(schema);
-			}
-
-			return this.saveRemoteResource(options);
-		}
-
-		if (this.electronService) {
-			const result = await this.electronService.showSaveDialog(this.toNativeSaveDialogOptions(options));
-			if (result && !result.canceled && result.filePath) {
-				return URI.file(result.filePath);
-			}
-		}
-
-		return undefined; // {{SQL CARBON EDIT}} @anthonydresser strict-null-check
-=======
 		return this.showSaveDialogSimplified(schema, options);
->>>>>>> a5ea66de
 	}
 
 	async showOpenDialog(options: IOpenDialogOptions): Promise<URI[] | undefined> {
 		const schema = this.getFileSystemSchema(options);
-<<<<<<< HEAD
-		if (this.shouldUseSimplified(schema).useSimplified) {
-			if (!options.availableFileSystems) {
-				options.availableFileSystems = this.addFileSchemaIfNeeded(schema);
-			}
-
-			const uri = await this.pickRemoteResource(options);
-
-			return uri ? [uri] : undefined;
-		}
-
-		const defaultUri = options.defaultUri;
-
-		const newOptions: OpenDialogOptions = {
-			title: options.title,
-			defaultPath: defaultUri && defaultUri.fsPath,
-			buttonLabel: options.openLabel,
-			filters: options.filters,
-			properties: []
-		};
-
-		newOptions.properties!.push('createDirectory');
-
-		if (options.canSelectFiles) {
-			newOptions.properties!.push('openFile');
-		}
-
-		if (options.canSelectFolders) {
-			newOptions.properties!.push('openDirectory');
-		}
-
-		if (options.canSelectMany) {
-			newOptions.properties!.push('multiSelections');
-		}
-
-		if (this.electronService) {
-			const result = await this.electronService.showOpenDialog(newOptions);
-
-			return result && Array.isArray(result.filePaths) && result.filePaths.length > 0 ? result.filePaths.map(URI.file) : undefined;
-		}
-
-		return undefined; // {{SQL CARBON EDIT}} strict-null-check
-	}
-
-	private pickRemoteResource(options: IOpenDialogOptions): Promise<URI | undefined> {
-		const remoteFileDialog = this.instantiationService.createInstance(RemoteFileDialog);
-
-		return remoteFileDialog.showOpenDialog(options);
-	}
-
-	private saveRemoteResource(options: ISaveDialogOptions): Promise<URI | undefined> {
-		const remoteFileDialog = this.instantiationService.createInstance(RemoteFileDialog);
-
-		return remoteFileDialog.showSaveDialog(options);
-=======
 		return this.showOpenDialogSimplified(schema, options);
->>>>>>> a5ea66de
 	}
 }
 
