/*---------------------------------------------------------------------------------------------
 *  Copyright (c) Microsoft Corporation. All rights reserved.
 *  Licensed under the Source EULA. See License.txt in the project root for license information.
 *--------------------------------------------------------------------------------------------*/

import { Disposable } from 'vs/base/common/lifecycle';
import { ILanguageDetectionService } from 'vs/workbench/services/languageDetection/common/languageDetection';
import { IUntitledTextEditorService } from 'vs/workbench/services/untitled/common/untitledTextEditorService';
import { FileAccess } from 'vs/base/common/network';
import type { ModelOperations, ModelResult } from '@vscode/vscode-languagedetection';
import { IWorkbenchEnvironmentService } from 'vs/workbench/services/environment/common/environmentService';
import { IConfigurationService } from 'vs/platform/configuration/common/configuration';
import { IModeService } from 'vs/editor/common/services/modeService';
import { URI } from 'vs/base/common/uri';
import { isWeb } from 'vs/base/common/platform';
import { IUntitledTextEditorModel } from 'vs/workbench/services/untitled/common/untitledTextEditorModel';
import { registerSingleton } from 'vs/platform/instantiation/common/extensions';
import { Registry } from 'vs/platform/registry/common/platform';
import { Extensions, IWorkbenchContributionsRegistry } from 'vs/workbench/common/contributions';
import { LifecyclePhase } from 'vs/workbench/services/lifecycle/common/lifecycle';

export class LanguageDetectionService extends Disposable implements ILanguageDetectionService {
	private static readonly expectedRelativeConfidence = 0.2;

	private _loadFailed = false;
	private _modelOperations: ModelOperations | undefined;
	_serviceBrand: undefined;

	constructor(
		@IWorkbenchEnvironmentService private readonly _environmentService: IWorkbenchEnvironmentService,
		@IModeService private readonly _modeService: IModeService,
		@IConfigurationService private readonly _configurationService: IConfigurationService,
		@IUntitledTextEditorService private readonly _untitledTextEditorService: IUntitledTextEditorService) {
		super();

		this._register(_untitledTextEditorService.onDidChangeContent(e => this.handleChangeEvent(e)));
	}

	private async handleChangeEvent(e: IUntitledTextEditorModel) {
		const settingValue = this._configurationService.getValue<boolean>('workbench.editor.untitled.languageDetection', { overrideIdentifier: e.getMode() });
		if (!settingValue || e.hasModeSetExplicitly) {
			return;
		}

		const value = this._untitledTextEditorService.getValue(e.resource);
		if (!value) { return; }
		const lang = await this.detectLanguage(value);
		if (!lang) { return; }
		e.setMode(lang, false);
	}

	private async getModelOperations(): Promise<ModelOperations> {
		if (this._modelOperations) {
			return this._modelOperations;
		}

		const { ModelOperations } = await import('@vscode/vscode-languagedetection');
		this._modelOperations = new ModelOperations(
			async () => {
				const response = await fetch(this._environmentService.isBuilt && !isWeb
					? FileAccess.asBrowserUri('../../../../../../node_modules.asar.unpacked/@vscode/vscode-languagedetection/model/model.json', require).toString(true)
					: FileAccess.asBrowserUri('../../../../../../node_modules/@vscode/vscode-languagedetection/model/model.json', require).toString(true));
				try {
					const modelJSON = await response.json();
					return modelJSON;
				} catch (e) {
					const message = `Failed to parse model JSON.`;
					throw new Error(message);
				}
			},
			async () => {
				const response = await fetch(this._environmentService.isBuilt && !isWeb
					? FileAccess.asBrowserUri('../../../../../../node_modules.asar.unpacked/@vscode/vscode-languagedetection/model/group1-shard1of1.bin', require).toString(true)
					: FileAccess.asBrowserUri('../../../../../../node_modules/@vscode/vscode-languagedetection/model/group1-shard1of1.bin', require).toString(true));
				const buffer = await response.arrayBuffer();
				return buffer;
			}
		);

		return this._register(this._modelOperations);
	}

	async detectLanguage(contentOrResource: string | URI): Promise<string | undefined> {
		let content: string | undefined = URI.isUri(contentOrResource) ? this._untitledTextEditorService.getValue(contentOrResource) : contentOrResource;

		if (content) {
			for await (const language of this.detectLanguagesImpl(content)) {
				return language;
			}
		}
		return undefined;
	}

	async detectLanguages(contentOrResource: string | URI): Promise<string[]> {
		let content: string | undefined = URI.isUri(contentOrResource) ? this._untitledTextEditorService.getValue(contentOrResource) : contentOrResource;

		const languages: string[] = [];
		if (content) {
			for await (const language of this.detectLanguagesImpl(content)) {
				languages.push(language);
			}
		}
		return languages;
	}

	private async * detectLanguagesImpl(content: string) {
		if (this._loadFailed) {
			return undefined; // {{SQL CARBON EDIT}} Strict nulls
		}

		let modelOperations: ModelOperations | undefined;
		try {
			modelOperations = await this.getModelOperations();
		} catch (e) {
			this._loadFailed = true;
			return undefined; // {{SQL CARBON EDIT}} Strict nulls
		}

		const modelResults = await modelOperations.runModel(content);
		if (!modelResults) {
			return undefined; // {{SQL CARBON EDIT}} Strict nulls
		}

		if (modelResults[0].confidence < LanguageDetectionService.expectedRelativeConfidence) {
			return;
		}

		const possibleLanguages: ModelResult[] = [modelResults[0]];

		for (let current of modelResults) {

			if (current === modelResults[0]) {
				continue;
			}

			const currentHighest = possibleLanguages[possibleLanguages.length - 1];

			if (currentHighest.confidence - current.confidence >= LanguageDetectionService.expectedRelativeConfidence) {
				while (possibleLanguages.length) {
					// TODO: see if there's a better way to do this.
					const vscodeLanguageId = this._modeService.getModeIdByFilepathOrFirstLine(URI.file(`file.${possibleLanguages.shift()!.languageId}`));
					if (vscodeLanguageId) {
						yield vscodeLanguageId;
					}
				}
				if (current.confidence > LanguageDetectionService.expectedRelativeConfidence) {
					possibleLanguages.push(current);
					continue;
				}
				return;
			} else {
				if (current.confidence > LanguageDetectionService.expectedRelativeConfidence) {
					possibleLanguages.push(current);
					continue;
				}
<<<<<<< HEAD
				break;
			default:
				break;
		}

		if (confidence < LanguageDetectionService.expectedConfidence) {
			return undefined; // {{SQL CARBON EDIT}} Strict nulls
=======
				return;
			}
>>>>>>> c6994515
		}
	}
}

Registry.as<IWorkbenchContributionsRegistry>(Extensions.Workbench)
	.registerWorkbenchContribution(LanguageDetectionService, LifecyclePhase.Eventually);
registerSingleton(ILanguageDetectionService, LanguageDetectionService);<|MERGE_RESOLUTION|>--- conflicted
+++ resolved
@@ -147,24 +147,14 @@
 					possibleLanguages.push(current);
 					continue;
 				}
-				return;
+				return undefined; // {{SQL CARBON EDIT}} Strict nulls
 			} else {
 				if (current.confidence > LanguageDetectionService.expectedRelativeConfidence) {
 					possibleLanguages.push(current);
 					continue;
 				}
-<<<<<<< HEAD
-				break;
-			default:
-				break;
-		}
-
-		if (confidence < LanguageDetectionService.expectedConfidence) {
-			return undefined; // {{SQL CARBON EDIT}} Strict nulls
-=======
-				return;
+				return undefined; // {{SQL CARBON EDIT}} Strict nulls
 			}
->>>>>>> c6994515
 		}
 	}
 }
