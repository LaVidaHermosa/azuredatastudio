--- conflicted
+++ resolved
@@ -191,26 +191,16 @@
 	private readonly mapResourceToWorkingCopy = new ResourceMap<IWorkingCopy>();
 
 	registerWorkingCopy(workingCopy: IWorkingCopy): IDisposable {
-<<<<<<< HEAD
+		if (this.mapResourceToWorkingCopy.has(workingCopy.resource)) {
+			throw new Error(`Cannot register more than one working copy with the same resource ${workingCopy.resource.toString()}.`);
+		}
+
 		const disposables = new DisposableStore();
 
 		// {{SQL CARBON EDIT}} @chlafreniere need to block working copies of notebook editors from being tracked
 		if (workingCopy.resource.path.includes('notebook-editor-') && workingCopy.resource.scheme === Schemas.untitled) {
 			return disposables;
 		}
-
-		// Registry
-		let workingCopiesForResource = this.mapResourceToWorkingCopy.get(workingCopy.resource.toString());
-		if (!workingCopiesForResource) {
-			workingCopiesForResource = new Set<IWorkingCopy>();
-			this.mapResourceToWorkingCopy.set(workingCopy.resource.toString(), workingCopiesForResource);
-=======
-		if (this.mapResourceToWorkingCopy.has(workingCopy.resource)) {
-			throw new Error(`Cannot register more than one working copy with the same resource ${workingCopy.resource.toString()}.`);
->>>>>>> 1c6efa67
-		}
-
-		const disposables = new DisposableStore();
 
 		// Registry
 		this._workingCopies.add(workingCopy);
