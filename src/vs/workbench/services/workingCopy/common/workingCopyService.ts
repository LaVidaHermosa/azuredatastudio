/*---------------------------------------------------------------------------------------------
 *  Copyright (c) Microsoft Corporation. All rights reserved.
 *  Licensed under the Source EULA. See License.txt in the project root for license information.
 *--------------------------------------------------------------------------------------------*/

import { createDecorator } from 'vs/platform/instantiation/common/instantiation';
import { registerSingleton } from 'vs/platform/instantiation/common/extensions';
import { Event, Emitter } from 'vs/base/common/event';
import { URI } from 'vs/base/common/uri';
import { Disposable, IDisposable, toDisposable, DisposableStore, dispose } from 'vs/base/common/lifecycle';
import { ResourceMap } from 'vs/base/common/map';
import { ISaveOptions, IRevertOptions } from 'vs/workbench/common/editor';
import { ITextSnapshot } from 'vs/editor/common/model';
<<<<<<< HEAD
import { Schemas } from 'vs/base/common/network'; // {{SQL CARBON EDIT}} @chlafreniere need to block working copies of notebook editors from being tracked
=======
import { CancellationToken } from 'vs/base/common/cancellation';
>>>>>>> 41e73c83

export const enum WorkingCopyCapabilities {

	/**
	 * Signals no specific capability for the working copy.
	 */
	None = 0,

	/**
	 * Signals that the working copy requires
	 * additional input when saving, e.g. an
	 * associated path to save to.
	 */
	Untitled = 1 << 1
}

/**
 * Data to be associated with working copy backups. Use
 * `IBackupFileService.resolve(workingCopy.resource)` to
 * retrieve the backup when loading the working copy.
 */
export interface IWorkingCopyBackup<MetaType = object> {

	/**
	 * Any serializable metadata to be associated with the backup.
	 */
	meta?: MetaType;

	/**
	 * Use this for larger textual content of the backup.
	 */
	content?: ITextSnapshot;
}

export interface IWorkingCopy {

	/**
	 * The unique resource of the working copy. There can only be one
	 * working copy in the system with the same URI.
	 */
	readonly resource: URI;

	/**
	 * Human readable name of the working copy.
	 */
	readonly name: string;

	/**
	 * The capabilities of the working copy.
	 */
	readonly capabilities: WorkingCopyCapabilities;


	//#region Events

	/**
	 * Used by the workbench to signal if the working copy
	 * is dirty or not. Typically a working copy is dirty
	 * once changed until saved or reverted.
	 */
	readonly onDidChangeDirty: Event<void>;

	/**
	 * Used by the workbench e.g. to trigger auto-save
	 * (unless this working copy is untitled) and backups.
	 */
	readonly onDidChangeContent: Event<void>;

	//#endregion


	//#region Dirty Tracking

	isDirty(): boolean;

	//#endregion


	//#region Save / Backup

	/**
	 * The workbench may call this method often after it receives
	 * the `onDidChangeContent` event for the working copy. The motivation
	 * is to allow to quit VSCode with dirty working copies present.
	 *
	 * Providers of working copies should use `IBackupFileService.resolve(workingCopy.resource)`
	 * to retrieve the backup metadata associated when loading the working copy.
	 *
	 * @param token support for cancellation
	 */
	backup(token: CancellationToken): Promise<IWorkingCopyBackup>;

	/**
	 * Asks the working copy to save. If the working copy was dirty, it is
	 * expected to be non-dirty after this operation has finished.
	 *
	 * @returns `true` if the operation was successful and `false` otherwise.
	 */
	save(options?: ISaveOptions): Promise<boolean>;

	/**
	 * Asks the working copy to revert. If the working copy was dirty, it is
	 * expected to be non-dirty after this operation has finished.
	 */
	revert(options?: IRevertOptions): Promise<void>;

	//#endregion
}

export const IWorkingCopyService = createDecorator<IWorkingCopyService>('workingCopyService');

export interface IWorkingCopyService {

	readonly _serviceBrand: undefined;


	//#region Events

	readonly onDidRegister: Event<IWorkingCopy>;

	readonly onDidUnregister: Event<IWorkingCopy>;

	readonly onDidChangeDirty: Event<IWorkingCopy>;

	readonly onDidChangeContent: Event<IWorkingCopy>;

	//#endregion


	//#region Dirty Tracking

	readonly dirtyCount: number;

	readonly dirtyWorkingCopies: IWorkingCopy[];

	readonly hasDirty: boolean;

	isDirty(resource: URI): boolean;

	//#endregion


	//#region Registry

	readonly workingCopies: IWorkingCopy[];

	/**
	 * Register a new working copy with the service. This method will
	 * throw if you try to register a working copy with a resource
	 * that was already registered before. There can only be 1 working
	 * copy per resource registered to the service.
	 */
	registerWorkingCopy(workingCopy: IWorkingCopy): IDisposable;

	//#endregion
}

export class WorkingCopyService extends Disposable implements IWorkingCopyService {

	declare readonly _serviceBrand: undefined;

	//#region Events

	private readonly _onDidRegister = this._register(new Emitter<IWorkingCopy>());
	readonly onDidRegister = this._onDidRegister.event;

	private readonly _onDidUnregister = this._register(new Emitter<IWorkingCopy>());
	readonly onDidUnregister = this._onDidUnregister.event;

	private readonly _onDidChangeDirty = this._register(new Emitter<IWorkingCopy>());
	readonly onDidChangeDirty = this._onDidChangeDirty.event;

	private readonly _onDidChangeContent = this._register(new Emitter<IWorkingCopy>());
	readonly onDidChangeContent = this._onDidChangeContent.event;

	//#endregion


	//#region Registry

	get workingCopies(): IWorkingCopy[] { return Array.from(this._workingCopies.values()); }
	private _workingCopies = new Set<IWorkingCopy>();

	private readonly mapResourceToWorkingCopy = new ResourceMap<IWorkingCopy>();

	registerWorkingCopy(workingCopy: IWorkingCopy): IDisposable {
		if (this.mapResourceToWorkingCopy.has(workingCopy.resource)) {
			throw new Error(`Cannot register more than one working copy with the same resource ${workingCopy.resource.toString(true)}.`);
		}

		const disposables = new DisposableStore();

		// {{SQL CARBON EDIT}} @chlafreniere need to block working copies of notebook editors from being tracked
		if (workingCopy.resource.path.includes('notebook-editor-') && workingCopy.resource.scheme === Schemas.untitled) {
			return disposables;
		}

		// Registry
		this._workingCopies.add(workingCopy);
		this.mapResourceToWorkingCopy.set(workingCopy.resource, workingCopy);

		// Wire in Events
		disposables.add(workingCopy.onDidChangeContent(() => this._onDidChangeContent.fire(workingCopy)));
		disposables.add(workingCopy.onDidChangeDirty(() => this._onDidChangeDirty.fire(workingCopy)));

		// Send some initial events
		this._onDidRegister.fire(workingCopy);
		if (workingCopy.isDirty()) {
			this._onDidChangeDirty.fire(workingCopy);
		}

		return toDisposable(() => {
			this.unregisterWorkingCopy(workingCopy);
			dispose(disposables);

			// Signal as event
			this._onDidUnregister.fire(workingCopy);
		});
	}

	private unregisterWorkingCopy(workingCopy: IWorkingCopy): void {

		// Remove from registry
		this._workingCopies.delete(workingCopy);
		this.mapResourceToWorkingCopy.delete(workingCopy.resource);

		// If copy is dirty, ensure to fire an event to signal the dirty change
		// (a disposed working copy cannot account for being dirty in our model)
		if (workingCopy.isDirty()) {
			this._onDidChangeDirty.fire(workingCopy);
		}
	}

	//#endregion


	//#region Dirty Tracking

	get hasDirty(): boolean {
		for (const workingCopy of this._workingCopies) {
			if (workingCopy.isDirty()) {
				return true;
			}
		}

		return false;
	}

	get dirtyCount(): number {
		let totalDirtyCount = 0;

		for (const workingCopy of this._workingCopies) {
			if (workingCopy.isDirty()) {
				totalDirtyCount++;
			}
		}

		return totalDirtyCount;
	}

	get dirtyWorkingCopies(): IWorkingCopy[] {
		return this.workingCopies.filter(workingCopy => workingCopy.isDirty());
	}

	isDirty(resource: URI): boolean {
		const workingCopy = this.mapResourceToWorkingCopy.get(resource);
		if (workingCopy) {
			return workingCopy.isDirty();
		}

		return false;
	}

	//#endregion
}

registerSingleton(IWorkingCopyService, WorkingCopyService, true);<|MERGE_RESOLUTION|>--- conflicted
+++ resolved
@@ -11,11 +11,8 @@
 import { ResourceMap } from 'vs/base/common/map';
 import { ISaveOptions, IRevertOptions } from 'vs/workbench/common/editor';
 import { ITextSnapshot } from 'vs/editor/common/model';
-<<<<<<< HEAD
+import { CancellationToken } from 'vs/base/common/cancellation';
 import { Schemas } from 'vs/base/common/network'; // {{SQL CARBON EDIT}} @chlafreniere need to block working copies of notebook editors from being tracked
-=======
-import { CancellationToken } from 'vs/base/common/cancellation';
->>>>>>> 41e73c83
 
 export const enum WorkingCopyCapabilities {
 
