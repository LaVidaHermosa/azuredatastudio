/*---------------------------------------------------------------------------------------------
 *  Copyright (c) Microsoft Corporation. All rights reserved.
 *  Licensed under the Source EULA. See License.txt in the project root for license information.
 *--------------------------------------------------------------------------------------------*/

import { localize } from 'vs/nls';
import { URI } from 'vs/base/common/uri';
import { Event, Emitter } from 'vs/base/common/event';
import { CancellationToken, CancellationTokenSource } from 'vs/base/common/cancellation';
import { ETAG_DISABLED, FileOperationError, FileOperationResult, FileSystemProviderCapabilities, IFileService, IFileStatWithMetadata, IFileStreamContent, IWriteFileOptions, NotModifiedSinceFileOperationError } from 'vs/platform/files/common/files';
import { ISaveOptions, IRevertOptions, SaveReason } from 'vs/workbench/common/editor';
import { IWorkingCopyService } from 'vs/workbench/services/workingCopy/common/workingCopyService';
import { IWorkingCopyBackup, IWorkingCopyBackupMeta, IWorkingCopySaveEvent, WorkingCopyCapabilities } from 'vs/workbench/services/workingCopy/common/workingCopy';
import { raceCancellation, TaskSequentializer, timeout } from 'vs/base/common/async';
import { ILogService } from 'vs/platform/log/common/log';
import { assertIsDefined } from 'vs/base/common/types';
import { IWorkingCopyFileService } from 'vs/workbench/services/workingCopy/common/workingCopyFileService';
import { VSBufferReadableStream } from 'vs/base/common/buffer';
import { IFilesConfigurationService } from 'vs/workbench/services/filesConfiguration/common/filesConfigurationService';
import { IWorkingCopyBackupService, IResolvedWorkingCopyBackup } from 'vs/workbench/services/workingCopy/common/workingCopyBackup';
import { INotificationService, Severity } from 'vs/platform/notification/common/notification';
import { hash } from 'vs/base/common/hash';
import { toErrorMessage } from 'vs/base/common/errorMessage';
import { IAction, toAction } from 'vs/base/common/actions';
import { isWindows } from 'vs/base/common/platform';
import { IWorkingCopyEditorService } from 'vs/workbench/services/workingCopy/common/workingCopyEditorService';
import { IEditorService } from 'vs/workbench/services/editor/common/editorService';
import { IElevatedFileService } from 'vs/workbench/services/files/common/elevatedFileService';
import { IResourceWorkingCopy, ResourceWorkingCopy } from 'vs/workbench/services/workingCopy/common/resourceWorkingCopy';
import { IFileWorkingCopy, IFileWorkingCopyModel, IFileWorkingCopyModelFactory } from 'vs/workbench/services/workingCopy/common/fileWorkingCopy';

/**
 * Stored file specific working copy model factory.
 */
export interface IStoredFileWorkingCopyModelFactory<M extends IStoredFileWorkingCopyModel> extends IFileWorkingCopyModelFactory<M> { }

/**
 * The underlying model of a stored file working copy provides some
 * methods for the stored file working copy to function. The model is
 * typically only available after the working copy has been
 * resolved via it's `resolve()` method.
 */
export interface IStoredFileWorkingCopyModel extends IFileWorkingCopyModel {

	readonly onDidChangeContent: Event<IStoredFileWorkingCopyModelContentChangedEvent>;

	/**
	 * A version ID of the model. If a `onDidChangeContent` is fired
	 * from the model and the last known saved `versionId` matches
	 * with the `model.versionId`, the stored file working copy will
	 * discard any dirty state.
	 *
	 * A use case is the following:
	 * - a stored file working copy gets edited and thus dirty
	 * - the user triggers undo to revert the changes
	 * - at this point the `versionId` should match the one we had saved
	 *
	 * This requires the model to be aware of undo/redo operations.
	 */
	readonly versionId: unknown;

	/**
	 * Close the current undo-redo element. This offers a way
	 * to create an undo/redo stop point.
	 *
	 * This method may for example be called right before the
	 * save is triggered so that the user can always undo back
	 * to the state before saving.
	 */
	pushStackElement(): void;
}

export interface IStoredFileWorkingCopyModelContentChangedEvent {

	/**
	 * Flag that indicates that this event was generated while undoing.
	 */
	readonly isUndoing: boolean;

	/**
	 * Flag that indicates that this event was generated while redoing.
	 */
	readonly isRedoing: boolean;
}

/**
 * A stored file based `IWorkingCopy` is backed by a `URI` from a
 * known file system provider. Given this assumption, a lot
 * of functionality can be built on top, such as saving in
 * a secure way to prevent data loss.
 */
export interface IStoredFileWorkingCopy<M extends IStoredFileWorkingCopyModel> extends IResourceWorkingCopy, IFileWorkingCopy<M> {

	/**
	 * An event for when a stored file working copy was resolved.
	 */
	readonly onDidResolve: Event<void>;

	/**
	 * An event for when a stored file working copy was saved successfully.
	 */
	readonly onDidSave: Event<IStoredFileWorkingCopySaveEvent>;

	/**
	 * An event indicating that a stored file working copy save operation failed.
	 */
	readonly onDidSaveError: Event<void>;

	/**
	 * An event for when the readonly state of the stored file working copy changes.
	 */
	readonly onDidChangeReadonly: Event<void>;

	/**
	 * Resolves a stored file working copy.
	 */
	resolve(options?: IStoredFileWorkingCopyResolveOptions): Promise<void>;

	/**
	 * Explicitly sets the working copy to be dirty.
	 */
	markDirty(): void;

	/**
	 * Whether the stored file working copy is in the provided `state`
	 * or not.
	 *
	 * @param state the `FileWorkingCopyState` to check on.
	 */
	hasState(state: StoredFileWorkingCopyState): boolean;

	/**
	 * Allows to join a state change away from the provided `state`.
	 *
	 * @param state currently only `FileWorkingCopyState.PENDING_SAVE`
	 * can be awaited on to resolve.
	 */
	joinState(state: StoredFileWorkingCopyState.PENDING_SAVE): Promise<void>;

	/**
	 * Whether we have a resolved model or not.
	 */
	isResolved(): this is IResolvedStoredFileWorkingCopy<M>;

	/**
	 * Whether the stored file working copy is readonly or not.
	 */
	isReadonly(): boolean;
}

export interface IResolvedStoredFileWorkingCopy<M extends IStoredFileWorkingCopyModel> extends IStoredFileWorkingCopy<M> {

	/**
	 * A resolved stored file working copy has a resolved model.
	 */
	readonly model: M;
}

/**
 * States the stored file working copy can be in.
 */
export const enum StoredFileWorkingCopyState {

	/**
	 * A stored file working copy is saved.
	 */
	SAVED,

	/**
	 * A stored file working copy is dirty.
	 */
	DIRTY,

	/**
	 * A stored file working copy is currently being saved but
	 * this operation has not completed yet.
	 */
	PENDING_SAVE,

	/**
	 * A stored file working copy is in conflict mode when changes
	 * cannot be saved because the underlying file has changed.
	 * Stored file working copies in conflict mode are always dirty.
	 */
	CONFLICT,

	/**
	 * A stored file working copy is in orphan state when the underlying
	 * file has been deleted.
	 */
	ORPHAN,

	/**
	 * Any error that happens during a save that is not causing
	 * the `StoredFileWorkingCopyState.CONFLICT` state.
	 * Stored file working copies in error mode are always dirty.
	 */
	ERROR
}

export interface IStoredFileWorkingCopySaveOptions extends ISaveOptions {

	/**
	 * Save the stored file working copy with an attempt to unlock it.
	 */
	readonly writeUnlock?: boolean;

	/**
	 * Save the stored file working copy with elevated privileges.
	 *
	 * Note: This may not be supported in all environments.
	 */
	readonly writeElevated?: boolean;

	/**
	 * Allows to write to a stored file working copy even if it has been
	 * modified on disk. This should only be triggered from an
	 * explicit user action.
	 */
	readonly ignoreModifiedSince?: boolean;

	/**
	 * If set, will bubble up the stored file working copy save error to
	 * the caller instead of handling it.
	 */
	readonly ignoreErrorHandler?: boolean;
}

export interface IStoredFileWorkingCopyResolver {

	/**
	 * Resolves the working copy in a safe way from an external
	 * working copy manager that can make sure multiple parallel
	 * resolves execute properly.
	 */
	(options?: IStoredFileWorkingCopyResolveOptions): Promise<void>;
}

export interface IStoredFileWorkingCopyResolveOptions {

	/**
	 * The contents to use for the stored file working copy if known. If not
	 * provided, the contents will be retrieved from the underlying
	 * resource or backup if present.
	 *
	 * If contents are provided, the stored file working copy will be marked
	 * as dirty right from the beginning.
	 */
	readonly contents?: VSBufferReadableStream;

	/**
	 * Go to disk bypassing any cache of the stored file working copy if any.
	 */
	readonly forceReadFromFile?: boolean;
}

/**
 * Metadata associated with a stored file working copy backup.
 */
interface IStoredFileWorkingCopyBackupMetaData extends IWorkingCopyBackupMeta {
	readonly mtime: number;
	readonly ctime: number;
	readonly size: number;
	readonly etag: string;
	readonly orphaned: boolean;
}

export interface IStoredFileWorkingCopySaveEvent extends IWorkingCopySaveEvent {

	/**
	 * The resolved stat from the save operation.
	 */
	readonly stat: IFileStatWithMetadata;
}

export function isStoredFileWorkingCopySaveEvent(e: IWorkingCopySaveEvent): e is IStoredFileWorkingCopySaveEvent {
	const candidate = e as IStoredFileWorkingCopySaveEvent;

	return !!candidate.stat;
}

export class StoredFileWorkingCopy<M extends IStoredFileWorkingCopyModel> extends ResourceWorkingCopy implements IStoredFileWorkingCopy<M>  {

	readonly capabilities: WorkingCopyCapabilities = WorkingCopyCapabilities.None;

	private _model: M | undefined = undefined;
	get model(): M | undefined { return this._model; }

	//#region events

	private readonly _onDidChangeContent = this._register(new Emitter<void>());
	readonly onDidChangeContent = this._onDidChangeContent.event;

	private readonly _onDidResolve = this._register(new Emitter<void>());
	readonly onDidResolve = this._onDidResolve.event;

	private readonly _onDidChangeDirty = this._register(new Emitter<void>());
	readonly onDidChangeDirty = this._onDidChangeDirty.event;

	private readonly _onDidSaveError = this._register(new Emitter<void>());
	readonly onDidSaveError = this._onDidSaveError.event;

	private readonly _onDidSave = this._register(new Emitter<IStoredFileWorkingCopySaveEvent>());
	readonly onDidSave = this._onDidSave.event;

	private readonly _onDidRevert = this._register(new Emitter<void>());
	readonly onDidRevert = this._onDidRevert.event;

	private readonly _onDidChangeReadonly = this._register(new Emitter<void>());
	readonly onDidChangeReadonly = this._onDidChangeReadonly.event;

	//#endregion

	constructor(
		readonly typeId: string,
		resource: URI,
		readonly name: string,
		private readonly modelFactory: IStoredFileWorkingCopyModelFactory<M>,
		private readonly externalResolver: IStoredFileWorkingCopyResolver,
		@IFileService fileService: IFileService,
		@ILogService private readonly logService: ILogService,
		@IWorkingCopyFileService private readonly workingCopyFileService: IWorkingCopyFileService,
		@IFilesConfigurationService private readonly filesConfigurationService: IFilesConfigurationService,
		@IWorkingCopyBackupService private readonly workingCopyBackupService: IWorkingCopyBackupService,
		@IWorkingCopyService workingCopyService: IWorkingCopyService,
		@INotificationService private readonly notificationService: INotificationService,
		@IWorkingCopyEditorService private readonly workingCopyEditorService: IWorkingCopyEditorService,
		@IEditorService private readonly editorService: IEditorService,
		@IElevatedFileService private readonly elevatedFileService: IElevatedFileService
	) {
		super(resource, fileService);

		// Make known to working copy service
		this._register(workingCopyService.registerWorkingCopy(this));
	}

	//#region Dirty

	private dirty = false;
	private savedVersionId: unknown;

	isDirty(): this is IResolvedStoredFileWorkingCopy<M> {
		return this.dirty;
	}

	markDirty(): void {
		this.setDirty(true);
	}

	private setDirty(dirty: boolean): void {
		if (!this.isResolved()) {
			return; // only resolved working copies can be marked dirty
		}

		// Track dirty state and version id
		const wasDirty = this.dirty;
		this.doSetDirty(dirty);

		// Emit as Event if dirty changed
		if (dirty !== wasDirty) {
			this._onDidChangeDirty.fire();
		}
	}

	private doSetDirty(dirty: boolean): () => void {
		const wasDirty = this.dirty;
		const wasInConflictMode = this.inConflictMode;
		const wasInErrorMode = this.inErrorMode;
		const oldSavedVersionId = this.savedVersionId;

		if (!dirty) {
			this.dirty = false;
			this.inConflictMode = false;
			this.inErrorMode = false;

			// we remember the models alternate version id to remember when the version
			// of the model matches with the saved version on disk. we need to keep this
			// in order to find out if the model changed back to a saved version (e.g.
			// when undoing long enough to reach to a version that is saved and then to
			// clear the dirty flag)
			if (this.isResolved()) {
				this.savedVersionId = this.model.versionId;
			}
		} else {
			this.dirty = true;
		}

		// Return function to revert this call
		return () => {
			this.dirty = wasDirty;
			this.inConflictMode = wasInConflictMode;
			this.inErrorMode = wasInErrorMode;
			this.savedVersionId = oldSavedVersionId;
		};
	}

	//#endregion

	//#region Resolve

	private lastResolvedFileStat: IFileStatWithMetadata | undefined;

	isResolved(): this is IResolvedStoredFileWorkingCopy<M> {
		return !!this.model;
	}

	async resolve(options?: IStoredFileWorkingCopyResolveOptions): Promise<void> {
		this.trace('resolve() - enter');

		// Return early if we are disposed
		if (this.isDisposed()) {
			this.trace('resolve() - exit - without resolving because file working copy is disposed');

			return;
		}

		// Unless there are explicit contents provided, it is important that we do not
		// resolve a working copy that is dirty or is in the process of saving to prevent
		// data loss.
		if (!options?.contents && (this.dirty || this.saveSequentializer.hasPending())) {
			this.trace('resolve() - exit - without resolving because file working copy is dirty or being saved');

			return;
		}

		return this.doResolve(options);
	}

	private async doResolve(options?: IStoredFileWorkingCopyResolveOptions): Promise<void> {

		// First check if we have contents to use for the working copy
		if (options?.contents) {
			return this.resolveFromBuffer(options.contents);
		}

		// Second, check if we have a backup to resolve from (only for new working copies)
		const isNew = !this.isResolved();
		if (isNew) {
			const resolvedFromBackup = await this.resolveFromBackup();
			if (resolvedFromBackup) {
				return;
			}
		}

		// Finally, resolve from file resource
		return this.resolveFromFile(options);
	}

	private async resolveFromBuffer(buffer: VSBufferReadableStream): Promise<void> {
		this.trace('resolveFromBuffer()');

		// Try to resolve metdata from disk
		let mtime: number;
		let ctime: number;
		let size: number;
		let etag: string;
		try {
			const metadata = await this.fileService.stat(this.resource);
			mtime = metadata.mtime;
			ctime = metadata.ctime;
			size = metadata.size;
			etag = metadata.etag;

			// Clear orphaned state when resolving was successful
			this.setOrphaned(false);
		} catch (error) {

			// Put some fallback values in error case
			mtime = Date.now();
			ctime = Date.now();
			size = 0;
			etag = ETAG_DISABLED;

			// Apply orphaned state based on error code
			this.setOrphaned(error.fileOperationResult === FileOperationResult.FILE_NOT_FOUND);
		}

		// Resolve with buffer
		return this.resolveFromContent({
			resource: this.resource,
			name: this.name,
			mtime,
			ctime,
			size,
			etag,
			value: buffer,
			readonly: false
		}, true /* dirty (resolved from buffer) */);
	}

	private async resolveFromBackup(): Promise<boolean> {

		// Resolve backup if any
		const backup = await this.workingCopyBackupService.resolve<IStoredFileWorkingCopyBackupMetaData>(this);

		// Abort if someone else managed to resolve the working copy by now
		let isNew = !this.isResolved();
		if (!isNew) {
			this.trace('resolveFromBackup() - exit - withoutresolving because previously new file working copy got created meanwhile');

			return true; // imply that resolving has happened in another operation
		}

		// Try to resolve from backup if we have any
		if (backup) {
			await this.doResolveFromBackup(backup);

			return true;
		}

		// Otherwise signal back that resolving did not happen
		return false;
	}

	private async doResolveFromBackup(backup: IResolvedWorkingCopyBackup<IStoredFileWorkingCopyBackupMetaData>): Promise<void> {
		this.trace('doResolveFromBackup()');

		// Resolve with backup
		await this.resolveFromContent({
			resource: this.resource,
			name: this.name,
			mtime: backup.meta ? backup.meta.mtime : Date.now(),
			ctime: backup.meta ? backup.meta.ctime : Date.now(),
			size: backup.meta ? backup.meta.size : 0,
			etag: backup.meta ? backup.meta.etag : ETAG_DISABLED, // etag disabled if unknown!
			value: backup.value,
			readonly: false
		}, true /* dirty (resolved from backup) */);

		// Restore orphaned flag based on state
		if (backup.meta && backup.meta.orphaned) {
			this.setOrphaned(true);
		}
	}

	private async resolveFromFile(options?: IStoredFileWorkingCopyResolveOptions): Promise<void> {
		this.trace('resolveFromFile()');

		const forceReadFromFile = options?.forceReadFromFile;

		// Decide on etag
		let etag: string | undefined;
		if (forceReadFromFile) {
			etag = ETAG_DISABLED; // disable ETag if we enforce to read from disk
		} else if (this.lastResolvedFileStat) {
			etag = this.lastResolvedFileStat.etag; // otherwise respect etag to support caching
		}

		// Remember current version before doing any long running operation
		// to ensure we are not changing a working copy that was changed
		// meanwhile
		const currentVersionId = this.versionId;

		// Resolve Content
		try {
			const content = await this.fileService.readFileStream(this.resource, { etag });

			// Clear orphaned state when resolving was successful
			this.setOrphaned(false);

			// Return early if the working copy content has changed
			// meanwhile to prevent loosing any changes
			if (currentVersionId !== this.versionId) {
				this.trace('resolveFromFile() - exit - without resolving because file working copy content changed');

				return;
			}

			await this.resolveFromContent(content, false /* not dirty (resolved from file) */);
		} catch (error) {
			const result = error.fileOperationResult;

			// Apply orphaned state based on error code
			this.setOrphaned(result === FileOperationResult.FILE_NOT_FOUND);

			// NotModified status is expected and can be handled gracefully
			// if we are resolved. We still want to update our last resolved
			// stat to e.g. detect changes to the file's readonly state
			if (this.isResolved() && result === FileOperationResult.FILE_NOT_MODIFIED_SINCE) {
				if (error instanceof NotModifiedSinceFileOperationError) {
					this.updateLastResolvedFileStat(error.stat);
				}

				return;
			}

			// Unless we are forced to read from the file, ignore when a working copy has
			// been resolved once and the file was deleted meanwhile. Since we already have
			// the working copy resolved, we can return to this state and update the orphaned
			// flag to indicate that this working copy has no version on disk anymore.
			if (this.isResolved() && result === FileOperationResult.FILE_NOT_FOUND && !forceReadFromFile) {
				return;
			}

			// Otherwise bubble up the error
			throw error;
		}
	}

	private async resolveFromContent(content: IFileStreamContent, dirty: boolean): Promise<void> {
		this.trace('resolveFromContent() - enter');

		// Return early if we are disposed
		if (this.isDisposed()) {
			this.trace('resolveFromContent() - exit - because working copy is disposed');

			return;
		}

		// Update our resolved disk stat
		this.updateLastResolvedFileStat({
			resource: this.resource,
			name: content.name,
			mtime: content.mtime,
			ctime: content.ctime,
			size: content.size,
			etag: content.etag,
			readonly: content.readonly,
			isFile: true,
			isDirectory: false,
			isSymbolicLink: false,
			children: undefined
		});

		// Update existing model if we had been resolved
		if ((this as StoredFileWorkingCopy<M>).isResolved()) { // {{SQL CARBON EDIT}} cast to avoid compile errors with type guard assert
			await this.doUpdateModel(content.value);
		}

		// Create new model otherwise
		else {
			await this.doCreateModel(content.value);
		}

		// Update working copy dirty flag. This is very important to call
		// in both cases of dirty or not because it conditionally updates
		// the `savedVersionId` to determine the version when to consider
		// the working copy as saved again (e.g. when undoing back to the
		// saved state)
		this.setDirty(!!dirty);

		// Emit as event
		this._onDidResolve.fire();
	}

	private async doCreateModel(contents: VSBufferReadableStream): Promise<void> {
		this.trace('doCreateModel()');

		// Create model and dispose it when we get disposed
		this._model = this._register(await this.modelFactory.createModel(this.resource, contents, CancellationToken.None));

		// Model listeners
		this.installModelListeners(this._model);
	}

	private ignoreDirtyOnModelContentChange = false;

	private async doUpdateModel(contents: VSBufferReadableStream): Promise<void> {
		this.trace('doUpdateModel()');

		// Update model value in a block that ignores content change events for dirty tracking
		this.ignoreDirtyOnModelContentChange = true;
		try {
			await this.model?.update(contents, CancellationToken.None);
		} finally {
			this.ignoreDirtyOnModelContentChange = false;
		}
	}

	private installModelListeners(model: M): void {

		// See https://github.com/microsoft/vscode/issues/30189
		// This code has been extracted to a different method because it caused a memory leak
		// where `value` was captured in the content change listener closure scope.

		// Content Change
		this._register(model.onDidChangeContent(e => this.onModelContentChanged(model, e.isUndoing || e.isRedoing)));

		// Lifecycle
		this._register(model.onWillDispose(() => this.dispose()));
	}

	private onModelContentChanged(model: M, isUndoingOrRedoing: boolean): void {
		this.trace(`onModelContentChanged() - enter`);

		// In any case increment the version id because it tracks the content state of the model at all times
		this.versionId++;
		this.trace(`onModelContentChanged() - new versionId ${this.versionId}`);

		// Remember when the user changed the model through a undo/redo operation.
		// We need this information to throttle save participants to fix
		// https://github.com/microsoft/vscode/issues/102542
		if (isUndoingOrRedoing) {
			this.lastContentChangeFromUndoRedo = Date.now();
		}

		// We mark check for a dirty-state change upon model content change, unless:
		// - explicitly instructed to ignore it (e.g. from model.resolve())
		// - the model is readonly (in that case we never assume the change was done by the user)
		if (!this.ignoreDirtyOnModelContentChange && !this.isReadonly()) {

			// The contents changed as a matter of Undo and the version reached matches the saved one
			// In this case we clear the dirty flag and emit a SAVED event to indicate this state.
			if (model.versionId === this.savedVersionId) {
				this.trace('onModelContentChanged() - model content changed back to last saved version');

				// Clear flags
				const wasDirty = this.dirty;
				this.setDirty(false);

				// Emit revert event if we were dirty
				if (wasDirty) {
					this._onDidRevert.fire();
				}
			}

			// Otherwise the content has changed and we signal this as becoming dirty
			else {
				this.trace('onModelContentChanged() - model content changed and marked as dirty');

				// Mark as dirty
				this.setDirty(true);
			}
		}

		// Emit as event
		this._onDidChangeContent.fire();
	}

	private async forceResolveFromFile(): Promise<void> {
		if (this.isDisposed()) {
			return; // return early when the working copy is invalid
		}

		// We go through the resolver to make
		// sure this kind of `resolve` is properly
		// running in sequence with any other running
		// `resolve` if any, including subsequent runs
		// that are triggered right after.

		await this.externalResolver({
			forceReadFromFile: true
		});
	}

	//#endregion

	//#region Backup

	async backup(token: CancellationToken): Promise<IWorkingCopyBackup> {

		// Fill in metadata if we are resolved
		let meta: IStoredFileWorkingCopyBackupMetaData | undefined = undefined;
		if (this.lastResolvedFileStat) {
			meta = {
				mtime: this.lastResolvedFileStat.mtime,
				ctime: this.lastResolvedFileStat.ctime,
				size: this.lastResolvedFileStat.size,
				etag: this.lastResolvedFileStat.etag,
				orphaned: this.isOrphaned()
			};
		}

		// Fill in content if we are resolved
		let content: VSBufferReadableStream | undefined = undefined;
		if (this.isResolved()) {
			content = await raceCancellation(this.model.snapshot(token), token);
		}

		return { meta, content };
	}

	//#endregion

	//#region Save

	private versionId = 0;

	private static readonly UNDO_REDO_SAVE_PARTICIPANTS_AUTO_SAVE_THROTTLE_THRESHOLD = 500;
	private lastContentChangeFromUndoRedo: number | undefined = undefined;

	private readonly saveSequentializer = new TaskSequentializer();

	async save(options: IStoredFileWorkingCopySaveOptions = Object.create(null)): Promise<boolean> {
		if (!this.isResolved()) {
			return false;
		}

		if (this.isReadonly()) {
			this.trace('save() - ignoring request for readonly resource');

			return false; // if working copy is readonly we do not attempt to save at all
		}

		if (
			(this.hasState(StoredFileWorkingCopyState.CONFLICT) || this.hasState(StoredFileWorkingCopyState.ERROR)) &&
			(options.reason === SaveReason.AUTO || options.reason === SaveReason.FOCUS_CHANGE || options.reason === SaveReason.WINDOW_CHANGE)
		) {
			this.trace('save() - ignoring auto save request for file working copy that is in conflict or error');

			return false; // if working copy is in save conflict or error, do not save unless save reason is explicit
		}

		// Actually do save
		this.trace('save() - enter');
		await this.doSave(options);
		this.trace('save() - exit');

		return this.hasState(StoredFileWorkingCopyState.SAVED);
	}

	private async doSave(options: IStoredFileWorkingCopySaveOptions): Promise<void> {
		if (typeof options.reason !== 'number') {
			options.reason = SaveReason.EXPLICIT;
		}

		let versionId = this.versionId;
		this.trace(`doSave(${versionId}) - enter with versionId ${versionId}`);

		// Lookup any running pending save for this versionId and return it if found
		//
		// Scenario: user invoked the save action multiple times quickly for the same contents
		//           while the save was not yet finished to disk
		//
<<<<<<< HEAD
		if ((this.saveSequentializer as TaskSequentializer).hasPending(versionId)) { // {{SQL CARBON EDIT}} cast to avoid compile errors with type guard assert
			this.trace(`[stored file working copy] doSave(${versionId}) - exit - found a pending save for versionId ${versionId}`);
=======
		if (this.saveSequentializer.hasPending(versionId)) {
			this.trace(`doSave(${versionId}) - exit - found a pending save for versionId ${versionId}`);
>>>>>>> 559e9bee

			return this.saveSequentializer.pending;
		}

		// Return early if not dirty (unless forced)
		//
		// Scenario: user invoked save action even though the working copy is not dirty
		if (!options.force && !this.dirty) {
			this.trace(`doSave(${versionId}) - exit - because not dirty and/or versionId is different (this.isDirty: ${this.dirty}, this.versionId: ${this.versionId})`);

			return;
		}

		// Return if currently saving by storing this save request as the next save that should happen.
		// Never ever must 2 saves execute at the same time because this can lead to dirty writes and race conditions.
		//
		// Scenario A: auto save was triggered and is currently busy saving to disk. this takes long enough that another auto save
		//             kicks in.
		// Scenario B: save is very slow (e.g. network share) and the user manages to change the working copy and trigger another save
		//             while the first save has not returned yet.
		//
<<<<<<< HEAD
		if ((this.saveSequentializer as TaskSequentializer).hasPending()) { // {{SQL CARBON EDIT}} cast to avoid compile errors with type guard assert
			this.trace(`[stored file working copy] doSave(${versionId}) - exit - because busy saving`);
=======
		if (this.saveSequentializer.hasPending()) {
			this.trace(`doSave(${versionId}) - exit - because busy saving`);
>>>>>>> 559e9bee

			// Indicate to the save sequentializer that we want to
			// cancel the pending operation so that ours can run
			// before the pending one finishes.
			// Currently this will try to cancel pending save
			// participants and pending snapshots from the
			// save operation, but not the actual save which does
			// not support cancellation yet.
			this.saveSequentializer.cancelPending();

			// Register this as the next upcoming save and return
			return this.saveSequentializer.setNext(() => this.doSave(options));
		}

		// Push all edit operations to the undo stack so that the user has a chance to
		// Ctrl+Z back to the saved version.
		if (this.isResolved()) {
			this.model.pushStackElement();
		}

		const saveCancellation = new CancellationTokenSource();

		return this.saveSequentializer.setPending(versionId, (async () => {

			// A save participant can still change the working copy now
			// and since we are so close to saving we do not want to trigger
			// another auto save or similar, so we block this
			// In addition we update our version right after in case it changed
			// because of a working copy change
			// Save participants can also be skipped through API.
			if (this.isResolved() && !options.skipSaveParticipants && this.workingCopyFileService.hasSaveParticipants) {
				try {

					// Measure the time it took from the last undo/redo operation to this save. If this
					// time is below `UNDO_REDO_SAVE_PARTICIPANTS_THROTTLE_THRESHOLD`, we make sure to
					// delay the save participant for the remaining time if the reason is auto save.
					//
					// This fixes the following issue:
					// - the user has configured auto save with delay of 100ms or shorter
					// - the user has a save participant enabled that modifies the file on each save
					// - the user types into the file and the file gets saved
					// - the user triggers undo operation
					// - this will undo the save participant change but trigger the save participant right after
					// - the user has no chance to undo over the save participant
					//
					// Reported as: https://github.com/microsoft/vscode/issues/102542
					if (options.reason === SaveReason.AUTO && typeof this.lastContentChangeFromUndoRedo === 'number') {
						const timeFromUndoRedoToSave = Date.now() - this.lastContentChangeFromUndoRedo;
						if (timeFromUndoRedoToSave < StoredFileWorkingCopy.UNDO_REDO_SAVE_PARTICIPANTS_AUTO_SAVE_THROTTLE_THRESHOLD) {
							await timeout(StoredFileWorkingCopy.UNDO_REDO_SAVE_PARTICIPANTS_AUTO_SAVE_THROTTLE_THRESHOLD - timeFromUndoRedoToSave);
						}
					}

					// Run save participants unless save was cancelled meanwhile
					if (!saveCancellation.token.isCancellationRequested) {
						await this.workingCopyFileService.runSaveParticipants(this, { reason: options.reason ?? SaveReason.EXPLICIT }, saveCancellation.token);
					}
				} catch (error) {
					this.logService.error(`[stored file working copy] runSaveParticipants(${versionId}) - resulted in an error: ${error.toString()}`, this.resource.toString(), this.typeId);
				}
			}

			// It is possible that a subsequent save is cancelling this
			// running save. As such we return early when we detect that.
			if (saveCancellation.token.isCancellationRequested) {
				return;
			}

			// We have to protect against being disposed at this point. It could be that the save() operation
			// was triggerd followed by a dispose() operation right after without waiting. Typically we cannot
			// be disposed if we are dirty, but if we are not dirty, save() and dispose() can still be triggered
			// one after the other without waiting for the save() to complete. If we are disposed(), we risk
			// saving contents to disk that are stale (see https://github.com/microsoft/vscode/issues/50942).
			// To fix this issue, we will not store the contents to disk when we got disposed.
			if (this.isDisposed()) {
				return;
			}

			// We require a resolved working copy from this point on, since we are about to write data to disk.
			if (!this.isResolved()) {
				return;
			}

			// update versionId with its new value (if pre-save changes happened)
			versionId = this.versionId;

			// Clear error flag since we are trying to save again
			this.inErrorMode = false;

			// Save to Disk. We mark the save operation as currently pending with
			// the latest versionId because it might have changed from a save
			// participant triggering
			this.trace(`doSave(${versionId}) - before write()`);
			const lastResolvedFileStat = assertIsDefined(this.lastResolvedFileStat);
			const resolvedFileWorkingCopy = this;
			return this.saveSequentializer.setPending(versionId, (async () => {
				try {

					// Snapshot working copy model contents
					const snapshot = await raceCancellation(resolvedFileWorkingCopy.model.snapshot(saveCancellation.token), saveCancellation.token);

					// It is possible that a subsequent save is cancelling this
					// running save. As such we return early when we detect that
					// However, we do not pass the token into the file service
					// because that is an atomic operation currently without
					// cancellation support, so we dispose the cancellation if
					// it was not cancelled yet.
					if (saveCancellation.token.isCancellationRequested) {
						return;
					} else {
						saveCancellation.dispose();
					}

					const writeFileOptions: IWriteFileOptions = {
						mtime: lastResolvedFileStat.mtime,
						etag: (options.ignoreModifiedSince || !this.filesConfigurationService.preventSaveConflicts(lastResolvedFileStat.resource)) ? ETAG_DISABLED : lastResolvedFileStat.etag,
						unlock: options.writeUnlock
					};

					// Write them to disk
					let stat: IFileStatWithMetadata;
					if (options?.writeElevated && this.elevatedFileService.isSupported(lastResolvedFileStat.resource)) {
						stat = await this.elevatedFileService.writeFileElevated(lastResolvedFileStat.resource, assertIsDefined(snapshot), writeFileOptions);
					} else {
						stat = await this.fileService.writeFile(lastResolvedFileStat.resource, assertIsDefined(snapshot), writeFileOptions);
					}

					this.handleSaveSuccess(stat, versionId, options);
				} catch (error) {
					this.handleSaveError(error, versionId, options);
				}
			})(), () => saveCancellation.cancel());
		})(), () => saveCancellation.cancel());
	}

	private handleSaveSuccess(stat: IFileStatWithMetadata, versionId: number, options: IStoredFileWorkingCopySaveOptions): void {

		// Updated resolved stat with updated stat
		this.updateLastResolvedFileStat(stat);

		// Update dirty state unless working copy has changed meanwhile
		if (versionId === this.versionId) {
			this.trace(`handleSaveSuccess(${versionId}) - setting dirty to false because versionId did not change`);
			this.setDirty(false);
		} else {
			this.trace(`handleSaveSuccess(${versionId}) - not setting dirty to false because versionId did change meanwhile`);
		}

		// Update orphan state given save was successful
		this.setOrphaned(false);

		// Emit Save Event
		this._onDidSave.fire({ reason: options.reason, stat, source: options.source });
	}

	private handleSaveError(error: Error, versionId: number, options: IStoredFileWorkingCopySaveOptions): void {
		(options.ignoreErrorHandler ? this.logService.trace : this.logService.error).apply(this.logService, [`[stored file working copy] handleSaveError(${versionId}) - exit - resulted in a save error: ${error.toString()}`, this.resource.toString(), this.typeId]);

		// Return early if the save() call was made asking to
		// handle the save error itself.
		if (options.ignoreErrorHandler) {
			throw error;
		}

		// In any case of an error, we mark the working copy as dirty to prevent data loss
		// It could be possible that the write corrupted the file on disk (e.g. when
		// an error happened after truncating the file) and as such we want to preserve
		// the working copy contents to prevent data loss.
		this.setDirty(true);

		// Flag as error state
		this.inErrorMode = true;

		// Look out for a save conflict
		if ((error as FileOperationError).fileOperationResult === FileOperationResult.FILE_MODIFIED_SINCE) {
			this.inConflictMode = true;
		}

		// Show save error to user for handling
		this.doHandleSaveError(error);

		// Emit as event
		this._onDidSaveError.fire();
	}

	private doHandleSaveError(error: Error): void {
		const fileOperationError = error as FileOperationError;
		const primaryActions: IAction[] = [];

		let message: string;

		// Dirty write prevention
		if (fileOperationError.fileOperationResult === FileOperationResult.FILE_MODIFIED_SINCE) {
			message = localize('staleSaveError', "Failed to save '{0}': The content of the file is newer. Do you want to overwrite the file with your changes?", this.name);

			primaryActions.push(toAction({ id: 'fileWorkingCopy.overwrite', label: localize('overwrite', "Overwrite"), run: () => this.save({ ignoreModifiedSince: true }) }));
			primaryActions.push(toAction({ id: 'fileWorkingCopy.revert', label: localize('discard', "Discard"), run: () => this.revert() }));
		}

		// Any other save error
		else {
			const isWriteLocked = fileOperationError.fileOperationResult === FileOperationResult.FILE_WRITE_LOCKED;
			const triedToUnlock = isWriteLocked && fileOperationError.options?.unlock;
			const isPermissionDenied = fileOperationError.fileOperationResult === FileOperationResult.FILE_PERMISSION_DENIED;
			const canSaveElevated = this.elevatedFileService.isSupported(this.resource);

			// Save Elevated
			if (canSaveElevated && (isPermissionDenied || triedToUnlock)) {
				primaryActions.push(toAction({
					id: 'fileWorkingCopy.saveElevated',
					label: triedToUnlock ?
						isWindows ? localize('overwriteElevated', "Overwrite as Admin...") : localize('overwriteElevatedSudo', "Overwrite as Sudo...") :
						isWindows ? localize('saveElevated', "Retry as Admin...") : localize('saveElevatedSudo', "Retry as Sudo..."),
					run: () => {
						this.save({ writeElevated: true, writeUnlock: triedToUnlock, reason: SaveReason.EXPLICIT });
					}
				}));
			}

			// Unlock
			else if (isWriteLocked) {
				primaryActions.push(toAction({ id: 'fileWorkingCopy.unlock', label: localize('overwrite', "Overwrite"), run: () => this.save({ writeUnlock: true, reason: SaveReason.EXPLICIT }) }));
			}

			// Retry
			else {
				primaryActions.push(toAction({ id: 'fileWorkingCopy.retry', label: localize('retry', "Retry"), run: () => this.save({ reason: SaveReason.EXPLICIT }) }));
			}

			// Save As
			primaryActions.push(toAction({
				id: 'fileWorkingCopy.saveAs',
				label: localize('saveAs', "Save As..."),
				run: () => {
					const editor = this.workingCopyEditorService.findEditor(this);
					if (editor) {
						this.editorService.save(editor, { saveAs: true, reason: SaveReason.EXPLICIT });
					}
				}
			}));

			// Discard
			primaryActions.push(toAction({ id: 'fileWorkingCopy.revert', label: localize('discard', "Discard"), run: () => this.revert() }));

			// Message
			if (isWriteLocked) {
				if (triedToUnlock && canSaveElevated) {
					message = isWindows ?
						localize('readonlySaveErrorAdmin', "Failed to save '{0}': File is read-only. Select 'Overwrite as Admin' to retry as administrator.", this.name) :
						localize('readonlySaveErrorSudo', "Failed to save '{0}': File is read-only. Select 'Overwrite as Sudo' to retry as superuser.", this.name);
				} else {
					message = localize('readonlySaveError', "Failed to save '{0}': File is read-only. Select 'Overwrite' to attempt to make it writeable.", this.name);
				}
			} else if (canSaveElevated && isPermissionDenied) {
				message = isWindows ?
					localize('permissionDeniedSaveError', "Failed to save '{0}': Insufficient permissions. Select 'Retry as Admin' to retry as administrator.", this.name) :
					localize('permissionDeniedSaveErrorSudo', "Failed to save '{0}': Insufficient permissions. Select 'Retry as Sudo' to retry as superuser.", this.name);
			} else {
				message = localize({ key: 'genericSaveError', comment: ['{0} is the resource that failed to save and {1} the error message'] }, "Failed to save '{0}': {1}", this.name, toErrorMessage(error, false));
			}
		}

		// Show to the user as notification
		const handle = this.notificationService.notify({ id: `${hash(this.resource.toString())}`, severity: Severity.Error, message, actions: { primary: primaryActions } });

		// Remove automatically when we get saved/reverted
		const listener = Event.once(Event.any(this.onDidSave, this.onDidRevert))(() => handle.close());
		Event.once(handle.onDidClose)(() => listener.dispose());
	}

	private updateLastResolvedFileStat(newFileStat: IFileStatWithMetadata): void {
		const oldReadonly = this.isReadonly();

		// First resolve - just take
		if (!this.lastResolvedFileStat) {
			this.lastResolvedFileStat = newFileStat;
		}

		// Subsequent resolve - make sure that we only assign it if the mtime
		// is equal or has advanced.
		// This prevents race conditions from resolving and saving. If a save
		// comes in late after a revert was called, the mtime could be out of
		// sync.
		else if (this.lastResolvedFileStat.mtime <= newFileStat.mtime) {
			this.lastResolvedFileStat = newFileStat;
		}

		// Signal that the readonly state changed
		if (this.isReadonly() !== oldReadonly) {
			this._onDidChangeReadonly.fire();
		}
	}

	//#endregion

	//#region Revert

	async revert(options?: IRevertOptions): Promise<void> {
		if (!this.isResolved() || (!this.dirty && !options?.force)) {
			return; // ignore if not resolved or not dirty and not enforced
		}

		this.trace('revert()');

		// Unset flags
		const wasDirty = this.dirty;
		const undoSetDirty = this.doSetDirty(false);

		// Force read from disk unless reverting soft
		const softUndo = options?.soft;
		if (!softUndo) {
			try {
				await this.forceResolveFromFile();
			} catch (error) {

				// FileNotFound means the file got deleted meanwhile, so ignore it
				if ((error as FileOperationError).fileOperationResult !== FileOperationResult.FILE_NOT_FOUND) {

					// Set flags back to previous values, we are still dirty if revert failed
					undoSetDirty();

					throw error;
				}
			}
		}

		// Emit file change event
		this._onDidRevert.fire();

		// Emit dirty change event
		if (wasDirty) {
			this._onDidChangeDirty.fire();
		}
	}

	//#endregion

	//#region State

	private inConflictMode = false;
	private inErrorMode = false;

	hasState(state: StoredFileWorkingCopyState): boolean {
		switch (state) {
			case StoredFileWorkingCopyState.CONFLICT:
				return this.inConflictMode;
			case StoredFileWorkingCopyState.DIRTY:
				return this.dirty;
			case StoredFileWorkingCopyState.ERROR:
				return this.inErrorMode;
			case StoredFileWorkingCopyState.ORPHAN:
				return this.isOrphaned();
			case StoredFileWorkingCopyState.PENDING_SAVE:
				return this.saveSequentializer.hasPending();
			case StoredFileWorkingCopyState.SAVED:
				return !this.dirty;
		}
	}

	async joinState(state: StoredFileWorkingCopyState.PENDING_SAVE): Promise<void> {
		return this.saveSequentializer.pending;
	}

	//#endregion

	//#region Utilities

	isReadonly(): boolean {
		return this.lastResolvedFileStat?.readonly || this.fileService.hasCapability(this.resource, FileSystemProviderCapabilities.Readonly);
	}

	private trace(msg: string): void {
		this.logService.trace(`[stored file working copy] ${msg}`, this.resource.toString(), this.typeId);
	}

	//#endregion

	//#region Dispose

	override dispose(): void {
		this.trace('dispose()');

		// State
		this.inConflictMode = false;
		this.inErrorMode = false;

		super.dispose();
	}

	//#endregion
}<|MERGE_RESOLUTION|>--- conflicted
+++ resolved
@@ -822,13 +822,8 @@
 		// Scenario: user invoked the save action multiple times quickly for the same contents
 		//           while the save was not yet finished to disk
 		//
-<<<<<<< HEAD
-		if ((this.saveSequentializer as TaskSequentializer).hasPending(versionId)) { // {{SQL CARBON EDIT}} cast to avoid compile errors with type guard assert
-			this.trace(`[stored file working copy] doSave(${versionId}) - exit - found a pending save for versionId ${versionId}`);
-=======
 		if (this.saveSequentializer.hasPending(versionId)) {
 			this.trace(`doSave(${versionId}) - exit - found a pending save for versionId ${versionId}`);
->>>>>>> 559e9bee
 
 			return this.saveSequentializer.pending;
 		}
@@ -850,13 +845,8 @@
 		// Scenario B: save is very slow (e.g. network share) and the user manages to change the working copy and trigger another save
 		//             while the first save has not returned yet.
 		//
-<<<<<<< HEAD
-		if ((this.saveSequentializer as TaskSequentializer).hasPending()) { // {{SQL CARBON EDIT}} cast to avoid compile errors with type guard assert
-			this.trace(`[stored file working copy] doSave(${versionId}) - exit - because busy saving`);
-=======
 		if (this.saveSequentializer.hasPending()) {
 			this.trace(`doSave(${versionId}) - exit - because busy saving`);
->>>>>>> 559e9bee
 
 			// Indicate to the save sequentializer that we want to
 			// cancel the pending operation so that ours can run
