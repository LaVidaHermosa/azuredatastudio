--- conflicted
+++ resolved
@@ -201,56 +201,6 @@
 		this._onExit.fire([0, null]);
 	}
 
-<<<<<<< HEAD
-	private _createExtHostInitData(isExtensionDevelopmentDebug: boolean): Promise<IInitData> {
-		return Promise.all([this._allExtensions, this._telemetryService.getTelemetryInfo(), this._initDataProvider.getInitData()]).then(([allExtensions, telemetryInfo, remoteInitData]) => {
-			// Collect all identifiers for extension ids which can be considered "resolved"
-			const resolvedExtensions = allExtensions.filter(extension => !extension.main).map(extension => extension.identifier);
-			const hostExtensions = allExtensions.filter(extension => extension.main && extension.api === 'none').map(extension => extension.identifier);
-			const workspace = this._contextService.getWorkspace();
-			const remoteEnv = remoteInitData.remoteEnvironment;
-			const r: IInitData = {
-				commit: this._productService.commit,
-				version: this._productService.version,
-				vscodeVersion: this._productService.vscodeVersion, // {{SQL CARBON EDIT}} add vscode version
-				parentPid: remoteEnv.pid,
-				environment: {
-					isExtensionDevelopmentDebug,
-					appRoot: remoteEnv.appRoot,
-					appSettingsHome: remoteEnv.appSettingsHome,
-					appName: this._productService.nameLong,
-					appUriScheme: this._productService.urlProtocol,
-					appLanguage: platform.language,
-					extensionDevelopmentLocationURI: this._environmentService.extensionDevelopmentLocationURI,
-					extensionTestsLocationURI: this._environmentService.extensionTestsLocationURI,
-					globalStorageHome: remoteEnv.globalStorageHome,
-					userHome: remoteEnv.userHome,
-					webviewResourceRoot: this._environmentService.webviewResourceRoot,
-					webviewCspSource: this._environmentService.webviewCspSource,
-				},
-				workspace: this._contextService.getWorkbenchState() === WorkbenchState.EMPTY ? null : {
-					configuration: workspace.configuration,
-					id: workspace.id,
-					name: this._labelService.getWorkspaceLabel(workspace)
-				},
-				remote: {
-					isRemote: true,
-					authority: this._initDataProvider.remoteAuthority,
-					connectionData: remoteInitData.connectionData
-				},
-				resolvedExtensions: resolvedExtensions,
-				hostExtensions: hostExtensions,
-				extensions: remoteEnv.extensions,
-				telemetryInfo,
-				logLevel: this._logService.getLevel(),
-				logsLocation: remoteEnv.extensionHostLogsPath,
-				logFile: joinPath(remoteEnv.extensionHostLogsPath, `${ExtensionHostLogFileName}.log`),
-				autoStart: true,
-				uiKind: platform.isWeb ? UIKind.Web : UIKind.Desktop
-			};
-			return r;
-		});
-=======
 	private async _createExtHostInitData(isExtensionDevelopmentDebug: boolean): Promise<IInitData> {
 		const [telemetryInfo, remoteInitData] = await Promise.all([this._telemetryService.getTelemetryInfo(), this._initDataProvider.getInitData()]);
 
@@ -261,6 +211,7 @@
 		return {
 			commit: this._productService.commit,
 			version: this._productService.version,
+			vscodeVersion: this._productService.vscodeVersion, // {{SQL CARBON EDIT}} add vscode version
 			parentPid: remoteInitData.pid,
 			environment: {
 				isExtensionDevelopmentDebug,
@@ -296,7 +247,6 @@
 			autoStart: true,
 			uiKind: platform.isWeb ? UIKind.Web : UIKind.Desktop
 		};
->>>>>>> 5e6729d9
 	}
 
 	getInspectPort(): number | undefined {
