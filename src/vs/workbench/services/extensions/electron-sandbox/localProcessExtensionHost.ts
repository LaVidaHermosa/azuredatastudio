/*---------------------------------------------------------------------------------------------
 *  Copyright (c) Microsoft Corporation. All rights reserved.
 *  Licensed under the Source EULA. See License.txt in the project root for license information.
 *--------------------------------------------------------------------------------------------*/

import { timeout } from 'vs/base/common/async';
import { VSBuffer } from 'vs/base/common/buffer';
import { CancellationError } from 'vs/base/common/errors';
import { Emitter, Event } from 'vs/base/common/event';
import { Disposable, DisposableStore, toDisposable } from 'vs/base/common/lifecycle';
import * as objects from 'vs/base/common/objects';
import * as platform from 'vs/base/common/platform';
import { removeDangerousEnvVariables } from 'vs/base/common/processes';
import { StopWatch } from 'vs/base/common/stopwatch';
import { withNullAsUndefined } from 'vs/base/common/types';
import { URI } from 'vs/base/common/uri';
import { generateUuid } from 'vs/base/common/uuid';
import { IMessagePassingProtocol } from 'vs/base/parts/ipc/common/ipc';
import { BufferedEmitter } from 'vs/base/parts/ipc/common/ipc.net';
import { acquirePort } from 'vs/base/parts/ipc/electron-sandbox/ipc.mp';
import * as nls from 'vs/nls';
import { IConfigurationService } from 'vs/platform/configuration/common/configuration';
import { IExtensionHostDebugService } from 'vs/platform/debug/common/extensionHostDebug';
import { IExtensionHostProcessOptions, IExtensionHostStarter } from 'vs/platform/extensions/common/extensionHostStarter';
import { ExtensionIdentifier, IExtensionDescription } from 'vs/platform/extensions/common/extensions';
import { ILabelService } from 'vs/platform/label/common/label';
import { ILogService, ILoggerService } from 'vs/platform/log/common/log';
import { INativeHostService } from 'vs/platform/native/common/native';
import { INotificationService, NotificationPriority, Severity } from 'vs/platform/notification/common/notification';
import { IProductService } from 'vs/platform/product/common/productService';
import { ITelemetryService } from 'vs/platform/telemetry/common/telemetry';
import { isLoggingOnly } from 'vs/platform/telemetry/common/telemetryUtils';
import { IUserDataProfilesService } from 'vs/platform/userDataProfile/common/userDataProfile';
import { IWorkspaceContextService, WorkbenchState, isUntitledWorkspace } from 'vs/platform/workspace/common/workspace';
import { INativeWorkbenchEnvironmentService } from 'vs/workbench/services/environment/electron-sandbox/environmentService';
import { IShellEnvironmentService } from 'vs/workbench/services/environment/electron-sandbox/shellEnvironmentService';
import { MessagePortExtHostConnection, writeExtHostConnection } from 'vs/workbench/services/extensions/common/extensionHostEnv';
import { IExtensionHostInitData, MessageType, NativeLogMarkers, UIKind, isMessageOfType } from 'vs/workbench/services/extensions/common/extensionHostProtocol';
import { LocalProcessRunningLocation } from 'vs/workbench/services/extensions/common/extensionRunningLocation';
import { ExtensionHostExtensions, ExtensionHostStartup, IExtensionHost } from 'vs/workbench/services/extensions/common/extensions';
import { IHostService } from 'vs/workbench/services/host/browser/host';
import { ILifecycleService, WillShutdownEvent } from 'vs/workbench/services/lifecycle/common/lifecycle';
import { parseExtensionDevOptions } from '../common/extensionDevOptions';

export interface ILocalProcessExtensionHostInitData {
	readonly allExtensions: IExtensionDescription[];
	readonly myExtensions: ExtensionIdentifier[];
}

export interface ILocalProcessExtensionHostDataProvider {
	getInitData(): Promise<ILocalProcessExtensionHostInitData>;
}

export class ExtensionHostProcess {

	private readonly _id: string;

	public get onStdout(): Event<string> {
		return this._extensionHostStarter.onDynamicStdout(this._id);
	}

	public get onStderr(): Event<string> {
		return this._extensionHostStarter.onDynamicStderr(this._id);
	}

	public get onMessage(): Event<any> {
		return this._extensionHostStarter.onDynamicMessage(this._id);
	}

	public get onExit(): Event<{ code: number; signal: string }> {
		return this._extensionHostStarter.onDynamicExit(this._id);
	}

	constructor(
		id: string,
		private readonly _extensionHostStarter: IExtensionHostStarter,
	) {
		this._id = id;
	}

	public start(opts: IExtensionHostProcessOptions): Promise<void> {
		return this._extensionHostStarter.start(this._id, opts);
	}

	public enableInspectPort(): Promise<boolean> {
		return this._extensionHostStarter.enableInspectPort(this._id);
	}

	public kill(): Promise<void> {
		return this._extensionHostStarter.kill(this._id);
	}
}

export class NativeLocalProcessExtensionHost implements IExtensionHost {

	public readonly remoteAuthority = null;
	public readonly extensions = new ExtensionHostExtensions();

	private readonly _onExit: Emitter<[number, string]> = new Emitter<[number, string]>();
	public readonly onExit: Event<[number, string]> = this._onExit.event;

	private readonly _onDidSetInspectPort = new Emitter<void>();

	protected readonly _toDispose = new DisposableStore();

	private readonly _isExtensionDevHost: boolean;
	private readonly _isExtensionDevDebug: boolean;
	private readonly _isExtensionDevDebugBrk: boolean;
	private readonly _isExtensionDevTestFromCli: boolean;

	// State
	private _terminating: boolean;

	// Resources, in order they get acquired/created when .start() is called:
	private _inspectPort: number | null;
	private _extensionHostProcess: ExtensionHostProcess | null;
	private _messageProtocol: Promise<IMessagePassingProtocol> | null;

	constructor(
		public readonly runningLocation: LocalProcessRunningLocation,
		public readonly startup: ExtensionHostStartup.EagerAutoStart | ExtensionHostStartup.EagerManualStart,
		private readonly _initDataProvider: ILocalProcessExtensionHostDataProvider,
		@IWorkspaceContextService private readonly _contextService: IWorkspaceContextService,
		@INotificationService private readonly _notificationService: INotificationService,
		@INativeHostService private readonly _nativeHostService: INativeHostService,
		@ILifecycleService private readonly _lifecycleService: ILifecycleService,
		@INativeWorkbenchEnvironmentService private readonly _environmentService: INativeWorkbenchEnvironmentService,
		@IUserDataProfilesService private readonly _userDataProfilesService: IUserDataProfilesService,
		@ITelemetryService private readonly _telemetryService: ITelemetryService,
		@ILogService protected readonly _logService: ILogService,
		@ILoggerService protected readonly _loggerService: ILoggerService,
		@ILabelService private readonly _labelService: ILabelService,
		@IExtensionHostDebugService private readonly _extensionHostDebugService: IExtensionHostDebugService,
		@IHostService private readonly _hostService: IHostService,
		@IProductService private readonly _productService: IProductService,
		@IShellEnvironmentService private readonly _shellEnvironmentService: IShellEnvironmentService,
		@IExtensionHostStarter protected readonly _extensionHostStarter: IExtensionHostStarter,
		@IConfigurationService protected readonly _configurationService: IConfigurationService,
	) {
		const devOpts = parseExtensionDevOptions(this._environmentService);
		this._isExtensionDevHost = devOpts.isExtensionDevHost;
		this._isExtensionDevDebug = devOpts.isExtensionDevDebug;
		this._isExtensionDevDebugBrk = devOpts.isExtensionDevDebugBrk;
		this._isExtensionDevTestFromCli = devOpts.isExtensionDevTestFromCli;

		this._terminating = false;

		this._inspectPort = null;
		this._extensionHostProcess = null;
		this._messageProtocol = null;

		this._toDispose.add(this._onExit);
		this._toDispose.add(this._lifecycleService.onWillShutdown(e => this._onWillShutdown(e)));
		this._toDispose.add(this._extensionHostDebugService.onClose(event => {
			if (this._isExtensionDevHost && this._environmentService.debugExtensionHost.debugId === event.sessionId) {
				this._nativeHostService.closeWindow();
			}
		}));
		this._toDispose.add(this._extensionHostDebugService.onReload(event => {
			if (this._isExtensionDevHost && this._environmentService.debugExtensionHost.debugId === event.sessionId) {
				this._hostService.reload();
			}
		}));
	}

	public dispose(): void {
		if (this._terminating) {
			return;
		}
		this._terminating = true;

		this._toDispose.dispose();
	}

	public start(): Promise<IMessagePassingProtocol> {
		if (this._terminating) {
			// .terminate() was called
			throw new CancellationError();
		}

		if (!this._messageProtocol) {
			this._messageProtocol = this._start();
		}

		return this._messageProtocol;
	}

	protected async _start(): Promise<IMessagePassingProtocol> {
		const communication = this._toDispose.add(new ExtHostMessagePortCommunication(this._logService));
		return this._startWithCommunication(communication);
	}

	protected async _startWithCommunication<T>(communication: IExtHostCommunication<T>): Promise<IMessagePassingProtocol> {

		const [extensionHostCreationResult, communicationPreparedData, portNumber, processEnv] = await Promise.all([
			this._extensionHostStarter.createExtensionHost(),
			communication.prepare(),
			this._tryFindDebugPort(),
			this._shellEnvironmentService.getShellEnv(),
		]);

		this._extensionHostProcess = new ExtensionHostProcess(extensionHostCreationResult.id, this._extensionHostStarter);

		const env = objects.mixin(processEnv, {
			VSCODE_AMD_ENTRYPOINT: 'vs/workbench/api/node/extensionHostProcess',
			VSCODE_HANDLES_UNCAUGHT_ERRORS: true
		});

		if (this._environmentService.debugExtensionHost.env) {
			objects.mixin(env, this._environmentService.debugExtensionHost.env);
		}

		removeDangerousEnvVariables(env);

		if (this._isExtensionDevHost) {
			// Unset `VSCODE_CODE_CACHE_PATH` when developing extensions because it might
			// be that dependencies, that otherwise would be cached, get modified.
			delete env['VSCODE_CODE_CACHE_PATH'];
		}

		const opts: IExtensionHostProcessOptions = {
			responseWindowId: this._environmentService.window.id,
			responseChannel: 'vscode:startExtensionHostMessagePortResult',
			responseNonce: generateUuid(),
			env,
			// We only detach the extension host on windows. Linux and Mac orphan by default
			// and detach under Linux and Mac create another process group.
			// We detach because we have noticed that when the renderer exits, its child processes
			// (i.e. extension host) are taken down in a brutal fashion by the OS
			detached: !!platform.isWindows,
			execArgv: undefined as string[] | undefined,
			silent: true
		};

		if (portNumber !== 0) {
			opts.execArgv = [
				'--nolazy',
				(this._isExtensionDevDebugBrk ? '--inspect-brk=' : '--inspect=') + portNumber
			];
		} else {
			opts.execArgv = ['--inspect-port=0'];
		}

		if (this._environmentService.extensionTestsLocationURI) {
			opts.execArgv.unshift('--expose-gc');
		}

		if (this._environmentService.args['prof-v8-extensions']) {
			opts.execArgv.unshift('--prof');
		}

		// Catch all output coming from the extension host process
		type Output = { data: string; format: string[] };
		const onStdout = this._handleProcessOutputStream(this._extensionHostProcess.onStdout);
		const onStderr = this._handleProcessOutputStream(this._extensionHostProcess.onStderr);
		const onOutput = Event.any(
			Event.map(onStdout.event, o => ({ data: `%c${o}`, format: [''] })),
			Event.map(onStderr.event, o => ({ data: `%c${o}`, format: ['color: red'] }))
		);

		// Debounce all output, so we can render it in the Chrome console as a group
		const onDebouncedOutput = Event.debounce<Output>(onOutput, (r, o) => {
			return r
				? { data: r.data + o.data, format: [...r.format, ...o.format] }
				: { data: o.data, format: o.format };
		}, 100);

		// Print out extension host output
		onDebouncedOutput(output => {
			const inspectorUrlMatch = output.data && output.data.match(/ws:\/\/([^\s]+:(\d+)\/[^\s]+)/);
			if (inspectorUrlMatch) {
				if (!this._environmentService.isBuilt && !this._isExtensionDevTestFromCli) {
					console.log(`%c[Extension Host] %cdebugger inspector at devtools://devtools/bundled/inspector.html?experiments=true&v8only=true&ws=${inspectorUrlMatch[1]}`, 'color: blue', 'color:');
				}
				if (!this._inspectPort) {
					this._inspectPort = Number(inspectorUrlMatch[2]);
					this._onDidSetInspectPort.fire();
				}
			} else {
				if (!this._isExtensionDevTestFromCli) {
					console.group('Extension Host');
					console.log(output.data, ...output.format);
					console.groupEnd();
				}
			}
		});

		// Lifecycle

		this._extensionHostProcess.onExit(({ code, signal }) => this._onExtHostProcessExit(code, signal));

		// Notify debugger that we are ready to attach to the process if we run a development extension
		if (portNumber) {
			if (this._isExtensionDevHost && portNumber && this._isExtensionDevDebug && this._environmentService.debugExtensionHost.debugId) {
				this._extensionHostDebugService.attachSession(this._environmentService.debugExtensionHost.debugId, portNumber);
			}
			this._inspectPort = portNumber;
			this._onDidSetInspectPort.fire();
		}

		// Help in case we fail to start it
		let startupTimeoutHandle: any;
		if (!this._environmentService.isBuilt && !this._environmentService.remoteAuthority || this._isExtensionDevHost) {
			startupTimeoutHandle = setTimeout(() => {
				this._logService.error(`[LocalProcessExtensionHost]: Extension host did not start in 10 seconds (debugBrk: ${this._isExtensionDevDebugBrk})`);

				const msg = this._isExtensionDevDebugBrk
					? nls.localize('extensionHost.startupFailDebug', "Extension host did not start in 10 seconds, it might be stopped on the first line and needs a debugger to continue.")
					: nls.localize('extensionHost.startupFail', "Extension host did not start in 10 seconds, that might be a problem.");

				this._notificationService.prompt(Severity.Warning, msg,
					[{
						label: nls.localize('reloadWindow', "Reload Window"),
						run: () => this._hostService.reload()
					}],
					{
						sticky: true,
						priority: NotificationPriority.URGENT
					}
				);
			}, 10000);
		}

		// Initialize extension host process with hand shakes
		const protocol = await communication.establishProtocol(communicationPreparedData, this._extensionHostProcess, opts);
		await this._performHandshake(protocol);
		clearTimeout(startupTimeoutHandle);
		return protocol;
	}

	/**
	 * Find a free port if extension host debugging is enabled.
	 */
	private async _tryFindDebugPort(): Promise<number> {

		if (typeof this._environmentService.debugExtensionHost.port !== 'number') {
			return 0;
		}

		const expected = this._environmentService.debugExtensionHost.port;
		const port = await this._nativeHostService.findFreePort(expected, 10 /* try 10 ports */, 5000 /* try up to 5 seconds */, 2048 /* skip 2048 ports between attempts */);

		if (!this._isExtensionDevTestFromCli) {
			if (!port) {
				console.warn('%c[Extension Host] %cCould not find a free port for debugging', 'color: blue', 'color:');
			} else {
				if (port !== expected) {
					console.warn(`%c[Extension Host] %cProvided debugging port ${expected} is not free, using ${port} instead.`, 'color: blue', 'color:');
				}
				if (this._isExtensionDevDebugBrk) {
					console.warn(`%c[Extension Host] %cSTOPPED on first line for debugging on port ${port}`, 'color: blue', 'color:');
				} else {
					console.info(`%c[Extension Host] %cdebugger listening on port ${port}`, 'color: blue', 'color:');
				}
			}
		}

		return port || 0;
	}

	private _performHandshake(protocol: IMessagePassingProtocol): Promise<void> {
		// 1) wait for the incoming `ready` event and send the initialization data.
		// 2) wait for the incoming `initialized` event.
		return new Promise<void>((resolve, reject) => {

			let timeoutHandle: any;
			const installTimeoutCheck = () => {
				timeoutHandle = setTimeout(() => {
					reject('The local extension host took longer than 60s to send its ready message.');
				}, 60 * 1000);
			};
			const uninstallTimeoutCheck = () => {
				clearTimeout(timeoutHandle);
			};

			// Wait 60s for the ready message
			installTimeoutCheck();

			const disposable = protocol.onMessage(msg => {

				if (isMessageOfType(msg, MessageType.Ready)) {

					// 1) Extension Host is ready to receive messages, initialize it
					uninstallTimeoutCheck();

					this._createExtHostInitData().then(data => {

						// Wait 60s for the initialized message
						installTimeoutCheck();

						protocol.send(VSBuffer.fromString(JSON.stringify(data)));
					});
					return;
				}

				if (isMessageOfType(msg, MessageType.Initialized)) {

					// 2) Extension Host is initialized
					uninstallTimeoutCheck();

					// stop listening for messages here
					disposable.dispose();

					// release this promise
					resolve();
					return;
				}

				console.error(`received unexpected message during handshake phase from the extension host: `, msg);
			});

		});
	}

	private async _createExtHostInitData(): Promise<IExtensionHostInitData> {
		const initData = await this._initDataProvider.getInitData();
		const workspace = this._contextService.getWorkspace();
		const deltaExtensions = this.extensions.set(initData.allExtensions, initData.myExtensions);
		return {
			commit: this._productService.commit,
			version: this._productService.version,
<<<<<<< HEAD
			vscodeVersion: this._productService.vscodeVersion, // {{SQL CARBON EDIT}} add vscode version
			quality: this._productService.quality, // {{SQL CARBON EDIT}} Add quality
			parentPid: process.sandboxed ? 0 : process.pid,
=======
			quality: this._productService.quality,
			parentPid: 0,
>>>>>>> 7a0d9626
			environment: {
				isExtensionDevelopmentDebug: this._isExtensionDevDebug,
				appRoot: this._environmentService.appRoot ? URI.file(this._environmentService.appRoot) : undefined,
				appName: this._productService.nameLong,
				appHost: this._productService.embedderIdentifier || 'desktop',
				appUriScheme: this._productService.urlProtocol,
				extensionTelemetryLogResource: this._environmentService.extHostTelemetryLogFile,
				isExtensionTelemetryLoggingOnly: isLoggingOnly(this._productService, this._environmentService),
				appLanguage: platform.language,
				extensionDevelopmentLocationURI: this._environmentService.extensionDevelopmentLocationURI,
				extensionTestsLocationURI: this._environmentService.extensionTestsLocationURI,
				globalStorageHome: this._userDataProfilesService.defaultProfile.globalStorageHome,
				workspaceStorageHome: this._environmentService.workspaceStorageHome,
				extensionLogLevel: this._environmentService.extensionLogLevel
			},
			workspace: this._contextService.getWorkbenchState() === WorkbenchState.EMPTY ? undefined : {
				configuration: withNullAsUndefined(workspace.configuration),
				id: workspace.id,
				name: this._labelService.getWorkspaceLabel(workspace),
				isUntitled: workspace.configuration ? isUntitledWorkspace(workspace.configuration, this._environmentService) : false,
				transient: workspace.transient
			},
			remote: {
				authority: this._environmentService.remoteAuthority,
				connectionData: null,
				isRemote: false
			},
			consoleForward: {
				includeStack: !this._isExtensionDevTestFromCli && (this._isExtensionDevHost || !this._environmentService.isBuilt || this._productService.quality !== 'stable' || this._environmentService.verbose),
				logNative: !this._isExtensionDevTestFromCli && this._isExtensionDevHost
			},
			allExtensions: deltaExtensions.toAdd,
			activationEvents: deltaExtensions.addActivationEvents,
			myExtensions: deltaExtensions.myToAdd,
			telemetryInfo: {
				sessionId: this._telemetryService.sessionId,
				machineId: this._telemetryService.machineId,
				firstSessionDate: this._telemetryService.firstSessionDate,
				msftInternal: this._telemetryService.msftInternal
			},
			logLevel: this._logService.getLevel(),
			loggers: [...this._loggerService.getRegisteredLoggers()],
			logsLocation: this._environmentService.extHostLogsPath,
			autoStart: (this.startup === ExtensionHostStartup.EagerAutoStart),
			uiKind: UIKind.Desktop
		};
	}

	private _onExtHostProcessExit(code: number, signal: string): void {
		if (this._terminating) {
			// Expected termination path (we asked the process to terminate)
			return;
		}

		this._onExit.fire([code, signal]);
	}

	private _handleProcessOutputStream(stream: Event<string>) {
		let last = '';
		let isOmitting = false;
		const event = new Emitter<string>();
		stream((chunk) => {
			// not a fancy approach, but this is the same approach used by the split2
			// module which is well-optimized (https://github.com/mcollina/split2)
			last += chunk;
			const lines = last.split(/\r?\n/g);
			last = lines.pop()!;

			// protected against an extension spamming and leaking memory if no new line is written.
			if (last.length > 10_000) {
				lines.push(last);
				last = '';
			}

			for (const line of lines) {
				if (isOmitting) {
					if (line === NativeLogMarkers.End) {
						isOmitting = false;
					}
				} else if (line === NativeLogMarkers.Start) {
					isOmitting = true;
				} else if (line.length) {
					event.fire(line + '\n');
				}
			}
		});

		return event;
	}

	public async enableInspectPort(): Promise<boolean> {
		if (typeof this._inspectPort === 'number') {
			return true;
		}

		if (!this._extensionHostProcess) {
			return false;
		}

		const result = await this._extensionHostProcess.enableInspectPort();
		if (!result) {
			return false;
		}

		await Promise.race([Event.toPromise(this._onDidSetInspectPort.event), timeout(1000)]);
		return typeof this._inspectPort === 'number';
	}

	public getInspectPort(): number | undefined {
		return withNullAsUndefined(this._inspectPort);
	}

	private _onWillShutdown(event: WillShutdownEvent): void {
		// If the extension development host was started without debugger attached we need
		// to communicate this back to the main side to terminate the debug session
		if (this._isExtensionDevHost && !this._isExtensionDevTestFromCli && !this._isExtensionDevDebug && this._environmentService.debugExtensionHost.debugId) {
			this._extensionHostDebugService.terminateSession(this._environmentService.debugExtensionHost.debugId);
			event.join(timeout(100 /* wait a bit for IPC to get delivered */), { id: 'join.extensionDevelopment', label: nls.localize('join.extensionDevelopment', "Terminating extension debug session") });
		}
	}
}

export interface IExtHostCommunication<T> {
	prepare(): Promise<T>;
	establishProtocol(prepared: T, extensionHostProcess: ExtensionHostProcess, opts: IExtensionHostProcessOptions): Promise<IMessagePassingProtocol>;
}

export class ExtHostMessagePortCommunication extends Disposable implements IExtHostCommunication<void> {

	constructor(
		@ILogService private readonly _logService: ILogService
	) {
		super();
	}

	async prepare(): Promise<void> {
	}

	establishProtocol(prepared: void, extensionHostProcess: ExtensionHostProcess, opts: IExtensionHostProcessOptions): Promise<IMessagePassingProtocol> {

		writeExtHostConnection(new MessagePortExtHostConnection(), opts.env);

		// Get ready to acquire the message port from the shared process worker
		const portPromise = acquirePort(undefined /* we trigger the request via service call! */, opts.responseChannel, opts.responseNonce);

		return new Promise<IMessagePassingProtocol>((resolve, reject) => {

			const handle = setTimeout(() => {
				reject('The local extension host took longer than 60s to connect.');
			}, 60 * 1000);

			portPromise.then((port) => {
				this._register(toDisposable(() => {
					// Close the message port when the extension host is disposed
					port.close();
				}));
				clearTimeout(handle);

				const onMessage = new BufferedEmitter<VSBuffer>();
				port.onmessage = ((e) => onMessage.fire(VSBuffer.wrap(e.data)));
				port.start();

				resolve({
					onMessage: onMessage.event,
					send: message => port.postMessage(message.buffer),
				});
			});

			// Now that the message port listener is installed, start the ext host process
			const sw = StopWatch.create(false);
			extensionHostProcess.start(opts).then(() => {
				const duration = sw.elapsed();
				if (platform.isCI) {
					this._logService.info(`IExtensionHostStarter.start() took ${duration} ms.`);
				}
			}, (err) => {
				// Starting the ext host process resulted in an error
				reject(err);
			});
		});
	}
}<|MERGE_RESOLUTION|>--- conflicted
+++ resolved
@@ -419,14 +419,9 @@
 		return {
 			commit: this._productService.commit,
 			version: this._productService.version,
-<<<<<<< HEAD
 			vscodeVersion: this._productService.vscodeVersion, // {{SQL CARBON EDIT}} add vscode version
-			quality: this._productService.quality, // {{SQL CARBON EDIT}} Add quality
-			parentPid: process.sandboxed ? 0 : process.pid,
-=======
 			quality: this._productService.quality,
 			parentPid: 0,
->>>>>>> 7a0d9626
 			environment: {
 				isExtensionDevelopmentDebug: this._isExtensionDevDebug,
 				appRoot: this._environmentService.appRoot ? URI.file(this._environmentService.appRoot) : undefined,
