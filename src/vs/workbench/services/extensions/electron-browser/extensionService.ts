/*---------------------------------------------------------------------------------------------
 *  Copyright (c) Microsoft Corporation. All rights reserved.
 *  Licensed under the Source EULA. See License.txt in the project root for license information.
 *--------------------------------------------------------------------------------------------*/

import { ipcRenderer as ipc } from 'electron';
import { ExtensionHostProcessWorker } from 'vs/workbench/services/extensions/electron-browser/extensionHost';
import { CachedExtensionScanner } from 'vs/workbench/services/extensions/electron-browser/cachedExtensionScanner';
import { registerSingleton } from 'vs/platform/instantiation/common/extensions';
import { nodeWebSocketFactory } from 'vs/platform/remote/node/nodeWebSocketFactory';
import { AbstractExtensionService } from 'vs/workbench/services/extensions/common/abstractExtensionService';
import * as nls from 'vs/nls';
import * as path from 'vs/base/common/path';
import { runWhenIdle } from 'vs/base/common/async';
import { URI } from 'vs/base/common/uri';
import { IWorkbenchEnvironmentService } from 'vs/workbench/services/environment/common/environmentService';
import { IExtensionEnablementService, IExtensionManagementService } from 'vs/platform/extensionManagement/common/extensionManagement';
import { IConfigurationService } from 'vs/platform/configuration/common/configuration';
import { IInitDataProvider, RemoteExtensionHostClient } from 'vs/workbench/services/extensions/common/remoteExtensionHostClient';
import { IRemoteAgentService } from 'vs/workbench/services/remote/common/remoteAgentService';
import { IRemoteAuthorityResolverService, ResolvedAuthority, RemoteAuthorityResolverError } from 'vs/platform/remote/common/remoteAuthorityResolver';
import { isUIExtension } from 'vs/workbench/services/extensions/common/extensionsUtil';
import { IRemoteAgentEnvironment } from 'vs/platform/remote/common/remoteAgentEnvironment';
import { IInstantiationService } from 'vs/platform/instantiation/common/instantiation';
import { ILifecycleService, LifecyclePhase } from 'vs/platform/lifecycle/common/lifecycle';
import { INotificationService, Severity } from 'vs/platform/notification/common/notification';
import { ITelemetryService } from 'vs/platform/telemetry/common/telemetry';
import { IWindowService, IWindowsService } from 'vs/platform/windows/common/windows';
import { IExtensionService, toExtension } from 'vs/workbench/services/extensions/common/extensions';
import { ExtensionHostProcessManager } from 'vs/workbench/services/extensions/common/extensionHostProcessManager';
import { ExtensionIdentifier, IExtension, ExtensionType, IExtensionDescription } from 'vs/platform/extensions/common/extensions';
import { Schemas } from 'vs/base/common/network';
import { IFileService } from 'vs/platform/files/common/files';
import { PersistenConnectionEventType } from 'vs/platform/remote/common/remoteAgentConnection';
import { IProductService } from 'vs/platform/product/common/product';
import { Logger } from 'vs/workbench/services/extensions/common/extensionPoints';

class DeltaExtensionsQueueItem {
	constructor(
		public readonly toAdd: IExtension[],
		public readonly toRemove: string[]
	) { }
}

export class ExtensionService extends AbstractExtensionService implements IExtensionService {

	private readonly _remoteExtensionsEnvironmentData: Map<string, IRemoteAgentEnvironment>;

	private readonly _extensionHostLogsLocation: URI;
	private readonly _extensionScanner: CachedExtensionScanner;
	private _deltaExtensionsQueue: DeltaExtensionsQueueItem[];

	constructor(
		@IInstantiationService instantiationService: IInstantiationService,
		@INotificationService notificationService: INotificationService,
		@IWorkbenchEnvironmentService environmentService: IWorkbenchEnvironmentService,
		@ITelemetryService telemetryService: ITelemetryService,
		@IExtensionEnablementService extensionEnablementService: IExtensionEnablementService,
		@IFileService fileService: IFileService,
		@IProductService productService: IProductService,
		@IExtensionManagementService private readonly _extensionManagementService: IExtensionManagementService,
		@IRemoteAgentService private readonly _remoteAgentService: IRemoteAgentService,
		@IRemoteAuthorityResolverService private readonly _remoteAuthorityResolverService: IRemoteAuthorityResolverService,
		@IConfigurationService private readonly _configurationService: IConfigurationService,
		@ILifecycleService private readonly _lifecycleService: ILifecycleService,
		@IWindowService protected readonly _windowService: IWindowService,
	) {
		super(
			instantiationService,
			notificationService,
			environmentService,
			telemetryService,
			extensionEnablementService,
			fileService,
			productService,
		);

		if (this._extensionEnablementService.allUserExtensionsDisabled) {
			this._notificationService.prompt(Severity.Info, nls.localize('extensionsDisabled', "All installed extensions are temporarily disabled. Reload the window to return to the previous state."), [{
				label: nls.localize('Reload', "Reload"),
				run: () => {
					this._windowService.reloadWindow();
				}
			}]);
		}

		this._remoteExtensionsEnvironmentData = new Map<string, IRemoteAgentEnvironment>();

		this._extensionHostLogsLocation = URI.file(path.join(this._environmentService.logsPath, `exthost${this._windowService.windowId}`));
		this._extensionScanner = instantiationService.createInstance(CachedExtensionScanner);
		this._deltaExtensionsQueue = [];

		this._register(this._extensionEnablementService.onEnablementChanged((extensions) => {
			let toAdd: IExtension[] = [];
			let toRemove: string[] = [];
			for (const extension of extensions) {
				if (this._extensionEnablementService.isEnabled(extension)) {
					// an extension has been enabled
					toAdd.push(extension);
				} else {
					// an extension has been disabled
					toRemove.push(extension.identifier.id);
				}
			}
			this._handleDeltaExtensions(new DeltaExtensionsQueueItem(toAdd, toRemove));
		}));

		this._register(this._extensionManagementService.onDidInstallExtension((event) => {
			if (event.local) {
				if (this._extensionEnablementService.isEnabled(event.local)) {
					// an extension has been installed
					this._handleDeltaExtensions(new DeltaExtensionsQueueItem([event.local], []));
				}
			}
		}));

		this._register(this._extensionManagementService.onDidUninstallExtension((event) => {
			if (!event.error) {
				// an extension has been uninstalled
				this._handleDeltaExtensions(new DeltaExtensionsQueueItem([], [event.identifier.id]));
			}
		}));

		// delay extension host creation and extension scanning
		// until the workbench is running. we cannot defer the
		// extension host more (LifecyclePhase.Restored) because
		// some editors require the extension host to restore
		// and this would result in a deadlock
		// see https://github.com/Microsoft/vscode/issues/41322
		this._lifecycleService.when(LifecyclePhase.Ready).then(() => {
			// reschedule to ensure this runs after restoring viewlets, panels, and editors
			runWhenIdle(() => {
				this._initialize();
			}, 50 /*max delay*/);
		});
	}


	//#region deltaExtensions

	private _inHandleDeltaExtensions = false;
	private async _handleDeltaExtensions(item: DeltaExtensionsQueueItem): Promise<void> {
		this._deltaExtensionsQueue.push(item);
		if (this._inHandleDeltaExtensions) {
			// Let the current item finish, the new one will be picked up
			return;
		}

		while (this._deltaExtensionsQueue.length > 0) {
			const item = this._deltaExtensionsQueue.shift()!;
			try {
				this._inHandleDeltaExtensions = true;
				await this._deltaExtensions(item.toAdd, item.toRemove);
			} finally {
				this._inHandleDeltaExtensions = false;
			}
		}
	}

	private async _deltaExtensions(_toAdd: IExtension[], _toRemove: string[]): Promise<void> {
		if (this._environmentService.configuration.remoteAuthority) {
			return;
		}

		let toAdd: IExtensionDescription[] = [];
		for (let i = 0, len = _toAdd.length; i < len; i++) {
			const extension = _toAdd[i];

			if (!this._canAddExtension(extension)) {
				continue;
			}

			const extensionDescription = await this._extensionScanner.scanSingleExtension(extension.location.fsPath, extension.type === ExtensionType.System, this.createLogger());
			if (!extensionDescription) {
				// could not scan extension...
				continue;
			}

			toAdd.push(extensionDescription);
		}

		let toRemove: IExtensionDescription[] = [];
		for (let i = 0, len = _toRemove.length; i < len; i++) {
			const extensionId = _toRemove[i];
			const extensionDescription = this._registry.getExtensionDescription(extensionId);
			if (!extensionDescription) {
				// ignore disabling/uninstalling an extension which is not running
				continue;
			}

			if (!this._canRemoveExtension(extensionDescription)) {
				// uses non-dynamic extension point or is activated
				continue;
			}

			toRemove.push(extensionDescription);
		}

		if (toAdd.length === 0 && toRemove.length === 0) {
			return;
		}

		// Update the local registry
		const result = this._registry.deltaExtensions(toAdd, toRemove.map(e => e.identifier));
		toRemove = toRemove.concat(result.removedDueToLooping);
		if (result.removedDueToLooping.length > 0) {
			this._logOrShowMessage(Severity.Error, nls.localize('looping', "The following extensions contain dependency loops and have been disabled: {0}", result.removedDueToLooping.map(e => `'${e.identifier.value}'`).join(', ')));
		}

		// enable or disable proposed API per extension
		this._checkEnableProposedApi(toAdd);

		// Update extension points
		this._rehandleExtensionPoints((<IExtensionDescription[]>[]).concat(toAdd).concat(toRemove));

		// Update the extension host
		if (this._extensionHostProcessManagers.length > 0) {
			await this._extensionHostProcessManagers[0].deltaExtensions(toAdd, toRemove.map(e => e.identifier));
		}

		this._onDidChangeExtensions.fire(undefined);

		for (let i = 0; i < toAdd.length; i++) {
			this._activateAddedExtensionIfNeeded(toAdd[i]);
		}
	}

	private _rehandleExtensionPoints(extensionDescriptions: IExtensionDescription[]): void {
		this._doHandleExtensionPoints(extensionDescriptions);
	}

	public canAddExtension(extensionDescription: IExtensionDescription): boolean {
		return this._canAddExtension(toExtension(extensionDescription));
	}

	public _canAddExtension(extension: IExtension): boolean {
		if (this._environmentService.configuration.remoteAuthority) {
			return false;
		}

		if (extension.location.scheme !== Schemas.file) {
			return false;
		}

<<<<<<< HEAD
		// {{ SQL CARBON EDIT }}
		if (extension.forceReload) {
			return false;
		}

		const extensionDescription = this._registry.getExtensionDescription(extension.identifier);
=======
		const extensionDescription = this._registry.getExtensionDescription(extension.identifier.id);
>>>>>>> 8c2de5ef
		if (extensionDescription) {
			// this extension is already running (most likely at a different version)
			return false;
		}

		// Check if extension is renamed
		if (extension.identifier.uuid && this._registry.getAllExtensionDescriptions().some(e => e.uuid === extension.identifier.uuid)) {
			return false;
		}

		return true;
	}

	public canRemoveExtension(extension: IExtensionDescription): boolean {
		if (this._environmentService.configuration.remoteAuthority) {
			return false;
		}

		if (extension.extensionLocation.scheme !== Schemas.file) {
			return false;
		}

		const extensionDescription = this._registry.getExtensionDescription(extension.identifier);
		if (!extensionDescription) {
			// ignore removing an extension which is not running
			return false;
		}

		return this._canRemoveExtension(extensionDescription);
	}

	private _canRemoveExtension(extension: IExtensionDescription): boolean {
		if (this._extensionHostActiveExtensions.has(ExtensionIdentifier.toKey(extension.identifier))) {
			// Extension is running, cannot remove it safely
			return false;
		}

		return true;
	}

	private async _activateAddedExtensionIfNeeded(extensionDescription: IExtensionDescription): Promise<void> {

		let shouldActivate = false;
		let shouldActivateReason: string | null = null;
		if (Array.isArray(extensionDescription.activationEvents)) {
			for (let activationEvent of extensionDescription.activationEvents) {
				// TODO@joao: there's no easy way to contribute this
				if (activationEvent === 'onUri') {
					activationEvent = `onUri:${ExtensionIdentifier.toKey(extensionDescription.identifier)}`;
				}

				if (this._allRequestedActivateEvents[activationEvent]) {
					// This activation event was fired before the extension was added
					shouldActivate = true;
					shouldActivateReason = activationEvent;
					break;
				}

				if (activationEvent === '*') {
					shouldActivate = true;
					shouldActivateReason = activationEvent;
					break;
				}

				if (/^workspaceContains/.test(activationEvent)) {
					// do not trigger a search, just activate in this case...
					shouldActivate = true;
					shouldActivateReason = activationEvent;
					break;
				}
			}
		}

		if (shouldActivate) {
			await Promise.all(
				this._extensionHostProcessManagers.map(extHostManager => extHostManager.activate(extensionDescription.identifier, shouldActivateReason!))
			).then(() => { });
		}
	}

	//#endregion

	private _createProvider(remoteAuthority: string): IInitDataProvider {
		return {
			remoteAuthority: remoteAuthority,
			getInitData: () => {
				return this.whenInstalledExtensionsRegistered().then(() => {
					return this._remoteExtensionsEnvironmentData.get(remoteAuthority)!;
				});
			}
		};
	}

	protected _createExtensionHosts(isInitialStart: boolean, initialActivationEvents: string[]): ExtensionHostProcessManager[] {
		let autoStart: boolean;
		let extensions: Promise<IExtensionDescription[]>;
		if (isInitialStart) {
			autoStart = false;
			extensions = this._extensionScanner.scannedExtensions.then(extensions => extensions.filter(extension => this._isEnabled(extension))); // remove disabled extensions
		} else {
			// restart case
			autoStart = true;
			extensions = this.getExtensions().then((extensions) => extensions.filter(ext => ext.extensionLocation.scheme === Schemas.file));
		}

		const result: ExtensionHostProcessManager[] = [];
		const extHostProcessWorker = this._instantiationService.createInstance(ExtensionHostProcessWorker, autoStart, extensions, this._extensionHostLogsLocation);
		const extHostProcessManager = this._instantiationService.createInstance(ExtensionHostProcessManager, true, extHostProcessWorker, null, initialActivationEvents);
		result.push(extHostProcessManager);

		const remoteAgentConnection = this._remoteAgentService.getConnection();
		if (remoteAgentConnection) {
			const remoteExtHostProcessWorker = this._instantiationService.createInstance(RemoteExtensionHostClient, this.getExtensions(), this._createProvider(remoteAgentConnection.remoteAuthority), nodeWebSocketFactory);
			const remoteExtHostProcessManager = this._instantiationService.createInstance(ExtensionHostProcessManager, false, remoteExtHostProcessWorker, remoteAgentConnection.remoteAuthority, initialActivationEvents);
			result.push(remoteExtHostProcessManager);
		}

		return result;
	}

	protected _onExtensionHostCrashed(extensionHost: ExtensionHostProcessManager, code: number, signal: string | null): void {
		super._onExtensionHostCrashed(extensionHost, code, signal);

		if (extensionHost.isLocal) {
			if (code === 55) {
				this._notificationService.prompt(
					Severity.Error,
					nls.localize('extensionService.versionMismatchCrash', "Extension host cannot start: version mismatch."),
					[{
						label: nls.localize('relaunch', "Relaunch VS Code"),
						run: () => {
							this._instantiationService.invokeFunction((accessor) => {
								const windowsService = accessor.get(IWindowsService);
								windowsService.relaunch({});
							});
						}
					}]
				);
				return;
			}

			this._notificationService.prompt(Severity.Error, nls.localize('extensionService.crash', "Extension host terminated unexpectedly."),
				[{
					label: nls.localize('devTools', "Open Developer Tools"),
					run: () => this._windowService.openDevTools()
				},
				{
					label: nls.localize('restart', "Restart Extension Host"),
					run: () => this.startExtensionHost()
				}]
			);
		}
	}

	// --- impl

	private createLogger(): Logger {
		return new Logger((severity, source, message) => {
			if (this._isDev && source) {
				this._logOrShowMessage(severity, `[${source}]: ${message}`);
			} else {
				this._logOrShowMessage(severity, message);
			}
		});
	}

	private async _resolveAuthorityAgain(): Promise<void> {
		const remoteAuthority = this._environmentService.configuration.remoteAuthority;
		if (!remoteAuthority) {
			return;
		}

		const extensionHost = this._extensionHostProcessManagers[0];
		this._remoteAuthorityResolverService.clearResolvedAuthority(remoteAuthority);
		try {
			const resolvedAuthority = await extensionHost.resolveAuthority(remoteAuthority);
			this._remoteAuthorityResolverService.setResolvedAuthority(resolvedAuthority);
		} catch (err) {
			this._remoteAuthorityResolverService.setResolvedAuthorityError(remoteAuthority, err);
		}
	}

	protected async _scanAndHandleExtensions(): Promise<void> {
		this._extensionScanner.startScanningExtensions(this.createLogger());

		const remoteAuthority = this._environmentService.configuration.remoteAuthority;
		const extensionHost = this._extensionHostProcessManagers[0];

		let localExtensions = await this._extensionScanner.scannedExtensions;

		// enable or disable proposed API per extension
		this._checkEnableProposedApi(localExtensions);

		// remove disabled extensions
		localExtensions = localExtensions.filter(extension => this._isEnabled(extension));

		if (remoteAuthority) {
			let resolvedAuthority: ResolvedAuthority;

			try {
				resolvedAuthority = await extensionHost.resolveAuthority(remoteAuthority);
			} catch (err) {
				console.error(err);
				const plusIndex = remoteAuthority.indexOf('+');
				const authorityFriendlyName = plusIndex > 0 ? remoteAuthority.substr(0, plusIndex) : remoteAuthority;
				if (!RemoteAuthorityResolverError.isHandledNotAvailable(err)) {
					this._notificationService.notify({ severity: Severity.Error, message: nls.localize('resolveAuthorityFailure', "Resolving the authority `{0}` failed", authorityFriendlyName) });
				} else {
					console.log(`Not showing a notification for the error`);
				}

				this._remoteAuthorityResolverService.setResolvedAuthorityError(remoteAuthority, err);

				// Proceed with the local extension host
				await this._startLocalExtensionHost(extensionHost, localExtensions);
				return;
			}

			// set the resolved authority
			this._remoteAuthorityResolverService.setResolvedAuthority(resolvedAuthority);

			// monitor for breakage
			const connection = this._remoteAgentService.getConnection();
			if (connection) {
				connection.onDidStateChange(async (e) => {
					const remoteAuthority = this._environmentService.configuration.remoteAuthority;
					if (!remoteAuthority) {
						return;
					}
					if (e.type === PersistenConnectionEventType.ConnectionLost) {
						this._remoteAuthorityResolverService.clearResolvedAuthority(remoteAuthority);
					}
				});
				connection.onReconnecting(() => this._resolveAuthorityAgain());
			}

			// fetch the remote environment
			const remoteEnv = (await this._remoteAgentService.getEnvironment())!;

			// enable or disable proposed API per extension
			this._checkEnableProposedApi(remoteEnv.extensions);

			// remove disabled extensions
			remoteEnv.extensions = remoteEnv.extensions.filter(extension => this._isEnabled(extension));

			// remove UI extensions from the remote extensions
			remoteEnv.extensions = remoteEnv.extensions.filter(extension => !isUIExtension(extension, this._productService, this._configurationService));

			// remove non-UI extensions from the local extensions
			localExtensions = localExtensions.filter(extension => extension.isBuiltin || isUIExtension(extension, this._productService, this._configurationService));

			// in case of overlap, the remote wins
			const isRemoteExtension = new Set<string>();
			remoteEnv.extensions.forEach(extension => isRemoteExtension.add(ExtensionIdentifier.toKey(extension.identifier)));
			localExtensions = localExtensions.filter(extension => !isRemoteExtension.has(ExtensionIdentifier.toKey(extension.identifier)));

			// save for remote extension's init data
			this._remoteExtensionsEnvironmentData.set(remoteAuthority, remoteEnv);

			this._handleExtensionPoints((<IExtensionDescription[]>[]).concat(remoteEnv.extensions).concat(localExtensions));
			extensionHost.start(localExtensions.map(extension => extension.identifier));

		} else {
			await this._startLocalExtensionHost(extensionHost, localExtensions);
		}
	}

	private async _startLocalExtensionHost(extensionHost: ExtensionHostProcessManager, localExtensions: IExtensionDescription[]): Promise<void> {
		this._handleExtensionPoints(localExtensions);
		extensionHost.start(localExtensions.map(extension => extension.identifier).filter(id => this._registry.containsExtension(id)));
	}

	private _handleExtensionPoints(allExtensions: IExtensionDescription[]): void {
		const result = this._registry.deltaExtensions(allExtensions, []);
		if (result.removedDueToLooping.length > 0) {
			this._logOrShowMessage(Severity.Error, nls.localize('looping', "The following extensions contain dependency loops and have been disabled: {0}", result.removedDueToLooping.map(e => `'${e.identifier.value}'`).join(', ')));
		}

		this._doHandleExtensionPoints(this._registry.getAllExtensionDescriptions());
	}

	public getInspectPort(): number {
		if (this._extensionHostProcessManagers.length > 0) {
			return this._extensionHostProcessManagers[0].getInspectPort();
		}
		return 0;
	}

	public _onExtensionHostExit(code: number): void {
		// Expected development extension termination: When the extension host goes down we also shutdown the window
		if (!this._isExtensionDevTestFromCli) {
			this._windowService.closeWindow();
		}

		// When CLI testing make sure to exit with proper exit code
		else {
			ipc.send('vscode:exit', code);
		}
	}
}

registerSingleton(IExtensionService, ExtensionService);<|MERGE_RESOLUTION|>--- conflicted
+++ resolved
@@ -242,16 +242,12 @@
 			return false;
 		}
 
-<<<<<<< HEAD
 		// {{ SQL CARBON EDIT }}
-		if (extension.forceReload) {
-			return false;
-		}
-
-		const extensionDescription = this._registry.getExtensionDescription(extension.identifier);
-=======
+		if (extension.manifest.forceReload) {
+			return false;
+		}
+
 		const extensionDescription = this._registry.getExtensionDescription(extension.identifier.id);
->>>>>>> 8c2de5ef
 		if (extensionDescription) {
 			// this extension is already running (most likely at a different version)
 			return false;
