/*---------------------------------------------------------------------------------------------
 *  Copyright (c) Microsoft Corporation. All rights reserved.
 *  Licensed under the Source EULA. See License.txt in the project root for license information.
 *--------------------------------------------------------------------------------------------*/

import { LocalProcessExtensionHost } from 'vs/workbench/services/extensions/electron-browser/localProcessExtensionHost';
import { CachedExtensionScanner } from 'vs/workbench/services/extensions/electron-browser/cachedExtensionScanner';
import { registerSingleton } from 'vs/platform/instantiation/common/extensions';
import { AbstractExtensionService, ExtensionRunningLocation, ExtensionRunningLocationClassifier, parseScannedExtension } from 'vs/workbench/services/extensions/common/abstractExtensionService';
import * as nls from 'vs/nls';
import { runWhenIdle } from 'vs/base/common/async';
import { IWorkbenchEnvironmentService } from 'vs/workbench/services/environment/common/environmentService';
import { IExtensionManagementService, IExtensionGalleryService } from 'vs/platform/extensionManagement/common/extensionManagement';
import { IWorkbenchExtensionEnablementService, EnablementState, IWebExtensionsScannerService } from 'vs/workbench/services/extensionManagement/common/extensionManagement';
import { IConfigurationService } from 'vs/platform/configuration/common/configuration';
import { IRemoteExtensionHostDataProvider, RemoteExtensionHost, IRemoteExtensionHostInitData } from 'vs/workbench/services/extensions/common/remoteExtensionHost';
import { IRemoteAgentService } from 'vs/workbench/services/remote/common/remoteAgentService';
import { IRemoteAuthorityResolverService, RemoteAuthorityResolverError, ResolverResult } from 'vs/platform/remote/common/remoteAuthorityResolver';
import { IInstantiationService, ServicesAccessor } from 'vs/platform/instantiation/common/instantiation';
import { ILifecycleService, LifecyclePhase } from 'vs/platform/lifecycle/common/lifecycle';
import { INotificationService, Severity } from 'vs/platform/notification/common/notification';
import { ITelemetryService } from 'vs/platform/telemetry/common/telemetry';
import { IHostService } from 'vs/workbench/services/host/browser/host';
import { IExtensionService, toExtension, ExtensionHostKind, IExtensionHost, webWorkerExtHostConfig } from 'vs/workbench/services/extensions/common/extensions';
import { ExtensionHostManager } from 'vs/workbench/services/extensions/common/extensionHostManager';
import { ExtensionIdentifier, IExtension, ExtensionType, IExtensionDescription, ExtensionKind } from 'vs/platform/extensions/common/extensions';
import { IFileService } from 'vs/platform/files/common/files';
import { PersistentConnectionEventType } from 'vs/platform/remote/common/remoteAgentConnection';
import { IProductService } from 'vs/platform/product/common/productService';
import { Logger } from 'vs/workbench/services/extensions/common/extensionPoints';
import { flatten } from 'vs/base/common/arrays';
import { INativeHostService } from 'vs/platform/native/electron-sandbox/native';
import { IRemoteExplorerService } from 'vs/workbench/services/remote/common/remoteExplorerService';
import { Action2, registerAction2 } from 'vs/platform/actions/common/actions';
import { getRemoteName } from 'vs/platform/remote/common/remoteHosts';
import { IRemoteAgentEnvironment } from 'vs/platform/remote/common/remoteAgentEnvironment';
import { WebWorkerExtensionHost } from 'vs/workbench/services/extensions/browser/webWorkerExtensionHost';
import { IWorkspaceContextService } from 'vs/platform/workspace/common/workspace';
import { ILogService } from 'vs/platform/log/common/log';
import { CATEGORIES } from 'vs/workbench/common/actions';
import { Schemas } from 'vs/base/common/network';

export class ExtensionService extends AbstractExtensionService implements IExtensionService {

	private readonly _enableLocalWebWorker: boolean;
	private readonly _remoteInitData: Map<string, IRemoteExtensionHostInitData>;
	private readonly _extensionScanner: CachedExtensionScanner;

	constructor(
		@IInstantiationService instantiationService: IInstantiationService,
		@INotificationService notificationService: INotificationService,
		@IWorkbenchEnvironmentService protected readonly _environmentService: IWorkbenchEnvironmentService,
		@ITelemetryService telemetryService: ITelemetryService,
		@IWorkbenchExtensionEnablementService extensionEnablementService: IWorkbenchExtensionEnablementService,
		@IFileService fileService: IFileService,
		@IProductService productService: IProductService,
		@IExtensionManagementService extensionManagementService: IExtensionManagementService,
		@IWorkspaceContextService contextService: IWorkspaceContextService,
		@IConfigurationService configurationService: IConfigurationService,
		@IRemoteAgentService private readonly _remoteAgentService: IRemoteAgentService,
		@IRemoteAuthorityResolverService private readonly _remoteAuthorityResolverService: IRemoteAuthorityResolverService,
		@ILifecycleService private readonly _lifecycleService: ILifecycleService,
		@IWebExtensionsScannerService private readonly _webExtensionsScannerService: IWebExtensionsScannerService,
		@INativeHostService private readonly _nativeHostService: INativeHostService,
		@IHostService private readonly _hostService: IHostService,
		@IRemoteExplorerService private readonly _remoteExplorerService: IRemoteExplorerService,
		@IExtensionGalleryService private readonly _extensionGalleryService: IExtensionGalleryService,
		@ILogService private readonly _logService: ILogService,
	) {
		super(
			new ExtensionRunningLocationClassifier(
				productService,
				configurationService,
				(extensionKinds, isInstalledLocally, isInstalledRemotely) => this._pickRunningLocation(extensionKinds, isInstalledLocally, isInstalledRemotely)
			),
			instantiationService,
			notificationService,
			_environmentService,
			telemetryService,
			extensionEnablementService,
			fileService,
			productService,
			extensionManagementService,
			contextService,
			configurationService,
		);

		this._enableLocalWebWorker = this._configurationService.getValue<boolean>(webWorkerExtHostConfig);
		this._remoteInitData = new Map<string, IRemoteExtensionHostInitData>();
		this._extensionScanner = instantiationService.createInstance(CachedExtensionScanner);

		// delay extension host creation and extension scanning
		// until the workbench is running. we cannot defer the
		// extension host more (LifecyclePhase.Restored) because
		// some editors require the extension host to restore
		// and this would result in a deadlock
		// see https://github.com/microsoft/vscode/issues/41322
		this._lifecycleService.when(LifecyclePhase.Ready).then(() => {
			// reschedule to ensure this runs after restoring viewlets, panels, and editors
			runWhenIdle(() => {
				this._initialize();
			}, 50 /*max delay*/);
		});

		// delay notification for extensions disabled until workbench restored
		if (this._extensionEnablementService.allUserExtensionsDisabled) {
			this._lifecycleService.when(LifecyclePhase.Restored).then(() => {
				this._notificationService.prompt(Severity.Info, nls.localize('extensionsDisabled', "All installed extensions are temporarily disabled. Reload the window to return to the previous state."), [{
					label: nls.localize('Reload', "Reload"),
					run: () => {
						this._hostService.reload();
					}
				}]);
			});
		}
	}

	protected _scanSingleExtension(extension: IExtension): Promise<IExtensionDescription | null> {
		if (extension.location.scheme === Schemas.vscodeRemote) {
			return this._remoteAgentService.scanSingleExtension(extension.location, extension.type === ExtensionType.System);
		}

		return this._extensionScanner.scanSingleExtension(extension.location.fsPath, extension.type === ExtensionType.System, this.createLogger());
	}

<<<<<<< HEAD
	private async _deltaExtensions(_toAdd: IExtension[], _toRemove: string[]): Promise<void> {
		if (this._environmentService.configuration.remoteAuthority) {
			return;
		}

		let toAdd: IExtensionDescription[] = [];
		for (let i = 0, len = _toAdd.length; i < len; i++) {
			const extension = _toAdd[i];

			if (!this._canAddExtension(extension)) {
				continue;
			}

			const extensionDescription = await this._extensionScanner.scanSingleExtension(extension.location.fsPath, extension.type === ExtensionType.System, this.createLogger());
			if (!extensionDescription) {
				// could not scan extension...
				continue;
			}

			toAdd.push(extensionDescription);
		}

		let toRemove: IExtensionDescription[] = [];
		for (let i = 0, len = _toRemove.length; i < len; i++) {
			const extensionId = _toRemove[i];
			const extensionDescription = this._registry.getExtensionDescription(extensionId);
			if (!extensionDescription) {
				// ignore disabling/uninstalling an extension which is not running
				continue;
			}

			if (!this._canRemoveExtension(extensionDescription)) {
				// uses non-dynamic extension point or is activated
				continue;
			}

			toRemove.push(extensionDescription);
		}

		if (toAdd.length === 0 && toRemove.length === 0) {
			return;
		}

		// Update the local registry
		const result = this._registry.deltaExtensions(toAdd, toRemove.map(e => e.identifier));
		this._onDidChangeExtensions.fire(undefined);

		toRemove = toRemove.concat(result.removedDueToLooping);
		if (result.removedDueToLooping.length > 0) {
			this._logOrShowMessage(Severity.Error, nls.localize('looping', "The following extensions contain dependency loops and have been disabled: {0}", result.removedDueToLooping.map(e => `'${e.identifier.value}'`).join(', ')));
		}

		// enable or disable proposed API per extension
		this._checkEnableProposedApi(toAdd);

		// Update extension points
		this._doHandleExtensionPoints((<IExtensionDescription[]>[]).concat(toAdd).concat(toRemove));

		// Update the extension host
		const localProcessExtensionHost = this._getExtensionHostManager(ExtensionHostKind.LocalProcess);
		if (localProcessExtensionHost) {
			await localProcessExtensionHost.deltaExtensions(toAdd, toRemove.map(e => e.identifier));
		}

		for (let i = 0; i < toAdd.length; i++) {
			this._activateAddedExtensionIfNeeded(toAdd[i]);
		}
	}

	public canAddExtension(extensionDescription: IExtensionDescription): boolean {
		return this._canAddExtension(toExtension(extensionDescription));
	}

	private _canAddExtension(extension: IExtension): boolean {
		if (this._environmentService.configuration.remoteAuthority) {
			return false;
		}

		if (extension.location.scheme !== Schemas.file) {
			return false;
		}

		// {{ SQL CARBON EDIT }}
		if (extension.manifest.forceReload) {
			return false;
		}

		const extensionDescription = this._registry.getExtensionDescription(extension.identifier.id);
		if (extensionDescription) {
			// this extension is already running (most likely at a different version)
			return false;
		}

		// Check if extension is renamed
		if (extension.identifier.uuid && this._registry.getAllExtensionDescriptions().some(e => e.uuid === extension.identifier.uuid)) {
			return false;
		}

		return true;
	}

	public canRemoveExtension(extension: IExtensionDescription): boolean {
		if (this._environmentService.configuration.remoteAuthority) {
			return false;
		}

		if (extension.extensionLocation.scheme !== Schemas.file) {
			return false;
		}

		const extensionDescription = this._registry.getExtensionDescription(extension.identifier);
		if (!extensionDescription) {
			// ignore removing an extension which is not running
			return false;
		}

		return this._canRemoveExtension(extensionDescription);
	}

	private _canRemoveExtension(extension: IExtensionDescription): boolean {
		if (this._extensionHostActiveExtensions.has(ExtensionIdentifier.toKey(extension.identifier))) {
			// Extension is running, cannot remove it safely
			return false;
		}

		return true;
	}

	private async _activateAddedExtensionIfNeeded(extensionDescription: IExtensionDescription): Promise<void> {

		let shouldActivate = false;
		let shouldActivateReason: string | null = null;
		let hasWorkspaceContains = false;
		if (Array.isArray(extensionDescription.activationEvents)) {
			for (let activationEvent of extensionDescription.activationEvents) {
				// TODO@joao: there's no easy way to contribute this
				if (activationEvent === 'onUri') {
					activationEvent = `onUri:${ExtensionIdentifier.toKey(extensionDescription.identifier)}`;
				}

				if (this._allRequestedActivateEvents.has(activationEvent)) {
					// This activation event was fired before the extension was added
					shouldActivate = true;
					shouldActivateReason = activationEvent;
					break;
				}

				if (activationEvent === '*') {
					shouldActivate = true;
					shouldActivateReason = activationEvent;
					break;
				}

				if (/^workspaceContains/.test(activationEvent)) {
					hasWorkspaceContains = true;
				}

				if (activationEvent === 'onStartupFinished') {
					shouldActivate = true;
					shouldActivateReason = activationEvent;
					break;
				}
			}
		}

		if (shouldActivate) {
			await Promise.all(
				this._extensionHostManagers.map(extHostManager => extHostManager.activate(extensionDescription.identifier, { startup: false, extensionId: extensionDescription.identifier, activationEvent: shouldActivateReason! }))
			).then(() => { });
		} else if (hasWorkspaceContains) {
			const workspace = await this._contextService.getCompleteWorkspace();
			const forceUsingSearch = !!this._environmentService.configuration.remoteAuthority;
			const host: IWorkspaceContainsActivationHost = {
				folders: workspace.folders.map(folder => folder.uri),
				forceUsingSearch: forceUsingSearch,
				exists: (path) => exists(path),
				checkExists: (folders, includes, token) => this._instantiationService.invokeFunction((accessor) => checkGlobFileExists(accessor, folders, includes, token))
			};

			const result = await checkActivateWorkspaceContainsExtension(host, extensionDescription);
			if (!result) {
				return;
			}

			await Promise.all(
				this._extensionHostManagers.map(extHostManager => extHostManager.activate(extensionDescription.identifier, { startup: false, extensionId: extensionDescription.identifier, activationEvent: result.activationEvent }))
			).then(() => { });
		}
	}

	//#endregion

=======
>>>>>>> 2ef6c258
	private async _scanAllLocalExtensions(): Promise<IExtensionDescription[]> {
		return flatten(await Promise.all([
			this._extensionScanner.scannedExtensions,
			this._webExtensionsScannerService.scanAndTranslateExtensions().then(extensions => extensions.map(parseScannedExtension))
		]));
	}

	private _createLocalExtensionHostDataProvider(isInitialStart: boolean, desiredRunningLocation: ExtensionRunningLocation) {
		return {
			getInitData: async () => {
				if (isInitialStart) {
					const localExtensions = this._checkEnabledAndProposedAPI(await this._scanAllLocalExtensions());
					const runningLocation = this._runningLocationClassifier.determineRunningLocation(localExtensions, []);
					const localProcessExtensions = filterByRunningLocation(localExtensions, runningLocation, desiredRunningLocation);
					return {
						autoStart: false,
						extensions: localProcessExtensions
					};
				} else {
					// restart case
					const allExtensions = await this.getExtensions();
					const localProcessExtensions = filterByRunningLocation(allExtensions, this._runningLocation, desiredRunningLocation);
					return {
						autoStart: true,
						extensions: localProcessExtensions
					};
				}
			}
		};
	}

	private _createRemoteExtensionHostDataProvider(remoteAuthority: string): IRemoteExtensionHostDataProvider {
		return {
			remoteAuthority: remoteAuthority,
			getInitData: async () => {
				await this.whenInstalledExtensionsRegistered();
				return this._remoteInitData.get(remoteAuthority)!;
			}
		};
	}

	private _pickRunningLocation(extensionKinds: ExtensionKind[], isInstalledLocally: boolean, isInstalledRemotely: boolean): ExtensionRunningLocation {
		for (const extensionKind of extensionKinds) {
			if (extensionKind === 'ui' && isInstalledLocally) {
				// ui extensions run locally if possible
				return ExtensionRunningLocation.LocalProcess;
			}
			if (extensionKind === 'workspace' && isInstalledRemotely) {
				// workspace extensions run remotely if possible
				return ExtensionRunningLocation.Remote;
			}
			if (extensionKind === 'workspace' && !this._environmentService.configuration.remoteAuthority) {
				// workspace extensions also run locally if there is no remote
				return ExtensionRunningLocation.LocalProcess;
			}
			if (extensionKind === 'web' && isInstalledLocally && this._enableLocalWebWorker) {
				// web worker extensions run in the local web worker if possible
				return ExtensionRunningLocation.LocalWebWorker;
			}
		}
		return ExtensionRunningLocation.None;
	}

	protected _createExtensionHosts(isInitialStart: boolean): IExtensionHost[] {
		const result: IExtensionHost[] = [];

		const localProcessExtHost = this._instantiationService.createInstance(LocalProcessExtensionHost, this._createLocalExtensionHostDataProvider(isInitialStart, ExtensionRunningLocation.LocalProcess));
		result.push(localProcessExtHost);

		if (this._enableLocalWebWorker) {
			const webWorkerExtHost = this._instantiationService.createInstance(WebWorkerExtensionHost, this._createLocalExtensionHostDataProvider(isInitialStart, ExtensionRunningLocation.LocalWebWorker));
			result.push(webWorkerExtHost);
		}

		const remoteAgentConnection = this._remoteAgentService.getConnection();
		if (remoteAgentConnection) {
			const remoteExtHost = this._instantiationService.createInstance(RemoteExtensionHost, this._createRemoteExtensionHostDataProvider(remoteAgentConnection.remoteAuthority), this._remoteAgentService.socketFactory);
			result.push(remoteExtHost);
		}

		return result;
	}

	protected _onExtensionHostCrashed(extensionHost: ExtensionHostManager, code: number, signal: string | null): void {
		const activatedExtensions = Array.from(this._extensionHostActiveExtensions.values());
		super._onExtensionHostCrashed(extensionHost, code, signal);

		if (extensionHost.kind === ExtensionHostKind.LocalProcess) {
			if (code === 55) {
				this._notificationService.prompt(
					Severity.Error,
					nls.localize('extensionService.versionMismatchCrash', "Extension host cannot start: version mismatch."),
					[{
						label: nls.localize('relaunch', "Relaunch VS Code"),
						run: () => {
							this._instantiationService.invokeFunction((accessor) => {
								const hostService = accessor.get(IHostService);
								hostService.restart();
							});
						}
					}]
				);
				return;
			}

			const message = `Extension host terminated unexpectedly. The following extensions were running: ${activatedExtensions.map(id => id.value).join(', ')}`;
			this._logService.error(message);

			this._notificationService.prompt(Severity.Error, nls.localize('extensionService.crash', "Extension host terminated unexpectedly."),
				[{
					label: nls.localize('devTools', "Open Developer Tools"),
					run: () => this._nativeHostService.openDevTools()
				},
				{
					label: nls.localize('restart', "Restart Extension Host"),
					run: () => this.startExtensionHost()
				}]
			);

			type ExtensionHostCrashClassification = {
				code: { classification: 'SystemMetaData', purpose: 'PerformanceAndHealth' };
				signal: { classification: 'SystemMetaData', purpose: 'PerformanceAndHealth' };
				extensionIds: { classification: 'SystemMetaData', purpose: 'PerformanceAndHealth' };
			};
			type ExtensionHostCrashEvent = {
				code: number;
				signal: string | null;
				extensionIds: string[];
			};
			this._telemetryService.publicLog2<ExtensionHostCrashEvent, ExtensionHostCrashClassification>('extensionHostCrash', {
				code,
				signal,
				extensionIds: activatedExtensions.map(e => e.value)
			});
		}
	}

	// --- impl

	private createLogger(): Logger {
		return new Logger((severity, source, message) => {
			if (this._isDev && source) {
				this._logOrShowMessage(severity, `[${source}]: ${message}`);
			} else {
				this._logOrShowMessage(severity, message);
			}
		});
	}

	private async _resolveAuthorityAgain(): Promise<void> {
		const remoteAuthority = this._environmentService.configuration.remoteAuthority;
		if (!remoteAuthority) {
			return;
		}

		const localProcessExtensionHost = this._getExtensionHostManager(ExtensionHostKind.LocalProcess)!;
		this._remoteAuthorityResolverService._clearResolvedAuthority(remoteAuthority);
		try {
			const result = await localProcessExtensionHost.resolveAuthority(remoteAuthority);
			this._remoteAuthorityResolverService._setResolvedAuthority(result.authority, result.options);
		} catch (err) {
			this._remoteAuthorityResolverService._setResolvedAuthorityError(remoteAuthority, err);
		}
	}

	protected async _scanAndHandleExtensions(): Promise<void> {
		this._extensionScanner.startScanningExtensions(this.createLogger());

		const remoteAuthority = this._environmentService.configuration.remoteAuthority;
		const localProcessExtensionHost = this._getExtensionHostManager(ExtensionHostKind.LocalProcess)!;

		const localExtensions = this._checkEnabledAndProposedAPI(await this._scanAllLocalExtensions());
		let remoteEnv: IRemoteAgentEnvironment | null = null;
		let remoteExtensions: IExtensionDescription[] = [];

		if (remoteAuthority) {
			let resolverResult: ResolverResult;

			try {
				resolverResult = await localProcessExtensionHost.resolveAuthority(remoteAuthority);
			} catch (err) {
				if (RemoteAuthorityResolverError.isNoResolverFound(err)) {
					err.isHandled = await this._handleNoResolverFound(remoteAuthority);
				} else {
					console.log(err);
					if (RemoteAuthorityResolverError.isHandled(err)) {
						console.log(`Error handled: Not showing a notification for the error`);
					}
				}
				this._remoteAuthorityResolverService._setResolvedAuthorityError(remoteAuthority, err);

				// Proceed with the local extension host
				await this._startLocalExtensionHost(localExtensions);
				return;
			}

			// set the resolved authority
			this._remoteAuthorityResolverService._setResolvedAuthority(resolverResult.authority, resolverResult.options);
			this._remoteExplorerService.setTunnelInformation(resolverResult.tunnelInformation);

			// monitor for breakage
			const connection = this._remoteAgentService.getConnection();
			if (connection) {
				connection.onDidStateChange(async (e) => {
					if (e.type === PersistentConnectionEventType.ConnectionLost) {
						this._remoteAuthorityResolverService._clearResolvedAuthority(remoteAuthority);
					}
				});
				connection.onReconnecting(() => this._resolveAuthorityAgain());
			}

			// fetch the remote environment
			[remoteEnv, remoteExtensions] = await Promise.all([
				this._remoteAgentService.getEnvironment(),
				this._remoteAgentService.scanExtensions()
			]);
			remoteExtensions = this._checkEnabledAndProposedAPI(remoteExtensions);

			if (!remoteEnv) {
				this._notificationService.notify({ severity: Severity.Error, message: nls.localize('getEnvironmentFailure', "Could not fetch remote environment") });
				// Proceed with the local extension host
				await this._startLocalExtensionHost(localExtensions);
				return;
			}
		}

		await this._startLocalExtensionHost(localExtensions, remoteAuthority, remoteEnv, remoteExtensions);
	}

	private async _startLocalExtensionHost(localExtensions: IExtensionDescription[], remoteAuthority: string | undefined = undefined, remoteEnv: IRemoteAgentEnvironment | null = null, remoteExtensions: IExtensionDescription[] = []): Promise<void> {

		this._runningLocation = this._runningLocationClassifier.determineRunningLocation(localExtensions, remoteExtensions);

		// remove non-UI extensions from the local extensions
		const localProcessExtensions = filterByRunningLocation(localExtensions, this._runningLocation, ExtensionRunningLocation.LocalProcess);
		const localWebWorkerExtensions = filterByRunningLocation(localExtensions, this._runningLocation, ExtensionRunningLocation.LocalWebWorker);
		remoteExtensions = filterByRunningLocation(remoteExtensions, this._runningLocation, ExtensionRunningLocation.Remote);

		const result = this._registry.deltaExtensions(remoteExtensions.concat(localProcessExtensions).concat(localWebWorkerExtensions), []);
		if (result.removedDueToLooping.length > 0) {
			this._logOrShowMessage(Severity.Error, nls.localize('looping', "The following extensions contain dependency loops and have been disabled: {0}", result.removedDueToLooping.map(e => `'${e.identifier.value}'`).join(', ')));
		}

		if (remoteAuthority && remoteEnv) {
			this._remoteInitData.set(remoteAuthority, {
				connectionData: this._remoteAuthorityResolverService.getConnectionData(remoteAuthority),
				pid: remoteEnv.pid,
				appRoot: remoteEnv.appRoot,
				extensionHostLogsPath: remoteEnv.extensionHostLogsPath,
				globalStorageHome: remoteEnv.globalStorageHome,
				workspaceStorageHome: remoteEnv.workspaceStorageHome,
				extensions: remoteExtensions,
				allExtensions: this._registry.getAllExtensionDescriptions(),
			});
		}

		this._doHandleExtensionPoints(this._registry.getAllExtensionDescriptions());

		const localProcessExtensionHost = this._getExtensionHostManager(ExtensionHostKind.LocalProcess);
		if (localProcessExtensionHost) {
			localProcessExtensionHost.start(localProcessExtensions.map(extension => extension.identifier).filter(id => this._registry.containsExtension(id)));
		}

		const localWebWorkerExtensionHost = this._getExtensionHostManager(ExtensionHostKind.LocalWebWorker);
		if (localWebWorkerExtensionHost) {
			localWebWorkerExtensionHost.start(localWebWorkerExtensions.map(extension => extension.identifier).filter(id => this._registry.containsExtension(id)));
		}
	}

	public async getInspectPort(tryEnableInspector: boolean): Promise<number> {
		const localProcessExtensionHost = this._getExtensionHostManager(ExtensionHostKind.LocalProcess);
		if (localProcessExtensionHost) {
			return localProcessExtensionHost.getInspectPort(tryEnableInspector);
		}
		return 0;
	}

	public _onExtensionHostExit(code: number): void {
		if (this._isExtensionDevTestFromCli) {
			// When CLI testing make sure to exit with proper exit code
			this._nativeHostService.exit(code);
		} else {
			// Expected development extension termination: When the extension host goes down we also shutdown the window
			this._nativeHostService.closeWindow();
		}
	}

	private async _handleNoResolverFound(remoteAuthority: string): Promise<boolean> {
		const remoteName = getRemoteName(remoteAuthority);
		const recommendation = this._productService.remoteExtensionTips?.[remoteName];
		if (!recommendation) {
			return false;
		}
		const sendTelemetry = (userReaction: 'install' | 'enable' | 'cancel') => {
			/* __GDPR__
			"remoteExtensionRecommendations:popup" : {
				"userReaction" : { "classification": "SystemMetaData", "purpose": "FeatureInsight" },
				"extensionId": { "classification": "PublicNonPersonalData", "purpose": "FeatureInsight" }
			}
			*/
			this._telemetryService.publicLog('remoteExtensionRecommendations:popup', { userReaction, extensionId: resolverExtensionId });
		};

		const resolverExtensionId = recommendation.extensionId;
		const allExtensions = await this._scanAllLocalExtensions();
		const extension = allExtensions.filter(e => e.identifier.value === resolverExtensionId)[0];
		if (extension) {
			if (!this._isEnabled(extension)) {
				const message = nls.localize('enableResolver', "Extension '{0}' is required to open the remote window.\nOK to enable?", recommendation.friendlyName);
				this._notificationService.prompt(Severity.Info, message,
					[{
						label: nls.localize('enable', 'Enable and Reload'),
						run: async () => {
							sendTelemetry('enable');
							await this._extensionEnablementService.setEnablement([toExtension(extension)], EnablementState.EnabledGlobally);
							await this._hostService.reload();
						}
					}],
					{ sticky: true }
				);
			}
		} else {
			// Install the Extension and reload the window to handle.
			const message = nls.localize('installResolver', "Extension '{0}' is required to open the remote window.\nDo you want to install the extension?", recommendation.friendlyName);
			this._notificationService.prompt(Severity.Info, message,
				[{
					label: nls.localize('install', 'Install and Reload'),
					run: async () => {
						sendTelemetry('install');
						const galleryExtension = await this._extensionGalleryService.getCompatibleExtension({ id: resolverExtensionId });
						if (galleryExtension) {
							await this._extensionManagementService.installFromGallery(galleryExtension);
							await this._hostService.reload();
						} else {
							this._notificationService.error(nls.localize('resolverExtensionNotFound', "`{0}` not found on marketplace"));
						}

					}
				}],
				{
					sticky: true,
					onCancel: () => sendTelemetry('cancel')
				}
			);

		}
		return true;
	}
}

function filterByRunningLocation(extensions: IExtensionDescription[], runningLocation: Map<string, ExtensionRunningLocation>, desiredRunningLocation: ExtensionRunningLocation): IExtensionDescription[] {
	return extensions.filter(ext => runningLocation.get(ExtensionIdentifier.toKey(ext.identifier)) === desiredRunningLocation);
}

registerSingleton(IExtensionService, ExtensionService);

class RestartExtensionHostAction extends Action2 {

	constructor() {
		super({
			id: 'workbench.action.restartExtensionHost',
			title: { value: nls.localize('restartExtensionHost', "Restart Extension Host"), original: 'Restart Extension Host' },
			category: CATEGORIES.Developer,
			f1: true
		});
	}

	run(accessor: ServicesAccessor): void {
		accessor.get(IExtensionService).restartExtensionHost();
	}
}

registerAction2(RestartExtensionHostAction);<|MERGE_RESOLUTION|>--- conflicted
+++ resolved
@@ -123,201 +123,6 @@
 		return this._extensionScanner.scanSingleExtension(extension.location.fsPath, extension.type === ExtensionType.System, this.createLogger());
 	}
 
-<<<<<<< HEAD
-	private async _deltaExtensions(_toAdd: IExtension[], _toRemove: string[]): Promise<void> {
-		if (this._environmentService.configuration.remoteAuthority) {
-			return;
-		}
-
-		let toAdd: IExtensionDescription[] = [];
-		for (let i = 0, len = _toAdd.length; i < len; i++) {
-			const extension = _toAdd[i];
-
-			if (!this._canAddExtension(extension)) {
-				continue;
-			}
-
-			const extensionDescription = await this._extensionScanner.scanSingleExtension(extension.location.fsPath, extension.type === ExtensionType.System, this.createLogger());
-			if (!extensionDescription) {
-				// could not scan extension...
-				continue;
-			}
-
-			toAdd.push(extensionDescription);
-		}
-
-		let toRemove: IExtensionDescription[] = [];
-		for (let i = 0, len = _toRemove.length; i < len; i++) {
-			const extensionId = _toRemove[i];
-			const extensionDescription = this._registry.getExtensionDescription(extensionId);
-			if (!extensionDescription) {
-				// ignore disabling/uninstalling an extension which is not running
-				continue;
-			}
-
-			if (!this._canRemoveExtension(extensionDescription)) {
-				// uses non-dynamic extension point or is activated
-				continue;
-			}
-
-			toRemove.push(extensionDescription);
-		}
-
-		if (toAdd.length === 0 && toRemove.length === 0) {
-			return;
-		}
-
-		// Update the local registry
-		const result = this._registry.deltaExtensions(toAdd, toRemove.map(e => e.identifier));
-		this._onDidChangeExtensions.fire(undefined);
-
-		toRemove = toRemove.concat(result.removedDueToLooping);
-		if (result.removedDueToLooping.length > 0) {
-			this._logOrShowMessage(Severity.Error, nls.localize('looping', "The following extensions contain dependency loops and have been disabled: {0}", result.removedDueToLooping.map(e => `'${e.identifier.value}'`).join(', ')));
-		}
-
-		// enable or disable proposed API per extension
-		this._checkEnableProposedApi(toAdd);
-
-		// Update extension points
-		this._doHandleExtensionPoints((<IExtensionDescription[]>[]).concat(toAdd).concat(toRemove));
-
-		// Update the extension host
-		const localProcessExtensionHost = this._getExtensionHostManager(ExtensionHostKind.LocalProcess);
-		if (localProcessExtensionHost) {
-			await localProcessExtensionHost.deltaExtensions(toAdd, toRemove.map(e => e.identifier));
-		}
-
-		for (let i = 0; i < toAdd.length; i++) {
-			this._activateAddedExtensionIfNeeded(toAdd[i]);
-		}
-	}
-
-	public canAddExtension(extensionDescription: IExtensionDescription): boolean {
-		return this._canAddExtension(toExtension(extensionDescription));
-	}
-
-	private _canAddExtension(extension: IExtension): boolean {
-		if (this._environmentService.configuration.remoteAuthority) {
-			return false;
-		}
-
-		if (extension.location.scheme !== Schemas.file) {
-			return false;
-		}
-
-		// {{ SQL CARBON EDIT }}
-		if (extension.manifest.forceReload) {
-			return false;
-		}
-
-		const extensionDescription = this._registry.getExtensionDescription(extension.identifier.id);
-		if (extensionDescription) {
-			// this extension is already running (most likely at a different version)
-			return false;
-		}
-
-		// Check if extension is renamed
-		if (extension.identifier.uuid && this._registry.getAllExtensionDescriptions().some(e => e.uuid === extension.identifier.uuid)) {
-			return false;
-		}
-
-		return true;
-	}
-
-	public canRemoveExtension(extension: IExtensionDescription): boolean {
-		if (this._environmentService.configuration.remoteAuthority) {
-			return false;
-		}
-
-		if (extension.extensionLocation.scheme !== Schemas.file) {
-			return false;
-		}
-
-		const extensionDescription = this._registry.getExtensionDescription(extension.identifier);
-		if (!extensionDescription) {
-			// ignore removing an extension which is not running
-			return false;
-		}
-
-		return this._canRemoveExtension(extensionDescription);
-	}
-
-	private _canRemoveExtension(extension: IExtensionDescription): boolean {
-		if (this._extensionHostActiveExtensions.has(ExtensionIdentifier.toKey(extension.identifier))) {
-			// Extension is running, cannot remove it safely
-			return false;
-		}
-
-		return true;
-	}
-
-	private async _activateAddedExtensionIfNeeded(extensionDescription: IExtensionDescription): Promise<void> {
-
-		let shouldActivate = false;
-		let shouldActivateReason: string | null = null;
-		let hasWorkspaceContains = false;
-		if (Array.isArray(extensionDescription.activationEvents)) {
-			for (let activationEvent of extensionDescription.activationEvents) {
-				// TODO@joao: there's no easy way to contribute this
-				if (activationEvent === 'onUri') {
-					activationEvent = `onUri:${ExtensionIdentifier.toKey(extensionDescription.identifier)}`;
-				}
-
-				if (this._allRequestedActivateEvents.has(activationEvent)) {
-					// This activation event was fired before the extension was added
-					shouldActivate = true;
-					shouldActivateReason = activationEvent;
-					break;
-				}
-
-				if (activationEvent === '*') {
-					shouldActivate = true;
-					shouldActivateReason = activationEvent;
-					break;
-				}
-
-				if (/^workspaceContains/.test(activationEvent)) {
-					hasWorkspaceContains = true;
-				}
-
-				if (activationEvent === 'onStartupFinished') {
-					shouldActivate = true;
-					shouldActivateReason = activationEvent;
-					break;
-				}
-			}
-		}
-
-		if (shouldActivate) {
-			await Promise.all(
-				this._extensionHostManagers.map(extHostManager => extHostManager.activate(extensionDescription.identifier, { startup: false, extensionId: extensionDescription.identifier, activationEvent: shouldActivateReason! }))
-			).then(() => { });
-		} else if (hasWorkspaceContains) {
-			const workspace = await this._contextService.getCompleteWorkspace();
-			const forceUsingSearch = !!this._environmentService.configuration.remoteAuthority;
-			const host: IWorkspaceContainsActivationHost = {
-				folders: workspace.folders.map(folder => folder.uri),
-				forceUsingSearch: forceUsingSearch,
-				exists: (path) => exists(path),
-				checkExists: (folders, includes, token) => this._instantiationService.invokeFunction((accessor) => checkGlobFileExists(accessor, folders, includes, token))
-			};
-
-			const result = await checkActivateWorkspaceContainsExtension(host, extensionDescription);
-			if (!result) {
-				return;
-			}
-
-			await Promise.all(
-				this._extensionHostManagers.map(extHostManager => extHostManager.activate(extensionDescription.identifier, { startup: false, extensionId: extensionDescription.identifier, activationEvent: result.activationEvent }))
-			).then(() => { });
-		}
-	}
-
-	//#endregion
-
-=======
->>>>>>> 2ef6c258
 	private async _scanAllLocalExtensions(): Promise<IExtensionDescription[]> {
 		return flatten(await Promise.all([
 			this._extensionScanner.scannedExtensions,
