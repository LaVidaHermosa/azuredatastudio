--- conflicted
+++ resolved
@@ -67,14 +67,8 @@
 	) {
 		super();
 		// Read in the cache on statup
-<<<<<<< HEAD
-		// this.cache = new Set<string>(JSON.parse(this.storageService.get(EditorOverrideService.overrideCacheStorageID, StorageScope.APPLICATION, JSON.stringify([])))); {{SQL CARBON EDIT}} Remove unused
-		this.storageService.remove(EditorResolverService.cacheStorageID, StorageScope.APPLICATION);
-		this.convertOldAssociationFormat();
-=======
-		this.cache = new Set<string>(JSON.parse(this.storageService.get(EditorResolverService.cacheStorageID, StorageScope.PROFILE, JSON.stringify([]))));
+		// this.cache = new Set<string>(JSON.parse(this.storageService.get(EditorResolverService.cacheStorageID, StorageScope.PROFILE, JSON.stringify([])))); {{SQL CARBON EDIT}} Remove unused
 		this.storageService.remove(EditorResolverService.cacheStorageID, StorageScope.PROFILE);
->>>>>>> a05b8cd0
 
 		this._register(this.storageService.onWillSaveState(() => {
 			// We want to store the glob patterns we would activate on, this allows us to know if we need to await the ext host on startup for opening a resource
@@ -86,7 +80,6 @@
 		this.extensionService.onDidRegisterExtensions(() => {
 			this.cache = undefined;
 		});
-<<<<<<< HEAD
 
 		// When the setting changes we want to ensure that it is properly converted
 		this._register(this.configurationService.onDidChangeConfiguration((e) => {
@@ -95,8 +88,6 @@
 			}
 		}));
 		*/
-=======
->>>>>>> a05b8cd0
 	}
 
 	private resolveUntypedInputAndGroup(editor: EditorInputWithOptions | IUntypedEditorInput, preferredGroup: PreferredGroup | undefined): [IUntypedEditorInput, IEditorGroup, EditorActivation | undefined] | undefined {
@@ -422,13 +413,8 @@
 
 		// If it's a merge editor we trigger the create merge editor input
 		if (isResourceMergeEditorInput(editor)) {
-<<<<<<< HEAD
-			if (!selectedEditor.createMergeEditorInput) {
+			if (!selectedEditor.editorFactoryObject.createMergeEditorInput) {
 				return undefined; // {{SQL CARBON EDIT}} Strict nulls
-=======
-			if (!selectedEditor.editorFactoryObject.createMergeEditorInput) {
-				return;
->>>>>>> a05b8cd0
 			}
 			const inputWithOptions = await selectedEditor.editorFactoryObject.createMergeEditorInput(editor, group);
 			return { editor: inputWithOptions.editor, options: inputWithOptions.options ?? options };
@@ -436,13 +422,8 @@
 
 		// If it's a diff editor we trigger the create diff editor input
 		if (isResourceDiffEditorInput(editor)) {
-<<<<<<< HEAD
-			if (!selectedEditor.createDiffEditorInput) {
+			if (!selectedEditor.editorFactoryObject.createDiffEditorInput) {
 				return undefined; // {{SQL CARBON EDIT}} Strict nulls
-=======
-			if (!selectedEditor.editorFactoryObject.createDiffEditorInput) {
-				return;
->>>>>>> a05b8cd0
 			}
 			const inputWithOptions = await selectedEditor.editorFactoryObject.createDiffEditorInput(editor, group);
 			return { editor: inputWithOptions.editor, options: inputWithOptions.options ?? options };
@@ -453,13 +434,8 @@
 		}
 
 		if (isUntitledResourceEditorInput(editor)) {
-<<<<<<< HEAD
-			if (!selectedEditor.createUntitledEditorInput) {
+			if (!selectedEditor.editorFactoryObject.createUntitledEditorInput) {
 				return undefined; // {{SQL CARBON EDIT}} Strict nulls
-=======
-			if (!selectedEditor.editorFactoryObject.createUntitledEditorInput) {
-				return;
->>>>>>> a05b8cd0
 			}
 			const inputWithOptions = await selectedEditor.editorFactoryObject.createUntitledEditorInput(editor, group);
 			return { editor: inputWithOptions.editor, options: inputWithOptions.options ?? options };
