/*---------------------------------------------------------------------------------------------
 *  Copyright (c) Microsoft Corporation. All rights reserved.
 *  Licensed under the Source EULA. See License.txt in the project root for license information.
 *--------------------------------------------------------------------------------------------*/

import { IInstantiationService } from 'vs/platform/instantiation/common/instantiation';
import { IResourceEditorInput, ITextEditorOptions, IEditorOptions, EditorActivation, EditorOverride, IResourceEditorInputIdentifier } from 'vs/platform/editor/common/editor';
import { SideBySideEditor, IEditorInput, IEditorPane, GroupIdentifier, IFileEditorInput, IUntitledTextResourceEditorInput, IResourceDiffEditorInput, IEditorInputFactoryRegistry, EditorExtensions, EditorInput, SideBySideEditorInput, IEditorInputWithOptions, isEditorInputWithOptions, EditorOptions, TextEditorOptions, IEditorIdentifier, IEditorCloseEvent, ITextEditorPane, ITextDiffEditorPane, IRevertOptions, SaveReason, EditorsOrder, isTextEditorPane, IWorkbenchEditorConfiguration, EditorResourceAccessor, IVisibleEditorPane, IEditorInputWithOptionsAndGroup } from 'vs/workbench/common/editor';
import { TextResourceEditorInput } from 'vs/workbench/common/editor/textResourceEditorInput';
import { Registry } from 'vs/platform/registry/common/platform';
import { ResourceMap } from 'vs/base/common/map';
import { IUntitledTextEditorService } from 'vs/workbench/services/untitled/common/untitledTextEditorService';
import { IFileService, FileOperationEvent, FileOperation, FileChangesEvent, FileChangeType } from 'vs/platform/files/common/files';
import { Schemas } from 'vs/base/common/network';
import { Event, Emitter } from 'vs/base/common/event';
import { URI } from 'vs/base/common/uri';
import { basename, joinPath, isEqual } from 'vs/base/common/resources';
import { DiffEditorInput } from 'vs/workbench/common/editor/diffEditorInput';
import { IEditorGroupsService, IEditorGroup, GroupsOrder, IEditorReplacement, GroupChangeKind, preferredSideBySideGroupDirection } from 'vs/workbench/services/editor/common/editorGroupsService';
import { IResourceEditorInputType, SIDE_GROUP, IResourceEditorReplacement, IEditorService, SIDE_GROUP_TYPE, ACTIVE_GROUP_TYPE, ISaveEditorsOptions, ISaveAllEditorsOptions, IRevertAllEditorsOptions, IBaseSaveRevertAllEditorOptions } from 'vs/workbench/services/editor/common/editorService';
import { IConfigurationService } from 'vs/platform/configuration/common/configuration';
import { Disposable, IDisposable, dispose, DisposableStore } from 'vs/base/common/lifecycle';
import { coalesce, distinct } from 'vs/base/common/arrays';
import { isCodeEditor, isDiffEditor, ICodeEditor, IDiffEditor, isCompositeEditor } from 'vs/editor/browser/editorBrowser';
import { IEditorGroupView, EditorServiceImpl } from 'vs/workbench/browser/parts/editor/editor';
import { registerSingleton } from 'vs/platform/instantiation/common/extensions';
import { isUndefined, withNullAsUndefined } from 'vs/base/common/types';
import { EditorsObserver } from 'vs/workbench/browser/parts/editor/editorsObserver';
import { IEditorViewState } from 'vs/editor/common/editorCommon';
import { IUntitledTextEditorModel } from 'vs/workbench/services/untitled/common/untitledTextEditorModel';
import { UntitledTextEditorInput } from 'vs/workbench/services/untitled/common/untitledTextEditorInput';
import { Promises, timeout } from 'vs/base/common/async';
import { IWorkspaceContextService } from 'vs/platform/workspace/common/workspace';
import { indexOfPath } from 'vs/base/common/extpath';
import { IUriIdentityService } from 'vs/workbench/services/uriIdentity/common/uriIdentity';
import { IModelService } from 'vs/editor/common/services/modelService';
import { ILogService } from 'vs/platform/log/common/log';
import { ContributedEditorPriority, DEFAULT_EDITOR_ASSOCIATION, IEditorOverrideService } from 'vs/workbench/services/editor/common/editorOverrideService';
import { IWorkingCopyService } from 'vs/workbench/services/workingCopy/common/workingCopyService';
import { IWorkspaceTrustRequestService, WorkspaceTrustUriResponse } from 'vs/platform/workspace/common/workspaceTrust';
import { IHostService } from 'vs/workbench/services/host/browser/host';

type CachedEditorInput = TextResourceEditorInput | IFileEditorInput | UntitledTextEditorInput;
type OpenInEditorGroup = IEditorGroup | GroupIdentifier | SIDE_GROUP_TYPE | ACTIVE_GROUP_TYPE;

export class EditorService extends Disposable implements EditorServiceImpl {

	declare readonly _serviceBrand: undefined;

	//#region events

	private readonly _onDidActiveEditorChange = this._register(new Emitter<void>());
	readonly onDidActiveEditorChange = this._onDidActiveEditorChange.event;

	private readonly _onDidVisibleEditorsChange = this._register(new Emitter<void>());
	readonly onDidVisibleEditorsChange = this._onDidVisibleEditorsChange.event;

	private readonly _onDidCloseEditor = this._register(new Emitter<IEditorCloseEvent>());
	readonly onDidCloseEditor = this._onDidCloseEditor.event;

	private readonly _onDidOpenEditorFail = this._register(new Emitter<IEditorIdentifier>());
	readonly onDidOpenEditorFail = this._onDidOpenEditorFail.event;

	private readonly _onDidMostRecentlyActiveEditorsChange = this._register(new Emitter<void>());
	readonly onDidMostRecentlyActiveEditorsChange = this._onDidMostRecentlyActiveEditorsChange.event;

	//#endregion

	private readonly fileEditorInputFactory = Registry.as<IEditorInputFactoryRegistry>(EditorExtensions.EditorInputFactories).getFileEditorInputFactory();

	constructor(
		@IEditorGroupsService private readonly editorGroupService: IEditorGroupsService,
		@IUntitledTextEditorService private readonly untitledTextEditorService: IUntitledTextEditorService,
		@IInstantiationService private readonly instantiationService: IInstantiationService,
		@IFileService private readonly fileService: IFileService,
		@IConfigurationService private readonly configurationService: IConfigurationService,
		@IWorkspaceContextService private readonly contextService: IWorkspaceContextService,
		@IUriIdentityService private readonly uriIdentityService: IUriIdentityService,
		@ILogService private readonly logService: ILogService,
		@IEditorOverrideService private readonly editorOverrideService: IEditorOverrideService,
		@IWorkingCopyService private readonly workingCopyService: IWorkingCopyService,
		@IWorkspaceTrustRequestService private readonly workspaceTrustRequestService: IWorkspaceTrustRequestService,
		@IHostService private readonly hostService: IHostService,
	) {
		super();

		this.onConfigurationUpdated(configurationService.getValue<IWorkbenchEditorConfiguration>());

		this.registerListeners();

		// Register the default editor to the override service
		// so that it shows up in the editors picker
		this.registerDefaultOverride();
	}

	private registerListeners(): void {

		// Editor & group changes
		this.editorGroupService.whenReady.then(() => this.onEditorGroupsReady());
		this.editorGroupService.onDidChangeActiveGroup(group => this.handleActiveEditorChange(group));
		this.editorGroupService.onDidAddGroup(group => this.registerGroupListeners(group as IEditorGroupView));
		this.editorsObserver.onDidMostRecentlyActiveEditorsChange(() => this._onDidMostRecentlyActiveEditorsChange.fire());

		// Out of workspace file watchers
		this._register(this.onDidVisibleEditorsChange(() => this.handleVisibleEditorsChange()));

		// File changes & operations
		// Note: there is some duplication with the two file event handlers- Since we cannot always rely on the disk events
		// carrying all necessary data in all environments, we also use the file operation events to make sure operations are handled.
		// In any case there is no guarantee if the local event is fired first or the disk one. Thus, code must handle the case
		// that the event ordering is random as well as might not carry all information needed.
		this._register(this.fileService.onDidRunOperation(e => this.onDidRunFileOperation(e)));
		this._register(this.fileService.onDidFilesChange(e => this.onDidFilesChange(e)));

		// Configuration
		this._register(this.configurationService.onDidChangeConfiguration(e => this.onConfigurationUpdated(this.configurationService.getValue<IWorkbenchEditorConfiguration>())));
	}

	private registerDefaultOverride(): void {
		this._register(this.editorOverrideService.registerContributionPoint(
			'*',
			{
				id: DEFAULT_EDITOR_ASSOCIATION.id,
				label: DEFAULT_EDITOR_ASSOCIATION.displayName,
				detail: DEFAULT_EDITOR_ASSOCIATION.providerDisplayName,
				describes: (currentEditor) => this.fileEditorInputFactory.isFileEditorInput(currentEditor) && currentEditor.matches(this.activeEditor),
				priority: ContributedEditorPriority.builtin
			},
			{},
			resource => ({ editor: this.createEditorInput({ resource }) }),
			diffEditor => ({ editor: diffEditor })
		));
	}

	//#region Editor & group event handlers

	private lastActiveEditor: IEditorInput | undefined = undefined;

	private onEditorGroupsReady(): void {

		// Register listeners to each opened group
		for (const group of this.editorGroupService.groups) {
			this.registerGroupListeners(group as IEditorGroupView);
		}

		// Fire initial set of editor events if there is an active editor
		if (this.activeEditor) {
			this.doHandleActiveEditorChangeEvent();
			this._onDidVisibleEditorsChange.fire();
		}
	}

	private handleActiveEditorChange(group: IEditorGroup): void {
		if (group !== this.editorGroupService.activeGroup) {
			return; // ignore if not the active group
		}

		if (!this.lastActiveEditor && !group.activeEditor) {
			return; // ignore if we still have no active editor
		}

		this.doHandleActiveEditorChangeEvent();
	}

	private doHandleActiveEditorChangeEvent(): void {

		// Remember as last active
		const activeGroup = this.editorGroupService.activeGroup;
		this.lastActiveEditor = withNullAsUndefined(activeGroup.activeEditor);

		// Fire event to outside parties
		this._onDidActiveEditorChange.fire();
	}

	private registerGroupListeners(group: IEditorGroupView): void {
		const groupDisposables = new DisposableStore();

		groupDisposables.add(group.onDidGroupChange(e => {
			if (e.kind === GroupChangeKind.EDITOR_ACTIVE) {
				this.handleActiveEditorChange(group);
				this._onDidVisibleEditorsChange.fire();
			}
		}));

		groupDisposables.add(group.onDidCloseEditor(event => {
			this._onDidCloseEditor.fire(event);
		}));

		groupDisposables.add(group.onDidOpenEditorFail(editor => {
			this._onDidOpenEditorFail.fire({ editor, groupId: group.id });
		}));

		Event.once(group.onWillDispose)(() => {
			dispose(groupDisposables);
		});
	}

	//#endregion

	//#region Visible Editors Change: Install file watchers for out of workspace resources that became visible

	private readonly activeOutOfWorkspaceWatchers = new ResourceMap<IDisposable>();

	private handleVisibleEditorsChange(): void {
		const visibleOutOfWorkspaceResources = new ResourceMap<URI>();

		for (const editor of this.visibleEditors) {
			const resources = distinct(coalesce([
				EditorResourceAccessor.getCanonicalUri(editor, { supportSideBySide: SideBySideEditor.PRIMARY }),
				EditorResourceAccessor.getCanonicalUri(editor, { supportSideBySide: SideBySideEditor.SECONDARY })
			]), resource => resource.toString());

			for (const resource of resources) {
				if (this.fileService.canHandleResource(resource) && !this.contextService.isInsideWorkspace(resource)) {
					visibleOutOfWorkspaceResources.set(resource, resource);
				}
			}
		}

		// Handle no longer visible out of workspace resources
		for (const resource of this.activeOutOfWorkspaceWatchers.keys()) {
			if (!visibleOutOfWorkspaceResources.get(resource)) {
				dispose(this.activeOutOfWorkspaceWatchers.get(resource));
				this.activeOutOfWorkspaceWatchers.delete(resource);
			}
		}

		// Handle newly visible out of workspace resources
		for (const resource of visibleOutOfWorkspaceResources.keys()) {
			if (!this.activeOutOfWorkspaceWatchers.get(resource)) {
				const disposable = this.fileService.watch(resource);
				this.activeOutOfWorkspaceWatchers.set(resource, disposable);
			}
		}
	}

	//#endregion

	//#region File Changes: Move & Deletes to move or close opend editors

	private onDidRunFileOperation(e: FileOperationEvent): void {

		// Handle moves specially when file is opened
		if (e.isOperation(FileOperation.MOVE)) {
			this.handleMovedFile(e.resource, e.target.resource);
		}

		// Handle deletes
		if (e.isOperation(FileOperation.DELETE) || e.isOperation(FileOperation.MOVE)) {
			this.handleDeletedFile(e.resource, false, e.target ? e.target.resource : undefined);
		}
	}

	private onDidFilesChange(e: FileChangesEvent): void {
		if (e.gotDeleted()) {
			this.handleDeletedFile(e, true);
		}
	}

	private handleMovedFile(source: URI, target: URI): void {
		for (const group of this.editorGroupService.groups) {
			let replacements: (IResourceEditorReplacement | IEditorReplacement)[] = [];

			for (const editor of group.editors) {
				const resource = editor.resource;
				if (!resource || !this.uriIdentityService.extUri.isEqualOrParent(resource, source)) {
					continue; // not matching our resource
				}

				// Determine new resulting target resource
				let targetResource: URI;
				if (this.uriIdentityService.extUri.isEqual(source, resource)) {
					targetResource = target; // file got moved
				} else {
					const index = indexOfPath(resource.path, source.path, this.uriIdentityService.extUri.ignorePathCasing(resource));
					targetResource = joinPath(target, resource.path.substr(index + source.path.length + 1)); // parent folder got moved
				}

				// Delegate rename() to editor instance
				const moveResult = editor.rename(group.id, targetResource);
				if (!moveResult) {
					return; // not target - ignore
				}

				const optionOverrides = {
					preserveFocus: true,
					pinned: group.isPinned(editor),
					sticky: group.isSticky(editor),
					index: group.getIndexOfEditor(editor),
					inactive: !group.isActive(editor)
				};

				// Construct a replacement with our extra options mixed in
				if (moveResult.editor instanceof EditorInput) {
					replacements.push({
						editor,
						replacement: moveResult.editor,
						options: {
							...moveResult.options,
							...optionOverrides
						}
					});
				} else {
					replacements.push({
						editor: { resource: editor.resource },
						replacement: {
							...moveResult.editor,
							options: {
								...moveResult.editor.options,
								...optionOverrides
							}
						}
					});
				}
			}

			// Apply replacements
			if (replacements.length) {
				this.replaceEditors(replacements, group);
			}
		}
	}

	private closeOnFileDelete: boolean = false;

	private onConfigurationUpdated(configuration: IWorkbenchEditorConfiguration): void {
		if (typeof configuration.workbench?.editor?.closeOnFileDelete === 'boolean') {
			this.closeOnFileDelete = configuration.workbench.editor.closeOnFileDelete;
		} else {
			this.closeOnFileDelete = false; // default
		}
	}

	private handleDeletedFile(arg1: URI | FileChangesEvent, isExternal: boolean, movedTo?: URI): void {
		for (const editor of this.getAllNonDirtyEditors({ includeUntitled: false, supportSideBySide: true })) {
			(async () => {
				const resource = editor.resource;
				if (!resource) {
					return;
				}

				// Handle deletes in opened editors depending on:
				// - we close any editor when `closeOnFileDelete: true`
				// - we close any editor when the delete occured from within VSCode
				// - we close any editor without resolved working copy assuming that
				//   this editor could not be opened after the file is gone
				if (this.closeOnFileDelete || !isExternal || !this.workingCopyService.has(resource)) {

					// Do NOT close any opened editor that matches the resource path (either equal or being parent) of the
					// resource we move to (movedTo). Otherwise we would close a resource that has been renamed to the same
					// path but different casing.
					if (movedTo && this.uriIdentityService.extUri.isEqualOrParent(resource, movedTo)) {
						return;
					}

					let matches = false;
					if (arg1 instanceof FileChangesEvent) {
						matches = arg1.contains(resource, FileChangeType.DELETED);
					} else {
						matches = this.uriIdentityService.extUri.isEqualOrParent(resource, arg1);
					}

					if (!matches) {
						return;
					}

					// We have received reports of users seeing delete events even though the file still
					// exists (network shares issue: https://github.com/microsoft/vscode/issues/13665).
					// Since we do not want to close an editor without reason, we have to check if the
					// file is really gone and not just a faulty file event.
					// This only applies to external file events, so we need to check for the isExternal
					// flag.
					let exists = false;
					if (isExternal && this.fileService.canHandleResource(resource)) {
						await timeout(100);
						exists = await this.fileService.exists(resource);
					}

					if (!exists && !editor.isDisposed()) {
						editor.dispose();
					}
				}
			})();
		}
	}

	private getAllNonDirtyEditors(options: { includeUntitled: boolean, supportSideBySide: boolean }): IEditorInput[] {
		const editors: IEditorInput[] = [];

		function conditionallyAddEditor(editor: IEditorInput): void {
			if (editor.isUntitled() && !options.includeUntitled) {
				return;
			}

			if (editor.isDirty()) {
				return;
			}

			editors.push(editor);
		}

		for (const editor of this.editors) {
			if (options.supportSideBySide && editor instanceof SideBySideEditorInput) {
				conditionallyAddEditor(editor.primary);
				conditionallyAddEditor(editor.secondary);
			} else {
				conditionallyAddEditor(editor);
			}
		}

		return editors;
	}

	//#endregion

	//#region Editor accessors

	private readonly editorsObserver = this._register(this.instantiationService.createInstance(EditorsObserver));

	get activeEditorPane(): IVisibleEditorPane | undefined {
		return this.editorGroupService.activeGroup?.activeEditorPane;
	}

	get activeTextEditorControl(): ICodeEditor | IDiffEditor | undefined {
		const activeEditorPane = this.activeEditorPane;
		if (activeEditorPane) {
			const activeControl = activeEditorPane.getControl();
			if (isCodeEditor(activeControl) || isDiffEditor(activeControl)) {
				return activeControl;
			}
			if (isCompositeEditor(activeControl) && isCodeEditor(activeControl.activeCodeEditor)) {
				return activeControl.activeCodeEditor;
			}
		}

		return undefined;
	}

	get activeTextEditorMode(): string | undefined {
		let activeCodeEditor: ICodeEditor | undefined = undefined;

		const activeTextEditorControl = this.activeTextEditorControl;
		if (isDiffEditor(activeTextEditorControl)) {
			activeCodeEditor = activeTextEditorControl.getModifiedEditor();
		} else {
			activeCodeEditor = activeTextEditorControl;
		}

		return activeCodeEditor?.getModel()?.getLanguageIdentifier().language;
	}

	get count(): number {
		return this.editorsObserver.count;
	}

	get editors(): IEditorInput[] {
		return this.getEditors(EditorsOrder.SEQUENTIAL).map(({ editor }) => editor);
	}

	getEditors(order: EditorsOrder, options?: { excludeSticky?: boolean }): readonly IEditorIdentifier[] {
		switch (order) {

			// MRU
			case EditorsOrder.MOST_RECENTLY_ACTIVE:
				if (options?.excludeSticky) {
					return this.editorsObserver.editors.filter(({ groupId, editor }) => !this.editorGroupService.getGroup(groupId)?.isSticky(editor));
				}

				return this.editorsObserver.editors;

			// Sequential
			case EditorsOrder.SEQUENTIAL:
				const editors: IEditorIdentifier[] = [];

				for (const group of this.editorGroupService.getGroups(GroupsOrder.GRID_APPEARANCE)) {
					editors.push(...group.getEditors(EditorsOrder.SEQUENTIAL, options).map(editor => ({ editor, groupId: group.id })));
				}

				return editors;
		}
	}

	get activeEditor(): IEditorInput | undefined {
		const activeGroup = this.editorGroupService.activeGroup;

		return activeGroup ? withNullAsUndefined(activeGroup.activeEditor) : undefined;
	}

	get visibleEditorPanes(): IVisibleEditorPane[] {
		return coalesce(this.editorGroupService.groups.map(group => group.activeEditorPane));
	}

	get visibleTextEditorControls(): Array<ICodeEditor | IDiffEditor> {
		const visibleTextEditorControls: Array<ICodeEditor | IDiffEditor> = [];
		for (const visibleEditorPane of this.visibleEditorPanes) {
			const control = visibleEditorPane.getControl();
			if (isCodeEditor(control) || isDiffEditor(control)) {
				visibleTextEditorControls.push(control);
			}
		}

		return visibleTextEditorControls;
	}

	get visibleEditors(): IEditorInput[] {
		return coalesce(this.editorGroupService.groups.map(group => group.activeEditor));
	}

	//#endregion

<<<<<<< HEAD
	//#region editor overrides

	private readonly openEditorOverrides: IOpenEditorOverrideHandler[] = [];

	overrideOpenEditor(handler: IOpenEditorOverrideHandler): IDisposable {
		const remove = insert(this.openEditorOverrides, handler);

		return toDisposable(() => remove());
	}

	getEditorOverrides(resource: URI, options: IEditorOptions | undefined, group: IEditorGroup | undefined): [IOpenEditorOverrideHandler, IOpenEditorOverrideEntry][] {
		const overrides: [IOpenEditorOverrideHandler, IOpenEditorOverrideEntry][] = [];

		// Collect contributed editor open overrides
		for (const openEditorOverride of this.openEditorOverrides) {
			if (typeof openEditorOverride.getEditorOverrides === 'function') {
				try {
					overrides.push(...openEditorOverride.getEditorOverrides(resource, options, group).map(val => [openEditorOverride, val] as [IOpenEditorOverrideHandler, IOpenEditorOverrideEntry]));
				} catch (error) {
					this.logService.error(`Unexpected error getting editor overrides: ${error}`);
				}
			}
		}

		// Ensure the default one is always present
		if (!overrides.some(([, entry]) => entry.id === DEFAULT_EDITOR_ASSOCIATION.id)) {
			overrides.unshift(this.getDefaultEditorOverride(resource));
		}

		return overrides;
	}

	private registerDefaultOverride(): void {
		this._register(this.editorOverrideService.registerContributionPoint(
			'*',
			{
				id: DEFAULT_EDITOR_ASSOCIATION.id,
				label: DEFAULT_EDITOR_ASSOCIATION.displayName,
				detail: DEFAULT_EDITOR_ASSOCIATION.providerDisplayName,
				describes: (currentEditor) => currentEditor.matches(this.activeEditor),
				priority: ContributedEditorPriority.builtin
			},
			{},
			resource => ({ editor: this.createEditorInput({ resource }) }),
			diffEditor => ({ editor: diffEditor })
		));
	}

	private getDefaultEditorOverride(resource: URI): [IOpenEditorOverrideHandler, IOpenEditorOverrideEntry] {
		return [
			{
				open: (editor: IEditorInput, options: IEditorOptions | ITextEditorOptions | undefined, group: IEditorGroup) => {
					const resource = EditorResourceAccessor.getOriginalUri(editor);
					if (!resource) {
						return undefined; // {{SQL CARBON EDIT}} Strict null
					}

					const fileEditorInput = this.createEditorInput({ resource, forceFile: true });
					const textOptions: IEditorOptions | ITextEditorOptions = { ...options, override: EditorOverride.DISABLED };
					return {
						override: (async () => {

							// Try to replace existing editors for resource
							const existingEditor = firstOrDefault(this.findEditors(resource, group));
							if (existingEditor && !fileEditorInput.matches(existingEditor)) {
								await this.replaceEditors([{
									editor: existingEditor,
									replacement: fileEditorInput,
									forceReplaceDirty: existingEditor.resource?.scheme === Schemas.untitled,
									options: options ? EditorOptions.create(options) : undefined,
								}], group);
							}

							return this.openEditor(fileEditorInput, textOptions, group);
						})()
					};
				}
			},
			{
				id: DEFAULT_EDITOR_ASSOCIATION.id,
				label: DEFAULT_EDITOR_ASSOCIATION.displayName,
				detail: DEFAULT_EDITOR_ASSOCIATION.providerDisplayName,
				active: this.fileEditorInputFactory.isFileEditorInput(this.activeEditor) && isEqual(this.activeEditor.resource, resource),
			}
		];
	}

	private doOverrideOpenEditor(editor: IEditorInput, options: IEditorOptions | undefined, group: IEditorGroup): Promise<IEditorPane | undefined> | undefined {
		for (const openEditorOverride of this.openEditorOverrides) {
			const result = openEditorOverride.open(editor, options, group);
			const override = result?.override;
			if (override) {
				return override;
			}
		}

		return undefined; // {{SQL CARBON EDIT}} Strict null
	}

	//#endregion

=======
>>>>>>> 4a6b21f4
	//#region openEditor()

	openEditor(editor: IEditorInput, options?: IEditorOptions | ITextEditorOptions, group?: OpenInEditorGroup): Promise<IEditorPane | undefined>;
	openEditor(editor: IResourceEditorInput | IUntitledTextResourceEditorInput, group?: OpenInEditorGroup): Promise<ITextEditorPane | undefined>;
	openEditor(editor: IResourceDiffEditorInput, group?: OpenInEditorGroup): Promise<ITextDiffEditorPane | undefined>;
	async openEditor(editor: IEditorInput | IResourceEditorInputType, optionsOrGroup?: IEditorOptions | ITextEditorOptions | OpenInEditorGroup, group?: OpenInEditorGroup): Promise<IEditorPane | undefined> {
		const result = this.doResolveEditorOpenRequest(editor, optionsOrGroup, group);
		if (result) {
			const [resolvedGroup, resolvedEditor, resolvedOptions] = result;

			// Override handling: request override from override service
			if (resolvedOptions?.override !== EditorOverride.DISABLED) {
				const resolvedInputWithOptionsAndGroup = await this.editorOverrideService.resolveEditorOverride(resolvedEditor, resolvedOptions, resolvedGroup);
				if (resolvedInputWithOptionsAndGroup) {
					return (resolvedInputWithOptionsAndGroup.group ?? resolvedGroup).openEditor(
						resolvedInputWithOptionsAndGroup.editor,
						this.toOptions(resolvedInputWithOptionsAndGroup.options) ?? resolvedOptions
					);
				}
			}

			// Override handling: disabled or no override found
			return resolvedGroup.openEditor(resolvedEditor, resolvedOptions);
		}

		return undefined;
	}

	doResolveEditorOpenRequest(editor: IEditorInput | IResourceEditorInputType, optionsOrGroup?: IEditorOptions | ITextEditorOptions | OpenInEditorGroup, group?: OpenInEditorGroup): [IEditorGroup, EditorInput, EditorOptions | undefined] | undefined {
		let resolvedGroup: IEditorGroup | undefined;
		let candidateGroup: OpenInEditorGroup | undefined;

		let typedEditor: EditorInput | undefined;
		let typedOptions: EditorOptions | undefined;

		// Typed Editor Support
		if (editor instanceof EditorInput) {
			typedEditor = editor;
			typedOptions = this.toOptions(optionsOrGroup as IEditorOptions);

			candidateGroup = group;
			resolvedGroup = this.findTargetGroup(typedEditor, typedOptions, candidateGroup);
		}

		// Untyped Text Editor Support
		else {
			const textInput = editor as IResourceEditorInputType;
			typedEditor = this.createEditorInput(textInput);
			if (typedEditor) {
				typedOptions = TextEditorOptions.from(textInput);

				candidateGroup = optionsOrGroup as OpenInEditorGroup;
				resolvedGroup = this.findTargetGroup(typedEditor, typedOptions, candidateGroup);
			}
		}

		if (typedEditor && resolvedGroup) {
			if (
				this.editorGroupService.activeGroup !== resolvedGroup && 	// only if target group is not already active
				typedOptions && !typedOptions.inactive &&					// never for inactive editors
				typedOptions.preserveFocus &&								// only if preserveFocus
				typeof typedOptions.activation !== 'number' &&				// only if activation is not already defined (either true or false)
				candidateGroup !== SIDE_GROUP								// never for the SIDE_GROUP
			) {
				// If the resolved group is not the active one, we typically
				// want the group to become active. There are a few cases
				// where we stay away from encorcing this, e.g. if the caller
				// is already providing `activation`.
				//
				// Specifically for historic reasons we do not activate a
				// group is it is opened as `SIDE_GROUP` with `preserveFocus:true`.
				// repeated Alt-clicking of files in the explorer always open
				// into the same side group and not cause a group to be created each time.
				typedOptions.overwrite({ activation: EditorActivation.ACTIVATE });
			}

			return [resolvedGroup, typedEditor, typedOptions];
		}

		return undefined;
	}

	private findTargetGroup(editor: IEditorInput, options?: IEditorOptions, group?: OpenInEditorGroup): IEditorGroup {
		let targetGroup: IEditorGroup | undefined;

		// Group: Instance of Group
		if (group && typeof group !== 'number') {
			targetGroup = group;
		}

		// Group: Side by Side
		else if (group === SIDE_GROUP) {
			targetGroup = this.findSideBySideGroup();
		}

		// Group: Specific Group
		else if (typeof group === 'number' && group >= 0) {
			targetGroup = this.editorGroupService.getGroup(group);
		}

		// Group: Unspecified without a specific index to open
		else if (!options || typeof options.index !== 'number') {
			const groupsByLastActive = this.editorGroupService.getGroups(GroupsOrder.MOST_RECENTLY_ACTIVE);

			// Respect option to reveal an editor if it is already visible in any group
			if (options?.revealIfVisible) {
				for (const group of groupsByLastActive) {
					if (group.isActive(editor)) {
						targetGroup = group;
						break;
					}
				}
			}

			// Respect option to reveal an editor if it is open (not necessarily visible)
			// Still prefer to reveal an editor in a group where the editor is active though.
			if (!targetGroup) {
				if (options?.revealIfOpened || this.configurationService.getValue<boolean>('workbench.editor.revealIfOpen')) {
					let groupWithInputActive: IEditorGroup | undefined = undefined;
					let groupWithInputOpened: IEditorGroup | undefined = undefined;

					for (const group of groupsByLastActive) {
						if (group.contains(editor)) {
							if (!groupWithInputOpened) {
								groupWithInputOpened = group;
							}

							if (!groupWithInputActive && group.isActive(editor)) {
								groupWithInputActive = group;
							}
						}

						if (groupWithInputOpened && groupWithInputActive) {
							break; // we found all groups we wanted
						}
					}

					// Prefer a target group where the input is visible
					targetGroup = groupWithInputActive || groupWithInputOpened;
				}
			}
		}

		// Fallback to active group if target not valid
		if (!targetGroup) {
			targetGroup = this.editorGroupService.activeGroup;
		}

		return targetGroup;
	}

	private findSideBySideGroup(): IEditorGroup {
		const direction = preferredSideBySideGroupDirection(this.configurationService);

		let neighbourGroup = this.editorGroupService.findGroup({ direction });
		if (!neighbourGroup) {
			neighbourGroup = this.editorGroupService.addGroup(this.editorGroupService.activeGroup, direction);
		}

		return neighbourGroup;
	}

	private toOptions(options?: IEditorOptions | ITextEditorOptions | EditorOptions): EditorOptions {
		if (!options || options instanceof EditorOptions) {
			return options as EditorOptions;
		}

		const textOptions: ITextEditorOptions = options;
		if (textOptions.selection || textOptions.viewState) {
			return TextEditorOptions.create(options);
		}

		return EditorOptions.create(options);
	}

	//#endregion

	//#region openEditors()

	openEditors(editors: IEditorInputWithOptions[], group?: OpenInEditorGroup): Promise<IEditorPane[]>;
	openEditors(editors: IResourceEditorInputType[], group?: OpenInEditorGroup): Promise<IEditorPane[]>;
	async openEditors(editors: Array<IEditorInputWithOptions | IResourceEditorInputType>, group?: OpenInEditorGroup): Promise<IEditorPane[]> {

		// Pass all editors to trust service to determine if
		// we should proceed with opening the editors
		const editorsTrusted = await this.handleWorkspaceTrust(editors);
		if (!editorsTrusted) {
			return [];
		}

		// Convert to typed editors and options
		const typedEditors: IEditorInputWithOptions[] = editors.map(editor => {
			if (isEditorInputWithOptions(editor)) {
				return editor;
			}

			return {
				editor: this.createEditorInput(editor),
				options: TextEditorOptions.from(editor)
			};
		});

		// Find target groups to open
		const mapGroupToEditorsCandidates = new Map<IEditorGroup, IEditorInputWithOptions[]>();
		if (group === SIDE_GROUP) {
			mapGroupToEditorsCandidates.set(this.findSideBySideGroup(), typedEditors);
		} else {
			for (const typedEditor of typedEditors) {
				const targetGroup = this.findTargetGroup(typedEditor.editor, typedEditor.options, group);

				let targetGroupEditors = mapGroupToEditorsCandidates.get(targetGroup);
				if (!targetGroupEditors) {
					targetGroupEditors = [];
					mapGroupToEditorsCandidates.set(targetGroup, targetGroupEditors);
				}

				targetGroupEditors.push(typedEditor);
			}
		}

		// Resolve overrides
		const mapGroupToEditors = new Map<IEditorGroup, IEditorInputWithOptions[]>();
		for (const [group, editorsWithOptions] of mapGroupToEditorsCandidates) {
			for (const { editor, options } of editorsWithOptions) {
				let editorOverride: IEditorInputWithOptionsAndGroup | undefined;
				if (options?.override !== EditorOverride.DISABLED) {
					editorOverride = await this.editorOverrideService.resolveEditorOverride(editor, options, group);
				}

				const targetGroup = editorOverride?.group ?? group;
				let targetGroupEditors = mapGroupToEditors.get(targetGroup);
				if (!targetGroupEditors) {
					targetGroupEditors = [];
					mapGroupToEditors.set(targetGroup, targetGroupEditors);
				}

				targetGroupEditors.push(editorOverride ?
					{ editor: editorOverride.editor, options: this.toOptions(editorOverride.options) } :
					{ editor, options }
				);
			}
		}

		// Open in target groups
		const result: Promise<IEditorPane | null>[] = [];
		for (const [group, editorsWithOptions] of mapGroupToEditors) {
			result.push(group.openEditors(editorsWithOptions));
		}

		return coalesce(await Promises.settled(result));
	}

	private async handleWorkspaceTrust(editors: Array<IEditorInputWithOptions | IResourceEditorInputType>): Promise<boolean> {
		const resources = this.extractEditorResources(editors);

		const trustResult = await this.workspaceTrustRequestService.requestOpenUris(resources);
		switch (trustResult) {
			case WorkspaceTrustUriResponse.Open:
				return true;
			case WorkspaceTrustUriResponse.OpenInNewWindow:
				await this.hostService.openWindow(resources.map(resource => ({ fileUri: resource })), { forceNewWindow: true });
				return false;
			case WorkspaceTrustUriResponse.Cancel:
				return false;
		}
	}

	private extractEditorResources(editors: Array<IEditorInputWithOptions | IResourceEditorInputType>): URI[] {
		const resources = new ResourceMap<boolean>();

		for (const editor of editors) {

			// Typed Editor
			if (isEditorInputWithOptions(editor)) {
				const resource = EditorResourceAccessor.getOriginalUri(editor.editor, { supportSideBySide: SideBySideEditor.BOTH });
				if (URI.isUri(resource)) {
					resources.set(resource, true);
				} else if (resource) {
					if (resource.primary) {
						resources.set(resource.primary, true);
					}

					if (resource.secondary) {
						resources.set(resource.secondary, true);
					}
				}
			}

			// Untyped editor
			else {
				const resourceDiffEditor = editor as IResourceDiffEditorInput;
				if (URI.isUri(resourceDiffEditor.leftResource) && URI.isUri(resourceDiffEditor.rightResource)) {
					resources.set(resourceDiffEditor.leftResource, true);
					resources.set(resourceDiffEditor.rightResource, true);
				}

				const resourceEditor = editor as IResourceEditorInput;
				if (URI.isUri(resourceEditor.resource)) {
					resources.set(resourceEditor.resource, true);
				}
			}
		}

		return Array.from(resources.keys());
	}

	//#endregion

	//#region isOpened()

	isOpened(editor: IResourceEditorInputIdentifier): boolean {
		return this.editorsObserver.hasEditor({
			resource: this.asCanonicalEditorResource(editor.resource),
			typeId: editor.typeId
		});
	}

	//#endregion

	//#region findEditors()

	findEditors(resource: URI): readonly IEditorIdentifier[];
	findEditors(editor: IResourceEditorInputIdentifier): readonly IEditorIdentifier[];
	findEditors(resource: URI, group: IEditorGroup | GroupIdentifier): readonly IEditorInput[];
	findEditors(editor: IResourceEditorInputIdentifier, group: IEditorGroup | GroupIdentifier): IEditorInput | undefined;
	findEditors(arg1: URI | IResourceEditorInputIdentifier, arg2?: IEditorGroup | GroupIdentifier): readonly IEditorIdentifier[] | readonly IEditorInput[] | IEditorInput | undefined;
	findEditors(arg1: URI | IResourceEditorInputIdentifier, arg2?: IEditorGroup | GroupIdentifier): readonly IEditorIdentifier[] | readonly IEditorInput[] | IEditorInput | undefined {
		const resource = URI.isUri(arg1) ? arg1 : arg1.resource;
		const typeId = URI.isUri(arg1) ? undefined : arg1.typeId;

		// Do a quick check for the resource via the editor observer
		// which is a very efficient way to find an editor by resource
		if (!this.editorsObserver.hasEditors(resource)) {
			if (URI.isUri(arg1) || isUndefined(arg2)) {
				return [];
			}

			return undefined;
		}

		// Search only in specific group
		if (!isUndefined(arg2)) {
			const targetGroup = typeof arg2 === 'number' ? this.editorGroupService.getGroup(arg2) : arg2;

			// Resource provided: result is an array
			if (URI.isUri(arg1)) {
				if (!targetGroup) {
					return [];
				}

				return targetGroup.findEditors(resource);
			}

			// Editor identifier provided, result is single
			else {
				if (!targetGroup) {
					return undefined;
				}

				const editors = targetGroup.findEditors(resource);
				for (const editor of editors) {
					if (editor.typeId === typeId) {
						return editor;
					}
				}

				return undefined;
			}
		}

		// Search across all groups in MRU order
		else {
			const result: IEditorIdentifier[] = [];

			for (const group of this.editorGroupService.getGroups(GroupsOrder.MOST_RECENTLY_ACTIVE)) {
				const editors: IEditorInput[] = [];

				// Resource provided: result is an array
				if (URI.isUri(arg1)) {
					editors.push(...this.findEditors(arg1, group));
				}

				// Editor identifier provided, result is single
				else {
					const editor = this.findEditors(arg1, group);
					if (editor) {
						editors.push(editor);
					}
				}

				result.push(...editors.map(editor => ({ editor, groupId: group.id })));
			}

			return result;
		}
	}

	//#endregion

	//#region replaceEditors()

	async replaceEditors(editors: IResourceEditorReplacement[], group: IEditorGroup | GroupIdentifier): Promise<void>;
	async replaceEditors(editors: IEditorReplacement[], group: IEditorGroup | GroupIdentifier): Promise<void>;
	async replaceEditors(editors: Array<IEditorReplacement | IResourceEditorReplacement>, group: IEditorGroup | GroupIdentifier): Promise<void> {
		const typedEditors: IEditorReplacement[] = [];
		const targetGroup = typeof group === 'number' ? this.editorGroupService.getGroup(group) : group;

		for (const replaceEditorArg of editors) {
			if (replaceEditorArg.editor instanceof EditorInput) {
				const replacementArg = replaceEditorArg as IEditorReplacement;
				if (replacementArg.options?.override !== EditorOverride.DISABLED && targetGroup) {
					const override = await this.editorOverrideService.resolveEditorOverride(replacementArg.replacement, replacementArg.options, targetGroup);
					replacementArg.options = override?.options ?? replacementArg.options;
					replacementArg.replacement = override?.editor ?? replacementArg.replacement;
				}
				typedEditors.push({
					editor: replacementArg.editor,
					replacement: replacementArg.replacement,
					forceReplaceDirty: replacementArg.forceReplaceDirty,
					options: this.toOptions(replacementArg.options)
				});
			} else {
				const replacementArg = replaceEditorArg as IResourceEditorReplacement;

				typedEditors.push({
					editor: this.createEditorInput(replacementArg.editor),
					replacement: this.createEditorInput(replacementArg.replacement),
					options: this.toOptions(replacementArg.replacement.options)
				});
			}
		}

		if (targetGroup) {
			return targetGroup.replaceEditors(typedEditors);
		}
	}

	//#endregion

	//#region createEditorInput()

	private readonly editorInputCache = new ResourceMap<CachedEditorInput>();

	createEditorInput(input: IEditorInputWithOptions | IEditorInput | IResourceEditorInputType): EditorInput {

		// Typed Editor Input Support (EditorInput)
		if (input instanceof EditorInput) {
			return input;
		}

		// Typed Editor Input Support (IEditorInputWithOptions)
		const editorInputWithOptions = input as IEditorInputWithOptions;
		if (editorInputWithOptions.editor instanceof EditorInput) {
			return editorInputWithOptions.editor;
		}

		// Diff Editor Support
		const resourceDiffInput = input as IResourceDiffEditorInput;
		if (resourceDiffInput.leftResource && resourceDiffInput.rightResource) {
			const leftInput = this.createEditorInput({ resource: resourceDiffInput.leftResource, forceFile: resourceDiffInput.forceFile });
			const rightInput = this.createEditorInput({ resource: resourceDiffInput.rightResource, forceFile: resourceDiffInput.forceFile });

			return this.instantiationService.createInstance(DiffEditorInput,
				resourceDiffInput.label,
				resourceDiffInput.description,
				leftInput,
				rightInput,
				undefined
			);
		}

		// Untitled file support
		const untitledInput = input as IUntitledTextResourceEditorInput;
		if (untitledInput.forceUntitled || !untitledInput.resource || (untitledInput.resource.scheme === Schemas.untitled)) {
			const untitledOptions = {
				mode: untitledInput.mode,
				initialValue: untitledInput.contents,
				encoding: untitledInput.encoding
			};

			// Untitled resource: use as hint for an existing untitled editor
			let untitledModel: IUntitledTextEditorModel;
			if (untitledInput.resource?.scheme === Schemas.untitled) {
				untitledModel = this.untitledTextEditorService.create({ untitledResource: untitledInput.resource, ...untitledOptions });
			}

			// Other resource: use as hint for associated filepath
			else {
				untitledModel = this.untitledTextEditorService.create({ associatedResource: untitledInput.resource, ...untitledOptions });
			}

			return this.createOrGetCached(untitledModel.resource, () => {

				// Factory function for new untitled editor
				const input = this.instantiationService.createInstance(UntitledTextEditorInput, untitledModel);

				// We dispose the untitled model once the editor
				// is being disposed. Even though we may have not
				// created the model initially, the lifecycle for
				// untitled is tightly coupled with the editor
				// lifecycle for now.
				Event.once(input.onWillDispose)(() => untitledModel.dispose());

				return input;
			}) as EditorInput;
		}

		// Resource Editor Support
		const resourceEditorInput = input as IResourceEditorInput;
		if (resourceEditorInput.resource instanceof URI) {

			// Derive the label from the path if not provided explicitly
			const label = resourceEditorInput.label || basename(resourceEditorInput.resource);

			// We keep track of the preferred resource this input is to be created
			// with but it may be different from the canonical resource (see below)
			const preferredResource = resourceEditorInput.resource;

			// From this moment on, only operate on the canonical resource
			// to ensure we reduce the chance of opening the same resource
			// with different resource forms (e.g. path casing on Windows)
			const canonicalResource = this.asCanonicalEditorResource(preferredResource);

			return this.createOrGetCached(canonicalResource, () => {

				// File
				if (resourceEditorInput.forceFile || this.fileService.canHandleResource(canonicalResource)) {
					return this.fileEditorInputFactory.createFileEditorInput(canonicalResource, preferredResource, resourceEditorInput.label, resourceEditorInput.description, resourceEditorInput.encoding, resourceEditorInput.mode, this.instantiationService);
				}

				// Resource
				return this.instantiationService.createInstance(TextResourceEditorInput, canonicalResource, resourceEditorInput.label, resourceEditorInput.description, resourceEditorInput.mode);
			}, cachedInput => {

				// Untitled
				if (cachedInput instanceof UntitledTextEditorInput) {
					return;
				}

				// Files
				else if (!(cachedInput instanceof TextResourceEditorInput)) {
					cachedInput.setPreferredResource(preferredResource);

					if (resourceEditorInput.label) {
						cachedInput.setPreferredName(resourceEditorInput.label);
					}

					if (resourceEditorInput.description) {
						cachedInput.setPreferredDescription(resourceEditorInput.description);
					}

					if (resourceEditorInput.encoding) {
						cachedInput.setPreferredEncoding(resourceEditorInput.encoding);
					}

					if (resourceEditorInput.mode) {
						cachedInput.setPreferredMode(resourceEditorInput.mode);
					}
				}

				// Resources
				else {
					if (label) {
						cachedInput.setName(label);
					}

					if (resourceEditorInput.description) {
						cachedInput.setDescription(resourceEditorInput.description);
					}

					if (resourceEditorInput.mode) {
						cachedInput.setPreferredMode(resourceEditorInput.mode);
					}
				}
			}) as EditorInput;
		}

		throw new Error('Unknown input type');
	}

	private _modelService: IModelService | undefined = undefined;
	private get modelService(): IModelService | undefined {
		if (!this._modelService) {
			this._modelService = this.instantiationService.invokeFunction(accessor => accessor.get(IModelService));
		}

		return this._modelService;
	}

	private asCanonicalEditorResource(resource: URI): URI {
		const canonicalResource: URI = this.uriIdentityService.asCanonicalUri(resource);

		// In the unlikely case that a model exists for the original resource but
		// differs from the canonical resource, we print a warning as this means
		// the model will not be able to be opened as editor.
		if (!isEqual(resource, canonicalResource) && this.modelService?.getModel(resource)) {
			this.logService.warn(`EditorService: a model exists for a resource that is not canonical: ${resource.toString(true)}`);
		}

		return canonicalResource;
	}

	private createOrGetCached(resource: URI, factoryFn: () => CachedEditorInput, cachedFn?: (input: CachedEditorInput) => void): CachedEditorInput {

		// Return early if already cached
		let input = this.editorInputCache.get(resource);
		if (input) {
			if (cachedFn) {
				cachedFn(input);
			}

			return input;
		}

		// Otherwise create and add to cache
		input = factoryFn();
		this.editorInputCache.set(resource, input);
		Event.once(input.onWillDispose)(() => this.editorInputCache.delete(resource));

		return input;
	}

	//#endregion

	//#region save/revert

	async save(editors: IEditorIdentifier | IEditorIdentifier[], options?: ISaveEditorsOptions): Promise<boolean> {

		// Convert to array
		if (!Array.isArray(editors)) {
			editors = [editors];
		}

		// Make sure to not save the same editor multiple times
		// by using the `matches()` method to find duplicates
		const uniqueEditors = this.getUniqueEditors(editors);

		// Split editors up into a bucket that is saved in parallel
		// and sequentially. Unless "Save As", all non-untitled editors
		// can be saved in parallel to speed up the operation. Remaining
		// editors are potentially bringing up some UI and thus run
		// sequentially.
		const editorsToSaveParallel: IEditorIdentifier[] = [];
		const editorsToSaveSequentially: IEditorIdentifier[] = [];
		if (options?.saveAs) {
			editorsToSaveSequentially.push(...uniqueEditors);
		} else {
			for (const { groupId, editor } of uniqueEditors) {
				if (editor.isUntitled()) {
					editorsToSaveSequentially.push({ groupId, editor });
				} else {
					editorsToSaveParallel.push({ groupId, editor });
				}
			}
		}

		// Editors to save in parallel
		const saveResults = await Promises.settled(editorsToSaveParallel.map(({ groupId, editor }) => {

			// Use save as a hint to pin the editor if used explicitly
			if (options?.reason === SaveReason.EXPLICIT) {
				this.editorGroupService.getGroup(groupId)?.pinEditor(editor);
			}

			// Save
			return editor.save(groupId, options);
		}));

		// Editors to save sequentially
		for (const { groupId, editor } of editorsToSaveSequentially) {
			if (editor.isDisposed()) {
				continue; // might have been disposed from the save already
			}

			// Preserve view state by opening the editor first if the editor
			// is untitled or we "Save As". This also allows the user to review
			// the contents of the editor before making a decision.
			let viewState: IEditorViewState | undefined = undefined;
			const editorPane = await this.openEditor(editor, undefined, groupId);
			if (isTextEditorPane(editorPane)) {
				viewState = editorPane.getViewState();
			}

			const result = options?.saveAs ? await editor.saveAs(groupId, options) : await editor.save(groupId, options);
			saveResults.push(result);

			if (!result) {
				break; // failed or cancelled, abort
			}

			// Replace editor preserving viewstate (either across all groups or
			// only selected group) if the resulting editor is different from the
			// current one.
			if (!result.matches(editor)) {
				const targetGroups = editor.isUntitled() ? this.editorGroupService.groups.map(group => group.id) /* untitled replaces across all groups */ : [groupId];
				for (const group of targetGroups) {
					await this.replaceEditors([{ editor, replacement: result, options: { pinned: true, viewState } }], group);
				}
			}
		}

		return saveResults.every(result => !!result);
	}

	saveAll(options?: ISaveAllEditorsOptions): Promise<boolean> {
		return this.save(this.getAllDirtyEditors(options), options);
	}

	async revert(editors: IEditorIdentifier | IEditorIdentifier[], options?: IRevertOptions): Promise<boolean> {

		// Convert to array
		if (!Array.isArray(editors)) {
			editors = [editors];
		}

		// Make sure to not revert the same editor multiple times
		// by using the `matches()` method to find duplicates
		const uniqueEditors = this.getUniqueEditors(editors);

		await Promises.settled(uniqueEditors.map(async ({ groupId, editor }) => {

			// Use revert as a hint to pin the editor
			this.editorGroupService.getGroup(groupId)?.pinEditor(editor);

			return editor.revert(groupId, options);
		}));

		return !uniqueEditors.some(({ editor }) => editor.isDirty());
	}

	async revertAll(options?: IRevertAllEditorsOptions): Promise<boolean> {
		return this.revert(this.getAllDirtyEditors(options), options);
	}

	private getAllDirtyEditors(options?: IBaseSaveRevertAllEditorOptions): IEditorIdentifier[] {
		const editors: IEditorIdentifier[] = [];

		for (const group of this.editorGroupService.getGroups(GroupsOrder.MOST_RECENTLY_ACTIVE)) {
			for (const editor of group.getEditors(EditorsOrder.MOST_RECENTLY_ACTIVE)) {
				if (!editor.isDirty()) {
					continue;
				}

				if (!options?.includeUntitled && editor.isUntitled()) {
					continue;
				}

				if (options?.excludeSticky && group.isSticky(editor)) {
					continue;
				}

				editors.push({ groupId: group.id, editor });
			}
		}

		return editors;
	}

	private getUniqueEditors(editors: IEditorIdentifier[]): IEditorIdentifier[] {
		const uniqueEditors: IEditorIdentifier[] = [];
		for (const { editor, groupId } of editors) {
			if (uniqueEditors.some(uniqueEditor => uniqueEditor.editor.matches(editor))) {
				continue;
			}

			uniqueEditors.push({ editor, groupId });
		}

		return uniqueEditors;
	}

	//#endregion

	override dispose(): void {
		super.dispose();

		// Dispose remaining watchers if any
		this.activeOutOfWorkspaceWatchers.forEach(disposable => dispose(disposable));
		this.activeOutOfWorkspaceWatchers.clear();
	}
}

export interface IEditorOpenHandler {
	(
		group: IEditorGroup,
		delegate: () => Promise<IEditorPane | undefined>,
	): Promise<IEditorPane | undefined>;
}

/**
 * The delegating workbench editor service can be used to override the behaviour of the openEditor()
 * method by providing a IEditorOpenHandler. All calls are being delegated to the existing editor
 * service otherwise.
 */
export class DelegatingEditorService implements IEditorService {

	declare readonly _serviceBrand: undefined;

	constructor(
		private editorOpenHandler: IEditorOpenHandler,
		@IEditorService private editorService: EditorService
	) { }

	openEditor(editor: IEditorInput, options?: IEditorOptions | ITextEditorOptions, group?: OpenInEditorGroup): Promise<IEditorPane | undefined>;
	openEditor(editor: IResourceEditorInput | IUntitledTextResourceEditorInput, group?: OpenInEditorGroup): Promise<ITextEditorPane | undefined>;
	openEditor(editor: IResourceDiffEditorInput, group?: OpenInEditorGroup): Promise<ITextDiffEditorPane | undefined>;
	async openEditor(editor: IEditorInput | IResourceEditorInputType, optionsOrGroup?: IEditorOptions | ITextEditorOptions | OpenInEditorGroup, group?: OpenInEditorGroup): Promise<IEditorPane | undefined> {
		const result = this.editorService.doResolveEditorOpenRequest(editor, optionsOrGroup, group);
		if (result) {
			const [resolvedGroup, resolvedEditor, resolvedOptions] = result;

			return this.editorOpenHandler(resolvedGroup, () => this.editorService.openEditor(resolvedEditor, resolvedOptions, resolvedGroup));
		}

		return undefined;
	}

	//#region Delegate to IEditorService

	get onDidActiveEditorChange(): Event<void> { return this.editorService.onDidActiveEditorChange; }
	get onDidVisibleEditorsChange(): Event<void> { return this.editorService.onDidVisibleEditorsChange; }
	get onDidCloseEditor(): Event<IEditorCloseEvent> { return this.editorService.onDidCloseEditor; }

	get activeEditor(): IEditorInput | undefined { return this.editorService.activeEditor; }
	get activeEditorPane(): IVisibleEditorPane | undefined { return this.editorService.activeEditorPane; }
	get activeTextEditorControl(): ICodeEditor | IDiffEditor | undefined { return this.editorService.activeTextEditorControl; }
	get activeTextEditorMode(): string | undefined { return this.editorService.activeTextEditorMode; }
	get visibleEditors(): readonly IEditorInput[] { return this.editorService.visibleEditors; }
	get visibleEditorPanes(): readonly IVisibleEditorPane[] { return this.editorService.visibleEditorPanes; }
	get visibleTextEditorControls(): readonly (ICodeEditor | IDiffEditor)[] { return this.editorService.visibleTextEditorControls; }
	get editors(): readonly IEditorInput[] { return this.editorService.editors; }
	get count(): number { return this.editorService.count; }

	getEditors(order: EditorsOrder, options?: { excludeSticky?: boolean }): readonly IEditorIdentifier[] { return this.editorService.getEditors(order, options); }

	openEditors(editors: IEditorInputWithOptions[], group?: OpenInEditorGroup): Promise<IEditorPane[]>;
	openEditors(editors: IResourceEditorInputType[], group?: OpenInEditorGroup): Promise<IEditorPane[]>;
	openEditors(editors: Array<IEditorInputWithOptions | IResourceEditorInputType>, group?: OpenInEditorGroup): Promise<IEditorPane[]> {
		return this.editorService.openEditors(editors, group);
	}

	replaceEditors(editors: IResourceEditorReplacement[], group: IEditorGroup | GroupIdentifier): Promise<void>;
	replaceEditors(editors: IEditorReplacement[], group: IEditorGroup | GroupIdentifier): Promise<void>;
	replaceEditors(editors: Array<IEditorReplacement | IResourceEditorReplacement>, group: IEditorGroup | GroupIdentifier): Promise<void> {
		return this.editorService.replaceEditors(editors, group);
	}

	isOpened(editor: IResourceEditorInputIdentifier): boolean { return this.editorService.isOpened(editor); }

	findEditors(resource: URI): readonly IEditorIdentifier[];
	findEditors(resource: IResourceEditorInputIdentifier): readonly IEditorIdentifier[];
	findEditors(resource: URI, group: IEditorGroup | GroupIdentifier): readonly IEditorInput[];
	findEditors(resource: IResourceEditorInputIdentifier, group: IEditorGroup | GroupIdentifier): IEditorInput | undefined;
	findEditors(arg1: URI | IResourceEditorInputIdentifier, arg2?: IEditorGroup | GroupIdentifier): readonly IEditorIdentifier[] | readonly IEditorInput[] | IEditorInput | undefined { return this.editorService.findEditors(arg1, arg2); }

	createEditorInput(input: IResourceEditorInputType): IEditorInput { return this.editorService.createEditorInput(input); }

	save(editors: IEditorIdentifier | IEditorIdentifier[], options?: ISaveEditorsOptions): Promise<boolean> { return this.editorService.save(editors, options); }
	saveAll(options?: ISaveAllEditorsOptions): Promise<boolean> { return this.editorService.saveAll(options); }

	revert(editors: IEditorIdentifier | IEditorIdentifier[], options?: IRevertOptions): Promise<boolean> { return this.editorService.revert(editors, options); }
	revertAll(options?: IRevertAllEditorsOptions): Promise<boolean> { return this.editorService.revertAll(options); }

	//#endregion
}

registerSingleton(IEditorService, EditorService);<|MERGE_RESOLUTION|>--- conflicted
+++ resolved
@@ -508,110 +508,6 @@
 
 	//#endregion
 
-<<<<<<< HEAD
-	//#region editor overrides
-
-	private readonly openEditorOverrides: IOpenEditorOverrideHandler[] = [];
-
-	overrideOpenEditor(handler: IOpenEditorOverrideHandler): IDisposable {
-		const remove = insert(this.openEditorOverrides, handler);
-
-		return toDisposable(() => remove());
-	}
-
-	getEditorOverrides(resource: URI, options: IEditorOptions | undefined, group: IEditorGroup | undefined): [IOpenEditorOverrideHandler, IOpenEditorOverrideEntry][] {
-		const overrides: [IOpenEditorOverrideHandler, IOpenEditorOverrideEntry][] = [];
-
-		// Collect contributed editor open overrides
-		for (const openEditorOverride of this.openEditorOverrides) {
-			if (typeof openEditorOverride.getEditorOverrides === 'function') {
-				try {
-					overrides.push(...openEditorOverride.getEditorOverrides(resource, options, group).map(val => [openEditorOverride, val] as [IOpenEditorOverrideHandler, IOpenEditorOverrideEntry]));
-				} catch (error) {
-					this.logService.error(`Unexpected error getting editor overrides: ${error}`);
-				}
-			}
-		}
-
-		// Ensure the default one is always present
-		if (!overrides.some(([, entry]) => entry.id === DEFAULT_EDITOR_ASSOCIATION.id)) {
-			overrides.unshift(this.getDefaultEditorOverride(resource));
-		}
-
-		return overrides;
-	}
-
-	private registerDefaultOverride(): void {
-		this._register(this.editorOverrideService.registerContributionPoint(
-			'*',
-			{
-				id: DEFAULT_EDITOR_ASSOCIATION.id,
-				label: DEFAULT_EDITOR_ASSOCIATION.displayName,
-				detail: DEFAULT_EDITOR_ASSOCIATION.providerDisplayName,
-				describes: (currentEditor) => currentEditor.matches(this.activeEditor),
-				priority: ContributedEditorPriority.builtin
-			},
-			{},
-			resource => ({ editor: this.createEditorInput({ resource }) }),
-			diffEditor => ({ editor: diffEditor })
-		));
-	}
-
-	private getDefaultEditorOverride(resource: URI): [IOpenEditorOverrideHandler, IOpenEditorOverrideEntry] {
-		return [
-			{
-				open: (editor: IEditorInput, options: IEditorOptions | ITextEditorOptions | undefined, group: IEditorGroup) => {
-					const resource = EditorResourceAccessor.getOriginalUri(editor);
-					if (!resource) {
-						return undefined; // {{SQL CARBON EDIT}} Strict null
-					}
-
-					const fileEditorInput = this.createEditorInput({ resource, forceFile: true });
-					const textOptions: IEditorOptions | ITextEditorOptions = { ...options, override: EditorOverride.DISABLED };
-					return {
-						override: (async () => {
-
-							// Try to replace existing editors for resource
-							const existingEditor = firstOrDefault(this.findEditors(resource, group));
-							if (existingEditor && !fileEditorInput.matches(existingEditor)) {
-								await this.replaceEditors([{
-									editor: existingEditor,
-									replacement: fileEditorInput,
-									forceReplaceDirty: existingEditor.resource?.scheme === Schemas.untitled,
-									options: options ? EditorOptions.create(options) : undefined,
-								}], group);
-							}
-
-							return this.openEditor(fileEditorInput, textOptions, group);
-						})()
-					};
-				}
-			},
-			{
-				id: DEFAULT_EDITOR_ASSOCIATION.id,
-				label: DEFAULT_EDITOR_ASSOCIATION.displayName,
-				detail: DEFAULT_EDITOR_ASSOCIATION.providerDisplayName,
-				active: this.fileEditorInputFactory.isFileEditorInput(this.activeEditor) && isEqual(this.activeEditor.resource, resource),
-			}
-		];
-	}
-
-	private doOverrideOpenEditor(editor: IEditorInput, options: IEditorOptions | undefined, group: IEditorGroup): Promise<IEditorPane | undefined> | undefined {
-		for (const openEditorOverride of this.openEditorOverrides) {
-			const result = openEditorOverride.open(editor, options, group);
-			const override = result?.override;
-			if (override) {
-				return override;
-			}
-		}
-
-		return undefined; // {{SQL CARBON EDIT}} Strict null
-	}
-
-	//#endregion
-
-=======
->>>>>>> 4a6b21f4
 	//#region openEditor()
 
 	openEditor(editor: IEditorInput, options?: IEditorOptions | ITextEditorOptions, group?: OpenInEditorGroup): Promise<IEditorPane | undefined>;
