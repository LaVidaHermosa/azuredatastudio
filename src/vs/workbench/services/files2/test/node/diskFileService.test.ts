/*---------------------------------------------------------------------------------------------
 *  Copyright (c) Microsoft Corporation. All rights reserved.
 *  Licensed under the Source EULA. See License.txt in the project root for license information.
 *--------------------------------------------------------------------------------------------*/

import * as assert from 'assert';
import { tmpdir } from 'os';
import { FileService2 } from 'vs/workbench/services/files2/common/fileService2';
import { Schemas } from 'vs/base/common/network';
import { DiskFileSystemProvider } from 'vs/workbench/services/files2/node/diskFileSystemProvider';
import { getRandomTestPath } from 'vs/base/test/node/testUtils';
import { generateUuid } from 'vs/base/common/uuid';
import { join, basename, dirname, posix } from 'vs/base/common/path';
import { getPathFromAmdModule } from 'vs/base/common/amd';
import { copy, rimraf, symlink, RimRafMode, rimrafSync } from 'vs/base/node/pfs';
import { URI } from 'vs/base/common/uri';
import { existsSync, statSync, readdirSync, readFileSync, writeFileSync, renameSync, unlinkSync, mkdirSync } from 'fs';
import { FileOperation, FileOperationEvent, IFileStat, FileOperationResult, FileSystemProviderCapabilities, FileChangeType, IFileChange } from 'vs/platform/files/common/files';
import { NullLogService } from 'vs/platform/log/common/log';
import { isLinux, isWindows } from 'vs/base/common/platform';
import { IDisposable, dispose } from 'vs/base/common/lifecycle';
<<<<<<< HEAD
import { promisify } from 'util';
import { exec } from 'child_process';
=======
import { isEqual } from 'vs/base/common/resources';
>>>>>>> e1cf956e

function getByName(root: IFileStat, name: string): IFileStat | null {
	if (root.children === undefined) {
		return null;
	}

	for (const child of root.children) {
		if (child.name === name) {
			return child;
		}
	}

	return null;
}

export class TestDiskFileSystemProvider extends DiskFileSystemProvider {

	private _testCapabilities: FileSystemProviderCapabilities;
	get capabilities(): FileSystemProviderCapabilities {
		if (!this._testCapabilities) {
			this._testCapabilities =
				FileSystemProviderCapabilities.FileReadWrite |
				FileSystemProviderCapabilities.FileOpenReadWriteClose |
				FileSystemProviderCapabilities.FileFolderCopy;

			if (isLinux) {
				this._testCapabilities |= FileSystemProviderCapabilities.PathCaseSensitive;
			}
		}

		return this._testCapabilities;
	}

	set capabilities(capabilities: FileSystemProviderCapabilities) {
		this._testCapabilities = capabilities;
	}
}

suite('Disk File Service', () => {

	const parentDir = getRandomTestPath(tmpdir(), 'vsctests', 'diskfileservice');
	const testSchema = 'test';

	let service: FileService2;
	let fileProvider: TestDiskFileSystemProvider;
	let testProvider: TestDiskFileSystemProvider;
	let testDir: string;

	let disposables: IDisposable[] = [];

	setup(async () => {
		const logService = new NullLogService();

		service = new FileService2(logService);
		disposables.push(service);

		fileProvider = new TestDiskFileSystemProvider(logService);
		disposables.push(service.registerProvider(Schemas.file, fileProvider));
		disposables.push(fileProvider);

		testProvider = new TestDiskFileSystemProvider(logService);
		disposables.push(service.registerProvider(testSchema, testProvider));
		disposables.push(testProvider);

		const id = generateUuid();
		testDir = join(parentDir, id);
		const sourceDir = getPathFromAmdModule(require, './fixtures/service');

		await copy(sourceDir, testDir);
	});

	teardown(async () => {
		disposables = dispose(disposables);

		await rimraf(parentDir, RimRafMode.MOVE);
	});

	test('createFolder', async () => {
		let event: FileOperationEvent | undefined;
		disposables.push(service.onAfterOperation(e => event = e));

		const parent = await service.resolve(URI.file(testDir));

		const newFolderResource = URI.file(join(parent.resource.fsPath, 'newFolder'));

		const newFolder = await service.createFolder(newFolderResource);

		assert.equal(newFolder.name, 'newFolder');
		assert.equal(existsSync(newFolder.resource.fsPath), true);

		assert.ok(event);
		assert.equal(event!.resource.fsPath, newFolderResource.fsPath);
		assert.equal(event!.operation, FileOperation.CREATE);
		assert.equal(event!.target!.resource.fsPath, newFolderResource.fsPath);
		assert.equal(event!.target!.isDirectory, true);
	});

	test('createFolder: creating multiple folders at once', async function () {
		let event: FileOperationEvent;
		disposables.push(service.onAfterOperation(e => event = e));

		const multiFolderPaths = ['a', 'couple', 'of', 'folders'];
		const parent = await service.resolve(URI.file(testDir));

		const newFolderResource = URI.file(join(parent.resource.fsPath, ...multiFolderPaths));

		const newFolder = await service.createFolder(newFolderResource);

		const lastFolderName = multiFolderPaths[multiFolderPaths.length - 1];
		assert.equal(newFolder.name, lastFolderName);
		assert.equal(existsSync(newFolder.resource.fsPath), true);

		assert.ok(event!);
		assert.equal(event!.resource.fsPath, newFolderResource.fsPath);
		assert.equal(event!.operation, FileOperation.CREATE);
		assert.equal(event!.target!.resource.fsPath, newFolderResource.fsPath);
		assert.equal(event!.target!.isDirectory, true);
	});

	test('exists', async () => {
		let exists = await service.exists(URI.file(testDir));
		assert.equal(exists, true);

		exists = await service.exists(URI.file(testDir + 'something'));
		assert.equal(exists, false);
	});

	test('resolve', async () => {
		const resolved = await service.resolve(URI.file(testDir), { resolveTo: [URI.file(join(testDir, 'deep'))] });
		assert.equal(resolved.children!.length, 8);

		const deep = (getByName(resolved, 'deep')!);
		assert.equal(deep.children!.length, 4);
	});

	test('resolve - directory', async () => {
		const testsElements = ['examples', 'other', 'index.html', 'site.css'];

		const result = await service.resolve(URI.file(getPathFromAmdModule(require, './fixtures/resolver')));

		assert.ok(result);
		assert.ok(result.children);
		assert.ok(result.children!.length > 0);
		assert.ok(result!.isDirectory);
		assert.equal(result.children!.length, testsElements.length);

		assert.ok(result.children!.every(entry => {
			return testsElements.some(name => {
				return basename(entry.resource.fsPath) === name;
			});
		}));

		result.children!.forEach(value => {
			assert.ok(basename(value.resource.fsPath));
			if (['examples', 'other'].indexOf(basename(value.resource.fsPath)) >= 0) {
				assert.ok(value.isDirectory);
			} else if (basename(value.resource.fsPath) === 'index.html') {
				assert.ok(!value.isDirectory);
				assert.ok(!value.children);
			} else if (basename(value.resource.fsPath) === 'site.css') {
				assert.ok(!value.isDirectory);
				assert.ok(!value.children);
			} else {
				assert.ok(!'Unexpected value ' + basename(value.resource.fsPath));
			}
		});
	});

	test('resolve - directory - with metadata', async () => {
		const testsElements = ['examples', 'other', 'index.html', 'site.css'];

		const result = await service.resolve(URI.file(getPathFromAmdModule(require, './fixtures/resolver')), { resolveMetadata: true });

		assert.ok(result);
		assert.ok(result.children);
		assert.ok(result.children!.length > 0);
		assert.ok(result!.isDirectory);
		assert.equal(result.children!.length, testsElements.length);

		assert.ok(result.children!.every(entry => {
			return testsElements.some(name => {
				return basename(entry.resource.fsPath) === name;
			});
		}));

		assert.ok(result.children!.every(entry => entry.etag.length > 0));

		result.children!.forEach(value => {
			assert.ok(basename(value.resource.fsPath));
			if (['examples', 'other'].indexOf(basename(value.resource.fsPath)) >= 0) {
				assert.ok(value.isDirectory);
			} else if (basename(value.resource.fsPath) === 'index.html') {
				assert.ok(!value.isDirectory);
				assert.ok(!value.children);
			} else if (basename(value.resource.fsPath) === 'site.css') {
				assert.ok(!value.isDirectory);
				assert.ok(!value.children);
			} else {
				assert.ok(!'Unexpected value ' + basename(value.resource.fsPath));
			}
		});
	});

	test('resolve - directory - resolveTo single directory', async () => {
		const resolverFixturesPath = getPathFromAmdModule(require, './fixtures/resolver');
		const result = await service.resolve(URI.file(resolverFixturesPath), { resolveTo: [URI.file(join(resolverFixturesPath, 'other/deep'))] });

		assert.ok(result);
		assert.ok(result.children);
		assert.ok(result.children!.length > 0);
		assert.ok(result.isDirectory);

		const children = result.children!;
		assert.equal(children.length, 4);

		const other = getByName(result, 'other');
		assert.ok(other);
		assert.ok(other!.children!.length > 0);

		const deep = getByName(other!, 'deep');
		assert.ok(deep);
		assert.ok(deep!.children!.length > 0);
		assert.equal(deep!.children!.length, 4);
	});

	test('resolve directory - resolveTo multiple directories', async () => {
		const resolverFixturesPath = getPathFromAmdModule(require, './fixtures/resolver');
		const result = await service.resolve(URI.file(resolverFixturesPath), {
			resolveTo: [
				URI.file(join(resolverFixturesPath, 'other/deep')),
				URI.file(join(resolverFixturesPath, 'examples'))
			]
		});

		assert.ok(result);
		assert.ok(result.children);
		assert.ok(result.children!.length > 0);
		assert.ok(result.isDirectory);

		const children = result.children!;
		assert.equal(children.length, 4);

		const other = getByName(result, 'other');
		assert.ok(other);
		assert.ok(other!.children!.length > 0);

		const deep = getByName(other!, 'deep');
		assert.ok(deep);
		assert.ok(deep!.children!.length > 0);
		assert.equal(deep!.children!.length, 4);

		const examples = getByName(result, 'examples');
		assert.ok(examples);
		assert.ok(examples!.children!.length > 0);
		assert.equal(examples!.children!.length, 4);
	});

	test('resolve directory - resolveSingleChildFolders', async () => {
		const resolverFixturesPath = getPathFromAmdModule(require, './fixtures/resolver/other');
		const result = await service.resolve(URI.file(resolverFixturesPath), { resolveSingleChildDescendants: true });

		assert.ok(result);
		assert.ok(result.children);
		assert.ok(result.children!.length > 0);
		assert.ok(result.isDirectory);

		const children = result.children!;
		assert.equal(children.length, 1);

		let deep = getByName(result, 'deep');
		assert.ok(deep);
		assert.ok(deep!.children!.length > 0);
		assert.equal(deep!.children!.length, 4);
	});

	test('resolves', async () => {
		const res = await service.resolveAll([
			{ resource: URI.file(testDir), options: { resolveTo: [URI.file(join(testDir, 'deep'))] } },
			{ resource: URI.file(join(testDir, 'deep')) }
		]);

		const r1 = (res[0].stat!);
		assert.equal(r1.children!.length, 8);

		const deep = (getByName(r1, 'deep')!);
		assert.equal(deep.children!.length, 4);

		const r2 = (res[1].stat!);
		assert.equal(r2.children!.length, 4);
		assert.equal(r2.name, 'deep');
	});

	test('resolve - folder symbolic link', async () => {
		if (isWindows) {
			return; // not happy
		}

		const link = URI.file(join(testDir, 'deep-link'));
		await symlink(join(testDir, 'deep'), link.fsPath);

		const resolved = await service.resolve(link);
		assert.equal(resolved.children!.length, 4);
		assert.equal(resolved.isDirectory, true);
		assert.equal(resolved.isSymbolicLink, true);
	});

	test('resolve - file symbolic link', async () => {
		if (isWindows) {
			return; // not happy
		}

		const link = URI.file(join(testDir, 'lorem.txt-linked'));
		await symlink(join(testDir, 'lorem.txt'), link.fsPath);

		const resolved = await service.resolve(link);
		assert.equal(resolved.isDirectory, false);
		assert.equal(resolved.isSymbolicLink, true);
	});

	test('resolve - invalid symbolic link does not break', async () => {
		if (isWindows) {
			return; // not happy
		}

		const link = URI.file(join(testDir, 'foo'));
		await symlink(link.fsPath, join(testDir, 'bar'));

		const resolved = await service.resolve(URI.file(testDir));
		assert.equal(resolved.isDirectory, true);
		assert.equal(resolved.children!.length, 8);
	});

	test('deleteFile', async () => {
		let event: FileOperationEvent;
		disposables.push(service.onAfterOperation(e => event = e));

		const resource = URI.file(join(testDir, 'deep', 'conway.js'));
		const source = await service.resolve(resource);

		await service.del(source.resource);

		assert.equal(existsSync(source.resource.fsPath), false);
		assert.ok(event!);
		assert.equal(event!.resource.fsPath, resource.fsPath);
		assert.equal(event!.operation, FileOperation.DELETE);
	});

	test('deleteFolder (recursive)', async () => {
		let event: FileOperationEvent;
		disposables.push(service.onAfterOperation(e => event = e));

		const resource = URI.file(join(testDir, 'deep'));
		const source = await service.resolve(resource);

		await service.del(source.resource, { recursive: true });

		assert.equal(existsSync(source.resource.fsPath), false);
		assert.ok(event!);
		assert.equal(event!.resource.fsPath, resource.fsPath);
		assert.equal(event!.operation, FileOperation.DELETE);
	});

	test('deleteFolder (non recursive)', async () => {
		const resource = URI.file(join(testDir, 'deep'));
		const source = await service.resolve(resource);
		try {
			await service.del(source.resource);

			return Promise.reject(new Error('Unexpected'));
		}
		catch (error) {
			return Promise.resolve(true);
		}
	});

	test('move', async () => {
		let event: FileOperationEvent;
		disposables.push(service.onAfterOperation(e => event = e));

		const source = URI.file(join(testDir, 'index.html'));
		const sourceContents = readFileSync(source.fsPath);

		const target = URI.file(join(dirname(source.fsPath), 'other.html'));

		const renamed = await service.move(source, target);

		assert.equal(existsSync(renamed.resource.fsPath), true);
		assert.equal(existsSync(source.fsPath), false);
		assert.ok(event!);
		assert.equal(event!.resource.fsPath, source.fsPath);
		assert.equal(event!.operation, FileOperation.MOVE);
		assert.equal(event!.target!.resource.fsPath, renamed.resource.fsPath);

		const targetContents = readFileSync(target.fsPath);

		assert.equal(sourceContents.byteLength, targetContents.byteLength);
		assert.equal(sourceContents.toString(), targetContents.toString());
	});

	test('move - across providers (buffered => buffered)', async () => {
		setCapabilities(fileProvider, FileSystemProviderCapabilities.FileOpenReadWriteClose);
		setCapabilities(testProvider, FileSystemProviderCapabilities.FileOpenReadWriteClose);

		await testMoveAcrossProviders();
	});

	test('move - across providers (unbuffered => unbuffered)', async () => {
		setCapabilities(fileProvider, FileSystemProviderCapabilities.FileReadWrite);
		setCapabilities(testProvider, FileSystemProviderCapabilities.FileReadWrite);

		await testMoveAcrossProviders();
	});

	test('move - across providers (buffered => unbuffered)', async () => {
		setCapabilities(fileProvider, FileSystemProviderCapabilities.FileOpenReadWriteClose);
		setCapabilities(testProvider, FileSystemProviderCapabilities.FileReadWrite);

		await testMoveAcrossProviders();
	});

	test('move - across providers (unbuffered => buffered)', async () => {
		setCapabilities(fileProvider, FileSystemProviderCapabilities.FileReadWrite);
		setCapabilities(testProvider, FileSystemProviderCapabilities.FileOpenReadWriteClose);

		await testMoveAcrossProviders();
	});

	test('move - across providers - large (buffered => buffered)', async () => {
		setCapabilities(fileProvider, FileSystemProviderCapabilities.FileOpenReadWriteClose);
		setCapabilities(testProvider, FileSystemProviderCapabilities.FileOpenReadWriteClose);

		await testMoveAcrossProviders('lorem.txt');
	});

	test('move - across providers - large (unbuffered => unbuffered)', async () => {
		setCapabilities(fileProvider, FileSystemProviderCapabilities.FileReadWrite);
		setCapabilities(testProvider, FileSystemProviderCapabilities.FileReadWrite);

		await testMoveAcrossProviders('lorem.txt');
	});

	test('move - across providers - large (buffered => unbuffered)', async () => {
		setCapabilities(fileProvider, FileSystemProviderCapabilities.FileOpenReadWriteClose);
		setCapabilities(testProvider, FileSystemProviderCapabilities.FileReadWrite);

		await testMoveAcrossProviders('lorem.txt');
	});

	test('move - across providers - large (unbuffered => buffered)', async () => {
		setCapabilities(fileProvider, FileSystemProviderCapabilities.FileReadWrite);
		setCapabilities(testProvider, FileSystemProviderCapabilities.FileOpenReadWriteClose);

		await testMoveAcrossProviders('lorem.txt');
	});

	async function testMoveAcrossProviders(sourceFile = 'index.html'): Promise<void> {
		let event: FileOperationEvent;
		disposables.push(service.onAfterOperation(e => event = e));

		const source = URI.file(join(testDir, sourceFile));
		const sourceContents = readFileSync(source.fsPath);

		const target = URI.file(join(dirname(source.fsPath), 'other.html')).with({ scheme: testSchema });

		const renamed = await service.move(source, target);

		assert.equal(existsSync(renamed.resource.fsPath), true);
		assert.equal(existsSync(source.fsPath), false);
		assert.ok(event!);
		assert.equal(event!.resource.fsPath, source.fsPath);
		assert.equal(event!.operation, FileOperation.COPY);
		assert.equal(event!.target!.resource.fsPath, renamed.resource.fsPath);

		const targetContents = readFileSync(target.fsPath);

		assert.equal(sourceContents.byteLength, targetContents.byteLength);
		assert.equal(sourceContents.toString(), targetContents.toString());
	}

	test('move - multi folder', async () => {
		let event: FileOperationEvent;
		disposables.push(service.onAfterOperation(e => event = e));

		const multiFolderPaths = ['a', 'couple', 'of', 'folders'];
		const renameToPath = join(...multiFolderPaths, 'other.html');

		const source = URI.file(join(testDir, 'index.html'));

		const renamed = await service.move(source, URI.file(join(dirname(source.fsPath), renameToPath)));

		assert.equal(existsSync(renamed.resource.fsPath), true);
		assert.equal(existsSync(source.fsPath), false);
		assert.ok(event!);
		assert.equal(event!.resource.fsPath, source.fsPath);
		assert.equal(event!.operation, FileOperation.MOVE);
		assert.equal(event!.target!.resource.fsPath, renamed.resource.fsPath);
	});

	test('move - directory', async () => {
		let event: FileOperationEvent;
		disposables.push(service.onAfterOperation(e => event = e));

		const source = URI.file(join(testDir, 'deep'));

		const renamed = await service.move(source, URI.file(join(dirname(source.fsPath), 'deeper')));

		assert.equal(existsSync(renamed.resource.fsPath), true);
		assert.equal(existsSync(source.fsPath), false);
		assert.ok(event!);
		assert.equal(event!.resource.fsPath, source.fsPath);
		assert.equal(event!.operation, FileOperation.MOVE);
		assert.equal(event!.target!.resource.fsPath, renamed.resource.fsPath);
	});

	test('move - directory - across providers (buffered => buffered)', async () => {
		setCapabilities(fileProvider, FileSystemProviderCapabilities.FileOpenReadWriteClose);
		setCapabilities(testProvider, FileSystemProviderCapabilities.FileOpenReadWriteClose);

		await testMoveFolderAcrossProviders();
	});

	test('move - directory - across providers (unbuffered => unbuffered)', async () => {
		setCapabilities(fileProvider, FileSystemProviderCapabilities.FileReadWrite);
		setCapabilities(testProvider, FileSystemProviderCapabilities.FileReadWrite);

		await testMoveFolderAcrossProviders();
	});

	test('move - directory - across providers (buffered => unbuffered)', async () => {
		setCapabilities(fileProvider, FileSystemProviderCapabilities.FileOpenReadWriteClose);
		setCapabilities(testProvider, FileSystemProviderCapabilities.FileReadWrite);

		await testMoveFolderAcrossProviders();
	});

	test('move - directory - across providers (unbuffered => buffered)', async () => {
		setCapabilities(fileProvider, FileSystemProviderCapabilities.FileReadWrite);
		setCapabilities(testProvider, FileSystemProviderCapabilities.FileOpenReadWriteClose);

		await testMoveFolderAcrossProviders();
	});

	async function testMoveFolderAcrossProviders(): Promise<void> {
		let event: FileOperationEvent;
		disposables.push(service.onAfterOperation(e => event = e));

		const source = URI.file(join(testDir, 'deep'));
		const sourceChildren = readdirSync(source.fsPath);

		const target = URI.file(join(dirname(source.fsPath), 'deeper')).with({ scheme: testSchema });

		const renamed = await service.move(source, target);

		assert.equal(existsSync(renamed.resource.fsPath), true);
		assert.equal(existsSync(source.fsPath), false);
		assert.ok(event!);
		assert.equal(event!.resource.fsPath, source.fsPath);
		assert.equal(event!.operation, FileOperation.COPY);
		assert.equal(event!.target!.resource.fsPath, renamed.resource.fsPath);

		const targetChildren = readdirSync(target.fsPath);
		assert.equal(sourceChildren.length, targetChildren.length);
		for (let i = 0; i < sourceChildren.length; i++) {
			assert.equal(sourceChildren[i], targetChildren[i]);
		}
	}

	test('move - MIX CASE', async () => {
		let event: FileOperationEvent;
		disposables.push(service.onAfterOperation(e => event = e));

		const source = URI.file(join(testDir, 'index.html'));
		await service.resolve(source);

		const renamed = await service.move(source, URI.file(join(dirname(source.fsPath), 'INDEX.html')));

		assert.equal(existsSync(renamed.resource.fsPath), true);
		assert.equal(basename(renamed.resource.fsPath), 'INDEX.html');
		assert.ok(event!);
		assert.equal(event!.resource.fsPath, source.fsPath);
		assert.equal(event!.operation, FileOperation.MOVE);
		assert.equal(event!.target!.resource.fsPath, renamed.resource.fsPath);
	});

	test('move - source parent of target', async () => {
		let event: FileOperationEvent;
		disposables.push(service.onAfterOperation(e => event = e));

		await service.resolve(URI.file(join(testDir, 'index.html')));
		try {
			await service.move(URI.file(testDir), URI.file(join(testDir, 'binary.txt')));
		} catch (e) {
			assert.ok(e);
			assert.ok(!event!);
		}
	});

	test('move - FILE_MOVE_CONFLICT', async () => {
		let event: FileOperationEvent;
		disposables.push(service.onAfterOperation(e => event = e));

		const source = await service.resolve(URI.file(join(testDir, 'index.html')));
		try {
			await service.move(source.resource, URI.file(join(testDir, 'binary.txt')));
		} catch (e) {
			assert.equal(e.fileOperationResult, FileOperationResult.FILE_MOVE_CONFLICT);
			assert.ok(!event!);
		}
	});

	test('move - overwrite folder with file', async () => {
		let createEvent: FileOperationEvent;
		let moveEvent: FileOperationEvent;
		let deleteEvent: FileOperationEvent;
		disposables.push(service.onAfterOperation(e => {
			if (e.operation === FileOperation.CREATE) {
				createEvent = e;
			} else if (e.operation === FileOperation.DELETE) {
				deleteEvent = e;
			} else if (e.operation === FileOperation.MOVE) {
				moveEvent = e;
			}
		}));

		const parent = await service.resolve(URI.file(testDir));
		const folderResource = URI.file(join(parent.resource.fsPath, 'conway.js'));
		const f = await service.createFolder(folderResource);
		const source = URI.file(join(testDir, 'deep', 'conway.js'));

		const moved = await service.move(source, f.resource, true);

		assert.equal(existsSync(moved.resource.fsPath), true);
		assert.ok(statSync(moved.resource.fsPath).isFile);
		assert.ok(createEvent!);
		assert.ok(deleteEvent!);
		assert.ok(moveEvent!);
		assert.equal(moveEvent!.resource.fsPath, source.fsPath);
		assert.equal(moveEvent!.target!.resource.fsPath, moved.resource.fsPath);
		assert.equal(deleteEvent!.resource.fsPath, folderResource.fsPath);
	});

	test('copy', async () => {
		await doTestCopy();
	});

	test('copy - unbuffered (FileSystemProviderCapabilities.FileReadWrite)', async () => {
		setCapabilities(fileProvider, FileSystemProviderCapabilities.FileReadWrite);

		await doTestCopy();
	});

	test('copy - unbuffered large (FileSystemProviderCapabilities.FileReadWrite)', async () => {
		setCapabilities(fileProvider, FileSystemProviderCapabilities.FileReadWrite);

		await doTestCopy('lorem.txt');
	});

	test('copy - buffered (FileSystemProviderCapabilities.FileOpenReadWriteClose)', async () => {
		setCapabilities(fileProvider, FileSystemProviderCapabilities.FileOpenReadWriteClose);

		await doTestCopy();
	});

	test('copy - buffered large (FileSystemProviderCapabilities.FileOpenReadWriteClose)', async () => {
		setCapabilities(fileProvider, FileSystemProviderCapabilities.FileOpenReadWriteClose);

		await doTestCopy('lorem.txt');
	});

	function setCapabilities(provider: TestDiskFileSystemProvider, capabilities: FileSystemProviderCapabilities): void {
		provider.capabilities = capabilities;
		if (isLinux) {
			provider.capabilities |= FileSystemProviderCapabilities.PathCaseSensitive;
		}
	}

	async function doTestCopy(sourceName: string = 'index.html') {
		let event: FileOperationEvent;
		disposables.push(service.onAfterOperation(e => event = e));

		const source = await service.resolve(URI.file(join(testDir, sourceName)));
		const target = URI.file(join(testDir, 'other.html'));

		const copied = await service.copy(source.resource, target);

		assert.equal(existsSync(copied.resource.fsPath), true);
		assert.equal(existsSync(source.resource.fsPath), true);
		assert.ok(event!);
		assert.equal(event!.resource.fsPath, source.resource.fsPath);
		assert.equal(event!.operation, FileOperation.COPY);
		assert.equal(event!.target!.resource.fsPath, copied.resource.fsPath);

		const sourceContents = readFileSync(source.resource.fsPath);
		const targetContents = readFileSync(target.fsPath);

		assert.equal(sourceContents.byteLength, targetContents.byteLength);
		assert.equal(sourceContents.toString(), targetContents.toString());
	}

	test('copy - overwrite folder with file', async () => {
		let createEvent: FileOperationEvent;
		let copyEvent: FileOperationEvent;
		let deleteEvent: FileOperationEvent;
		disposables.push(service.onAfterOperation(e => {
			if (e.operation === FileOperation.CREATE) {
				createEvent = e;
			} else if (e.operation === FileOperation.DELETE) {
				deleteEvent = e;
			} else if (e.operation === FileOperation.COPY) {
				copyEvent = e;
			}
		}));

		const parent = await service.resolve(URI.file(testDir));
		const folderResource = URI.file(join(parent.resource.fsPath, 'conway.js'));
		const f = await service.createFolder(folderResource);
		const source = URI.file(join(testDir, 'deep', 'conway.js'));

		const copied = await service.copy(source, f.resource, true);

		assert.equal(existsSync(copied.resource.fsPath), true);
		assert.ok(statSync(copied.resource.fsPath).isFile);
		assert.ok(createEvent!);
		assert.ok(deleteEvent!);
		assert.ok(copyEvent!);
		assert.equal(copyEvent!.resource.fsPath, source.fsPath);
		assert.equal(copyEvent!.target!.resource.fsPath, copied.resource.fsPath);
		assert.equal(deleteEvent!.resource.fsPath, folderResource.fsPath);
	});

	test('copy - MIX CASE', async () => {
		const source = await service.resolve(URI.file(join(testDir, 'index.html')));
		const renamed = await service.move(source.resource, URI.file(join(dirname(source.resource.fsPath), 'CONWAY.js')));
		assert.equal(existsSync(renamed.resource.fsPath), true);
		assert.ok(readdirSync(testDir).some(f => f === 'CONWAY.js'));

		const source_1 = await service.resolve(URI.file(join(testDir, 'deep', 'conway.js')));
		const targetParent = URI.file(testDir);
		const target = targetParent.with({ path: posix.join(targetParent.path, posix.basename(source_1.resource.path)) });

		const res = await service.copy(source_1.resource, target, true);
		assert.equal(existsSync(res.resource.fsPath), true);
		assert.ok(readdirSync(testDir).some(f => f === 'conway.js'));
	});

	test('copy - same file should throw', async () => {
		const source = await service.resolve(URI.file(join(testDir, 'index.html')));
		const targetParent = URI.file(dirname(source.resource.fsPath));
		const target = targetParent.with({ path: posix.join(targetParent.path, posix.basename(source.resource.path)) });

		try {
			await service.copy(source.resource, target, true);
		} catch (error) {
			assert.ok(error);
		}
	});

	test('watch - file', done => {
		const toWatch = URI.file(join(testDir, 'index-watch1.html'));
		writeFileSync(toWatch.fsPath, 'Init');

		assertWatch(toWatch, [[FileChangeType.UPDATED, toWatch]], done);

		setTimeout(() => writeFileSync(toWatch.fsPath, 'Changes'), 50);
	});

	test('watch - file symbolic link', async done => {
		if (isWindows) {
			return done(); // not happy
		}

		const toWatch = URI.file(join(testDir, 'lorem.txt-linked'));
		await symlink(join(testDir, 'lorem.txt'), toWatch.fsPath);

		assertWatch(toWatch, [[FileChangeType.UPDATED, toWatch]], done);

		setTimeout(() => writeFileSync(toWatch.fsPath, 'Changes'), 50);
	});

	test('watch - file - multiple writes', done => {
		const toWatch = URI.file(join(testDir, 'index-watch1.html'));
		writeFileSync(toWatch.fsPath, 'Init');

		assertWatch(toWatch, [[FileChangeType.UPDATED, toWatch]], done);

		setTimeout(() => writeFileSync(toWatch.fsPath, 'Changes 1'), 0);
		setTimeout(() => writeFileSync(toWatch.fsPath, 'Changes 2'), 10);
		setTimeout(() => writeFileSync(toWatch.fsPath, 'Changes 3'), 20);
	});

	test('watch - file - delete file', done => {
		const toWatch = URI.file(join(testDir, 'index-watch1.html'));
		writeFileSync(toWatch.fsPath, 'Init');

		assertWatch(toWatch, [[FileChangeType.DELETED, toWatch]], done);

		setTimeout(() => unlinkSync(toWatch.fsPath), 50);
	});

	test('watch - file - rename file', done => {
		const toWatch = URI.file(join(testDir, 'index-watch1.html'));
		const toWatchRenamed = URI.file(join(testDir, 'index-watch1-renamed.html'));
		writeFileSync(toWatch.fsPath, 'Init');

		assertWatch(toWatch, [[FileChangeType.DELETED, toWatch]], done);

		setTimeout(() => renameSync(toWatch.fsPath, toWatchRenamed.fsPath), 50);
	});

	test('watch - file - rename file (same case)', done => {
		const toWatch = URI.file(join(testDir, 'index-watch1.html'));
		const toWatchRenamed = URI.file(join(testDir, 'INDEX-watch1.html'));
		writeFileSync(toWatch.fsPath, 'Init');

		if (isLinux) {
			assertWatch(toWatch, [[FileChangeType.DELETED, toWatch]], done);
		} else {
			assertWatch(toWatch, [[FileChangeType.UPDATED, toWatch]], done); // case insensitive file system treat this as change
		}

		setTimeout(() => renameSync(toWatch.fsPath, toWatchRenamed.fsPath), 50);
	});

	test('watch - file (atomic save)', function (done) {
		const toWatch = URI.file(join(testDir, 'index-watch2.html'));
		writeFileSync(toWatch.fsPath, 'Init');

		assertWatch(toWatch, [[FileChangeType.UPDATED, toWatch]], done);

		setTimeout(() => {
			// Simulate atomic save by deleting the file, creating it under different name
			// and then replacing the previously deleted file with those contents
			const renamed = `${toWatch.fsPath}.bak`;
			unlinkSync(toWatch.fsPath);
			writeFileSync(renamed, 'Changes');
			renameSync(renamed, toWatch.fsPath);
		}, 50);
	});

	test('watch - folder (non recursive) - change file', done => {
		const watchDir = URI.file(join(testDir, 'watch3'));
		mkdirSync(watchDir.fsPath);

		const file = URI.file(join(watchDir.fsPath, 'index.html'));
		writeFileSync(file.fsPath, 'Init');

		assertWatch(watchDir, [[FileChangeType.UPDATED, file]], done);

		setTimeout(() => writeFileSync(file.fsPath, 'Changes'), 50);
	});

	test('watch - folder (non recursive) - add file', done => {
		const watchDir = URI.file(join(testDir, 'watch4'));
		mkdirSync(watchDir.fsPath);

		const file = URI.file(join(watchDir.fsPath, 'index.html'));

		assertWatch(watchDir, [[FileChangeType.ADDED, file]], done);

		setTimeout(() => writeFileSync(file.fsPath, 'Changes'), 50);
	});

	test('watch - folder (non recursive) - delete file', done => {
		const watchDir = URI.file(join(testDir, 'watch5'));
		mkdirSync(watchDir.fsPath);

		const file = URI.file(join(watchDir.fsPath, 'index.html'));
		writeFileSync(file.fsPath, 'Init');

		assertWatch(watchDir, [[FileChangeType.DELETED, file]], done);

		setTimeout(() => unlinkSync(file.fsPath), 50);
	});

	test('watch - folder (non recursive) - add folder', done => {
		const watchDir = URI.file(join(testDir, 'watch6'));
		mkdirSync(watchDir.fsPath);

		const folder = URI.file(join(watchDir.fsPath, 'folder'));

		assertWatch(watchDir, [[FileChangeType.ADDED, folder]], done);

		setTimeout(() => mkdirSync(folder.fsPath), 50);
	});

	test('watch - folder (non recursive) - delete folder', done => {
		const watchDir = URI.file(join(testDir, 'watch7'));
		mkdirSync(watchDir.fsPath);

		const folder = URI.file(join(watchDir.fsPath, 'folder'));
		mkdirSync(folder.fsPath);

		assertWatch(watchDir, [[FileChangeType.DELETED, folder]], done);

		setTimeout(() => rimrafSync(folder.fsPath), 50);
	});

	test('watch - folder (non recursive) - symbolic link - change file', async done => {
		if (isWindows) {
			return done(); // not happy
		}

		const watchDir = URI.file(join(testDir, 'deep-link'));
		await symlink(join(testDir, 'deep'), watchDir.fsPath);

		const file = URI.file(join(watchDir.fsPath, 'index.html'));
		writeFileSync(file.fsPath, 'Init');

		assertWatch(watchDir, [[FileChangeType.UPDATED, file]], done);

		setTimeout(() => writeFileSync(file.fsPath, 'Changes'), 50);
	});

	test('watch - folder (non recursive) - rename file', done => {
		const watchDir = URI.file(join(testDir, 'watch8'));
		mkdirSync(watchDir.fsPath);

		const file = URI.file(join(watchDir.fsPath, 'index.html'));
		writeFileSync(file.fsPath, 'Init');

		const fileRenamed = URI.file(join(watchDir.fsPath, 'index-renamed.html'));

		assertWatch(watchDir, [[FileChangeType.DELETED, file], [FileChangeType.ADDED, fileRenamed]], done);

		setTimeout(() => renameSync(file.fsPath, fileRenamed.fsPath), 50);
	});

	test('watch - folder (non recursive) - rename file (different casing)', done => {
		const watchDir = URI.file(join(testDir, 'watch8'));
		mkdirSync(watchDir.fsPath);

		const file = URI.file(join(watchDir.fsPath, 'index.html'));
		writeFileSync(file.fsPath, 'Init');

		const fileRenamed = URI.file(join(watchDir.fsPath, 'INDEX.html'));

		assertWatch(watchDir, [[FileChangeType.DELETED, file], [FileChangeType.ADDED, fileRenamed]], done);

		setTimeout(() => renameSync(file.fsPath, fileRenamed.fsPath), 50);
	});

	function assertWatch(toWatch: URI, expected: [FileChangeType, URI][], done: MochaDone): void {
		const watcherDisposable = service.watch(toWatch);

		function toString(type: FileChangeType): string {
			switch (type) {
				case FileChangeType.ADDED: return 'added';
				case FileChangeType.DELETED: return 'deleted';
				case FileChangeType.UPDATED: return 'updated';
			}
		}

		const listenerDisposable = service.onFileChanges(event => {
			watcherDisposable.dispose();
			listenerDisposable.dispose();

			try {
				assert.equal(event.changes.length, expected.length);

				if (expected.length === 1) {
					assert.equal(event.changes[0].type, expected[0][0], `Expected ${toString(expected[0][0])} but got ${toString(event.changes[0].type)}`);
					assert.equal(event.changes[0].resource.fsPath, expected[0][1].fsPath);
				} else {
					for (const expect of expected) {
						assert.equal(hasChange(event.changes, expect[0], expect[1]), true, `Unable to find ${toString(expect[0])} for ${expect[1].fsPath}`);
					}
				}

				done();
			} catch (error) {
				done(error);
			}
		});
	}

	function hasChange(changes: IFileChange[], type: FileChangeType, resource: URI): boolean {
		return changes.some(change => change.type === type && isEqual(change.resource, resource));
	}
});<|MERGE_RESOLUTION|>--- conflicted
+++ resolved
@@ -19,12 +19,7 @@
 import { NullLogService } from 'vs/platform/log/common/log';
 import { isLinux, isWindows } from 'vs/base/common/platform';
 import { IDisposable, dispose } from 'vs/base/common/lifecycle';
-<<<<<<< HEAD
-import { promisify } from 'util';
-import { exec } from 'child_process';
-=======
 import { isEqual } from 'vs/base/common/resources';
->>>>>>> e1cf956e
 
 function getByName(root: IFileStat, name: string): IFileStat | null {
 	if (root.children === undefined) {
