--- conflicted
+++ resolved
@@ -10,21 +10,12 @@
 import { DiskFileSystemProvider } from 'vs/workbench/services/files2/node/diskFileSystemProvider';
 import { getRandomTestPath } from 'vs/base/test/node/testUtils';
 import { generateUuid } from 'vs/base/common/uuid';
-<<<<<<< HEAD
 import { join, basename, dirname } from 'vs/base/common/path';
 import { getPathFromAmdModule } from 'vs/base/common/amd';
 import { copy, del } from 'vs/base/node/pfs';
 import { URI } from 'vs/base/common/uri';
 import { existsSync, statSync } from 'fs';
 import { FileOperation, FileOperationEvent, IFileStat, FileOperationResult } from 'vs/platform/files/common/files';
-=======
-import { join, basename } from 'vs/base/common/path';
-import { getPathFromAmdModule } from 'vs/base/common/amd';
-import { copy, del } from 'vs/base/node/pfs';
-import { URI } from 'vs/base/common/uri';
-import { existsSync } from 'fs';
-import { FileOperation, FileOperationEvent, IFileStat } from 'vs/platform/files/common/files';
->>>>>>> b65ee5b4
 import { FileService } from 'vs/workbench/services/files/node/fileService';
 import { TestContextService, TestEnvironmentService, TestTextResourceConfigurationService, TestLifecycleService, TestStorageService } from 'vs/workbench/test/workbenchTestServices';
 import { Workspace, toWorkspaceFolders } from 'vs/platform/workspace/common/workspace';
@@ -104,7 +95,6 @@
 
 		const multiFolderPaths = ['a', 'couple', 'of', 'folders'];
 		const parent = await service.resolveFile(URI.file(testDir));
-<<<<<<< HEAD
 
 		const resource = URI.file(join(parent.resource.fsPath, ...multiFolderPaths));
 
@@ -120,23 +110,6 @@
 		assert.equal(event!.target!.resource.fsPath, resource.fsPath);
 		assert.equal(event!.target!.isDirectory, true);
 
-=======
-
-		const resource = URI.file(join(parent.resource.fsPath, ...multiFolderPaths));
-
-		const folder = await service.createFolder(resource);
-
-		const lastFolderName = multiFolderPaths[multiFolderPaths.length - 1];
-		assert.equal(folder.name, lastFolderName);
-		assert.equal(existsSync(folder.resource.fsPath), true);
-
-		assert.ok(event!);
-		assert.equal(event!.resource.fsPath, resource.fsPath);
-		assert.equal(event!.operation, FileOperation.CREATE);
-		assert.equal(event!.target!.resource.fsPath, resource.fsPath);
-		assert.equal(event!.target!.isDirectory, true);
-
->>>>>>> b65ee5b4
 		toDispose.dispose();
 	});
 
@@ -167,18 +140,12 @@
 		assert.ok(result!.isDirectory);
 		assert.equal(result.children!.length, testsElements.length);
 
-<<<<<<< HEAD
 		assert.ok(result.children!.every(entry => {
 			return testsElements.some(name => {
-=======
-		assert.ok(result.children!.every((entry) => {
-			return testsElements.some((name) => {
->>>>>>> b65ee5b4
 				return basename(entry.resource.fsPath) === name;
 			});
 		}));
 
-<<<<<<< HEAD
 		result.children!.forEach(value => {
 			assert.ok(basename(value.resource.fsPath));
 			if (['examples', 'other'].indexOf(basename(value.resource.fsPath)) >= 0) {
@@ -215,9 +182,6 @@
 		assert.ok(result.children!.every(entry => entry.etag.length > 0));
 
 		result.children!.forEach(value => {
-=======
-		result.children!.forEach((value) => {
->>>>>>> b65ee5b4
 			assert.ok(basename(value.resource.fsPath));
 			if (['examples', 'other'].indexOf(basename(value.resource.fsPath)) >= 0) {
 				assert.ok(value.isDirectory);
@@ -323,7 +287,6 @@
 	});
 
 	test('deleteFile', async () => {
-<<<<<<< HEAD
 		let event: FileOperationEvent;
 		const toDispose = service.onAfterOperation(e => {
 			event = e;
@@ -395,14 +358,11 @@
 	});
 
 	test('renameFile - multi folder', async () => {
-=======
->>>>>>> b65ee5b4
-		let event: FileOperationEvent;
-		const toDispose = service.onAfterOperation(e => {
-			event = e;
-		});
-
-<<<<<<< HEAD
+		let event: FileOperationEvent;
+		const toDispose = service.onAfterOperation(e => {
+			event = e;
+		});
+
 		const multiFolderPaths = ['a', 'couple', 'of', 'folders'];
 		const renameToPath = join(...multiFolderPaths, 'other.html');
 
@@ -438,22 +398,10 @@
 		assert.equal(event!.resource.fsPath, resource.fsPath);
 		assert.equal(event!.operation, FileOperation.MOVE);
 		assert.equal(event!.target!.resource.fsPath, renamed.resource.fsPath);
-=======
-		const resource = URI.file(join(testDir, 'deep', 'conway.js'));
-		const source = await service.resolveFile(resource);
-
-		await service.del(source.resource);
-
-		assert.equal(existsSync(source.resource.fsPath), false);
-		assert.ok(event!);
-		assert.equal(event!.resource.fsPath, resource.fsPath);
-		assert.equal(event!.operation, FileOperation.DELETE);
->>>>>>> b65ee5b4
-
-		toDispose.dispose();
-	});
-
-<<<<<<< HEAD
+
+		toDispose.dispose();
+	});
+
 	test('renameFolder - multi folder', async () => {
 		let event: FileOperationEvent;
 		const toDispose = service.onAfterOperation(e => {
@@ -495,12 +443,6 @@
 				assert.equal(event.target!.resource.fsPath, renamed.resource.fsPath);
 				toDispose.dispose();
 			});
-=======
-	test('deleteFolder (recursive)', async () => {
-		let event: FileOperationEvent;
-		const toDispose = service.onAfterOperation(e => {
-			event = e;
->>>>>>> b65ee5b4
 		});
 
 		const resource = URI.file(join(testDir, 'deep'));
