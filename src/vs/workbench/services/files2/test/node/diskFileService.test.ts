/*---------------------------------------------------------------------------------------------
 *  Copyright (c) Microsoft Corporation. All rights reserved.
 *  Licensed under the Source EULA. See License.txt in the project root for license information.
 *--------------------------------------------------------------------------------------------*/

import * as assert from 'assert';
import { tmpdir } from 'os';
import { FileService2 } from 'vs/workbench/services/files2/common/fileService2';
import { Schemas } from 'vs/base/common/network';
import { DiskFileSystemProvider } from 'vs/workbench/services/files2/node/diskFileSystemProvider';
import { getRandomTestPath } from 'vs/base/test/node/testUtils';
import { generateUuid } from 'vs/base/common/uuid';
import { join, basename, dirname, posix } from 'vs/base/common/path';
import { getPathFromAmdModule } from 'vs/base/common/amd';
import { copy, del, symlink } from 'vs/base/node/pfs';
import { URI } from 'vs/base/common/uri';
import { existsSync, statSync, readdirSync, readFileSync } from 'fs';
import { FileOperation, FileOperationEvent, IFileStat, FileOperationResult, FileSystemProviderCapabilities } from 'vs/platform/files/common/files';
import { NullLogService } from 'vs/platform/log/common/log';
import { isLinux, isWindows } from 'vs/base/common/platform';
import { IDisposable, dispose } from 'vs/base/common/lifecycle';
import { promisify } from 'util';
import { exec } from 'child_process';

function getByName(root: IFileStat, name: string): IFileStat | null {
	if (root.children === undefined) {
		return null;
	}

	for (const child of root.children) {
		if (child.name === name) {
			return child;
		}
	}

	return null;
}

export class TestDiskFileSystemProvider extends DiskFileSystemProvider {

	private _testCapabilities: FileSystemProviderCapabilities;
	get capabilities(): FileSystemProviderCapabilities {
		if (!this._testCapabilities) {
			this._testCapabilities =
				FileSystemProviderCapabilities.FileReadWrite |
				FileSystemProviderCapabilities.FileOpenReadWriteClose |
				FileSystemProviderCapabilities.FileFolderCopy;

			if (isLinux) {
				this._testCapabilities |= FileSystemProviderCapabilities.PathCaseSensitive;
			}
		}

		return this._testCapabilities;
	}

	set capabilities(capabilities: FileSystemProviderCapabilities) {
		this._testCapabilities = capabilities;
	}
}

suite('Disk File Service', () => {

	const parentDir = getRandomTestPath(tmpdir(), 'vsctests', 'diskfileservice');
	const testSchema = 'test';

	let service: FileService2;
	let fileProvider: TestDiskFileSystemProvider;
	let testProvider: TestDiskFileSystemProvider;
	let testDir: string;

	let disposables: IDisposable[] = [];

	setup(async () => {
		const logService = new NullLogService();

		service = new FileService2(logService);
		disposables.push(service);

		fileProvider = new TestDiskFileSystemProvider(logService);
		service.registerProvider(Schemas.file, fileProvider);

		testProvider = new TestDiskFileSystemProvider(logService);
		service.registerProvider(testSchema, testProvider);

		const id = generateUuid();
		testDir = join(parentDir, id);
		const sourceDir = getPathFromAmdModule(require, './fixtures/service');

		await copy(sourceDir, testDir);
	});

	teardown(async () => {
		disposables = dispose(disposables);

		await del(parentDir, tmpdir());
	});

	test('createFolder', async () => {
		let event: FileOperationEvent | undefined;
		disposables.push(service.onAfterOperation(e => event = e));

		const parent = await service.resolveFile(URI.file(testDir));

		const newFolderResource = URI.file(join(parent.resource.fsPath, 'newFolder'));

		const newFolder = await service.createFolder(newFolderResource);

		assert.equal(newFolder.name, 'newFolder');
		assert.equal(existsSync(newFolder.resource.fsPath), true);

		assert.ok(event);
		assert.equal(event!.resource.fsPath, newFolderResource.fsPath);
		assert.equal(event!.operation, FileOperation.CREATE);
		assert.equal(event!.target!.resource.fsPath, newFolderResource.fsPath);
		assert.equal(event!.target!.isDirectory, true);
	});

	test('createFolder: creating multiple folders at once', async function () {
		let event: FileOperationEvent;
		disposables.push(service.onAfterOperation(e => event = e));

		const multiFolderPaths = ['a', 'couple', 'of', 'folders'];
		const parent = await service.resolveFile(URI.file(testDir));

		const newFolderResource = URI.file(join(parent.resource.fsPath, ...multiFolderPaths));

		const newFolder = await service.createFolder(newFolderResource);

		const lastFolderName = multiFolderPaths[multiFolderPaths.length - 1];
		assert.equal(newFolder.name, lastFolderName);
		assert.equal(existsSync(newFolder.resource.fsPath), true);

		assert.ok(event!);
		assert.equal(event!.resource.fsPath, newFolderResource.fsPath);
		assert.equal(event!.operation, FileOperation.CREATE);
		assert.equal(event!.target!.resource.fsPath, newFolderResource.fsPath);
		assert.equal(event!.target!.isDirectory, true);
	});

	test('existsFile', async () => {
		let exists = await service.existsFile(URI.file(testDir));
		assert.equal(exists, true);

		exists = await service.existsFile(URI.file(testDir + 'something'));
		assert.equal(exists, false);
	});

	test('resolveFile', async () => {
		const resolved = await service.resolveFile(URI.file(testDir), { resolveTo: [URI.file(join(testDir, 'deep'))] });
		assert.equal(resolved.children!.length, 8);

		const deep = (getByName(resolved, 'deep')!);
		assert.equal(deep.children!.length, 4);
	});

	test('resolveFile - directory', async () => {
		const testsElements = ['examples', 'other', 'index.html', 'site.css'];

		const result = await service.resolveFile(URI.file(getPathFromAmdModule(require, './fixtures/resolver')));

		assert.ok(result);
		assert.ok(result.children);
		assert.ok(result.children!.length > 0);
		assert.ok(result!.isDirectory);
		assert.equal(result.children!.length, testsElements.length);

		assert.ok(result.children!.every(entry => {
			return testsElements.some(name => {
				return basename(entry.resource.fsPath) === name;
			});
		}));

		result.children!.forEach(value => {
			assert.ok(basename(value.resource.fsPath));
			if (['examples', 'other'].indexOf(basename(value.resource.fsPath)) >= 0) {
				assert.ok(value.isDirectory);
			} else if (basename(value.resource.fsPath) === 'index.html') {
				assert.ok(!value.isDirectory);
				assert.ok(!value.children);
			} else if (basename(value.resource.fsPath) === 'site.css') {
				assert.ok(!value.isDirectory);
				assert.ok(!value.children);
			} else {
				assert.ok(!'Unexpected value ' + basename(value.resource.fsPath));
			}
		});
	});

	test('resolveFile - directory - with metadata', async () => {
		const testsElements = ['examples', 'other', 'index.html', 'site.css'];

		const result = await service.resolveFile(URI.file(getPathFromAmdModule(require, './fixtures/resolver')), { resolveMetadata: true });

		assert.ok(result);
		assert.ok(result.children);
		assert.ok(result.children!.length > 0);
		assert.ok(result!.isDirectory);
		assert.equal(result.children!.length, testsElements.length);

		assert.ok(result.children!.every(entry => {
			return testsElements.some(name => {
				return basename(entry.resource.fsPath) === name;
			});
		}));

		assert.ok(result.children!.every(entry => entry.etag.length > 0));

		result.children!.forEach(value => {
			assert.ok(basename(value.resource.fsPath));
			if (['examples', 'other'].indexOf(basename(value.resource.fsPath)) >= 0) {
				assert.ok(value.isDirectory);
			} else if (basename(value.resource.fsPath) === 'index.html') {
				assert.ok(!value.isDirectory);
				assert.ok(!value.children);
			} else if (basename(value.resource.fsPath) === 'site.css') {
				assert.ok(!value.isDirectory);
				assert.ok(!value.children);
			} else {
				assert.ok(!'Unexpected value ' + basename(value.resource.fsPath));
			}
		});
	});

	test('resolveFile - directory - resolveTo single directory', async () => {
		const resolverFixturesPath = getPathFromAmdModule(require, './fixtures/resolver');
		const result = await service.resolveFile(URI.file(resolverFixturesPath), { resolveTo: [URI.file(join(resolverFixturesPath, 'other/deep'))] });

		assert.ok(result);
		assert.ok(result.children);
		assert.ok(result.children!.length > 0);
		assert.ok(result.isDirectory);

		const children = result.children!;
		assert.equal(children.length, 4);

		const other = getByName(result, 'other');
		assert.ok(other);
		assert.ok(other!.children!.length > 0);

		const deep = getByName(other!, 'deep');
		assert.ok(deep);
		assert.ok(deep!.children!.length > 0);
		assert.equal(deep!.children!.length, 4);
	});

	test('resolve directory - resolveTo multiple directories', async () => {
		const resolverFixturesPath = getPathFromAmdModule(require, './fixtures/resolver');
		const result = await service.resolveFile(URI.file(resolverFixturesPath), {
			resolveTo: [
				URI.file(join(resolverFixturesPath, 'other/deep')),
				URI.file(join(resolverFixturesPath, 'examples'))
			]
		});

		assert.ok(result);
		assert.ok(result.children);
		assert.ok(result.children!.length > 0);
		assert.ok(result.isDirectory);

		const children = result.children!;
		assert.equal(children.length, 4);

		const other = getByName(result, 'other');
		assert.ok(other);
		assert.ok(other!.children!.length > 0);

		const deep = getByName(other!, 'deep');
		assert.ok(deep);
		assert.ok(deep!.children!.length > 0);
		assert.equal(deep!.children!.length, 4);

		const examples = getByName(result, 'examples');
		assert.ok(examples);
		assert.ok(examples!.children!.length > 0);
		assert.equal(examples!.children!.length, 4);
	});

	test('resolve directory - resolveSingleChildFolders', async () => {
		const resolverFixturesPath = getPathFromAmdModule(require, './fixtures/resolver/other');
		const result = await service.resolveFile(URI.file(resolverFixturesPath), { resolveSingleChildDescendants: true });

		assert.ok(result);
		assert.ok(result.children);
		assert.ok(result.children!.length > 0);
		assert.ok(result.isDirectory);

		const children = result.children!;
		assert.equal(children.length, 1);

		let deep = getByName(result, 'deep');
		assert.ok(deep);
		assert.ok(deep!.children!.length > 0);
		assert.equal(deep!.children!.length, 4);
	});

	test('resolveFiles', async () => {
		const res = await service.resolveFiles([
			{ resource: URI.file(testDir), options: { resolveTo: [URI.file(join(testDir, 'deep'))] } },
			{ resource: URI.file(join(testDir, 'deep')) }
		]);

		const r1 = (res[0].stat!);
		assert.equal(r1.children!.length, 8);

		const deep = (getByName(r1, 'deep')!);
		assert.equal(deep.children!.length, 4);

		const r2 = (res[1].stat!);
		assert.equal(r2.children!.length, 4);
		assert.equal(r2.name, 'deep');
	});

	test('resolveFile - folder symbolic link', async () => {
		if (isWindows) {
<<<<<<< HEAD
			return; // not happy
		}

		const link = URI.file(join(testDir, 'deep-link'));
		await symlink(join(testDir, 'deep'), link.fsPath);
=======
			return; // only for unix systems
		}

		const link = URI.file(join(testDir, 'deep-link'));
		await promisify(exec)(`ln -s deep ${basename(link.fsPath)}`, { cwd: testDir });
>>>>>>> 46b7afe5

		const resolved = await service.resolveFile(link);
		assert.equal(resolved.children!.length, 4);
		assert.equal(resolved.isDirectory, true);
		assert.equal(resolved.isSymbolicLink, true);
	});

	test('resolveFile - file symbolic link', async () => {
		if (isWindows) {
<<<<<<< HEAD
			return; // not happy
		}

		const link = URI.file(join(testDir, 'lorem.txt-linked'));
		await symlink(join(testDir, 'lorem.txt'), link.fsPath);
=======
			return; // only for unix systems
		}

		const link = URI.file(join(testDir, 'lorem.txt-linked'));
		await promisify(exec)(`ln -s lorem.txt ${basename(link.fsPath)}`, { cwd: testDir });
>>>>>>> 46b7afe5

		const resolved = await service.resolveFile(link);
		assert.equal(resolved.isDirectory, false);
		assert.equal(resolved.isSymbolicLink, true);
	});

	test('resolveFile - invalid symbolic link does not break', async () => {
		if (isWindows) {
<<<<<<< HEAD
			return; // not happy
		}

		const link = URI.file(join(testDir, 'foo'));
		await symlink(link.fsPath, join(testDir, 'bar'));
=======
			return; // only for unix systems
		}

		await promisify(exec)('ln -s foo bar', { cwd: testDir });
>>>>>>> 46b7afe5

		const resolved = await service.resolveFile(URI.file(testDir));
		assert.equal(resolved.isDirectory, true);
		assert.equal(resolved.children!.length, 8);
	});

	test('deleteFile', async () => {
		let event: FileOperationEvent;
		disposables.push(service.onAfterOperation(e => event = e));

		const resource = URI.file(join(testDir, 'deep', 'conway.js'));
		const source = await service.resolveFile(resource);

		await service.del(source.resource);

		assert.equal(existsSync(source.resource.fsPath), false);
		assert.ok(event!);
		assert.equal(event!.resource.fsPath, resource.fsPath);
		assert.equal(event!.operation, FileOperation.DELETE);
	});

	test('deleteFolder (recursive)', async () => {
		let event: FileOperationEvent;
		disposables.push(service.onAfterOperation(e => event = e));

		const resource = URI.file(join(testDir, 'deep'));
		const source = await service.resolveFile(resource);

		await service.del(source.resource, { recursive: true });

		assert.equal(existsSync(source.resource.fsPath), false);
		assert.ok(event!);
		assert.equal(event!.resource.fsPath, resource.fsPath);
		assert.equal(event!.operation, FileOperation.DELETE);
	});

	test('deleteFolder (non recursive)', async () => {
		const resource = URI.file(join(testDir, 'deep'));
		const source = await service.resolveFile(resource);
		try {
			await service.del(source.resource);

			return Promise.reject(new Error('Unexpected'));
		}
		catch (error) {
			return Promise.resolve(true);
		}
	});

	test('moveFile', async () => {
		let event: FileOperationEvent;
		disposables.push(service.onAfterOperation(e => event = e));

		const source = URI.file(join(testDir, 'index.html'));
		const sourceContents = readFileSync(source.fsPath);

		const target = URI.file(join(dirname(source.fsPath), 'other.html'));

		const renamed = await service.moveFile(source, target);

		assert.equal(existsSync(renamed.resource.fsPath), true);
		assert.equal(existsSync(source.fsPath), false);
		assert.ok(event!);
		assert.equal(event!.resource.fsPath, source.fsPath);
		assert.equal(event!.operation, FileOperation.MOVE);
		assert.equal(event!.target!.resource.fsPath, renamed.resource.fsPath);

		const targetContents = readFileSync(target.fsPath);

		assert.equal(sourceContents.byteLength, targetContents.byteLength);
		assert.equal(sourceContents.toString(), targetContents.toString());
	});

	test('moveFile - across providers (buffered => buffered)', async () => {
		setCapabilities(fileProvider, FileSystemProviderCapabilities.FileOpenReadWriteClose);
		setCapabilities(testProvider, FileSystemProviderCapabilities.FileOpenReadWriteClose);

		await testMoveAcrossProviders();
	});

	test('moveFile - across providers (unbuffered => unbuffered)', async () => {
		setCapabilities(fileProvider, FileSystemProviderCapabilities.FileReadWrite);
		setCapabilities(testProvider, FileSystemProviderCapabilities.FileReadWrite);

		await testMoveAcrossProviders();
	});

	test('moveFile - across providers (buffered => unbuffered)', async () => {
		setCapabilities(fileProvider, FileSystemProviderCapabilities.FileOpenReadWriteClose);
		setCapabilities(testProvider, FileSystemProviderCapabilities.FileReadWrite);

		await testMoveAcrossProviders();
	});

	test('moveFile - across providers (unbuffered => buffered)', async () => {
		setCapabilities(fileProvider, FileSystemProviderCapabilities.FileReadWrite);
		setCapabilities(testProvider, FileSystemProviderCapabilities.FileOpenReadWriteClose);

		await testMoveAcrossProviders();
	});

	test('moveFile - across providers - large (buffered => buffered)', async () => {
		setCapabilities(fileProvider, FileSystemProviderCapabilities.FileOpenReadWriteClose);
		setCapabilities(testProvider, FileSystemProviderCapabilities.FileOpenReadWriteClose);

		await testMoveAcrossProviders('lorem.txt');
	});

	test('moveFile - across providers - large (unbuffered => unbuffered)', async () => {
		setCapabilities(fileProvider, FileSystemProviderCapabilities.FileReadWrite);
		setCapabilities(testProvider, FileSystemProviderCapabilities.FileReadWrite);

		await testMoveAcrossProviders('lorem.txt');
	});

	test('moveFile - across providers - large (buffered => unbuffered)', async () => {
		setCapabilities(fileProvider, FileSystemProviderCapabilities.FileOpenReadWriteClose);
		setCapabilities(testProvider, FileSystemProviderCapabilities.FileReadWrite);

		await testMoveAcrossProviders('lorem.txt');
	});

	test('moveFile - across providers - large (unbuffered => buffered)', async () => {
		setCapabilities(fileProvider, FileSystemProviderCapabilities.FileReadWrite);
		setCapabilities(testProvider, FileSystemProviderCapabilities.FileOpenReadWriteClose);

		await testMoveAcrossProviders('lorem.txt');
	});

	async function testMoveAcrossProviders(sourceFile = 'index.html'): Promise<void> {
		let event: FileOperationEvent;
		disposables.push(service.onAfterOperation(e => event = e));

		const source = URI.file(join(testDir, sourceFile));
		const sourceContents = readFileSync(source.fsPath);

		const target = URI.file(join(dirname(source.fsPath), 'other.html')).with({ scheme: testSchema });

		const renamed = await service.moveFile(source, target);

		assert.equal(existsSync(renamed.resource.fsPath), true);
		assert.equal(existsSync(source.fsPath), false);
		assert.ok(event!);
		assert.equal(event!.resource.fsPath, source.fsPath);
		assert.equal(event!.operation, FileOperation.COPY);
		assert.equal(event!.target!.resource.fsPath, renamed.resource.fsPath);

		const targetContents = readFileSync(target.fsPath);

		assert.equal(sourceContents.byteLength, targetContents.byteLength);
		assert.equal(sourceContents.toString(), targetContents.toString());
	}

	test('moveFile - multi folder', async () => {
		let event: FileOperationEvent;
		disposables.push(service.onAfterOperation(e => event = e));

		const multiFolderPaths = ['a', 'couple', 'of', 'folders'];
		const renameToPath = join(...multiFolderPaths, 'other.html');

		const source = URI.file(join(testDir, 'index.html'));

		const renamed = await service.moveFile(source, URI.file(join(dirname(source.fsPath), renameToPath)));

		assert.equal(existsSync(renamed.resource.fsPath), true);
		assert.equal(existsSync(source.fsPath), false);
		assert.ok(event!);
		assert.equal(event!.resource.fsPath, source.fsPath);
		assert.equal(event!.operation, FileOperation.MOVE);
		assert.equal(event!.target!.resource.fsPath, renamed.resource.fsPath);
	});

	test('moveFile - directory', async () => {
		let event: FileOperationEvent;
		disposables.push(service.onAfterOperation(e => event = e));

		const source = URI.file(join(testDir, 'deep'));

		const renamed = await service.moveFile(source, URI.file(join(dirname(source.fsPath), 'deeper')));

		assert.equal(existsSync(renamed.resource.fsPath), true);
		assert.equal(existsSync(source.fsPath), false);
		assert.ok(event!);
		assert.equal(event!.resource.fsPath, source.fsPath);
		assert.equal(event!.operation, FileOperation.MOVE);
		assert.equal(event!.target!.resource.fsPath, renamed.resource.fsPath);
	});

	test('moveFile - directory - across providers (buffered => buffered)', async () => {
		setCapabilities(fileProvider, FileSystemProviderCapabilities.FileOpenReadWriteClose);
		setCapabilities(testProvider, FileSystemProviderCapabilities.FileOpenReadWriteClose);

		await testMoveFolderAcrossProviders();
	});

	test('moveFile - directory - across providers (unbuffered => unbuffered)', async () => {
		setCapabilities(fileProvider, FileSystemProviderCapabilities.FileReadWrite);
		setCapabilities(testProvider, FileSystemProviderCapabilities.FileReadWrite);

		await testMoveFolderAcrossProviders();
	});

	test('moveFile - directory - across providers (buffered => unbuffered)', async () => {
		setCapabilities(fileProvider, FileSystemProviderCapabilities.FileOpenReadWriteClose);
		setCapabilities(testProvider, FileSystemProviderCapabilities.FileReadWrite);

		await testMoveFolderAcrossProviders();
	});

	test('moveFile - directory - across providers (unbuffered => buffered)', async () => {
		setCapabilities(fileProvider, FileSystemProviderCapabilities.FileReadWrite);
		setCapabilities(testProvider, FileSystemProviderCapabilities.FileOpenReadWriteClose);

		await testMoveFolderAcrossProviders();
	});

	async function testMoveFolderAcrossProviders(): Promise<void> {
		let event: FileOperationEvent;
		disposables.push(service.onAfterOperation(e => event = e));

		const source = URI.file(join(testDir, 'deep'));
		const sourceChildren = readdirSync(source.fsPath);

		const target = URI.file(join(dirname(source.fsPath), 'deeper')).with({ scheme: testSchema });

		const renamed = await service.moveFile(source, target);

		assert.equal(existsSync(renamed.resource.fsPath), true);
		assert.equal(existsSync(source.fsPath), false);
		assert.ok(event!);
		assert.equal(event!.resource.fsPath, source.fsPath);
		assert.equal(event!.operation, FileOperation.COPY);
		assert.equal(event!.target!.resource.fsPath, renamed.resource.fsPath);

		const targetChildren = readdirSync(target.fsPath);
		assert.equal(sourceChildren.length, targetChildren.length);
		for (let i = 0; i < sourceChildren.length; i++) {
			assert.equal(sourceChildren[i], targetChildren[i]);
		}
	}

	test('moveFile - MIX CASE', async () => {
		let event: FileOperationEvent;
		disposables.push(service.onAfterOperation(e => event = e));

		const source = URI.file(join(testDir, 'index.html'));
		await service.resolveFile(source);

		const renamed = await service.moveFile(source, URI.file(join(dirname(source.fsPath), 'INDEX.html')));

		assert.equal(existsSync(renamed.resource.fsPath), true);
		assert.equal(basename(renamed.resource.fsPath), 'INDEX.html');
		assert.ok(event!);
		assert.equal(event!.resource.fsPath, source.fsPath);
		assert.equal(event!.operation, FileOperation.MOVE);
		assert.equal(event!.target!.resource.fsPath, renamed.resource.fsPath);
	});

	test('moveFile - source parent of target', async () => {
		let event: FileOperationEvent;
		disposables.push(service.onAfterOperation(e => event = e));

		await service.resolveFile(URI.file(join(testDir, 'index.html')));
		try {
			await service.moveFile(URI.file(testDir), URI.file(join(testDir, 'binary.txt')));
		} catch (e) {
			assert.ok(e);
			assert.ok(!event!);
		}
	});

	test('moveFile - FILE_MOVE_CONFLICT', async () => {
		let event: FileOperationEvent;
		disposables.push(service.onAfterOperation(e => event = e));

		const source = await service.resolveFile(URI.file(join(testDir, 'index.html')));
		try {
			await service.moveFile(source.resource, URI.file(join(testDir, 'binary.txt')));
		} catch (e) {
			assert.equal(e.fileOperationResult, FileOperationResult.FILE_MOVE_CONFLICT);
			assert.ok(!event!);
		}
	});

	test('moveFile - overwrite folder with file', async () => {
		let createEvent: FileOperationEvent;
		let moveEvent: FileOperationEvent;
		let deleteEvent: FileOperationEvent;
		disposables.push(service.onAfterOperation(e => {
			if (e.operation === FileOperation.CREATE) {
				createEvent = e;
			} else if (e.operation === FileOperation.DELETE) {
				deleteEvent = e;
			} else if (e.operation === FileOperation.MOVE) {
				moveEvent = e;
			}
		}));

		const parent = await service.resolveFile(URI.file(testDir));
		const folderResource = URI.file(join(parent.resource.fsPath, 'conway.js'));
		const f = await service.createFolder(folderResource);
		const source = URI.file(join(testDir, 'deep', 'conway.js'));

		const moved = await service.moveFile(source, f.resource, true);

		assert.equal(existsSync(moved.resource.fsPath), true);
		assert.ok(statSync(moved.resource.fsPath).isFile);
		assert.ok(createEvent!);
		assert.ok(deleteEvent!);
		assert.ok(moveEvent!);
		assert.equal(moveEvent!.resource.fsPath, source.fsPath);
		assert.equal(moveEvent!.target!.resource.fsPath, moved.resource.fsPath);
		assert.equal(deleteEvent!.resource.fsPath, folderResource.fsPath);
	});

	test('copyFile', async () => {
		await doTestCopyFile();
	});

	test('copyFile - unbuffered (FileSystemProviderCapabilities.FileReadWrite)', async () => {
		setCapabilities(fileProvider, FileSystemProviderCapabilities.FileReadWrite);

		await doTestCopyFile();
	});

	test('copyFile - unbuffered large (FileSystemProviderCapabilities.FileReadWrite)', async () => {
		setCapabilities(fileProvider, FileSystemProviderCapabilities.FileReadWrite);

		await doTestCopyFile('lorem.txt');
	});

	test('copyFile - buffered (FileSystemProviderCapabilities.FileOpenReadWriteClose)', async () => {
		setCapabilities(fileProvider, FileSystemProviderCapabilities.FileOpenReadWriteClose);

		await doTestCopyFile();
	});

	test('copyFile - buffered large (FileSystemProviderCapabilities.FileOpenReadWriteClose)', async () => {
		setCapabilities(fileProvider, FileSystemProviderCapabilities.FileOpenReadWriteClose);

		await doTestCopyFile('lorem.txt');
	});

	function setCapabilities(provider: TestDiskFileSystemProvider, capabilities: FileSystemProviderCapabilities): void {
		provider.capabilities = capabilities;
		if (isLinux) {
			provider.capabilities |= FileSystemProviderCapabilities.PathCaseSensitive;
		}
	}

	async function doTestCopyFile(sourceName: string = 'index.html') {
		let event: FileOperationEvent;
		disposables.push(service.onAfterOperation(e => event = e));

		const source = await service.resolveFile(URI.file(join(testDir, sourceName)));
		const target = URI.file(join(testDir, 'other.html'));

		const copied = await service.copyFile(source.resource, target);

		assert.equal(existsSync(copied.resource.fsPath), true);
		assert.equal(existsSync(source.resource.fsPath), true);
		assert.ok(event!);
		assert.equal(event!.resource.fsPath, source.resource.fsPath);
		assert.equal(event!.operation, FileOperation.COPY);
		assert.equal(event!.target!.resource.fsPath, copied.resource.fsPath);

		const sourceContents = readFileSync(source.resource.fsPath);
		const targetContents = readFileSync(target.fsPath);

		assert.equal(sourceContents.byteLength, targetContents.byteLength);
		assert.equal(sourceContents.toString(), targetContents.toString());
	}

	test('copyFile - overwrite folder with file', async () => {
		let createEvent: FileOperationEvent;
		let copyEvent: FileOperationEvent;
		let deleteEvent: FileOperationEvent;
		disposables.push(service.onAfterOperation(e => {
			if (e.operation === FileOperation.CREATE) {
				createEvent = e;
			} else if (e.operation === FileOperation.DELETE) {
				deleteEvent = e;
			} else if (e.operation === FileOperation.COPY) {
				copyEvent = e;
			}
		}));

		const parent = await service.resolveFile(URI.file(testDir));
		const folderResource = URI.file(join(parent.resource.fsPath, 'conway.js'));
		const f = await service.createFolder(folderResource);
		const source = URI.file(join(testDir, 'deep', 'conway.js'));

		const copied = await service.copyFile(source, f.resource, true);

		assert.equal(existsSync(copied.resource.fsPath), true);
		assert.ok(statSync(copied.resource.fsPath).isFile);
		assert.ok(createEvent!);
		assert.ok(deleteEvent!);
		assert.ok(copyEvent!);
		assert.equal(copyEvent!.resource.fsPath, source.fsPath);
		assert.equal(copyEvent!.target!.resource.fsPath, copied.resource.fsPath);
		assert.equal(deleteEvent!.resource.fsPath, folderResource.fsPath);
	});

	test('copyFile - MIX CASE', async () => {
		const source = await service.resolveFile(URI.file(join(testDir, 'index.html')));
		const renamed = await service.moveFile(source.resource, URI.file(join(dirname(source.resource.fsPath), 'CONWAY.js')));
		assert.equal(existsSync(renamed.resource.fsPath), true);
		assert.ok(readdirSync(testDir).some(f => f === 'CONWAY.js'));

		const source_1 = await service.resolveFile(URI.file(join(testDir, 'deep', 'conway.js')));
		const targetParent = URI.file(testDir);
		const target = targetParent.with({ path: posix.join(targetParent.path, posix.basename(source_1.resource.path)) });

		const res = await service.copyFile(source_1.resource, target, true);
		assert.equal(existsSync(res.resource.fsPath), true);
		assert.ok(readdirSync(testDir).some(f => f === 'conway.js'));
	});

	test('copyFile - same file should throw', async () => {
		const source = await service.resolveFile(URI.file(join(testDir, 'index.html')));
		const targetParent = URI.file(dirname(source.resource.fsPath));
		const target = targetParent.with({ path: posix.join(targetParent.path, posix.basename(source.resource.path)) });

		try {
			await service.copyFile(source.resource, target, true);
		} catch (error) {
			assert.ok(error);
		}
	});
});<|MERGE_RESOLUTION|>--- conflicted
+++ resolved
@@ -313,19 +313,11 @@
 
 	test('resolveFile - folder symbolic link', async () => {
 		if (isWindows) {
-<<<<<<< HEAD
 			return; // not happy
 		}
 
 		const link = URI.file(join(testDir, 'deep-link'));
 		await symlink(join(testDir, 'deep'), link.fsPath);
-=======
-			return; // only for unix systems
-		}
-
-		const link = URI.file(join(testDir, 'deep-link'));
-		await promisify(exec)(`ln -s deep ${basename(link.fsPath)}`, { cwd: testDir });
->>>>>>> 46b7afe5
 
 		const resolved = await service.resolveFile(link);
 		assert.equal(resolved.children!.length, 4);
@@ -335,19 +327,11 @@
 
 	test('resolveFile - file symbolic link', async () => {
 		if (isWindows) {
-<<<<<<< HEAD
 			return; // not happy
 		}
 
 		const link = URI.file(join(testDir, 'lorem.txt-linked'));
 		await symlink(join(testDir, 'lorem.txt'), link.fsPath);
-=======
-			return; // only for unix systems
-		}
-
-		const link = URI.file(join(testDir, 'lorem.txt-linked'));
-		await promisify(exec)(`ln -s lorem.txt ${basename(link.fsPath)}`, { cwd: testDir });
->>>>>>> 46b7afe5
 
 		const resolved = await service.resolveFile(link);
 		assert.equal(resolved.isDirectory, false);
@@ -356,18 +340,11 @@
 
 	test('resolveFile - invalid symbolic link does not break', async () => {
 		if (isWindows) {
-<<<<<<< HEAD
 			return; // not happy
 		}
 
 		const link = URI.file(join(testDir, 'foo'));
 		await symlink(link.fsPath, join(testDir, 'bar'));
-=======
-			return; // only for unix systems
-		}
-
-		await promisify(exec)('ln -s foo bar', { cwd: testDir });
->>>>>>> 46b7afe5
 
 		const resolved = await service.resolveFile(URI.file(testDir));
 		assert.equal(resolved.isDirectory, true);
