/*---------------------------------------------------------------------------------------------
 *  Copyright (c) Microsoft Corporation. All rights reserved.
 *  Licensed under the Source EULA. See License.txt in the project root for license information.
 *--------------------------------------------------------------------------------------------*/

import { IStorageService, StorageScope } from 'vs/platform/storage/common/storage';
import { ExtensionsInitializer } from 'vs/platform/userDataSync/common/extensionsSync';
import { GlobalStateInitializer, UserDataSyncStoreTypeSynchronizer } from 'vs/platform/userDataSync/common/globalStateSync';
import { KeybindingsInitializer } from 'vs/platform/userDataSync/common/keybindingsSync';
import { SettingsInitializer } from 'vs/platform/userDataSync/common/settingsSync';
import { SnippetsInitializer } from 'vs/platform/userDataSync/common/snippetsSync';
import { IWorkbenchEnvironmentService } from 'vs/workbench/services/environment/common/environmentService';
import { IFileService } from 'vs/platform/files/common/files';
import { createDecorator, IInstantiationService } from 'vs/platform/instantiation/common/instantiation';
import { ILogService } from 'vs/platform/log/common/log';
import { UserDataSyncStoreClient } from 'vs/platform/userDataSync/common/userDataSyncStoreService';
import { IProductService } from 'vs/platform/product/common/productService';
import { IRequestService } from 'vs/platform/request/common/request';
import { ISyncExtension, IUserData, IUserDataInitializer, IUserDataSyncLogService, IUserDataSyncStoreClient, IUserDataSyncStoreManagementService, SyncResource } from 'vs/platform/userDataSync/common/userDataSync';
import { AuthenticationSessionInfo, getCurrentAuthenticationSessionInfo } from 'vs/workbench/services/authentication/browser/authenticationService';
import { getSyncAreaLabel } from 'vs/workbench/services/userDataSync/common/userDataSync';
import { IWorkbenchContribution, IWorkbenchContributionsRegistry, Extensions } from 'vs/workbench/common/contributions';
import { Registry } from 'vs/platform/registry/common/platform';
import { LifecyclePhase } from 'vs/workbench/services/lifecycle/common/lifecycle';
import { isWeb } from 'vs/base/common/platform';
import { Barrier, Promises } from 'vs/base/common/async';
import { IExtensionGalleryService, IExtensionManagementService, IGlobalExtensionEnablementService, ILocalExtension } from 'vs/platform/extensionManagement/common/extensionManagement';
import { IEnvironmentService } from 'vs/platform/environment/common/environment';
import { IExtensionService, toExtensionDescription } from 'vs/workbench/services/extensions/common/extensions';
import { areSameExtensions } from 'vs/platform/extensionManagement/common/extensionManagementUtil';
import { mark } from 'vs/base/common/performance';
import { IIgnoredExtensionsManagementService } from 'vs/platform/userDataSync/common/ignoredExtensions';
import { DisposableStore } from 'vs/base/common/lifecycle';
import { isEqual } from 'vs/base/common/resources';

export const IUserDataInitializationService = createDecorator<IUserDataInitializationService>('IUserDataInitializationService');
export interface IUserDataInitializationService {
	_serviceBrand: any;

	requiresInitialization(): Promise<boolean>;
	whenInitializationFinished(): Promise<void>;
	initializeRequiredResources(): Promise<void>;
	initializeOtherResources(instantiationService: IInstantiationService): Promise<void>;
}

export class UserDataInitializationService implements IUserDataInitializationService {

	_serviceBrand: any;

	private readonly initialized: SyncResource[] = [];
	private readonly initializationFinished = new Barrier();
	private globalStateUserData: IUserData | null = null;

	constructor(
		@IWorkbenchEnvironmentService private readonly environmentService: IWorkbenchEnvironmentService,
		@IUserDataSyncStoreManagementService private readonly userDataSyncStoreManagementService: IUserDataSyncStoreManagementService,
		@IFileService private readonly fileService: IFileService,
		@IStorageService private readonly storageService: IStorageService,
		@IProductService private readonly productService: IProductService,
		@IRequestService private readonly requestService: IRequestService,
		@ILogService private readonly logService: ILogService
	) {
		this.createUserDataSyncStoreClient().then(userDataSyncStoreClient => {
			if (!userDataSyncStoreClient) {
				this.initializationFinished.open();
			}
		});
	}

	private _userDataSyncStoreClientPromise: Promise<IUserDataSyncStoreClient | undefined> | undefined;
	private createUserDataSyncStoreClient(): Promise<IUserDataSyncStoreClient | undefined> {
		if (!this._userDataSyncStoreClientPromise) {
			this._userDataSyncStoreClientPromise = (async (): Promise<IUserDataSyncStoreClient | undefined> => {
				if (!isWeb) {
					this.logService.trace(`Skipping initializing user data in desktop`);
					return undefined; // {{SQL CARBON EDIT}} strict-null-check
				}

				if (!this.environmentService.options?.enableSyncByDefault && !this.environmentService.options?.settingsSyncOptions?.enabled) {
					this.logService.trace(`Skipping initializing user data as settings sync is not enabled`);
					return undefined; // {{SQL CARBON EDIT}} strict-null-check
				}

				if (!this.storageService.isNew(StorageScope.GLOBAL)) {
					this.logService.trace(`Skipping initializing user data as application was opened before`);
					return undefined; // {{SQL CARBON EDIT}} strict-null-check
				}

				if (!this.storageService.isNew(StorageScope.WORKSPACE)) {
					this.logService.trace(`Skipping initializing user data as workspace was opened before`);
					return undefined; // {{SQL CARBON EDIT}} strict-null-check
				}

<<<<<<< HEAD
				const userDataSyncStore = this.userDataSyncStoreManagementService.userDataSyncStore;
				if (!userDataSyncStore) {
					this.logService.trace(`Skipping initializing user data as sync service is not provided`);
					return undefined; // {{SQL CARBON EDIT}} strict-null-check
				}

=======
>>>>>>> f1aee41e
				if (!this.environmentService.options?.credentialsProvider) {
					this.logService.trace(`Skipping initializing user data as credentials provider is not provided`);
					return undefined; // {{SQL CARBON EDIT}} strict-null-check
				}

				let authenticationSession;
				try {
					authenticationSession = await getCurrentAuthenticationSessionInfo(this.environmentService, this.productService);
				} catch (error) {
					this.logService.error(error);
				}
				if (!authenticationSession) {
					this.logService.trace(`Skipping initializing user data as authentication session is not set`);
					return undefined; // {{SQL CARBON EDIT}} strict-null-check
				}

				await this.initializeUserDataSyncStore(authenticationSession);

				const userDataSyncStore = this.userDataSyncStoreManagementService.userDataSyncStore;
				if (!userDataSyncStore) {
					this.logService.trace(`Skipping initializing user data as sync service is not provided`);
					return;
				}

				this.logService.info(`Using settings sync service ${userDataSyncStore.url.toString()} for initialization`);
				const userDataSyncStoreClient = new UserDataSyncStoreClient(userDataSyncStore.url, this.productService, this.requestService, this.logService, this.environmentService, this.fileService, this.storageService);
				userDataSyncStoreClient.setAuthToken(authenticationSession.accessToken, authenticationSession.providerId);
				return userDataSyncStoreClient;
			})();
		}

		return this._userDataSyncStoreClientPromise;
	}

	private async initializeUserDataSyncStore(authenticationSession: AuthenticationSessionInfo): Promise<void> {
		const userDataSyncStore = this.userDataSyncStoreManagementService.userDataSyncStore;
		if (!userDataSyncStore?.canSwitch) {
			return;
		}

		const disposables = new DisposableStore();
		try {
			const userDataSyncStoreClient = disposables.add(new UserDataSyncStoreClient(userDataSyncStore.url, this.productService, this.requestService, this.logService, this.environmentService, this.fileService, this.storageService));
			userDataSyncStoreClient.setAuthToken(authenticationSession.accessToken, authenticationSession.providerId);

			// Cache global state data for global state initialization
			this.globalStateUserData = await userDataSyncStoreClient.read(SyncResource.GlobalState, null);

			if (this.globalStateUserData) {
				const userDataSyncStoreType = new UserDataSyncStoreTypeSynchronizer(userDataSyncStoreClient, this.storageService, this.environmentService, this.fileService, this.logService).getSyncStoreType(this.globalStateUserData);
				if (userDataSyncStoreType) {
					await this.userDataSyncStoreManagementService.switch(userDataSyncStoreType);

					// Unset cached global state data if urls are changed
					if (!isEqual(userDataSyncStore.url, this.userDataSyncStoreManagementService.userDataSyncStore?.url)) {
						this.logService.info('Switched settings sync store');
						this.globalStateUserData = null;
					}
				}
			}
		} finally {
			disposables.dispose();
		}
	}

	async whenInitializationFinished(): Promise<void> {
		await this.initializationFinished.wait();
	}

	async requiresInitialization(): Promise<boolean> {
		this.logService.trace(`UserDataInitializationService#requiresInitialization`);
		const userDataSyncStoreClient = await this.createUserDataSyncStoreClient();
		return !!userDataSyncStoreClient;
	}

	async initializeRequiredResources(): Promise<void> {
		this.logService.trace(`UserDataInitializationService#initializeRequiredResources`);
		return this.initialize([SyncResource.Settings, SyncResource.GlobalState]);
	}

	async initializeOtherResources(instantiationService: IInstantiationService): Promise<void> {
		try {
			this.logService.trace(`UserDataInitializationService#initializeOtherResources`);
			await this.initialize([SyncResource.Extensions, SyncResource.Keybindings, SyncResource.Snippets], instantiationService);
		} finally {
			this.initializationFinished.open();
		}
	}

	private async initialize(syncResources: SyncResource[], instantiationService?: IInstantiationService): Promise<void> {
		const userDataSyncStoreClient = await this.createUserDataSyncStoreClient();
		if (!userDataSyncStoreClient) {
			return;
		}

		await Promises.settled(syncResources.map(async syncResource => {
			try {
				if (this.initialized.includes(syncResource)) {
					this.logService.info(`${getSyncAreaLabel(syncResource)} initialized already.`);
					return;
				}
				this.initialized.push(syncResource);
				this.logService.trace(`Initializing ${getSyncAreaLabel(syncResource)}`);
				const initializer = this.createSyncResourceInitializer(syncResource, instantiationService);
				const userData = await userDataSyncStoreClient.read(syncResource, syncResource === SyncResource.GlobalState ? this.globalStateUserData : null);
				await initializer.initialize(userData);
				this.logService.info(`Initialized ${getSyncAreaLabel(syncResource)}`);
			} catch (error) {
				this.logService.info(`Error while initializing ${getSyncAreaLabel(syncResource)}`);
				this.logService.error(error);
			}
		}));
	}

	private createSyncResourceInitializer(syncResource: SyncResource, instantiationService?: IInstantiationService): IUserDataInitializer {
		switch (syncResource) {
			case SyncResource.Settings: return new SettingsInitializer(this.fileService, this.environmentService, this.logService);
			case SyncResource.Keybindings: return new KeybindingsInitializer(this.fileService, this.environmentService, this.logService);
			case SyncResource.Snippets: return new SnippetsInitializer(this.fileService, this.environmentService, this.logService);
			case SyncResource.GlobalState: return new GlobalStateInitializer(this.storageService, this.fileService, this.environmentService, this.logService);
			case SyncResource.Extensions:
				if (!instantiationService) {
					throw new Error('Instantiation Service is required to initialize extension');
				}
				return instantiationService.createInstance(WorkbenchExtensionsInitializer);
		}
	}

}

class WorkbenchExtensionsInitializer extends ExtensionsInitializer {

	constructor(
		@IExtensionService private readonly extensionService: IExtensionService,
		@IExtensionManagementService extensionManagementService: IExtensionManagementService,
		@IExtensionGalleryService galleryService: IExtensionGalleryService,
		@IGlobalExtensionEnablementService extensionEnablementService: IGlobalExtensionEnablementService,
		@IStorageService storageService: IStorageService,
		@IIgnoredExtensionsManagementService ignoredExtensionsManagementService: IIgnoredExtensionsManagementService,
		@IFileService fileService: IFileService,
		@IEnvironmentService environmentService: IEnvironmentService,
		@IUserDataSyncLogService logService: IUserDataSyncLogService,
	) {
		super(extensionManagementService, galleryService, extensionEnablementService, storageService, ignoredExtensionsManagementService, fileService, environmentService, logService);
	}

	protected async initializeRemoteExtensions(remoteExtensions: ISyncExtension[]): Promise<ILocalExtension[]> {
		const newlyEnabledExtensions = (await super.initializeRemoteExtensions(remoteExtensions));
		const canEnabledExtensions = newlyEnabledExtensions.filter(e => this.extensionService.canAddExtension(toExtensionDescription(e)));
		if (!(await this.areExtensionsRunning(canEnabledExtensions))) {
			await new Promise<void>((c, e) => {
				const disposable = this.extensionService.onDidChangeExtensions(async () => {
					try {
						if (await this.areExtensionsRunning(canEnabledExtensions)) {
							disposable.dispose();
							c();
						}
					} catch (error) {
						e(error);
					}
				});
			});
		}
		return newlyEnabledExtensions;
	}

	private async areExtensionsRunning(extensions: ILocalExtension[]): Promise<boolean> {
		const runningExtensions = await this.extensionService.getExtensions();
		return extensions.every(e => runningExtensions.some(r => areSameExtensions({ id: r.identifier.value }, e.identifier)));
	}
}

class InitializeOtherResourcesContribution implements IWorkbenchContribution {
	constructor(
		@IUserDataInitializationService userDataInitializeService: IUserDataInitializationService,
		@IInstantiationService instantiationService: IInstantiationService
	) {
		this.initializeOtherResource(userDataInitializeService, instantiationService);
	}

	private async initializeOtherResource(userDataInitializeService: IUserDataInitializationService, instantiationService: IInstantiationService): Promise<void> {
		if (await userDataInitializeService.requiresInitialization()) {
			mark('code/willInitOtherUserData');
			await userDataInitializeService.initializeOtherResources(instantiationService);
			mark('code/didInitOtherUserData');
		}
	}
}

if (isWeb) {
	const workbenchRegistry = Registry.as<IWorkbenchContributionsRegistry>(Extensions.Workbench);
	workbenchRegistry.registerWorkbenchContribution(InitializeOtherResourcesContribution, LifecyclePhase.Restored);
}<|MERGE_RESOLUTION|>--- conflicted
+++ resolved
@@ -91,15 +91,6 @@
 					return undefined; // {{SQL CARBON EDIT}} strict-null-check
 				}
 
-<<<<<<< HEAD
-				const userDataSyncStore = this.userDataSyncStoreManagementService.userDataSyncStore;
-				if (!userDataSyncStore) {
-					this.logService.trace(`Skipping initializing user data as sync service is not provided`);
-					return undefined; // {{SQL CARBON EDIT}} strict-null-check
-				}
-
-=======
->>>>>>> f1aee41e
 				if (!this.environmentService.options?.credentialsProvider) {
 					this.logService.trace(`Skipping initializing user data as credentials provider is not provided`);
 					return undefined; // {{SQL CARBON EDIT}} strict-null-check
@@ -121,7 +112,7 @@
 				const userDataSyncStore = this.userDataSyncStoreManagementService.userDataSyncStore;
 				if (!userDataSyncStore) {
 					this.logService.trace(`Skipping initializing user data as sync service is not provided`);
-					return;
+					return undefined;
 				}
 
 				this.logService.info(`Using settings sync service ${userDataSyncStore.url.toString()} for initialization`);
