/*---------------------------------------------------------------------------------------------
 *  Copyright (c) Microsoft Corporation. All rights reserved.
 *  Licensed under the Source EULA. See License.txt in the project root for license information.
 *--------------------------------------------------------------------------------------------*/

import { IStorageService, StorageScope } from 'vs/platform/storage/common/storage';
import { AbstractInitializer } from 'vs/platform/userDataSync/common/abstractSynchronizer';
import { ExtensionsInitializer } from 'vs/platform/userDataSync/common/extensionsSync';
import { GlobalStateInitializer } from 'vs/platform/userDataSync/common/globalStateSync';
import { KeybindingsInitializer } from 'vs/platform/userDataSync/common/keybindingsSync';
import { SettingsInitializer } from 'vs/platform/userDataSync/common/settingsSync';
import { SnippetsInitializer } from 'vs/platform/userDataSync/common/snippetsSync';
import { IWorkbenchEnvironmentService } from 'vs/workbench/services/environment/common/environmentService';
import { IFileService } from 'vs/platform/files/common/files';
import { createDecorator, IInstantiationService } from 'vs/platform/instantiation/common/instantiation';
import { ILogService } from 'vs/platform/log/common/log';
import { UserDataSyncStoreClient } from 'vs/platform/userDataSync/common/userDataSyncStoreService';
import { IProductService } from 'vs/platform/product/common/productService';
import { IRequestService } from 'vs/platform/request/common/request';
import { CONFIGURATION_SYNC_STORE_KEY, IUserDataSyncStoreClient, SyncResource } from 'vs/platform/userDataSync/common/userDataSync';
import { URI } from 'vs/base/common/uri';
import { AuthenticationSessionInfo, getCurrentAuthenticationSessionInfo } from 'vs/workbench/services/authentication/browser/authenticationService';
import { getSyncAreaLabel } from 'vs/workbench/services/userDataSync/common/userDataSync';
import { IWorkbenchContribution, IWorkbenchContributionsRegistry, Extensions } from 'vs/workbench/common/contributions';
import { Registry } from 'vs/platform/registry/common/platform';
import { LifecyclePhase } from 'vs/platform/lifecycle/common/lifecycle';
import { isWeb } from 'vs/base/common/platform';

export const IUserDataInitializationService = createDecorator<IUserDataInitializationService>('IUserDataInitializationService');
export interface IUserDataInitializationService {
	_serviceBrand: any;

	initializeRequiredResources(): Promise<void>;
	initializeOtherResources(): Promise<void>;
	initializeExtensions(instantiationService: IInstantiationService): Promise<void>;
}

export class UserDataInitializationService implements IUserDataInitializationService {

	_serviceBrand: any;

	private readonly initialized: SyncResource[] = [];

	constructor(
		@IWorkbenchEnvironmentService private readonly environmentService: IWorkbenchEnvironmentService,
		@IFileService private readonly fileService: IFileService,
		@IStorageService private readonly storageService: IStorageService,
		@IProductService private readonly productService: IProductService,
		@IRequestService private readonly requestService: IRequestService,
		@ILogService private readonly logService: ILogService
	) { }

	private _userDataSyncStoreClientPromise: Promise<IUserDataSyncStoreClient | undefined> | undefined;
	private createUserDataSyncStoreClient(): Promise<IUserDataSyncStoreClient | undefined> {
		if (!this._userDataSyncStoreClientPromise) {
			this._userDataSyncStoreClientPromise = (async (): Promise<IUserDataSyncStoreClient | undefined> => {
				if (!isWeb) {
					this.logService.trace(`Skipping initializing user data in desktop`);
					return undefined; // {{SQL CARBON EDIT}} strict-null-check
				}

				if (!this.environmentService.options?.enableSyncByDefault) {
					this.logService.trace(`Skipping initializing user data as sync is not enabled by default`);
					return undefined; // {{SQL CARBON EDIT}} strict-null-check
				}

				if (!this.storageService.isNew(StorageScope.GLOBAL)) {
					this.logService.trace(`Skipping initializing user data as application was opened before`);
					return undefined; // {{SQL CARBON EDIT}} strict-null-check
				}

				if (!this.storageService.isNew(StorageScope.WORKSPACE)) {
					this.logService.trace(`Skipping initializing user data as workspace was opened before`);
					return undefined; // {{SQL CARBON EDIT}} strict-null-check
				}

				const userDataSyncStore = this.productService[CONFIGURATION_SYNC_STORE_KEY];
				if (!userDataSyncStore) {
					this.logService.trace(`Skipping initializing user data as sync service is not provided`);
					return undefined; // {{SQL CARBON EDIT}} strict-null-check
				}

<<<<<<< HEAD
				if (!this.environmentService.options?.credentialsProvider) {
					this.logService.trace(`Skipping initializing user data as credentials provider is not provided`);
					return undefined; // {{SQL CARBON EDIT}} strict-null-check
				}
=======
				const authenticationSession = await this.getCurrentAuthenticationSessionInfo();
>>>>>>> 2e8152ce

				if (!authenticationSession) {
					if (!this.environmentService.options?.credentialsProvider) {
						this.logService.trace(`Skipping initializing user data as credentials provider is not provided`);
						return;
					}
					this.logService.trace(`Skipping initializing user data as authentication session is not set`);
					return undefined; // {{SQL CARBON EDIT}} strict-null-check
				}

				const userDataSyncStoreClient = new UserDataSyncStoreClient(URI.parse(userDataSyncStore.url), this.productService, this.requestService, this.logService, this.environmentService, this.fileService, this.storageService);
				userDataSyncStoreClient.setAuthToken(authenticationSession.accessToken, authenticationSession.providerId);
				return userDataSyncStoreClient;
			})();
		}

		return this._userDataSyncStoreClientPromise;
	}

	private async getCurrentAuthenticationSessionInfo(): Promise<AuthenticationSessionInfo | undefined> {
		if (this.environmentService.options?.credentialsProvider) {
			try {
				const currentAuthenticationSessionInfo = await getCurrentAuthenticationSessionInfo(this.environmentService, this.productService);
				if (currentAuthenticationSessionInfo) {
					return currentAuthenticationSessionInfo;
				}
			} catch (error) {
				this.logService.error(error);
				return undefined;
			}
		}

		if (!this.environmentService.isBuilt) {
			const authenticationSessionInfoElement = document.getElementById('vscode-workbench-authentication-session');
			const authenticationSessionInfoElementAttribute = authenticationSessionInfoElement ? authenticationSessionInfoElement.getAttribute('data-settings') : undefined;
			if (authenticationSessionInfoElementAttribute) {
				try {
					return JSON.parse(authenticationSessionInfoElementAttribute);
				} catch (error) {
					this.logService.error(error);
					return undefined;
				}
			}
		}

		return undefined;
	}

	async initializeRequiredResources(): Promise<void> {
		return this.initialize([SyncResource.Settings, SyncResource.GlobalState]);
	}

	async initializeOtherResources(): Promise<void> {
		return this.initialize([SyncResource.Keybindings, SyncResource.Snippets]);
	}

	async initializeExtensions(instantiationService: IInstantiationService): Promise<void> {
		return this.initialize([SyncResource.Extensions], instantiationService);
	}

	private async initialize(syncResources: SyncResource[], instantiationService?: IInstantiationService): Promise<void> {
		const userDataSyncStoreClient = await this.createUserDataSyncStoreClient();
		if (!userDataSyncStoreClient) {
			return;
		}

		await Promise.all(syncResources.map(async syncResource => {
			try {
				if (this.initialized.includes(syncResource)) {
					this.logService.info(`${getSyncAreaLabel(syncResource)} initialized already.`);
					return;
				}
				this.initialized.push(syncResource);
				this.logService.trace(`Initializing ${getSyncAreaLabel(syncResource)}`);
				const initializer = this.createSyncResourceInitializer(syncResource, instantiationService);
				const userData = await userDataSyncStoreClient.read(syncResource, null);
				await initializer.initialize(userData);
				this.logService.info(`Initialized ${getSyncAreaLabel(syncResource)}`);
			} catch (error) {
				this.logService.info(`Error while initializing ${getSyncAreaLabel(syncResource)}`);
				this.logService.error(error);
			}
		}));
	}

	private createSyncResourceInitializer(syncResource: SyncResource, instantiationService?: IInstantiationService): AbstractInitializer {
		switch (syncResource) {
			case SyncResource.Settings: return new SettingsInitializer(this.fileService, this.environmentService, this.logService);
			case SyncResource.Keybindings: return new KeybindingsInitializer(this.fileService, this.environmentService, this.logService);
			case SyncResource.Snippets: return new SnippetsInitializer(this.fileService, this.environmentService, this.logService);
			case SyncResource.GlobalState: return new GlobalStateInitializer(this.storageService, this.fileService, this.environmentService, this.logService);
			case SyncResource.Extensions:
				if (!instantiationService) {
					throw new Error('Instantiation Service is required to initialize extension');
				}
				return instantiationService.createInstance(ExtensionsInitializer);
		}
	}

}

class InitializeOtherResourcesContribution implements IWorkbenchContribution {
	constructor(@IUserDataInitializationService userDataInitializeService: IUserDataInitializationService) {
		userDataInitializeService.initializeOtherResources();
	}
}

if (isWeb) {
	const workbenchRegistry = Registry.as<IWorkbenchContributionsRegistry>(Extensions.Workbench);
	workbenchRegistry.registerWorkbenchContribution(InitializeOtherResourcesContribution, LifecyclePhase.Restored);
}<|MERGE_RESOLUTION|>--- conflicted
+++ resolved
@@ -80,19 +80,12 @@
 					return undefined; // {{SQL CARBON EDIT}} strict-null-check
 				}
 
-<<<<<<< HEAD
-				if (!this.environmentService.options?.credentialsProvider) {
-					this.logService.trace(`Skipping initializing user data as credentials provider is not provided`);
-					return undefined; // {{SQL CARBON EDIT}} strict-null-check
-				}
-=======
 				const authenticationSession = await this.getCurrentAuthenticationSessionInfo();
->>>>>>> 2e8152ce
 
 				if (!authenticationSession) {
 					if (!this.environmentService.options?.credentialsProvider) {
 						this.logService.trace(`Skipping initializing user data as credentials provider is not provided`);
-						return;
+						return undefined; // {{SQL CARBON EDIT}} strict-null-check
 					}
 					this.logService.trace(`Skipping initializing user data as authentication session is not set`);
 					return undefined; // {{SQL CARBON EDIT}} strict-null-check
