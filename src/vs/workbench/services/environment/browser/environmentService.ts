/*---------------------------------------------------------------------------------------------
 *  Copyright (c) Microsoft Corporation. All rights reserved.
 *  Licensed under the Source EULA. See License.txt in the project root for license information.
 *--------------------------------------------------------------------------------------------*/

import { Schemas } from 'vs/base/common/network';
import { joinPath } from 'vs/base/common/resources';
import { URI } from 'vs/base/common/uri';
import { generateUuid } from 'vs/base/common/uuid';
import { IExtensionHostDebugParams } from 'vs/platform/environment/common/environment';
import { IColorScheme, IPath, IWindowConfiguration } from 'vs/platform/windows/common/windows';
import { IWorkbenchEnvironmentService } from 'vs/workbench/services/environment/common/environmentService';
import { IWorkbenchConstructionOptions as IWorkbenchOptions } from 'vs/workbench/workbench.web.api';
import { IProductService } from 'vs/platform/product/common/productService';
import { memoize } from 'vs/base/common/decorators';
import { onUnexpectedError } from 'vs/base/common/errors';
import { parseLineAndColumnAware } from 'vs/base/common/extpath';

class BrowserWorkbenchConfiguration implements IWindowConfiguration {

	constructor(
		private readonly options: IBrowserWorkbenchOptions,
		private readonly payload: Map<string, string> | undefined
	) { }

	@memoize
	get sessionId(): string { return generateUuid(); }

	@memoize
	get remoteAuthority(): string | undefined { return this.options.remoteAuthority; }

	@memoize
	get filesToOpenOrCreate(): IPath[] | undefined {
		if (this.payload) {
			const fileToOpen = this.payload.get('openFile');
			if (fileToOpen) {
				const fileUri = URI.parse(fileToOpen);

				// Support: --goto parameter to open on line/col
				if (this.payload.has('gotoLineMode')) {
					const pathColumnAware = parseLineAndColumnAware(fileUri.path);

					return [{
						fileUri: fileUri.with({ path: pathColumnAware.path }),
						lineNumber: pathColumnAware.line,
						columnNumber: pathColumnAware.column
					}];
				}

				return [{ fileUri }];
			}
		}

		return undefined;
	}

	@memoize
	get filesToDiff(): IPath[] | undefined {
		if (this.payload) {
			const fileToDiffPrimary = this.payload.get('diffFilePrimary');
			const fileToDiffSecondary = this.payload.get('diffFileSecondary');
			if (fileToDiffPrimary && fileToDiffSecondary) {
				return [
					{ fileUri: URI.parse(fileToDiffSecondary) },
					{ fileUri: URI.parse(fileToDiffPrimary) }
				];
			}
		}

		return undefined;
	}

	get colorScheme(): IColorScheme {
		return { dark: false, highContrast: false };
	}
}

interface IBrowserWorkbenchOptions extends IWorkbenchOptions {
	workspaceId: string;
	logsPath: URI;
}

interface IExtensionHostDebugEnvironment {
	params: IExtensionHostDebugParams;
	isExtensionDevelopment: boolean;
	extensionDevelopmentLocationURI?: URI[];
	extensionTestsLocationURI?: URI;
	extensionEnabledProposedApi?: string[];
}

export class BrowserWorkbenchEnvironmentService implements IWorkbenchEnvironmentService {

	declare readonly _serviceBrand: undefined;

	private _configuration: IWindowConfiguration | undefined = undefined;
	get configuration(): IWindowConfiguration {
		if (!this._configuration) {
			this._configuration = new BrowserWorkbenchConfiguration(this.options, this.payload);
		}

		return this._configuration;
	}

	@memoize
	get remoteAuthority(): string | undefined { return this.options.remoteAuthority; }

	@memoize
	get sessionId(): string { return this.configuration.sessionId; }

	@memoize
	get isBuilt(): boolean { return !!this.productService.commit; }

	@memoize
	get logsPath(): string { return this.options.logsPath.path; }

	get logLevel(): string | undefined { return this.payload?.get('logLevel'); }

	@memoize
	get logFile(): URI { return joinPath(this.options.logsPath, 'window.log'); }

	@memoize
	get userRoamingDataHome(): URI { return URI.file('/User').with({ scheme: Schemas.userData }); }

	@memoize
	get settingsResource(): URI { return joinPath(this.userRoamingDataHome, 'settings.json'); }

	@memoize
	get argvResource(): URI { return joinPath(this.userRoamingDataHome, 'argv.json'); }

	@memoize
	get snippetsHome(): URI { return joinPath(this.userRoamingDataHome, 'snippets'); }

	@memoize
	get globalStorageHome(): URI { return URI.joinPath(this.userRoamingDataHome, 'globalStorage'); }

	@memoize
	get workspaceStorageHome(): URI { return URI.joinPath(this.userRoamingDataHome, 'workspaceStorage'); }

	/*
	 * In Web every workspace can potentially have scoped user-data and/or extensions and if Sync state is shared then it can make
	 * Sync error prone - say removing extensions from another workspace. Hence scope Sync state per workspace.
	 * Sync scoped to a workspace is capable of handling opening same workspace in multiple windows.
	 */
	@memoize
	get userDataSyncHome(): URI { return joinPath(this.userRoamingDataHome, 'sync', this.options.workspaceId); }

	@memoize
	get userDataSyncLogResource(): URI { return joinPath(this.options.logsPath, 'userDataSync.log'); }

	@memoize
	get sync(): 'on' | 'off' | undefined { return undefined; }

	@memoize
	get keybindingsResource(): URI { return joinPath(this.userRoamingDataHome, 'keybindings.json'); }

	@memoize
	get keyboardLayoutResource(): URI { return joinPath(this.userRoamingDataHome, 'keyboardLayout.json'); }

	@memoize
	get backupWorkspaceHome(): URI { return joinPath(this.userRoamingDataHome, 'Backups', this.options.workspaceId); }

	@memoize
	get untitledWorkspacesHome(): URI { return joinPath(this.userRoamingDataHome, 'Workspaces'); }

	@memoize
	get serviceMachineIdResource(): URI { return joinPath(this.userRoamingDataHome, 'machineid'); }

	private _extensionHostDebugEnvironment: IExtensionHostDebugEnvironment | undefined = undefined;
	get debugExtensionHost(): IExtensionHostDebugParams {
		if (!this._extensionHostDebugEnvironment) {
			this._extensionHostDebugEnvironment = this.resolveExtensionHostDebugEnvironment();
		}

		return this._extensionHostDebugEnvironment.params;
	}

	get isExtensionDevelopment(): boolean {
		if (!this._extensionHostDebugEnvironment) {
			this._extensionHostDebugEnvironment = this.resolveExtensionHostDebugEnvironment();
		}

		return this._extensionHostDebugEnvironment.isExtensionDevelopment;
	}

	get extensionDevelopmentLocationURI(): URI[] | undefined {
		if (!this._extensionHostDebugEnvironment) {
			this._extensionHostDebugEnvironment = this.resolveExtensionHostDebugEnvironment();
		}

		return this._extensionHostDebugEnvironment.extensionDevelopmentLocationURI;
	}

	get extensionTestsLocationURI(): URI | undefined {
		if (!this._extensionHostDebugEnvironment) {
			this._extensionHostDebugEnvironment = this.resolveExtensionHostDebugEnvironment();
		}

		return this._extensionHostDebugEnvironment.extensionTestsLocationURI;
	}

	get extensionEnabledProposedApi(): string[] | undefined {
		if (!this._extensionHostDebugEnvironment) {
			this._extensionHostDebugEnvironment = this.resolveExtensionHostDebugEnvironment();
		}

		return this._extensionHostDebugEnvironment.extensionEnabledProposedApi;
	}

	get disableExtensions() { return this.payload?.get('disableExtensions') === 'true'; }

	private get webviewEndpoint(): string {
		// TODO@matt: get fallback from product service
		return this.options.webviewEndpoint || 'https://{{uuid}}.vscode-webview-test.com/{{commit}}';
	}

	@memoize
	get webviewExternalEndpoint(): string {
		return (this.webviewEndpoint).replace('{{commit}}', this.productService.commit || '0d728c31ebdf03869d2687d9be0b017667c9ff37');
	}

	@memoize
	get webviewResourceRoot(): string {
		return `${this.webviewExternalEndpoint}/vscode-resource/{{resource}}`;
	}

	@memoize
	get webviewCspSource(): string {
		const uri = URI.parse(this.webviewEndpoint.replace('{{uuid}}', '*'));
		return `${uri.scheme}://${uri.authority}`;
	}

<<<<<<< HEAD
	@memoize
	get filesToDiff(): IPath[] | undefined { return this.configuration.filesToDiff; }

	@memoize
	get filesToOpenOrCreate(): IPath[] | undefined { return this.configuration.filesToOpenOrCreate; }

	get disableTelemetry(): boolean { return true; } // {{SQL CARBON EDIT}} permanently disable telemetry for web instead of perminently enable
=======
	get disableTelemetry(): boolean { return false; }
>>>>>>> 3ca69614

	get verbose(): boolean { return this.payload?.get('verbose') === 'true'; }
	get logExtensionHostCommunication(): boolean { return this.payload?.get('logExtensionHostCommunication') === 'true'; }

	get skipReleaseNotes(): boolean { return false; }

	private payload: Map<string, string> | undefined;

	constructor(
		readonly options: IBrowserWorkbenchOptions,
		private readonly productService: IProductService
	) {
		if (options.workspaceProvider && Array.isArray(options.workspaceProvider.payload)) {
			try {
				this.payload = new Map(options.workspaceProvider.payload);
			} catch (error) {
				onUnexpectedError(error); // possible invalid payload for map
			}
		}
	}

	private resolveExtensionHostDebugEnvironment(): IExtensionHostDebugEnvironment {
		const extensionHostDebugEnvironment: IExtensionHostDebugEnvironment = {
			params: {
				port: null,
				break: false
			},
			isExtensionDevelopment: false,
			extensionDevelopmentLocationURI: undefined
		};

		// Fill in selected extra environmental properties
		if (this.payload) {
			for (const [key, value] of this.payload) {
				switch (key) {
					case 'extensionDevelopmentPath':
						extensionHostDebugEnvironment.extensionDevelopmentLocationURI = [URI.parse(value)];
						extensionHostDebugEnvironment.isExtensionDevelopment = true;
						break;
					case 'extensionTestsPath':
						extensionHostDebugEnvironment.extensionTestsLocationURI = URI.parse(value);
						break;
					case 'debugId':
						extensionHostDebugEnvironment.params.debugId = value;
						break;
					case 'inspect-brk-extensions':
						extensionHostDebugEnvironment.params.port = parseInt(value);
						extensionHostDebugEnvironment.params.break = true;
						break;
					case 'inspect-extensions':
						extensionHostDebugEnvironment.params.port = parseInt(value);
						break;
					case 'enableProposedApi':
						extensionHostDebugEnvironment.extensionEnabledProposedApi = [];
						break;
				}
			}
		}

		return extensionHostDebugEnvironment;
	}
}<|MERGE_RESOLUTION|>--- conflicted
+++ resolved
@@ -229,17 +229,7 @@
 		return `${uri.scheme}://${uri.authority}`;
 	}
 
-<<<<<<< HEAD
-	@memoize
-	get filesToDiff(): IPath[] | undefined { return this.configuration.filesToDiff; }
-
-	@memoize
-	get filesToOpenOrCreate(): IPath[] | undefined { return this.configuration.filesToOpenOrCreate; }
-
 	get disableTelemetry(): boolean { return true; } // {{SQL CARBON EDIT}} permanently disable telemetry for web instead of perminently enable
-=======
-	get disableTelemetry(): boolean { return false; }
->>>>>>> 3ca69614
 
 	get verbose(): boolean { return this.payload?.get('verbose') === 'true'; }
 	get logExtensionHostCommunication(): boolean { return this.payload?.get('logExtensionHostCommunication') === 'true'; }
