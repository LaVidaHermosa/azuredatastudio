--- conflicted
+++ resolved
@@ -166,13 +166,8 @@
 		const osProps = await this.nativeHostService.getOSProperties();
 
 		const detailString = (useAgo: boolean): string => {
-<<<<<<< HEAD
-			return nls.localize({ key: 'aboutDetail', comment: ['Electron, Chrome, Node.js and V8 are product names that need no translation'] },
+			return localize({ key: 'aboutDetail', comment: ['Electron, Chrome, Node.js and V8 are product names that need no translation'] },
 				"Version: {0}\nCommit: {1}\nDate: {2}\nVS Code: {8}\nElectron: {3}\nChrome: {4}\nNode.js: {5}\nV8: {6}\nOS: {7}",
-=======
-			return localize({ key: 'aboutDetail', comment: ['Electron, Chrome, Node.js and V8 are product names that need no translation'] },
-				"Version: {0}\nCommit: {1}\nDate: {2}\nElectron: {3}\nChrome: {4}\nNode.js: {5}\nV8: {6}\nOS: {7}",
->>>>>>> 30ae7b19
 				version,
 				this.productService.commit || 'Unknown',
 				this.productService.date ? `${this.productService.date}${useAgo ? ' (' + fromNow(new Date(this.productService.date), true) + ')' : ''}` : 'Unknown',
