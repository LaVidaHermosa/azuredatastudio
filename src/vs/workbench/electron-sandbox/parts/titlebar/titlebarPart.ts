/*---------------------------------------------------------------------------------------------
 *  Copyright (c) Microsoft Corporation. All rights reserved.
 *  Licensed under the Source EULA. See License.txt in the project root for license information.
 *--------------------------------------------------------------------------------------------*/

import { getZoomFactor, isWCOEnabled } from 'vs/base/browser/browser';
import { $, addDisposableListener, append, EventType, hide, show } from 'vs/base/browser/dom';
import { IContextKeyService } from 'vs/platform/contextkey/common/contextkey';
import { IConfigurationService, IConfigurationChangeEvent } from 'vs/platform/configuration/common/configuration';
import { IStorageService } from 'vs/platform/storage/common/storage';
import { INativeWorkbenchEnvironmentService } from 'vs/workbench/services/environment/electron-sandbox/environmentService';
import { IHostService } from 'vs/workbench/services/host/browser/host';
import { isMacintosh, isWindows, isLinux, isNative } from 'vs/base/common/platform';
import { MenuId } from 'vs/platform/actions/common/actions';
import { TitlebarPart as BrowserTitleBarPart } from 'vs/workbench/browser/parts/titlebar/titlebarPart';
import { IContextMenuService } from 'vs/platform/contextview/browser/contextView';
import { IThemeService } from 'vs/platform/theme/common/themeService';
import { IWorkbenchLayoutService } from 'vs/workbench/services/layout/browser/layoutService';
import { INativeHostService } from 'vs/platform/native/common/native';
import { getTitleBarStyle, useWindowControlsOverlay } from 'vs/platform/window/common/window';
import { IInstantiationService } from 'vs/platform/instantiation/common/instantiation';
import { Codicon } from 'vs/base/common/codicons';
import { ThemeIcon } from 'vs/base/common/themables';
import { NativeMenubarControl } from 'vs/workbench/electron-sandbox/parts/titlebar/menubarControl';
import { IHoverService } from 'vs/workbench/services/hover/browser/hover';

export class TitlebarPart extends BrowserTitleBarPart {
	private maxRestoreControl: HTMLElement | undefined;
	private resizer: HTMLElement | undefined;
	private cachedWindowControlStyles: { bgColor: string; fgColor: string } | undefined;
	private cachedWindowControlHeight: number | undefined;

	private isBigSurOrNewer(): boolean {
		const osVersion = this.environmentService.os.release;
		return parseFloat(osVersion) >= 20;
	}

	private getMacTitlebarSize() {
		if (this.isBigSurOrNewer()) { // Big Sur increases title bar height
			return 28;
		}

		return 22;
	}

	override get minimumHeight(): number {
		if (!isMacintosh) {
			return super.minimumHeight;
		}

		return (this.isCommandCenterVisible ? 35 : this.getMacTitlebarSize()) / (this.useCounterZoom ? getZoomFactor() : 1);
	}
	override get maximumHeight(): number { return this.minimumHeight; }

	protected override readonly environmentService: INativeWorkbenchEnvironmentService;

	constructor(
		@IContextMenuService contextMenuService: IContextMenuService,
		@IConfigurationService configurationService: IConfigurationService,
		@INativeWorkbenchEnvironmentService environmentService: INativeWorkbenchEnvironmentService,
		@IInstantiationService instantiationService: IInstantiationService,
		@IThemeService themeService: IThemeService,
		@IStorageService storageService: IStorageService,
		@IWorkbenchLayoutService layoutService: IWorkbenchLayoutService,
		@IContextKeyService contextKeyService: IContextKeyService,
		@IHostService hostService: IHostService,
		@INativeHostService private readonly nativeHostService: INativeHostService,
		@IHoverService hoverService: IHoverService,
	) {
		super(contextMenuService, configurationService, environmentService, instantiationService, themeService, storageService, layoutService, contextKeyService, hostService, hoverService);

		this.environmentService = environmentService;
	}

	private onUpdateAppIconDragBehavior(): void {
		const setting = this.configurationService.getValue('window.doubleClickIconToClose');
		if (setting && this.appIcon) {
			(this.appIcon.style as any)['-webkit-app-region'] = 'no-drag';
		} else if (this.appIcon) {
			(this.appIcon.style as any)['-webkit-app-region'] = 'drag';
		}
	}

	private onDidChangeWindowMaximized(maximized: boolean): void {
		if (this.maxRestoreControl) {
			if (maximized) {
				this.maxRestoreControl.classList.remove(...ThemeIcon.asClassNameArray(Codicon.chromeMaximize));
				this.maxRestoreControl.classList.add(...ThemeIcon.asClassNameArray(Codicon.chromeRestore));
			} else {
				this.maxRestoreControl.classList.remove(...ThemeIcon.asClassNameArray(Codicon.chromeRestore));
				this.maxRestoreControl.classList.add(...ThemeIcon.asClassNameArray(Codicon.chromeMaximize));
			}
		}

		if (this.resizer) {
			if (maximized) {
				hide(this.resizer);
			} else {
				show(this.resizer);
			}
		}
	}

	private onMenubarFocusChanged(focused: boolean): void {
		if ((isWindows || isLinux) && this.currentMenubarVisibility !== 'compact' && this.dragRegion) {
			if (focused) {
				hide(this.dragRegion);
			} else {
				show(this.dragRegion);
			}
		}
	}

	protected override onMenubarVisibilityChanged(visible: boolean): void {
		// Hide title when toggling menu bar
		if ((isWindows || isLinux) && this.currentMenubarVisibility === 'toggle' && visible) {
			// Hack to fix issue #52522 with layered webkit-app-region elements appearing under cursor
			if (this.dragRegion) {
				hide(this.dragRegion);
				setTimeout(() => show(this.dragRegion!), 50);
			}
		}

		super.onMenubarVisibilityChanged(visible);
	}

	protected override onConfigurationChanged(event: IConfigurationChangeEvent): void {
		super.onConfigurationChanged(event);

		if (event.affectsConfiguration('window.doubleClickIconToClose')) {
			if (this.appIcon) {
				this.onUpdateAppIconDragBehavior();
			}
		}
	}

	protected override installMenubar(): void {
		super.installMenubar();

		if (this.menubar) {
			return;
		}

		if (this.customMenubar) {
			this._register(this.customMenubar.onFocusStateChange(e => this.onMenubarFocusChanged(e)));
		}
	}

	protected override createContentArea(parent: HTMLElement): HTMLElement {
		const ret = super.createContentArea(parent);

		// Native menu controller
		if (isMacintosh || getTitleBarStyle(this.configurationService) === 'native') {
			this._register(this.instantiationService.createInstance(NativeMenubarControl));
		}

		// App Icon (Native Windows/Linux)
		if (this.appIcon) {
			this.onUpdateAppIconDragBehavior();

			this._register(addDisposableListener(this.appIcon, EventType.DBLCLICK, (e => {
				this.nativeHostService.closeWindow();
			})));
		}

		// Window Controls (Native Windows/Linux)
<<<<<<< HEAD
		const hasWindowControlsOverlay = typeof (navigator as any).windowControlsOverlay !== 'undefined';
		if (!isMacintosh && getTitleBarStyle(this.configurationService) !== 'native' && hasWindowControlsOverlay && this.windowControls) { // {{SQL CARBON EDIT}} Removes '!' before hasWindowControlsOverlay
=======
		if (!isMacintosh && getTitleBarStyle(this.configurationService) !== 'native' && !isWCOEnabled() && this.primaryWindowControls) {
>>>>>>> 5b6af074
			// Minimize
			const minimizeIcon = append(this.primaryWindowControls, $('div.window-icon.window-minimize' + ThemeIcon.asCSSSelector(Codicon.chromeMinimize)));
			this._register(addDisposableListener(minimizeIcon, EventType.CLICK, e => {
				this.nativeHostService.minimizeWindow();
			}));

			// Restore
			this.maxRestoreControl = append(this.primaryWindowControls, $('div.window-icon.window-max-restore'));
			this._register(addDisposableListener(this.maxRestoreControl, EventType.CLICK, async e => {
				const maximized = await this.nativeHostService.isMaximized();
				if (maximized) {
					return this.nativeHostService.unmaximizeWindow();
				}

				return this.nativeHostService.maximizeWindow();
			}));

			// Close
			const closeIcon = append(this.primaryWindowControls, $('div.window-icon.window-close' + ThemeIcon.asCSSSelector(Codicon.chromeClose)));
			this._register(addDisposableListener(closeIcon, EventType.CLICK, e => {
				this.nativeHostService.closeWindow();
			}));

			// Resizer
			this.resizer = append(this.rootContainer, $('div.resizer'));

			this._register(this.layoutService.onDidChangeWindowMaximized(maximized => this.onDidChangeWindowMaximized(maximized)));
			this.onDidChangeWindowMaximized(this.layoutService.isWindowMaximized());
		}

		// Window System Context Menu
		// See https://github.com/electron/electron/issues/24893
		if (isWindows && getTitleBarStyle(this.configurationService) === 'custom') {
			this._register(this.nativeHostService.onDidTriggerSystemContextMenu(({ windowId, x, y }) => {
				if (this.nativeHostService.windowId !== windowId) {
					return;
				}

				const zoomFactor = getZoomFactor();
				this.onContextMenu(new MouseEvent('mouseup', { clientX: x / zoomFactor, clientY: y / zoomFactor }), MenuId.TitleBarContext);
			}));
		}

		return ret;
	}

	override updateStyles(): void {
		super.updateStyles();

		// WCO styles only supported on Windows currently
		if (useWindowControlsOverlay(this.configurationService)) {
			if (!this.cachedWindowControlStyles ||
				this.cachedWindowControlStyles.bgColor !== this.element.style.backgroundColor ||
				this.cachedWindowControlStyles.fgColor !== this.element.style.color) {
				this.nativeHostService.updateWindowControls({ backgroundColor: this.element.style.backgroundColor, foregroundColor: this.element.style.color });
			}
		}
	}

	override layout(width: number, height: number): void {
		super.layout(width, height);

		if (useWindowControlsOverlay(this.configurationService) ||
			(isMacintosh && isNative && getTitleBarStyle(this.configurationService) === 'custom')) {
			// When the user goes into full screen mode, the height of the title bar becomes 0.
			// Instead, set it back to the default titlebar height for Catalina users
			// so that they can have the traffic lights rendered at the proper offset.
			// Ref https://github.com/microsoft/vscode/issues/159862
			const newHeight = (height > 0 || this.isBigSurOrNewer()) ?
				Math.round(height * getZoomFactor()) : this.getMacTitlebarSize();
			if (newHeight !== this.cachedWindowControlHeight) {
				this.cachedWindowControlHeight = newHeight;
				this.nativeHostService.updateWindowControls({ height: newHeight });
			}
		}
	}
}<|MERGE_RESOLUTION|>--- conflicted
+++ resolved
@@ -164,12 +164,7 @@
 		}
 
 		// Window Controls (Native Windows/Linux)
-<<<<<<< HEAD
-		const hasWindowControlsOverlay = typeof (navigator as any).windowControlsOverlay !== 'undefined';
-		if (!isMacintosh && getTitleBarStyle(this.configurationService) !== 'native' && hasWindowControlsOverlay && this.windowControls) { // {{SQL CARBON EDIT}} Removes '!' before hasWindowControlsOverlay
-=======
 		if (!isMacintosh && getTitleBarStyle(this.configurationService) !== 'native' && !isWCOEnabled() && this.primaryWindowControls) {
->>>>>>> 5b6af074
 			// Minimize
 			const minimizeIcon = append(this.primaryWindowControls, $('div.window-icon.window-minimize' + ThemeIcon.asCSSSelector(Codicon.chromeMinimize)));
 			this._register(addDisposableListener(minimizeIcon, EventType.CLICK, e => {
