--- conflicted
+++ resolved
@@ -103,17 +103,6 @@
 // Menu
 (function registerMenu(): void {
 
-<<<<<<< HEAD
-	MenuRegistry.appendMenuItem(MenuId.MenubarFileMenu, { // {{SQL CARBON EDIT}} - Add install VSIX menu item
-		group: '5.1_installExtension',
-		command: {
-			id: SELECT_INSTALL_VSIX_EXTENSION_COMMAND_ID,
-			title: locConstants.desktopContributionMiinstallVsix
-		}
-	});
-
-	// Quit
-=======
 	if (product.quality !== 'saw') { // {{SQL CARBON EDIT}} - Remove items that are not required
 		MenuRegistry.appendMenuItem(MenuId.MenubarFileMenu, { // {{SQL CARBON EDIT}} - Add install VSIX menu item
 			group: '5.1_installExtension',
@@ -133,7 +122,6 @@
 		order: 4
 	});
 
->>>>>>> 56ad6314
 	MenuRegistry.appendMenuItem(MenuId.MenubarFileMenu, {
 		group: 'z_Exit',
 		command: {
