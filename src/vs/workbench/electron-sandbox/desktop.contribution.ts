/*---------------------------------------------------------------------------------------------
 *  Copyright (c) Microsoft Corporation. All rights reserved.
 *  Licensed under the Source EULA. See License.txt in the project root for license information.
 *--------------------------------------------------------------------------------------------*/

import { Registry } from 'vs/platform/registry/common/platform';
import { localize } from 'vs/nls';
import { MenuRegistry, MenuId, registerAction2 } from 'vs/platform/actions/common/actions';
import { IConfigurationRegistry, Extensions as ConfigurationExtensions, ConfigurationScope } from 'vs/platform/configuration/common/configurationRegistry';
import { KeyMod, KeyCode } from 'vs/base/common/keyCodes';
import { isLinux, isMacintosh } from 'vs/base/common/platform';
import { ConfigureRuntimeArgumentsAction, ToggleDevToolsAction, ToggleSharedProcessAction, ReloadWindowWithExtensionsDisabledAction } from 'vs/workbench/electron-sandbox/actions/developerActions';
import { ZoomResetAction, ZoomOutAction, ZoomInAction, CloseWindowAction, SwitchWindowAction, QuickSwitchWindowAction, NewWindowTabHandler, ShowPreviousWindowTabHandler, ShowNextWindowTabHandler, MoveWindowTabToNewWindowHandler, MergeWindowTabsHandlerHandler, ToggleWindowTabsBarHandler } from 'vs/workbench/electron-sandbox/actions/windowActions';
import { ContextKeyExpr } from 'vs/platform/contextkey/common/contextkey';
import { KeybindingsRegistry, KeybindingWeight } from 'vs/platform/keybinding/common/keybindingsRegistry';
import { CommandsRegistry } from 'vs/platform/commands/common/commands';
import { ServicesAccessor } from 'vs/platform/instantiation/common/instantiation';
import { IsMacContext } from 'vs/platform/contextkey/common/contextkeys';
import { INativeHostService } from 'vs/platform/native/electron-sandbox/native';
import { IJSONContributionRegistry, Extensions as JSONExtensions } from 'vs/platform/jsonschemas/common/jsonContributionRegistry';
import { IJSONSchema } from 'vs/base/common/jsonSchema';
import { IWorkbenchContributionsRegistry, Extensions as WorkbenchExtensions } from 'vs/workbench/common/contributions';
import { PartsSplash } from 'vs/workbench/electron-sandbox/splash';
import { LifecyclePhase } from 'vs/workbench/services/lifecycle/common/lifecycle';
import { InstallShellScriptAction, UninstallShellScriptAction } from 'vs/workbench/electron-sandbox/actions/installActions';

// eslint-disable-next-line code-import-patterns
import { SELECT_INSTALL_VSIX_EXTENSION_COMMAND_ID } from 'vs/workbench/contrib/extensions/common/extensions';
import * as locConstants from 'sql/base/common/locConstants'; // {{SQL CARBON EDIT}}

// Actions
(function registerActions(): void {

	// Actions: Zoom
	registerAction2(ZoomInAction);
	registerAction2(ZoomOutAction);
	registerAction2(ZoomResetAction);

	// Actions: Window
	registerAction2(SwitchWindowAction);
	registerAction2(QuickSwitchWindowAction);
	registerAction2(CloseWindowAction);

	// Actions: Install Shell Script (macOS only)
	if (isMacintosh) {
		registerAction2(InstallShellScriptAction);
		registerAction2(UninstallShellScriptAction);
	}

	// Quit
	KeybindingsRegistry.registerCommandAndKeybindingRule({
		id: 'workbench.action.quit',
		weight: KeybindingWeight.WorkbenchContrib,
		handler(accessor: ServicesAccessor) {
			const nativeHostService = accessor.get(INativeHostService);
			nativeHostService.quit();
		},
		when: undefined,
		mac: { primary: KeyMod.CtrlCmd | KeyCode.KEY_Q },
		linux: { primary: KeyMod.CtrlCmd | KeyCode.KEY_Q }
	});

	// Actions: macOS Native Tabs
	if (isMacintosh) {
		[
			{ handler: NewWindowTabHandler, id: 'workbench.action.newWindowTab', title: { value: localize('newTab', "New Window Tab"), original: 'New Window Tab' } },
			{ handler: ShowPreviousWindowTabHandler, id: 'workbench.action.showPreviousWindowTab', title: { value: localize('showPreviousTab', "Show Previous Window Tab"), original: 'Show Previous Window Tab' } },
			{ handler: ShowNextWindowTabHandler, id: 'workbench.action.showNextWindowTab', title: { value: localize('showNextWindowTab', "Show Next Window Tab"), original: 'Show Next Window Tab' } },
			{ handler: MoveWindowTabToNewWindowHandler, id: 'workbench.action.moveWindowTabToNewWindow', title: { value: localize('moveWindowTabToNewWindow', "Move Window Tab to New Window"), original: 'Move Window Tab to New Window' } },
			{ handler: MergeWindowTabsHandlerHandler, id: 'workbench.action.mergeAllWindowTabs', title: { value: localize('mergeAllWindowTabs', "Merge All Windows"), original: 'Merge All Windows' } },
			{ handler: ToggleWindowTabsBarHandler, id: 'workbench.action.toggleWindowTabsBar', title: { value: localize('toggleWindowTabsBar', "Toggle Window Tabs Bar"), original: 'Toggle Window Tabs Bar' } }
		].forEach(command => {
			CommandsRegistry.registerCommand(command.id, command.handler);

			MenuRegistry.appendMenuItem(MenuId.CommandPalette, {
				command,
				when: ContextKeyExpr.equals('config.window.nativeTabs', true)
			});
		});
	}

	// Actions: Developer
	registerAction2(ReloadWindowWithExtensionsDisabledAction);
	registerAction2(ConfigureRuntimeArgumentsAction);
	registerAction2(ToggleSharedProcessAction);
	registerAction2(ToggleDevToolsAction);
})();

// Menu
(function registerMenu(): void {
<<<<<<< HEAD

	MenuRegistry.appendMenuItem(MenuId.MenubarFileMenu, { // {{SQL CARBON EDIT}} - Add install VSIX menu item
		group: '5.1_installExtension',
		command: {
			id: SELECT_INSTALL_VSIX_EXTENSION_COMMAND_ID,
			title: locConstants.desktopContributionMiinstallVsix
		}
	});


	MenuRegistry.appendMenuItem(MenuId.MenubarFileMenu, {
		group: '6_close',
		command: {
			id: CloseCurrentWindowAction.ID,
			title: localize({ key: 'miCloseWindow', comment: ['&& denotes a mnemonic'] }, "Clos&&e Window")
		},
		order: 4
	});
=======
>>>>>>> 1b591be3

	// Quit
	MenuRegistry.appendMenuItem(MenuId.MenubarFileMenu, {
		group: 'z_Exit',
		command: {
			id: 'workbench.action.quit',
			title: localize({ key: 'miExit', comment: ['&& denotes a mnemonic'] }, "E&&xit")
		},
		order: 1,
		when: IsMacContext.toNegated()
	});
})();

// Configuration
(function registerConfiguration(): void {
	const registry = Registry.as<IConfigurationRegistry>(ConfigurationExtensions.Configuration);

	// Window
	registry.registerConfiguration({
		'id': 'window',
		'order': 8,
		'title': localize('windowConfigurationTitle', "Window"),
		'type': 'object',
		'properties': {
			'window.openWithoutArgumentsInNewWindow': {
				'type': 'string',
				'enum': ['on', 'off'],
				'enumDescriptions': [
					localize('window.openWithoutArgumentsInNewWindow.on', "Open a new empty window."),
					localize('window.openWithoutArgumentsInNewWindow.off', "Focus the last active running instance.")
				],
				'default': isMacintosh ? 'off' : 'on',
				'scope': ConfigurationScope.APPLICATION,
				'markdownDescription': localize('openWithoutArgumentsInNewWindow', "Controls whether a new empty window should open when starting a second instance without arguments or if the last running instance should get focus.\nNote that there can still be cases where this setting is ignored (e.g. when using the `--new-window` or `--reuse-window` command line option).")
			},
			'window.restoreWindows': {
				'type': 'string',
				'enum': ['preserve', 'all', 'folders', 'one', 'none'],
				'enumDescriptions': [
					localize('window.reopenFolders.preserve', "Always reopen all windows. If a folder or workspace is opened (e.g. from the command line) it opens as a new window unless it was opened before. If files are opened they will open in one of the restored windows."),
					localize('window.reopenFolders.all', "Reopen all windows unless a folder, workspace or file is opened (e.g. from the command line)."),
					localize('window.reopenFolders.folders', "Reopen all windows that had folders or workspaces opened unless a folder, workspace or file is opened (e.g. from the command line)."),
					localize('window.reopenFolders.one', "Reopen the last active window unless a folder, workspace or file is opened (e.g. from the command line)."),
					localize('window.reopenFolders.none', "Never reopen a window. Unless a folder or workspace is opened (e.g. from the command line), an empty window will appear.")
				],
				'default': 'all',
				'scope': ConfigurationScope.APPLICATION,
				'description': localize('restoreWindows', "Controls how windows are being reopened after starting for the first time. This setting has no effect when the application is already running.")
			},
			'window.restoreFullscreen': {
				'type': 'boolean',
				'default': false,
				'scope': ConfigurationScope.APPLICATION,
				'description': localize('restoreFullscreen', "Controls whether a window should restore to full screen mode if it was exited in full screen mode.")
			},
			'window.zoomLevel': {
				'type': 'number',
				'default': 0,
				'description': localize('zoomLevel', "Adjust the zoom level of the window. The original size is 0 and each increment above (e.g. 1) or below (e.g. -1) represents zooming 20% larger or smaller. You can also enter decimals to adjust the zoom level with a finer granularity."),
				ignoreSync: true
			},
			'window.newWindowDimensions': {
				'type': 'string',
				'enum': ['default', 'inherit', 'offset', 'maximized', 'fullscreen'],
				'enumDescriptions': [
					localize('window.newWindowDimensions.default', "Open new windows in the center of the screen."),
					localize('window.newWindowDimensions.inherit', "Open new windows with same dimension as last active one."),
					localize('window.newWindowDimensions.offset', "Open new windows with same dimension as last active one with an offset position."),
					localize('window.newWindowDimensions.maximized', "Open new windows maximized."),
					localize('window.newWindowDimensions.fullscreen', "Open new windows in full screen mode.")
				],
				'default': 'default',
				'scope': ConfigurationScope.APPLICATION,
				'description': localize('newWindowDimensions', "Controls the dimensions of opening a new window when at least one window is already opened. Note that this setting does not have an impact on the first window that is opened. The first window will always restore the size and location as you left it before closing.")
			},
			'window.closeWhenEmpty': {
				'type': 'boolean',
				'default': false,
				'description': localize('closeWhenEmpty', "Controls whether closing the last editor should also close the window. This setting only applies for windows that do not show folders.")
			},
			'window.doubleClickIconToClose': {
				'type': 'boolean',
				'default': false,
				'scope': ConfigurationScope.APPLICATION,
				'markdownDescription': localize('window.doubleClickIconToClose', "If enabled, double clicking the application icon in the title bar will close the window and the window cannot be dragged by the icon. This setting only has an effect when `#window.titleBarStyle#` is set to `custom`.")
			},
			'window.titleBarStyle': {
				'type': 'string',
				'enum': ['native', 'custom'],
				'default': isLinux ? 'native' : 'custom',
				'scope': ConfigurationScope.APPLICATION,
				'description': localize('titleBarStyle', "Adjust the appearance of the window title bar. On Linux and Windows, this setting also affects the application and context menu appearances. Changes require a full restart to apply.")
			},
			'window.dialogStyle': {
				'type': 'string',
				'enum': ['native', 'custom'],
				'default': 'native',
				'scope': ConfigurationScope.APPLICATION,
				'description': localize('dialogStyle', "Adjust the appearance of dialog windows.")
			},
			'window.nativeTabs': {
				'type': 'boolean',
				'default': false,
				'scope': ConfigurationScope.APPLICATION,
				'description': localize('window.nativeTabs', "Enables macOS Sierra window tabs. Note that changes require a full restart to apply and that native tabs will disable a custom title bar style if configured."),
				'included': isMacintosh
			},
			'window.nativeFullScreen': {
				'type': 'boolean',
				'default': true,
				'description': localize('window.nativeFullScreen', "Controls if native full-screen should be used on macOS. Disable this option to prevent macOS from creating a new space when going full-screen."),
				'scope': ConfigurationScope.APPLICATION,
				'included': isMacintosh
			},
			'window.clickThroughInactive': {
				'type': 'boolean',
				'default': true,
				'scope': ConfigurationScope.APPLICATION,
				'description': localize('window.clickThroughInactive', "If enabled, clicking on an inactive window will both activate the window and trigger the element under the mouse if it is clickable. If disabled, clicking anywhere on an inactive window will activate it only and a second click is required on the element."),
				'included': isMacintosh
			}
		}
	});

	// Telemetry
	registry.registerConfiguration({
		'id': 'telemetry',
		'order': 110,
		title: localize('telemetryConfigurationTitle', "Telemetry"),
		'type': 'object',
		'properties': {
			'telemetry.enableCrashReporter': {
				'type': 'boolean',
				'description': localize('telemetry.enableCrashReporting', "Enable crash reports to be sent to a Microsoft online service. \nThis option requires restart to take effect."),
				'default': true,
				'tags': ['usesOnlineServices']
			}
		}
	});

	// Keybinding
	registry.registerConfiguration({
		'id': 'keyboard',
		'order': 15,
		'type': 'object',
		'title': localize('keyboardConfigurationTitle', "Keyboard"),
		'properties': {
			'keyboard.touchbar.enabled': {
				'type': 'boolean',
				'default': true,
				'description': localize('touchbar.enabled', "Enables the macOS touchbar buttons on the keyboard if available."),
				'included': isMacintosh
			},
			'keyboard.touchbar.ignored': {
				'type': 'array',
				'items': {
					'type': 'string'
				},
				'default': [],
				'markdownDescription': localize('touchbar.ignored', 'A set of identifiers for entries in the touchbar that should not show up (for example `workbench.action.navigateBack`).'),
				'included': isMacintosh
			}
		}
	});
})();

// JSON Schemas
(function registerJSONSchemas(): void {
	const argvDefinitionFileSchemaId = 'vscode://schemas/argv';
	const jsonRegistry = Registry.as<IJSONContributionRegistry>(JSONExtensions.JSONContribution);
	const schema: IJSONSchema = {
		id: argvDefinitionFileSchemaId,
		allowComments: true,
		allowTrailingCommas: true,
		description: 'VSCode static command line definition file',
		type: 'object',
		additionalProperties: false,
		properties: {
			locale: {
				type: 'string',
				description: localize('argv.locale', 'The display Language to use. Picking a different language requires the associated language pack to be installed.')
			},
			'disable-hardware-acceleration': {
				type: 'boolean',
				description: localize('argv.disableHardwareAcceleration', 'Disables hardware acceleration. ONLY change this option if you encounter graphic issues.')
			},
			'disable-color-correct-rendering': {
				type: 'boolean',
				description: localize('argv.disableColorCorrectRendering', 'Resolves issues around color profile selection. ONLY change this option if you encounter graphic issues.')
			},
			'force-color-profile': {
				type: 'string',
				markdownDescription: localize('argv.forceColorProfile', 'Allows to override the color profile to use. If you experience colors appear badly, try to set this to `srgb` and restart.')
			},
			'enable-crash-reporter': {
				type: 'boolean',
				markdownDescription: localize('argv.enableCrashReporter', 'Allows to disable crash reporting, should restart the app if the value is changed.')
			},
			'crash-reporter-id': {
				type: 'string',
				markdownDescription: localize('argv.crashReporterId', 'Unique id used for correlating crash reports sent from this app instance.')
			},
			'enable-proposed-api': {
				type: 'array',
				description: localize('argv.enebleProposedApi', "Enable proposed APIs for a list of extension ids (such as \`vscode.git\`). Proposed APIs are unstable and subject to breaking without warning at any time. This should only be set for extension development and testing purposes."),
				items: {
					type: 'string'
				}
			},
			'log-level': {
				type: 'string',
				description: localize('argv.logLevel', "Log level to use. Default is 'info'. Allowed values are 'critical', 'error', 'warn', 'info', 'debug', 'trace', 'off'.")
			}
		}
	};
	if (isLinux) {
		schema.properties!['force-renderer-accessibility'] = {
			type: 'boolean',
			description: localize('argv.force-renderer-accessibility', 'Forces the renderer to be accessible. ONLY change this if you are using a screen reader on Linux. On other platforms the renderer will automatically be accessible. This flag is automatically set if you have editor.accessibilitySupport: on.'),
		};
	}

	jsonRegistry.registerSchema(argvDefinitionFileSchemaId, schema);
})();

// Workbench Contributions
(function registerWorkbenchContributions() {

	// Splash
	Registry.as<IWorkbenchContributionsRegistry>(WorkbenchExtensions.Workbench).registerWorkbenchContribution(PartsSplash, LifecyclePhase.Starting);
})();<|MERGE_RESOLUTION|>--- conflicted
+++ resolved
@@ -88,7 +88,6 @@
 
 // Menu
 (function registerMenu(): void {
-<<<<<<< HEAD
 
 	MenuRegistry.appendMenuItem(MenuId.MenubarFileMenu, { // {{SQL CARBON EDIT}} - Add install VSIX menu item
 		group: '5.1_installExtension',
@@ -97,18 +96,6 @@
 			title: locConstants.desktopContributionMiinstallVsix
 		}
 	});
-
-
-	MenuRegistry.appendMenuItem(MenuId.MenubarFileMenu, {
-		group: '6_close',
-		command: {
-			id: CloseCurrentWindowAction.ID,
-			title: localize({ key: 'miCloseWindow', comment: ['&& denotes a mnemonic'] }, "Clos&&e Window")
-		},
-		order: 4
-	});
-=======
->>>>>>> 1b591be3
 
 	// Quit
 	MenuRegistry.appendMenuItem(MenuId.MenubarFileMenu, {
