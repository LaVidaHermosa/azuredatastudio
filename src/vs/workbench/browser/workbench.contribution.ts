--- conflicted
+++ resolved
@@ -80,13 +80,8 @@
 					localize('workbench.editor.untitled.labelFormat.content', "The name of the untitled file is derived from the contents of its first line unless it has an associated file path. It will fallback to the name in case the line is empty or contains no word characters."),
 					localize('workbench.editor.untitled.labelFormat.name', "The name of the untitled file is not derived from the contents of the file."),
 				],
-<<<<<<< HEAD
 				'default': 'name', // {{SQL CARBON EDIT}} change default from content to name
-				'description': nls.localize({
-=======
-				'default': 'content',
 				'description': localize({
->>>>>>> 30ae7b19
 					comment: ['This is the description for a setting. Values surrounded by parenthesis are not to be translated.'],
 					key: 'untitledLabelFormat'
 				}, "Controls the format of the label for an untitled editor."),
@@ -297,13 +292,8 @@
 			},
 			'workbench.view.alwaysShowHeaderActions': {
 				'type': 'boolean',
-<<<<<<< HEAD
 				'default': true, // {{SQL CARBON EDIT}} - change the default value from false to true.
-				'description': nls.localize('viewVisibility', "Controls the visibility of view header actions. View header actions may either be always visible, or only visible when that view is focused or hovered over.")
-=======
-				'default': false,
 				'description': localize('viewVisibility', "Controls the visibility of view header actions. View header actions may either be always visible, or only visible when that view is focused or hovered over.")
->>>>>>> 30ae7b19
 			},
 			'workbench.fontAliasing': {
 				'type': 'string',
