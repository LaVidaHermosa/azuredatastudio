/*---------------------------------------------------------------------------------------------
 *  Copyright (c) Microsoft Corporation. All rights reserved.
 *  Licensed under the Source EULA. See License.txt in the project root for license information.
 *--------------------------------------------------------------------------------------------*/

import 'vs/css!./media/statusbarpart';
import { localize } from 'vs/nls';
import { dispose } from 'vs/base/common/lifecycle';
import { Part } from 'vs/workbench/browser/part';
import { EventType as TouchEventType, Gesture, GestureEvent } from 'vs/base/browser/touch';
import { IInstantiationService } from 'vs/platform/instantiation/common/instantiation';
import { StatusbarAlignment, IStatusbarService, IStatusbarEntry, IStatusbarEntryAccessor } from 'vs/workbench/services/statusbar/browser/statusbar';
import { IContextMenuService } from 'vs/platform/contextview/browser/contextView';
import { IAction, Separator, toAction } from 'vs/base/common/actions';
import { IThemeService, registerThemingParticipant } from 'vs/platform/theme/common/themeService';
import { STATUS_BAR_BACKGROUND, STATUS_BAR_FOREGROUND, STATUS_BAR_NO_FOLDER_BACKGROUND, STATUS_BAR_ITEM_HOVER_BACKGROUND, STATUS_BAR_ITEM_ACTIVE_BACKGROUND, STATUS_BAR_PROMINENT_ITEM_FOREGROUND, STATUS_BAR_PROMINENT_ITEM_BACKGROUND, STATUS_BAR_PROMINENT_ITEM_HOVER_BACKGROUND, STATUS_BAR_BORDER, STATUS_BAR_NO_FOLDER_FOREGROUND, STATUS_BAR_NO_FOLDER_BORDER } from 'vs/workbench/common/theme';
import { IWorkspaceContextService, WorkbenchState } from 'vs/platform/workspace/common/workspace';
import { contrastBorder, activeContrastBorder } from 'vs/platform/theme/common/colorRegistry';
import { EventHelper, createStyleSheet, addDisposableListener, EventType, clearNode } from 'vs/base/browser/dom';
import { IStorageService } from 'vs/platform/storage/common/storage';
import { Parts, IWorkbenchLayoutService } from 'vs/workbench/services/layout/browser/layoutService';
import { registerSingleton } from 'vs/platform/instantiation/common/extensions';
import { coalesce, equals } from 'vs/base/common/arrays';
import { StandardMouseEvent } from 'vs/base/browser/mouseEvent';
import { ToggleStatusbarVisibilityAction } from 'vs/workbench/browser/actions/layoutActions';
import { assertIsDefined } from 'vs/base/common/types';
import { IContextKeyService } from 'vs/platform/contextkey/common/contextkey';
import { ColorScheme } from 'vs/platform/theme/common/theme';
import { hash } from 'vs/base/common/hash';
import { IHoverService } from 'vs/workbench/services/hover/browser/hover';
import { IConfigurationService } from 'vs/platform/configuration/common/configuration';
import { IHoverDelegate, IHoverDelegateOptions, IHoverWidget } from 'vs/base/browser/ui/iconLabel/iconHoverDelegate';
import { CONTEXT_STATUS_BAR_FOCUSED, HideStatusbarEntryAction, ToggleStatusbarEntryVisibilityAction } from 'vs/workbench/browser/parts/statusbar/statusbarActions';
import { IStatusbarEntryPriority, IStatusbarEntryLocation, IStatusbarViewModelEntry, StatusbarViewModel, isStatusbarEntryLocation } from 'vs/workbench/browser/parts/statusbar/statusbarModel';
import { StatusbarEntryItem } from 'vs/workbench/browser/parts/statusbar/statusbarItem';

interface IPendingStatusbarEntry {
	readonly id: string;
	readonly alignment: StatusbarAlignment;
	readonly priority: IStatusbarEntryPriority;

	entry: IStatusbarEntry;
	accessor?: IStatusbarEntryAccessor;
}

export class StatusbarPart extends Part implements IStatusbarService {

	declare readonly _serviceBrand: undefined;

	//#region IView

	readonly minimumWidth: number = 0;
	readonly maximumWidth: number = Number.POSITIVE_INFINITY;
	readonly minimumHeight: number = 22;
	readonly maximumHeight: number = 22;

	//#endregion

	private styleElement: HTMLStyleElement | undefined;

	private pendingEntries: IPendingStatusbarEntry[] = [];

	private readonly viewModel = this._register(new StatusbarViewModel(this.storageService));

	readonly onDidChangeEntryVisibility = this.viewModel.onDidChangeEntryVisibility;

	private leftItemsContainer: HTMLElement | undefined;
	private rightItemsContainer: HTMLElement | undefined;

	private readonly hoverDelegate = new class implements IHoverDelegate {

		private lastHoverHideTime = 0;

		readonly placement = 'element';

		get delay() {
			if (Date.now() - this.lastHoverHideTime < 200) {
				return 0; // show instantly when a hover was recently shown
			}

			return this.configurationService.getValue<number>('workbench.hover.delay');
		}

		constructor(
			private readonly configurationService: IConfigurationService,
			private readonly hoverService: IHoverService
		) { }

		showHover(options: IHoverDelegateOptions): IHoverWidget | undefined {
			return this.hoverService.showHover(options);
		}

		onDidHideHover(): void {
			this.lastHoverHideTime = Date.now();
		}
	}(this.configurationService, this.hoverService);

	constructor(
		@IInstantiationService private readonly instantiationService: IInstantiationService,
		@IThemeService themeService: IThemeService,
		@IWorkspaceContextService private readonly contextService: IWorkspaceContextService,
		@IStorageService private readonly storageService: IStorageService,
		@IWorkbenchLayoutService layoutService: IWorkbenchLayoutService,
		@IContextMenuService private contextMenuService: IContextMenuService,
		@IContextKeyService private readonly contextKeyService: IContextKeyService,
		@IHoverService private readonly hoverService: IHoverService,
		@IConfigurationService private readonly configurationService: IConfigurationService
	) {
		super(Parts.STATUSBAR_PART, { hasTitle: false }, themeService, storageService, layoutService);

		this.registerListeners();
	}

	private registerListeners(): void {

		// Entry visibility changes
		this._register(this.onDidChangeEntryVisibility(() => this.updateClasses()));

		// Workbench state changes
		this._register(this.contextService.onDidChangeWorkbenchState(() => this.updateStyles()));
	}

	addEntry(entry: IStatusbarEntry, id: string, alignment: StatusbarAlignment, priorityOrLocation: number | IStatusbarEntryLocation = 0): IStatusbarEntryAccessor {
		const priority: IStatusbarEntryPriority = {
			primary: priorityOrLocation,
			secondary: hash(id) // derive from identifier to accomplish uniqueness
		};

		// As long as we have not been created into a container yet, record all entries
		// that are pending so that they can get created at a later point
		if (!this.element) {
			return this.doAddPendingEntry(entry, id, alignment, priority);
		}

		// Otherwise add to view
		return this.doAddEntry(entry, id, alignment, priority);
	}

	private doAddPendingEntry(entry: IStatusbarEntry, id: string, alignment: StatusbarAlignment, priority: IStatusbarEntryPriority): IStatusbarEntryAccessor {
		const pendingEntry: IPendingStatusbarEntry = { entry, id, alignment, priority };
		this.pendingEntries.push(pendingEntry);

		const accessor: IStatusbarEntryAccessor = {
			update: (entry: IStatusbarEntry) => {
				if (pendingEntry.accessor) {
					pendingEntry.accessor.update(entry);
				} else {
					pendingEntry.entry = entry;
				}
			},

			dispose: () => {
				if (pendingEntry.accessor) {
					pendingEntry.accessor.dispose();
				} else {
					this.pendingEntries = this.pendingEntries.filter(entry => entry !== pendingEntry);
				}
			}
		};

		return accessor;
	}

	private doAddEntry(entry: IStatusbarEntry, id: string, alignment: StatusbarAlignment, priority: IStatusbarEntryPriority): IStatusbarEntryAccessor {

		// View model item
		const itemContainer = this.doCreateStatusItem(id, alignment, ...coalesce([entry.showBeak ? 'has-beak' : undefined]));
		const item = this.instantiationService.createInstance(StatusbarEntryItem, itemContainer, entry, this.hoverDelegate);

		// View model entry
		const viewModelEntry: IStatusbarViewModelEntry = new class implements IStatusbarViewModelEntry {
			readonly id = id;
			readonly alignment = alignment;
			readonly priority = priority;
			readonly container = itemContainer;
			readonly labelContainer = item.labelContainer;

			get name() { return item.name; }
		};

		// Add to view model
		const { needsFullRefresh } = this.doAddOrRemoveModelEntry(viewModelEntry, true);
		if (needsFullRefresh) {
			this.appendStatusbarEntries();
		} else {
			this.appendStatusbarEntry(viewModelEntry);
		}

		return {
			update: entry => {
				item.update(entry);
			},
			dispose: () => {
				const { needsFullRefresh } = this.doAddOrRemoveModelEntry(viewModelEntry, false);
				if (needsFullRefresh) {
					this.appendStatusbarEntries();
				} else {
					itemContainer.remove();
				}
				dispose(item);
			}
		};
	}

	private doCreateStatusItem(id: string, alignment: StatusbarAlignment, ...extraClasses: string[]): HTMLElement {
		const itemContainer = document.createElement('div');
		itemContainer.id = id;

		itemContainer.classList.add('statusbar-item');
		if (extraClasses) {
			itemContainer.classList.add(...extraClasses);
		}

		if (alignment === StatusbarAlignment.RIGHT) {
			itemContainer.classList.add('right');
		} else {
			itemContainer.classList.add('left');
		}

		return itemContainer;
	}

	private doAddOrRemoveModelEntry(entry: IStatusbarViewModelEntry, add: boolean) {

		// Update model but remember previous entries
		const entriesBefore = this.viewModel.entries;
		if (add) {
			this.viewModel.add(entry);
		} else {
			this.viewModel.remove(entry);
		}
		const entriesAfter = this.viewModel.entries;

		// Apply operation onto the entries from before
		if (add) {
			entriesBefore.splice(entriesAfter.indexOf(entry), 0, entry);
		} else {
			entriesBefore.splice(entriesBefore.indexOf(entry), 1);
		}

		// Figure out if a full refresh is needed by comparing arrays
		const needsFullRefresh = !equals(entriesBefore, entriesAfter);

		return { needsFullRefresh };
	}

	isEntryVisible(id: string): boolean {
		return !this.viewModel.isHidden(id);
	}

	updateEntryVisibility(id: string, visible: boolean): void {
		if (visible) {
			this.viewModel.show(id);
		} else {
			this.viewModel.hide(id);
		}
	}

	focusNextEntry(): void {
		this.viewModel.focusNextEntry();
	}

	focusPreviousEntry(): void {
		this.viewModel.focusPreviousEntry();
	}

	isEntryFocused(): boolean {
		return this.viewModel.isEntryFocused();
	}

	focus(preserveEntryFocus = true): void {
		this.getContainer()?.focus();
		const lastFocusedEntry = this.viewModel.lastFocusedEntry;
		if (preserveEntryFocus && lastFocusedEntry) {
			setTimeout(() => lastFocusedEntry.labelContainer.focus(), 0); // Need a timeout, for some reason without it the inner label container will not get focused
		}
	}

	override createContentArea(parent: HTMLElement): HTMLElement {
		this.element = parent;

		// Track focus within container
		const scopedContextKeyService = this.contextKeyService.createScoped(this.element);
		CONTEXT_STATUS_BAR_FOCUSED.bindTo(scopedContextKeyService).set(true);

		// Left items container
		this.leftItemsContainer = document.createElement('div');
		this.leftItemsContainer.classList.add('left-items', 'items-container');
		this.element.appendChild(this.leftItemsContainer);
		this.element.tabIndex = 0;

		// Right items container
		this.rightItemsContainer = document.createElement('div');
		this.rightItemsContainer.classList.add('right-items', 'items-container');
		this.element.appendChild(this.rightItemsContainer);

		// Context menu support
		this._register(addDisposableListener(parent, EventType.CONTEXT_MENU, e => this.showContextMenu(e)));
		this._register(Gesture.addTarget(parent));
		this._register(addDisposableListener(parent, TouchEventType.Contextmenu, e => this.showContextMenu(e)));

		// Initial status bar entries
		this.createInitialStatusbarEntries();

		return this.element;
	}

	private createInitialStatusbarEntries(): void {

		// Add items in order according to alignment
		this.appendStatusbarEntries();

		// Fill in pending entries if any
		while (this.pendingEntries.length) {
			const pending = this.pendingEntries.shift();
			if (pending) {
				pending.accessor = this.addEntry(pending.entry, pending.id, pending.alignment, pending.priority.primary);
			}
		}
	}

	private appendStatusbarEntries(): void {
		const leftItemsContainer = assertIsDefined(this.leftItemsContainer);
		const rightItemsContainer = assertIsDefined(this.rightItemsContainer);

		// Clear containers
		clearNode(leftItemsContainer);
		clearNode(rightItemsContainer);

		// Append all
		for (const entry of [
			...this.viewModel.getEntries(StatusbarAlignment.LEFT),
			...this.viewModel.getEntries(StatusbarAlignment.RIGHT).reverse() // reversing due to flex: row-reverse
		]) {
			const target = entry.alignment === StatusbarAlignment.LEFT ? leftItemsContainer : rightItemsContainer;

			target.appendChild(entry.container);
		}

		// Update CSS classes
		this.updateClasses();
	}

	private appendStatusbarEntry(entry: IStatusbarViewModelEntry): void {
		const entries = this.viewModel.getEntries(entry.alignment);

		if (entry.alignment === StatusbarAlignment.RIGHT) {
			entries.reverse(); // reversing due to flex: row-reverse
		}

		const target = assertIsDefined(entry.alignment === StatusbarAlignment.LEFT ? this.leftItemsContainer : this.rightItemsContainer);

		const index = entries.indexOf(entry);
		if (index + 1 === entries.length) {
			target.appendChild(entry.container); // append at the end if last
		} else {
			target.insertBefore(entry.container, entries[index + 1].container); // insert before next element otherwise
		}

		// Update CSS classes
		this.updateClasses();
	}

	private updateClasses(): void {
		const entries = this.viewModel.entries;

		// Clear compact related CSS classes if any
		const mapIdToVisibleEntry = new Map<string, IStatusbarViewModelEntry>();
		for (const entry of entries) {
			if (!this.viewModel.isHidden(entry.id)) {
				mapIdToVisibleEntry.set(entry.id, entry);
			}

			entry.container.classList.remove('compact-left', 'compact-right');
		}

		// Update entries with compact related CSS classes as needed
		for (const entry of mapIdToVisibleEntry.values()) {
			if (
				isStatusbarEntryLocation(entry.priority.primary) && // entry references another entry as location
				entry.priority.primary.compact						// entry wants to be compact
			) {
				const location = mapIdToVisibleEntry.get(entry.priority.primary.id);
				if (location) {
					if (entry.priority.primary.alignment === StatusbarAlignment.LEFT) {
						location.container.classList.add('compact-left');
						entry.container.classList.add('compact-right');
					} else {
						location.container.classList.add('compact-right');
						entry.container.classList.add('compact-left');
					}
				}
			}
		}
	}

	private showContextMenu(e: MouseEvent | GestureEvent): void {
		EventHelper.stop(e, true);

		const event = new StandardMouseEvent(e);

		let actions: IAction[] | undefined = undefined;
		this.contextMenuService.showContextMenu({
			getAnchor: () => ({ x: event.posx, y: event.posy }),
			getActions: () => {
				actions = this.getContextMenuActions(event);

				return actions;
			},
			onHide: () => {
				if (actions) {
					dispose(actions);
				}
			}
		});
	}

	private getContextMenuActions(event: StandardMouseEvent): IAction[] {
		const actions: IAction[] = [];

		// Provide an action to hide the status bar at last
		actions.push(toAction({ id: ToggleStatusbarVisibilityAction.ID, label: localize('hideStatusBar', "Hide Status Bar"), run: () => this.instantiationService.invokeFunction(accessor => new ToggleStatusbarVisibilityAction().run(accessor)) }));
		actions.push(new Separator());

		// Show an entry per known status entry
		// Note: even though entries have an identifier, there can be multiple entries
		// having the same identifier (e.g. from extensions). So we make sure to only
		// show a single entry per identifier we handled.
		const handledEntries = new Set<string>();
		for (const entry of this.viewModel.entries) {
			if (!handledEntries.has(entry.id)) {
				actions.push(new ToggleStatusbarEntryVisibilityAction(entry.id, entry.name, this.viewModel));
				handledEntries.add(entry.id);
			}
		}

		// Figure out if mouse is over an entry
		let statusEntryUnderMouse: IStatusbarViewModelEntry | undefined = undefined;
		for (let element: HTMLElement | null = event.target; element; element = element.parentElement) {
			const entry = this.viewModel.findEntry(element);
			if (entry) {
				statusEntryUnderMouse = entry;
				break;
			}
		}

		if (statusEntryUnderMouse) {
			actions.push(new Separator());
			actions.push(new HideStatusbarEntryAction(statusEntryUnderMouse.id, statusEntryUnderMouse.name, this.viewModel));
		}

		return actions;
	}

	override updateStyles(): void {
		super.updateStyles();

		const container = assertIsDefined(this.getContainer());

		// Background colors
		const backgroundColor = this.getColor(this.contextService.getWorkbenchState() !== WorkbenchState.EMPTY ? STATUS_BAR_BACKGROUND : STATUS_BAR_NO_FOLDER_BACKGROUND) || '';
		container.style.backgroundColor = backgroundColor;
		container.style.color = this.getColor(this.contextService.getWorkbenchState() !== WorkbenchState.EMPTY ? STATUS_BAR_FOREGROUND : STATUS_BAR_NO_FOLDER_FOREGROUND) || '';

		// Border color
		const borderColor = this.getColor(this.contextService.getWorkbenchState() !== WorkbenchState.EMPTY ? STATUS_BAR_BORDER : STATUS_BAR_NO_FOLDER_BORDER) || this.getColor(contrastBorder);
		if (borderColor) {
			container.classList.add('status-border-top');
			container.style.setProperty('--status-border-top-color', borderColor.toString());
		} else {
			container.classList.remove('status-border-top');
			container.style.removeProperty('--status-border-top-color');
		}

		// Notification Beak
		if (!this.styleElement) {
			this.styleElement = createStyleSheet(container);
		}

		this.styleElement.textContent = `.monaco-workbench .part.statusbar > .items-container > .statusbar-item.has-beak:before { border-bottom-color: ${backgroundColor}; }`;
	}

	override layout(width: number, height: number): void {
		super.layout(width, height);
		super.layoutContents(width, height);
	}

	toJSON(): object {
		return {
			type: Parts.STATUSBAR_PART
		};
	}
}

<<<<<<< HEAD
class StatusBarCodiconLabel extends SimpleIconLabel {

	private readonly progressCodicon: any = renderIcon(syncing);

	private currentText = '';
	private currentShowProgress = false;

	constructor(
		private readonly container: HTMLElement
	) {
		super(container);
	}

	set showProgress(showProgress: boolean) {
		if (this.currentShowProgress !== showProgress) {
			this.currentShowProgress = showProgress;
			this.text = this.currentText;
		}
	}

	override set text(text: string) {

		// Progress: insert progress codicon as first element as needed
		// but keep it stable so that the animation does not reset
		if (this.currentShowProgress) {

			// Append as needed
			if (this.container.firstChild !== this.progressCodicon) {
				this.container.appendChild(this.progressCodicon);
			}

			// Remove others
			for (const node of Array.from(this.container.childNodes)) {
				if (node !== this.progressCodicon) {
					node.remove();
				}
			}

			// If we have text to show, add a space to separate from progress
			let textContent = text ?? '';
			if (textContent) {
				textContent = ` ${textContent}`;
			}

			// Append new elements
			append(this.container, ...renderLabelWithIcons(textContent));
		}

		// No Progress: no special handling
		else {
			super.text = text;
		}
	}
}

class StatusbarEntryItem extends Disposable {

	readonly labelContainer: HTMLElement;
	private readonly label: StatusBarCodiconLabel;

	private customHover: IDisposable | undefined;

	private entry: IStatusbarEntry | undefined = undefined;
	get name(): string { return assertIsDefined(this.entry).name; }

	private readonly foregroundListener = this._register(new MutableDisposable());
	private readonly backgroundListener = this._register(new MutableDisposable());

	private readonly commandMouseListener = this._register(new MutableDisposable());
	private readonly commandKeyboardListener = this._register(new MutableDisposable());

	constructor(
		private container: HTMLElement,
		entry: IStatusbarEntry,
		private readonly customHoverDelegate: IHoverDelegate,
		@ICommandService private readonly commandService: ICommandService,
		@INotificationService private readonly notificationService: INotificationService,
		@ITelemetryService private readonly telemetryService: ITelemetryService,
		@IThemeService private readonly themeService: IThemeService
	) {
		super();

		// Label Container
		this.labelContainer = document.createElement('a');
		this.labelContainer.tabIndex = -1; // allows screen readers to read title, but still prevents tab focus.
		this.labelContainer.setAttribute('role', 'button');

		// Label (with support for progress)
		this.label = new StatusBarCodiconLabel(this.labelContainer);

		// Add to parent
		this.container.appendChild(this.labelContainer);

		this.update(entry);
	}

	update(entry: IStatusbarEntry): void {

		// Update: Progress
		this.label.showProgress = !!entry.showProgress;

		// Update: Text
		if (!this.entry || entry.text !== this.entry.text) {
			this.label.text = entry.text;

			if (entry.text) {
				show(this.labelContainer);
			} else {
				hide(this.labelContainer);
			}
		}

		// Set the aria label on both elements so screen readers would read
		// the correct thing without duplication #96210
		if (!this.entry || entry.ariaLabel !== this.entry.ariaLabel) {
			this.container.setAttribute('aria-label', entry.ariaLabel);
			this.labelContainer.setAttribute('aria-label', entry.ariaLabel);
		}
		if (!this.entry || entry.role !== this.entry.role) {
			this.labelContainer.setAttribute('role', entry.role || 'button');
		}

		// Update: Tooltip (on the container, because label can be disabled)
		if (!this.entry || !isEqualTooltip(this.entry, entry)) {
			if (this.customHover) {
				this.customHover.dispose();
				this.customHover = undefined;
			}
			this.customHover = setupCustomHover(this.customHoverDelegate, this.labelContainer, { markdown: entry.tooltip, markdownNotSupportedFallback: undefined });
		}

		// Update: Command
		if (!this.entry || entry.command !== this.entry.command) {
			this.commandMouseListener.clear();
			this.commandKeyboardListener.clear();

			const command = entry.command;
			if (command) {
				this.commandMouseListener.value = addDisposableListener(this.labelContainer, EventType.CLICK, () => this.executeCommand(command));
				this.commandKeyboardListener.value = addDisposableListener(this.labelContainer, EventType.KEY_DOWN, e => {
					const event = new StandardKeyboardEvent(e);
					if (event.equals(KeyCode.Space) || event.equals(KeyCode.Enter)) {
						this.executeCommand(command);
					}
				});

				this.labelContainer.classList.remove('disabled');
			} else {
				this.labelContainer.classList.add('disabled');
			}
		}

		// Update: Beak
		if (!this.entry || entry.showBeak !== this.entry.showBeak) {
			if (entry.showBeak) {
				this.container.classList.add('has-beak');
			} else {
				this.container.classList.remove('has-beak');
			}
		}

		// Update: Foreground
		if (!this.entry || entry.color !== this.entry.color) {
			this.applyColor(this.labelContainer, entry.color);
		}

		// Update: Background
		if (!this.entry || entry.backgroundColor !== this.entry.backgroundColor) {
			this.container.classList.toggle('has-background-color', !!entry.backgroundColor);
			this.applyColor(this.container, entry.backgroundColor, true);
		}

		// Remember for next round
		this.entry = entry;
	}

	private async executeCommand(command: string | Command): Promise<void> {
		const id = typeof command === 'string' ? command : command.id;
		const args = typeof command === 'string' ? [] : command.arguments ?? [];

		this.telemetryService.publicLog2<WorkbenchActionExecutedEvent, WorkbenchActionExecutedClassification>('workbenchActionExecuted', { id, from: 'status bar' });
		try {
			await this.commandService.executeCommand(id, ...args);
		} catch (error) {
			this.notificationService.error(toErrorMessage(error));
		}
	}

	private applyColor(container: HTMLElement, color: string | ThemeColor | undefined, isBackground?: boolean): void {
		let colorResult: string | undefined = undefined;

		if (isBackground) {
			this.backgroundListener.clear();
		} else {
			this.foregroundListener.clear();
		}

		if (color) {
			if (isThemeColor(color)) {
				colorResult = this.themeService.getColorTheme().getColor(color.id)?.toString();

				const listener = this.themeService.onDidColorThemeChange(theme => {
					const colorValue = theme.getColor(color.id)?.toString();

					if (isBackground) {
						container.style.backgroundColor = colorValue ?? '';
					} else {
						container.style.color = colorValue ?? '';
					}
				});

				if (isBackground) {
					this.backgroundListener.value = listener;
				} else {
					this.foregroundListener.value = listener;
				}
			} else {
				colorResult = color;
			}
		}

		if (isBackground) {
			container.style.backgroundColor = colorResult ?? '';
		} else {
			container.style.color = colorResult ?? '';
		}
	}

	override dispose(): void {
		super.dispose();

		dispose(this.foregroundListener);
		dispose(this.backgroundListener);
		dispose(this.commandMouseListener);
		dispose(this.commandKeyboardListener);
		if (this.customHover) {
			this.customHover.dispose();
		}
	}
}

function isEqualTooltip(e1: IStatusbarEntry, e2: IStatusbarEntry) {
	const t1 = e1.tooltip;
	const t2 = e2.tooltip;
	if (t1 === undefined) {
		return t2 === undefined;
	}
	if (isMarkdownString(t1)) {
		return isMarkdownString(t2) && markdownStringEqual(t1, t2);
	}
	return t1 === t2;
}

=======
>>>>>>> 240cde21
registerThemingParticipant((theme, collector) => {
	if (theme.type !== ColorScheme.HIGH_CONTRAST) {
		const statusBarItemHoverBackground = theme.getColor(STATUS_BAR_ITEM_HOVER_BACKGROUND);
		if (statusBarItemHoverBackground) {
			collector.addRule(`.monaco-workbench .part.statusbar > .items-container > .statusbar-item a:hover:not(.disabled) { background-color: ${statusBarItemHoverBackground}; }`);
			collector.addRule(`.monaco-workbench .part.statusbar > .items-container > .statusbar-item a:focus:not(.disabled) { background-color: ${statusBarItemHoverBackground}; }`);
		}

		const statusBarItemActiveBackground = theme.getColor(STATUS_BAR_ITEM_ACTIVE_BACKGROUND);
		if (statusBarItemActiveBackground) {
			collector.addRule(`.monaco-workbench .part.statusbar > .items-container > .statusbar-item a:active:not(.disabled) { background-color: ${statusBarItemActiveBackground}; }`);
		}
	}

	const activeContrastBorderColor = theme.getColor(activeContrastBorder);
	if (activeContrastBorderColor) {
		collector.addRule(`
			.monaco-workbench .part.statusbar > .items-container > .statusbar-item a:focus:not(.disabled),
			.monaco-workbench .part.statusbar > .items-container > .statusbar-item a:active:not(.disabled) {
				outline: 1px solid ${activeContrastBorderColor} !important;
				outline-offset: -1px;
			}
		`);
		collector.addRule(`
			.monaco-workbench .part.statusbar > .items-container > .statusbar-item a:hover:not(.disabled) {
				outline: 1px dashed ${activeContrastBorderColor};
				outline-offset: -1px;
			}
		`);
	}

	const statusBarProminentItemForeground = theme.getColor(STATUS_BAR_PROMINENT_ITEM_FOREGROUND);
	if (statusBarProminentItemForeground) {
		collector.addRule(`.monaco-workbench .part.statusbar > .items-container > .statusbar-item .status-bar-info { color: ${statusBarProminentItemForeground}; }`);
	}

	const statusBarProminentItemBackground = theme.getColor(STATUS_BAR_PROMINENT_ITEM_BACKGROUND);
	if (statusBarProminentItemBackground) {
		collector.addRule(`.monaco-workbench .part.statusbar > .items-container > .statusbar-item .status-bar-info { background-color: ${statusBarProminentItemBackground}; }`);
	}

	const statusBarProminentItemHoverBackground = theme.getColor(STATUS_BAR_PROMINENT_ITEM_HOVER_BACKGROUND);
	if (statusBarProminentItemHoverBackground) {
		collector.addRule(`.monaco-workbench .part.statusbar > .items-container > .statusbar-item a.status-bar-info:hover:not(.disabled) { background-color: ${statusBarProminentItemHoverBackground}; }`);
	}
});

registerSingleton(IStatusbarService, StatusbarPart);<|MERGE_RESOLUTION|>--- conflicted
+++ resolved
@@ -492,262 +492,6 @@
 	}
 }
 
-<<<<<<< HEAD
-class StatusBarCodiconLabel extends SimpleIconLabel {
-
-	private readonly progressCodicon: any = renderIcon(syncing);
-
-	private currentText = '';
-	private currentShowProgress = false;
-
-	constructor(
-		private readonly container: HTMLElement
-	) {
-		super(container);
-	}
-
-	set showProgress(showProgress: boolean) {
-		if (this.currentShowProgress !== showProgress) {
-			this.currentShowProgress = showProgress;
-			this.text = this.currentText;
-		}
-	}
-
-	override set text(text: string) {
-
-		// Progress: insert progress codicon as first element as needed
-		// but keep it stable so that the animation does not reset
-		if (this.currentShowProgress) {
-
-			// Append as needed
-			if (this.container.firstChild !== this.progressCodicon) {
-				this.container.appendChild(this.progressCodicon);
-			}
-
-			// Remove others
-			for (const node of Array.from(this.container.childNodes)) {
-				if (node !== this.progressCodicon) {
-					node.remove();
-				}
-			}
-
-			// If we have text to show, add a space to separate from progress
-			let textContent = text ?? '';
-			if (textContent) {
-				textContent = ` ${textContent}`;
-			}
-
-			// Append new elements
-			append(this.container, ...renderLabelWithIcons(textContent));
-		}
-
-		// No Progress: no special handling
-		else {
-			super.text = text;
-		}
-	}
-}
-
-class StatusbarEntryItem extends Disposable {
-
-	readonly labelContainer: HTMLElement;
-	private readonly label: StatusBarCodiconLabel;
-
-	private customHover: IDisposable | undefined;
-
-	private entry: IStatusbarEntry | undefined = undefined;
-	get name(): string { return assertIsDefined(this.entry).name; }
-
-	private readonly foregroundListener = this._register(new MutableDisposable());
-	private readonly backgroundListener = this._register(new MutableDisposable());
-
-	private readonly commandMouseListener = this._register(new MutableDisposable());
-	private readonly commandKeyboardListener = this._register(new MutableDisposable());
-
-	constructor(
-		private container: HTMLElement,
-		entry: IStatusbarEntry,
-		private readonly customHoverDelegate: IHoverDelegate,
-		@ICommandService private readonly commandService: ICommandService,
-		@INotificationService private readonly notificationService: INotificationService,
-		@ITelemetryService private readonly telemetryService: ITelemetryService,
-		@IThemeService private readonly themeService: IThemeService
-	) {
-		super();
-
-		// Label Container
-		this.labelContainer = document.createElement('a');
-		this.labelContainer.tabIndex = -1; // allows screen readers to read title, but still prevents tab focus.
-		this.labelContainer.setAttribute('role', 'button');
-
-		// Label (with support for progress)
-		this.label = new StatusBarCodiconLabel(this.labelContainer);
-
-		// Add to parent
-		this.container.appendChild(this.labelContainer);
-
-		this.update(entry);
-	}
-
-	update(entry: IStatusbarEntry): void {
-
-		// Update: Progress
-		this.label.showProgress = !!entry.showProgress;
-
-		// Update: Text
-		if (!this.entry || entry.text !== this.entry.text) {
-			this.label.text = entry.text;
-
-			if (entry.text) {
-				show(this.labelContainer);
-			} else {
-				hide(this.labelContainer);
-			}
-		}
-
-		// Set the aria label on both elements so screen readers would read
-		// the correct thing without duplication #96210
-		if (!this.entry || entry.ariaLabel !== this.entry.ariaLabel) {
-			this.container.setAttribute('aria-label', entry.ariaLabel);
-			this.labelContainer.setAttribute('aria-label', entry.ariaLabel);
-		}
-		if (!this.entry || entry.role !== this.entry.role) {
-			this.labelContainer.setAttribute('role', entry.role || 'button');
-		}
-
-		// Update: Tooltip (on the container, because label can be disabled)
-		if (!this.entry || !isEqualTooltip(this.entry, entry)) {
-			if (this.customHover) {
-				this.customHover.dispose();
-				this.customHover = undefined;
-			}
-			this.customHover = setupCustomHover(this.customHoverDelegate, this.labelContainer, { markdown: entry.tooltip, markdownNotSupportedFallback: undefined });
-		}
-
-		// Update: Command
-		if (!this.entry || entry.command !== this.entry.command) {
-			this.commandMouseListener.clear();
-			this.commandKeyboardListener.clear();
-
-			const command = entry.command;
-			if (command) {
-				this.commandMouseListener.value = addDisposableListener(this.labelContainer, EventType.CLICK, () => this.executeCommand(command));
-				this.commandKeyboardListener.value = addDisposableListener(this.labelContainer, EventType.KEY_DOWN, e => {
-					const event = new StandardKeyboardEvent(e);
-					if (event.equals(KeyCode.Space) || event.equals(KeyCode.Enter)) {
-						this.executeCommand(command);
-					}
-				});
-
-				this.labelContainer.classList.remove('disabled');
-			} else {
-				this.labelContainer.classList.add('disabled');
-			}
-		}
-
-		// Update: Beak
-		if (!this.entry || entry.showBeak !== this.entry.showBeak) {
-			if (entry.showBeak) {
-				this.container.classList.add('has-beak');
-			} else {
-				this.container.classList.remove('has-beak');
-			}
-		}
-
-		// Update: Foreground
-		if (!this.entry || entry.color !== this.entry.color) {
-			this.applyColor(this.labelContainer, entry.color);
-		}
-
-		// Update: Background
-		if (!this.entry || entry.backgroundColor !== this.entry.backgroundColor) {
-			this.container.classList.toggle('has-background-color', !!entry.backgroundColor);
-			this.applyColor(this.container, entry.backgroundColor, true);
-		}
-
-		// Remember for next round
-		this.entry = entry;
-	}
-
-	private async executeCommand(command: string | Command): Promise<void> {
-		const id = typeof command === 'string' ? command : command.id;
-		const args = typeof command === 'string' ? [] : command.arguments ?? [];
-
-		this.telemetryService.publicLog2<WorkbenchActionExecutedEvent, WorkbenchActionExecutedClassification>('workbenchActionExecuted', { id, from: 'status bar' });
-		try {
-			await this.commandService.executeCommand(id, ...args);
-		} catch (error) {
-			this.notificationService.error(toErrorMessage(error));
-		}
-	}
-
-	private applyColor(container: HTMLElement, color: string | ThemeColor | undefined, isBackground?: boolean): void {
-		let colorResult: string | undefined = undefined;
-
-		if (isBackground) {
-			this.backgroundListener.clear();
-		} else {
-			this.foregroundListener.clear();
-		}
-
-		if (color) {
-			if (isThemeColor(color)) {
-				colorResult = this.themeService.getColorTheme().getColor(color.id)?.toString();
-
-				const listener = this.themeService.onDidColorThemeChange(theme => {
-					const colorValue = theme.getColor(color.id)?.toString();
-
-					if (isBackground) {
-						container.style.backgroundColor = colorValue ?? '';
-					} else {
-						container.style.color = colorValue ?? '';
-					}
-				});
-
-				if (isBackground) {
-					this.backgroundListener.value = listener;
-				} else {
-					this.foregroundListener.value = listener;
-				}
-			} else {
-				colorResult = color;
-			}
-		}
-
-		if (isBackground) {
-			container.style.backgroundColor = colorResult ?? '';
-		} else {
-			container.style.color = colorResult ?? '';
-		}
-	}
-
-	override dispose(): void {
-		super.dispose();
-
-		dispose(this.foregroundListener);
-		dispose(this.backgroundListener);
-		dispose(this.commandMouseListener);
-		dispose(this.commandKeyboardListener);
-		if (this.customHover) {
-			this.customHover.dispose();
-		}
-	}
-}
-
-function isEqualTooltip(e1: IStatusbarEntry, e2: IStatusbarEntry) {
-	const t1 = e1.tooltip;
-	const t2 = e2.tooltip;
-	if (t1 === undefined) {
-		return t2 === undefined;
-	}
-	if (isMarkdownString(t1)) {
-		return isMarkdownString(t2) && markdownStringEqual(t1, t2);
-	}
-	return t1 === t2;
-}
-
-=======
->>>>>>> 240cde21
 registerThemingParticipant((theme, collector) => {
 	if (theme.type !== ColorScheme.HIGH_CONTRAST) {
 		const statusBarItemHoverBackground = theme.getColor(STATUS_BAR_ITEM_HOVER_BACKGROUND);
