/*---------------------------------------------------------------------------------------------
 *  Copyright (c) Microsoft Corporation. All rights reserved.
 *  Licensed under the Source EULA. See License.txt in the project root for license information.
 *--------------------------------------------------------------------------------------------*/

import 'vs/css!./media/activitybarpart';
import { localize } from 'vs/nls';
import { ActionsOrientation, ActionBar } from 'vs/base/browser/ui/actionbar/actionbar';
import { GLOBAL_ACTIVITY_ID, IActivity, ACCOUNTS_ACTIVITY_ID } from 'vs/workbench/common/activity';
import { Part } from 'vs/workbench/browser/part';
import { GlobalActivityActionViewItem, ViewContainerActivityAction, PlaceHolderToggleCompositePinnedAction, PlaceHolderViewContainerActivityAction, AccountsActivityActionViewItem } from 'vs/workbench/browser/parts/activitybar/activitybarActions';
import { IBadge, NumberBadge } from 'vs/workbench/services/activity/common/activity';
import { IWorkbenchLayoutService, Parts } from 'vs/workbench/services/layout/browser/layoutService';
import { IInstantiationService, ServicesAccessor } from 'vs/platform/instantiation/common/instantiation';
import { IDisposable, toDisposable, DisposableStore, Disposable } from 'vs/base/common/lifecycle';
import { ToggleActivityBarVisibilityAction, ToggleSidebarPositionAction } from 'vs/workbench/browser/actions/layoutActions';
import { IThemeService, IColorTheme, ThemeIcon } from 'vs/platform/theme/common/themeService';
import { ACTIVITY_BAR_BACKGROUND, ACTIVITY_BAR_BORDER, ACTIVITY_BAR_FOREGROUND, ACTIVITY_BAR_ACTIVE_BORDER, ACTIVITY_BAR_BADGE_BACKGROUND, ACTIVITY_BAR_BADGE_FOREGROUND, ACTIVITY_BAR_INACTIVE_FOREGROUND, ACTIVITY_BAR_ACTIVE_BACKGROUND, ACTIVITY_BAR_DRAG_AND_DROP_BORDER } from 'vs/workbench/common/theme';
import { contrastBorder } from 'vs/platform/theme/common/colorRegistry';
import { CompositeBar, ICompositeBarItem, CompositeDragAndDrop } from 'vs/workbench/browser/parts/compositeBar';
import { Dimension, createCSSRule, asCSSUrl, addDisposableListener, EventType } from 'vs/base/browser/dom';
import { IStorageService, StorageScope, IStorageValueChangeEvent, StorageTarget } from 'vs/platform/storage/common/storage';
import { IExtensionService } from 'vs/workbench/services/extensions/common/extensions';
import { URI, UriComponents } from 'vs/base/common/uri';
import { ToggleCompositePinnedAction, ICompositeBarColors, ActivityAction, ICompositeActivity } from 'vs/workbench/browser/parts/compositeBarActions';
import { IViewDescriptorService, ViewContainer, IViewContainerModel, ViewContainerLocation, IViewsService, getEnabledViewContainerContextKey } from 'vs/workbench/common/views';
import { IContextKeyService, ContextKeyExpr, IContextKey } from 'vs/platform/contextkey/common/contextkey';
import { assertIsDefined, isString } from 'vs/base/common/types';
import { IActivityBarService } from 'vs/workbench/services/activityBar/browser/activityBarService';
import { registerSingleton } from 'vs/platform/instantiation/common/extensions';
import { IWorkbenchEnvironmentService } from 'vs/workbench/services/environment/common/environmentService';
import { CustomMenubarControl } from 'vs/workbench/browser/parts/titlebar/menubarControl';
import { IConfigurationService } from 'vs/platform/configuration/common/configuration';
import { getMenuBarVisibility } from 'vs/platform/windows/common/windows';
import { isNative } from 'vs/base/common/platform';
import { Before2D } from 'vs/workbench/browser/dnd';
import { Codicon } from 'vs/base/common/codicons';
import { IAction, Separator, toAction } from 'vs/base/common/actions';
import { Event } from 'vs/base/common/event';
import { StandardKeyboardEvent } from 'vs/base/browser/keyboardEvent';
import { KeyCode } from 'vs/base/common/keyCodes';
import { Action2, registerAction2 } from 'vs/platform/actions/common/actions';
import { CATEGORIES } from 'vs/workbench/common/actions';
import { registerIcon } from 'vs/platform/theme/common/iconRegistry';
import { StringSHA1 } from 'vs/base/common/hash';
import { AccountsActionViewItem } from 'sql/workbench/browser/parts/activitybar/activitybarActions'; // {{SQL CARBON EDIT}} - use the ADS account management action

interface IPlaceholderViewContainer {
	readonly id: string;
	readonly name?: string;
	readonly iconUrl?: UriComponents;
	readonly themeIcon?: ThemeIcon;
	readonly isBuiltin?: boolean;
	readonly views?: { when?: string; }[];
}

interface IPinnedViewContainer {
	readonly id: string;
	readonly pinned: boolean;
	readonly order?: number;
	readonly visible: boolean;
}

interface ICachedViewContainer {
	readonly id: string;
	name?: string;
	icon?: URI | ThemeIcon;
	readonly pinned: boolean;
	readonly order?: number;
	visible: boolean;
	isBuiltin?: boolean;
	views?: { when?: string; }[];
}

export const settingsViewBarIcon = registerIcon('settings-view-bar-icon', Codicon.settingsGear, localize('settingsViewBarIcon', "Settings icon in the view bar.")); // {{SQL CARBON EDIT}} exporting to use it in getting started tour

export class ActivitybarPart extends Part implements IActivityBarService {

	declare readonly _serviceBrand: undefined;

	private static readonly PINNED_VIEW_CONTAINERS = 'workbench.activity.pinnedViewlets2';
	private static readonly PLACEHOLDER_VIEW_CONTAINERS = 'workbench.activity.placeholderViewlets';
	private static readonly ACTION_HEIGHT = 48;
	private static readonly ACCOUNTS_ACTION_INDEX = 0;

	private static readonly GEAR_ICON = settingsViewBarIcon; // registerIcon('settings-view-bar-icon', Codicon.settingsGear, localize('settingsViewBarIcon', "Settings icon in the view bar.")); // {{SQL CARBON EDIT}} exporting to use it in getting started tour
	private static readonly ACCOUNTS_ICON = registerIcon('accounts-view-bar-icon', Codicon.account, localize('accountsViewBarIcon', "Accounts icon in the view bar."));

	//#region IView

	readonly minimumWidth: number = 48;
	readonly maximumWidth: number = 48;
	readonly minimumHeight: number = 0;
	readonly maximumHeight: number = Number.POSITIVE_INFINITY;

	//#endregion

	private content: HTMLElement | undefined;

	private menuBar: CustomMenubarControl | undefined;
	private menuBarContainer: HTMLElement | undefined;

	private compositeBar: CompositeBar;
	private compositeBarContainer: HTMLElement | undefined;

	private globalActivityAction: ActivityAction | undefined;
	private globalActivityActionBar: ActionBar | undefined;
	private globalActivitiesContainer: HTMLElement | undefined;
	private readonly globalActivity: ICompositeActivity[] = [];

	private accountsActivityAction: ActivityAction | undefined;

	private readonly accountsActivity: ICompositeActivity[] = [];

	private readonly compositeActions = new Map<string, { activityAction: ViewContainerActivityAction, pinnedAction: ToggleCompositePinnedAction; }>();
	private readonly viewContainerDisposables = new Map<string, IDisposable>();

	private readonly keyboardNavigationDisposables = this._register(new DisposableStore());

	private readonly location = ViewContainerLocation.Sidebar;
	private hasExtensionsRegistered: boolean = false;

	private readonly enabledViewContainersContextKeys: Map<string, IContextKey<boolean>> = new Map<string, IContextKey<boolean>>();

	constructor(
		@IInstantiationService private readonly instantiationService: IInstantiationService,
		@IWorkbenchLayoutService layoutService: IWorkbenchLayoutService,
		@IThemeService themeService: IThemeService,
		@IStorageService private readonly storageService: IStorageService,
		@IExtensionService private readonly extensionService: IExtensionService,
		@IViewDescriptorService private readonly viewDescriptorService: IViewDescriptorService,
		@IViewsService private readonly viewsService: IViewsService,
		@IContextKeyService private readonly contextKeyService: IContextKeyService,
		@IConfigurationService private readonly configurationService: IConfigurationService,
		@IWorkbenchEnvironmentService private readonly environmentService: IWorkbenchEnvironmentService,
	) {
		super(Parts.ACTIVITYBAR_PART, { hasTitle: false }, themeService, storageService, layoutService);

		for (const cachedViewContainer of this.cachedViewContainers) {
			cachedViewContainer.visible = !this.shouldBeHidden(cachedViewContainer.id, cachedViewContainer);
		}
		this.compositeBar = this.createCompositeBar();

		this.onDidRegisterViewContainers(this.getViewContainers());

		this.registerListeners();
	}

	private createCompositeBar() {
		const cachedItems = this.cachedViewContainers
			.map(container => ({
				id: container.id,
				name: container.name,
				visible: container.visible,
				order: container.order,
				pinned: container.pinned
			}));

		return this._register(this.instantiationService.createInstance(CompositeBar, cachedItems, {
			icon: true,
			orientation: ActionsOrientation.VERTICAL,
			preventLoopNavigation: true,
			openComposite: compositeId => this.viewsService.openViewContainer(compositeId, true),
			getActivityAction: compositeId => this.getCompositeActions(compositeId).activityAction,
			getCompositePinnedAction: compositeId => this.getCompositeActions(compositeId).pinnedAction,
			getOnCompositeClickAction: compositeId => toAction({ id: compositeId, label: '', run: async () => this.viewsService.isViewContainerVisible(compositeId) ? this.viewsService.closeViewContainer(compositeId) : this.viewsService.openViewContainer(compositeId) }),
			fillExtraContextMenuActions: actions => {
				const topActions: IAction[] = [];
<<<<<<< HEAD
				if (this.homeBarContainer) {
					topActions.push({
						id: 'toggleHomeBarAction',
						label: localize('homeButton', "Home Button"),
						class: undefined,
						tooltip: localize('homeButton', "Home Button"),
						checked: this.homeBarVisibilityPreference,
						enabled: true,
						expanded: false,
						run: async () => this.homeBarVisibilityPreference = !this.homeBarVisibilityPreference,
						dispose: () => { }
					});
				}
=======
>>>>>>> f08f99a1

				// Menu
				const menuBarVisibility = getMenuBarVisibility(this.configurationService);
				if (menuBarVisibility === 'compact' || menuBarVisibility === 'hidden' || menuBarVisibility === 'toggle') {
					topActions.push({
						id: 'toggleMenuVisibility',
						label: localize('menu', "Menu"),
						class: undefined,
						tooltip: localize('menu', "Menu"),
						checked: menuBarVisibility === 'compact',
						enabled: true,
<<<<<<< HEAD
						expanded: false,
						run: async () => this.layoutService.toggleMenuBar(),
=======
						run: async () => this.configurationService.updateValue('window.menuBarVisibility', menuBarVisibility === 'compact' ? 'toggle' : 'compact'),
>>>>>>> f08f99a1
						dispose: () => { }
					});
				}

				if (topActions.length) {
					actions.unshift(...topActions, new Separator());
				}

				// Accounts
				actions.push(new Separator());
				actions.push({
					id: 'toggleAccountsVisibility',
					label: localize('accounts', "Accounts"),
					class: undefined,
					tooltip: localize('accounts', "Accounts"),
					checked: this.accountsVisibilityPreference,
					enabled: true,
					expanded: false,
					run: async () => this.accountsVisibilityPreference = !this.accountsVisibilityPreference,
					dispose: () => { }
				});

				actions.push(new Separator());

				// Toggle Sidebar
				actions.push(this.instantiationService.createInstance(ToggleSidebarPositionAction, ToggleSidebarPositionAction.ID, ToggleSidebarPositionAction.getLabel(this.layoutService)));

				// Toggle Activity Bar
				actions.push(toAction({ id: ToggleActivityBarVisibilityAction.ID, label: localize('hideActivitBar', "Hide Activity Bar"), run: async () => this.instantiationService.invokeFunction(accessor => new ToggleActivityBarVisibilityAction().run(accessor)) }));
			},
			getContextMenuActionsForComposite: compositeId => this.getContextMenuActionsForComposite(compositeId),
			getDefaultCompositeId: () => this.viewDescriptorService.getDefaultViewContainer(this.location)!.id,
			hidePart: () => this.layoutService.setSideBarHidden(true),
			dndHandler: new CompositeDragAndDrop(this.viewDescriptorService, ViewContainerLocation.Sidebar,
				(id: string, focus?: boolean) => this.viewsService.openViewContainer(id, focus),
				(from: string, to: string, before?: Before2D) => this.compositeBar.move(from, to, before?.verticallyBefore),
				() => this.compositeBar.getCompositeBarItems(),
			),
			compositeSize: 52,
			colors: (theme: IColorTheme) => this.getActivitybarItemColors(theme),
			overflowActionSize: ActivitybarPart.ACTION_HEIGHT
		}));
	}

	private getContextMenuActionsForComposite(compositeId: string): IAction[] {
		const actions: IAction[] = [];

		const viewContainer = this.viewDescriptorService.getViewContainerById(compositeId)!;
		const defaultLocation = this.viewDescriptorService.getDefaultViewContainerLocation(viewContainer)!;
		if (defaultLocation !== this.viewDescriptorService.getViewContainerLocation(viewContainer)) {
			actions.push(toAction({ id: 'resetLocationAction', label: localize('resetLocation', "Reset Location"), run: () => this.viewDescriptorService.moveViewContainerToLocation(viewContainer, defaultLocation) }));
		} else {
			const viewContainerModel = this.viewDescriptorService.getViewContainerModel(viewContainer);
			if (viewContainerModel.allViewDescriptors.length === 1) {
				const viewToReset = viewContainerModel.allViewDescriptors[0];
				const defaultContainer = this.viewDescriptorService.getDefaultContainerById(viewToReset.id)!;
				if (defaultContainer !== viewContainer) {
					actions.push(toAction({ id: 'resetLocationAction', label: localize('resetLocation', "Reset Location"), run: () => this.viewDescriptorService.moveViewsToContainer([viewToReset], defaultContainer) }));
				}
			}
		}

		return actions;
	}

	private registerListeners(): void {

		// View Container Changes
		this._register(this.viewDescriptorService.onDidChangeViewContainers(({ added, removed }) => this.onDidChangeViewContainers(added, removed)));
		this._register(this.viewDescriptorService.onDidChangeContainerLocation(({ viewContainer, from, to }) => this.onDidChangeViewContainerLocation(viewContainer, from, to)));

		// View Container Visibility Changes
		this._register(Event.filter(this.viewsService.onDidChangeViewContainerVisibility, e => e.location === this.location)(({ id, visible }) => this.onDidChangeViewContainerVisibility(id, visible)));

		// Extension registration
		let disposables = this._register(new DisposableStore());
		this._register(this.extensionService.onDidRegisterExtensions(() => {
			disposables.clear();
			this.onDidRegisterExtensions();
			this.compositeBar.onDidChange(() => this.saveCachedViewContainers(), this, disposables);
			this.storageService.onDidChangeValue(e => this.onDidStorageValueChange(e), this, disposables);
		}));

		// Register for configuration changes
		this._register(this.configurationService.onDidChangeConfiguration(e => {
			if (e.affectsConfiguration('window.menuBarVisibility')) {
				if (getMenuBarVisibility(this.configurationService) === 'compact') {
					this.installMenubar();
				} else {
					this.uninstallMenubar();
				}
			}
		}));
	}

	private onDidChangeViewContainers(added: ReadonlyArray<{ container: ViewContainer, location: ViewContainerLocation; }>, removed: ReadonlyArray<{ container: ViewContainer, location: ViewContainerLocation; }>) {
		removed.filter(({ location }) => location === ViewContainerLocation.Sidebar).forEach(({ container }) => this.onDidDeregisterViewContainer(container));
		this.onDidRegisterViewContainers(added.filter(({ location }) => location === ViewContainerLocation.Sidebar).map(({ container }) => container));
	}

	private onDidChangeViewContainerLocation(container: ViewContainer, from: ViewContainerLocation, to: ViewContainerLocation) {
		if (from === this.location) {
			this.onDidDeregisterViewContainer(container);
		}

		if (to === this.location) {
			this.onDidRegisterViewContainers([container]);
		}
	}

	private onDidChangeViewContainerVisibility(id: string, visible: boolean) {
		if (visible) {
			// Activate view container action on opening of a view container
			this.onDidViewContainerVisible(id);
		} else {
			// Deactivate view container action on close
			this.compositeBar.deactivateComposite(id);
		}
	}

	private onDidRegisterExtensions(): void {
		this.hasExtensionsRegistered = true;

		// show/hide/remove composites
		for (const { id } of this.cachedViewContainers) {
			const viewContainer = this.getViewContainer(id);
			if (viewContainer) {
				this.showOrHideViewContainer(viewContainer);
			} else {
				if (this.viewDescriptorService.isViewContainerRemovedPermanently(id)) {
					this.removeComposite(id);
				} else {
					this.hideComposite(id);
				}
			}
		}

		this.saveCachedViewContainers();
	}

	private onDidViewContainerVisible(id: string): void {
		const viewContainer = this.getViewContainer(id);
		if (viewContainer) {

			// Update the composite bar by adding
			this.addComposite(viewContainer);
			this.compositeBar.activateComposite(viewContainer.id);

			if (this.shouldBeHidden(viewContainer)) {
				const viewContainerModel = this.viewDescriptorService.getViewContainerModel(viewContainer);
				if (viewContainerModel.activeViewDescriptors.length === 0) {
					// Update the composite bar by hiding
					this.hideComposite(viewContainer.id);
				}
			}
		}
	}

	showActivity(viewContainerOrActionId: string, badge: IBadge, clazz?: string, priority?: number): IDisposable {
		if (this.getViewContainer(viewContainerOrActionId)) {
			return this.compositeBar.showActivity(viewContainerOrActionId, badge, clazz, priority);
		}

		if (viewContainerOrActionId === GLOBAL_ACTIVITY_ID) {
			return this.showGlobalActivity(GLOBAL_ACTIVITY_ID, badge, clazz, priority);
		}

		if (viewContainerOrActionId === ACCOUNTS_ACTIVITY_ID) {
			return this.showGlobalActivity(ACCOUNTS_ACTIVITY_ID, badge, clazz, priority);
		}

		return Disposable.None;
	}

	private showGlobalActivity(activityId: string, badge: IBadge, clazz?: string, priority?: number): IDisposable {
		if (typeof priority !== 'number') {
			priority = 0;
		}

		const activity: ICompositeActivity = { badge, clazz, priority };
		const activityCache = activityId === GLOBAL_ACTIVITY_ID ? this.globalActivity : this.accountsActivity;

		for (let i = 0; i <= activityCache.length; i++) {
			if (i === activityCache.length) {
				activityCache.push(activity);
				break;
			} else if (activityCache[i].priority <= priority) {
				activityCache.splice(i, 0, activity);
				break;
			}
		}
		this.updateGlobalActivity(activityId);

		return toDisposable(() => this.removeGlobalActivity(activityId, activity));
	}

	private removeGlobalActivity(activityId: string, activity: ICompositeActivity): void {
		const activityCache = activityId === GLOBAL_ACTIVITY_ID ? this.globalActivity : this.accountsActivity;
		const index = activityCache.indexOf(activity);
		if (index !== -1) {
			activityCache.splice(index, 1);
			this.updateGlobalActivity(activityId);
		}
	}

	private updateGlobalActivity(activityId: string): void {
		const activityAction = activityId === GLOBAL_ACTIVITY_ID ? this.globalActivityAction : this.accountsActivityAction;
		if (!activityAction) {
			return;
		}

		const activityCache = activityId === GLOBAL_ACTIVITY_ID ? this.globalActivity : this.accountsActivity;
		if (activityCache.length) {
			const [{ badge, clazz, priority }] = activityCache;
			if (badge instanceof NumberBadge && activityCache.length > 1) {
				const cumulativeNumberBadge = this.getCumulativeNumberBadge(activityCache, priority);
				activityAction.setBadge(cumulativeNumberBadge);
			} else {
				activityAction.setBadge(badge, clazz);
			}
		} else {
			activityAction.setBadge(undefined);
		}
	}

	private getCumulativeNumberBadge(activityCache: ICompositeActivity[], priority: number): NumberBadge {
		const numberActivities = activityCache.filter(activity => activity.badge instanceof NumberBadge && activity.priority === priority);
		const number = numberActivities.reduce((result, activity) => { return result + (<NumberBadge>activity.badge).number; }, 0);
		const descriptorFn = (): string => {
			return numberActivities.reduce((result, activity, index) => {
				result = result + (<NumberBadge>activity.badge).getDescription();
				if (index < numberActivities.length - 1) {
					result = `${result}\n`;
				}

				return result;
			}, '');
		};

		return new NumberBadge(number, descriptorFn);
	}

	private uninstallMenubar() {
		if (this.menuBar) {
			this.menuBar.dispose();
			this.menuBar = undefined;
		}

		if (this.menuBarContainer) {
			this.menuBarContainer.remove();
			this.menuBarContainer = undefined;
			this.registerKeyboardNavigationListeners();
		}
	}

	private installMenubar() {
		if (this.menuBar) {
			return; // prevent menu bar from installing twice #110720
		}

		this.menuBarContainer = document.createElement('div');
		this.menuBarContainer.classList.add('menubar');

		const content = assertIsDefined(this.content);
		content.prepend(this.menuBarContainer);

		// Menubar: install a custom menu bar depending on configuration
		this.menuBar = this._register(this.instantiationService.createInstance(CustomMenubarControl));
		this.menuBar.create(this.menuBarContainer);

		this.registerKeyboardNavigationListeners();
	}

	createContentArea(parent: HTMLElement): HTMLElement {
		this.element = parent;

		this.content = document.createElement('div');
		this.content.classList.add('content');
		parent.appendChild(this.content);

		// Install menubar if compact
		if (getMenuBarVisibility(this.configurationService) === 'compact') {
			this.installMenubar();
		}

		// View Containers action bar
		this.compositeBarContainer = this.compositeBar.create(this.content);

		// Global action bar
		this.globalActivitiesContainer = document.createElement('div');
		this.content.appendChild(this.globalActivitiesContainer);

		this.createGlobalActivityActionBar(this.globalActivitiesContainer);

		// Keyboard Navigation
		this.registerKeyboardNavigationListeners();

		return this.content;
	}

	private registerKeyboardNavigationListeners(): void {
		this.keyboardNavigationDisposables.clear();

		// Up/Down arrow on compact menu
		if (this.menuBarContainer) {
			this.keyboardNavigationDisposables.add(addDisposableListener(this.menuBarContainer, EventType.KEY_DOWN, e => {
				const kbEvent = new StandardKeyboardEvent(e);
				if (kbEvent.equals(KeyCode.DownArrow) || kbEvent.equals(KeyCode.RightArrow)) {
					if (this.compositeBar) {
						this.compositeBar.focus();
					}
				}
			}));
		}

		// Up/Down on Activity Icons
		if (this.compositeBarContainer) {
			this.keyboardNavigationDisposables.add(addDisposableListener(this.compositeBarContainer, EventType.KEY_DOWN, e => {
				const kbEvent = new StandardKeyboardEvent(e);
				if (kbEvent.equals(KeyCode.DownArrow) || kbEvent.equals(KeyCode.RightArrow)) {
					if (this.globalActivityActionBar) {
						this.globalActivityActionBar.focus(true);
					}
				} else if (kbEvent.equals(KeyCode.UpArrow) || kbEvent.equals(KeyCode.LeftArrow)) {
					if (this.menuBar) {
						this.menuBar.toggleFocus();
					}
				}
			}));
		}

		// Up arrow on global icons
		if (this.globalActivitiesContainer) {
			this.keyboardNavigationDisposables.add(addDisposableListener(this.globalActivitiesContainer, EventType.KEY_DOWN, e => {
				const kbEvent = new StandardKeyboardEvent(e);
				if (kbEvent.equals(KeyCode.UpArrow) || kbEvent.equals(KeyCode.LeftArrow)) {
					if (this.compositeBar) {
						this.compositeBar.focus(this.getVisibleViewContainerIds().length - 1);
					}
				}
			}));
		}
	}

	private createGlobalActivityActionBar(container: HTMLElement): void {
		this.globalActivityActionBar = this._register(new ActionBar(container, {
			actionViewItemProvider: action => {
				if (action.id === 'workbench.actions.manage') {
					return this.instantiationService.createInstance(GlobalActivityActionViewItem, action as ActivityAction, () => this.compositeBar.getContextMenuActions(), (theme: IColorTheme) => this.getActivitybarItemColors(theme));
				}

				if (action.id === 'workbench.actions.accounts') {
					return this.instantiationService.createInstance(AccountsActionViewItem, action as ActivityAction, (theme: IColorTheme) => this.getActivitybarItemColors(theme)); // {{ SQL CARBON EDIT }}
				}

				throw new Error(`No view item for action '${action.id}'`);
			},
			orientation: ActionsOrientation.VERTICAL,
			ariaLabel: localize('manage', "Manage"),
			animated: false,
			preventLoopNavigation: true
		}));

		this.globalActivityAction = this._register(new ActivityAction({
			id: 'workbench.actions.manage',
			name: localize('manage', "Manage"),
			cssClass: ThemeIcon.asClassName(ActivitybarPart.GEAR_ICON)
		}));

		if (this.accountsVisibilityPreference) {
			this.accountsActivityAction = this._register(new ActivityAction({
				id: 'workbench.actions.accounts',
				name: localize('accounts', "Accounts"),
				cssClass: ThemeIcon.asClassName(ActivitybarPart.ACCOUNTS_ICON)
			}));

			this.globalActivityActionBar.push(this.accountsActivityAction, { index: ActivitybarPart.ACCOUNTS_ACTION_INDEX });
		}

		this.globalActivityActionBar.push(this.globalActivityAction);
	}

	private toggleAccountsActivity() {
		if (this.globalActivityActionBar) {
			if (this.accountsActivityAction) {
				this.globalActivityActionBar.pull(ActivitybarPart.ACCOUNTS_ACTION_INDEX);
				this.accountsActivityAction = undefined;
			} else {
				this.accountsActivityAction = this._register(new ActivityAction({
					id: 'workbench.actions.accounts',
					name: localize('accounts', "Accounts"),
					cssClass: Codicon.account.classNames
				}));
				this.globalActivityActionBar.push(this.accountsActivityAction, { index: ActivitybarPart.ACCOUNTS_ACTION_INDEX });
			}
		}

		this.updateGlobalActivity(ACCOUNTS_ACTIVITY_ID);
	}

	private getCompositeActions(compositeId: string): { activityAction: ViewContainerActivityAction, pinnedAction: ToggleCompositePinnedAction; } {
		let compositeActions = this.compositeActions.get(compositeId);
		if (!compositeActions) {
			const viewContainer = this.getViewContainer(compositeId);
			if (viewContainer) {
				const viewContainerModel = this.viewDescriptorService.getViewContainerModel(viewContainer);
				compositeActions = {
					activityAction: this.instantiationService.createInstance(ViewContainerActivityAction, this.toActivity(viewContainerModel)),
					pinnedAction: new ToggleCompositePinnedAction(this.toActivity(viewContainerModel), this.compositeBar)
				};
			} else {
				const cachedComposite = this.cachedViewContainers.filter(c => c.id === compositeId)[0];
				compositeActions = {
					activityAction: this.instantiationService.createInstance(PlaceHolderViewContainerActivityAction, ActivitybarPart.toActivity(compositeId, compositeId, cachedComposite?.icon, undefined)),
					pinnedAction: new PlaceHolderToggleCompositePinnedAction(compositeId, this.compositeBar)
				};
			}

			this.compositeActions.set(compositeId, compositeActions);
		}

		return compositeActions;
	}

	private onDidRegisterViewContainers(viewContainers: ReadonlyArray<ViewContainer>): void {
		for (const viewContainer of viewContainers) {
			this.addComposite(viewContainer);

			// Pin it by default if it is new
			const cachedViewContainer = this.cachedViewContainers.filter(({ id }) => id === viewContainer.id)[0];
			if (!cachedViewContainer) {
				this.compositeBar.pin(viewContainer.id);
			}

			// Active
			const visibleViewContainer = this.viewsService.getVisibleViewContainer(this.location);
			if (visibleViewContainer?.id === viewContainer.id) {
				this.compositeBar.activateComposite(viewContainer.id);
			}

			const viewContainerModel = this.viewDescriptorService.getViewContainerModel(viewContainer);
			this.updateActivity(viewContainer, viewContainerModel);
			this.showOrHideViewContainer(viewContainer);

			const disposables = new DisposableStore();
			disposables.add(viewContainerModel.onDidChangeContainerInfo(() => this.updateActivity(viewContainer, viewContainerModel)));
			disposables.add(viewContainerModel.onDidChangeActiveViewDescriptors(() => this.showOrHideViewContainer(viewContainer)));

			this.viewContainerDisposables.set(viewContainer.id, disposables);
		}
	}

	private onDidDeregisterViewContainer(viewContainer: ViewContainer): void {
		const disposable = this.viewContainerDisposables.get(viewContainer.id);
		if (disposable) {
			disposable.dispose();
		}

		this.viewContainerDisposables.delete(viewContainer.id);
		this.removeComposite(viewContainer.id);
	}

	private updateActivity(viewContainer: ViewContainer, viewContainerModel: IViewContainerModel): void {
		const activity: IActivity = this.toActivity(viewContainerModel);
		const { activityAction, pinnedAction } = this.getCompositeActions(viewContainer.id);
		activityAction.updateActivity(activity);

		if (pinnedAction instanceof PlaceHolderToggleCompositePinnedAction) {
			pinnedAction.setActivity(activity);
		}

		this.saveCachedViewContainers();
	}

	private toActivity(viewContainerModel: IViewContainerModel): IActivity {
		return ActivitybarPart.toActivity(viewContainerModel.viewContainer.id, viewContainerModel.title, viewContainerModel.icon, viewContainerModel.keybindingId);
	}

	private static toActivity(id: string, name: string, icon: URI | ThemeIcon | undefined, keybindingId: string | undefined): IActivity {
		let cssClass: string | undefined = undefined;
		let iconUrl: URI | undefined = undefined;
		if (URI.isUri(icon)) {
			iconUrl = icon;
			const cssUrl = asCSSUrl(icon);
			const hash = new StringSHA1();
			hash.update(cssUrl);
			cssClass = `activity-${id.replace(/\./g, '-')}-${hash.digest()}`;
			const iconClass = `.monaco-workbench .activitybar .monaco-action-bar .action-label.${cssClass}`;
			createCSSRule(iconClass, `
				mask: ${cssUrl} no-repeat 50% 50%;
				mask-size: 24px;
				-webkit-mask: ${cssUrl} no-repeat 50% 50%;
				-webkit-mask-size: 24px;
			`);
		} else if (ThemeIcon.isThemeIcon(icon)) {
			cssClass = ThemeIcon.asClassName(icon);
		}

		return { id, name, cssClass, iconUrl, keybindingId };
	}

	private showOrHideViewContainer(viewContainer: ViewContainer): void {
		let contextKey = this.enabledViewContainersContextKeys.get(viewContainer.id);
		if (!contextKey) {
			contextKey = this.contextKeyService.createKey(getEnabledViewContainerContextKey(viewContainer.id), false);
			this.enabledViewContainersContextKeys.set(viewContainer.id, contextKey);
		}
		if (this.shouldBeHidden(viewContainer)) {
			contextKey.set(false);
			this.hideComposite(viewContainer.id);
		} else {
			contextKey.set(true);
			this.addComposite(viewContainer);
		}
	}

	private shouldBeHidden(viewContainerOrId: string | ViewContainer, cachedViewContainer?: ICachedViewContainer): boolean {
		const viewContainer = isString(viewContainerOrId) ? this.getViewContainer(viewContainerOrId) : viewContainerOrId;
		const viewContainerId = isString(viewContainerOrId) ? viewContainerOrId : viewContainerOrId.id;

		if (viewContainer) {
			if (viewContainer.hideIfEmpty) {
				if (this.viewDescriptorService.getViewContainerModel(viewContainer).activeViewDescriptors.length > 0) {
					return false;
				}
			} else {
				return false;
			}
		}

		// Check cache only if extensions are not yet registered and current window is not native (desktop) remote connection window
		if (!this.hasExtensionsRegistered && !(this.environmentService.remoteAuthority && isNative)) {
			cachedViewContainer = cachedViewContainer || this.cachedViewContainers.find(({ id }) => id === viewContainerId);

			// Show builtin ViewContainer if not registered yet
			if (!viewContainer && cachedViewContainer?.isBuiltin) {
				return false;
			}

			if (cachedViewContainer?.views?.length) {
				return cachedViewContainer.views.every(({ when }) => !!when && !this.contextKeyService.contextMatchesRules(ContextKeyExpr.deserialize(when)));
			}
		}

		return true;
	}

	private addComposite(viewContainer: ViewContainer): void {
		this.compositeBar.addComposite({ id: viewContainer.id, name: viewContainer.title, order: viewContainer.order, requestedIndex: viewContainer.requestedIndex });
	}

	private hideComposite(compositeId: string): void {
		this.compositeBar.hideComposite(compositeId);

		const compositeActions = this.compositeActions.get(compositeId);
		if (compositeActions) {
			compositeActions.activityAction.dispose();
			compositeActions.pinnedAction.dispose();
			this.compositeActions.delete(compositeId);
		}
	}

	private removeComposite(compositeId: string): void {
		this.compositeBar.removeComposite(compositeId);

		const compositeActions = this.compositeActions.get(compositeId);
		if (compositeActions) {
			compositeActions.activityAction.dispose();
			compositeActions.pinnedAction.dispose();
			this.compositeActions.delete(compositeId);
		}
	}

	getPinnedViewContainerIds(): string[] {
		const pinnedCompositeIds = this.compositeBar.getPinnedComposites().map(v => v.id);
		return this.getViewContainers()
			.filter(v => this.compositeBar.isPinned(v.id))
			.sort((v1, v2) => pinnedCompositeIds.indexOf(v1.id) - pinnedCompositeIds.indexOf(v2.id))
			.map(v => v.id);
	}

	getVisibleViewContainerIds(): string[] {
		return this.compositeBar.getVisibleComposites()
			.filter(v => this.viewsService.getVisibleViewContainer(this.location)?.id === v.id || this.compositeBar.isPinned(v.id))
			.map(v => v.id);
	}

	focusActivityBar(): void {
		this.compositeBar.focus();
	}

	updateStyles(): void {
		super.updateStyles();

		const container = assertIsDefined(this.getContainer());
		const background = this.getColor(ACTIVITY_BAR_BACKGROUND) || '';
		container.style.backgroundColor = background;

		const borderColor = this.getColor(ACTIVITY_BAR_BORDER) || this.getColor(contrastBorder) || '';
		container.classList.toggle('bordered', !!borderColor);
		container.style.borderColor = borderColor ? borderColor : '';
	}

	private getActivitybarItemColors(theme: IColorTheme): ICompositeBarColors {
		return {
			activeForegroundColor: theme.getColor(ACTIVITY_BAR_FOREGROUND),
			inactiveForegroundColor: theme.getColor(ACTIVITY_BAR_INACTIVE_FOREGROUND),
			activeBorderColor: theme.getColor(ACTIVITY_BAR_ACTIVE_BORDER),
			activeBackground: theme.getColor(ACTIVITY_BAR_ACTIVE_BACKGROUND),
			badgeBackground: theme.getColor(ACTIVITY_BAR_BADGE_BACKGROUND),
			badgeForeground: theme.getColor(ACTIVITY_BAR_BADGE_FOREGROUND),
			dragAndDropBorder: theme.getColor(ACTIVITY_BAR_DRAG_AND_DROP_BORDER),
			activeBackgroundColor: undefined, inactiveBackgroundColor: undefined, activeBorderBottomColor: undefined,
		};
	}

	layout(width: number, height: number): void {
		if (!this.layoutService.isVisible(Parts.ACTIVITYBAR_PART)) {
			return;
		}

		// Layout contents
		const contentAreaSize = super.layoutContents(width, height).contentSize;

		// Layout composite bar
		let availableHeight = contentAreaSize.height;
		if (this.menuBarContainer) {
			availableHeight -= this.menuBarContainer.clientHeight;
		}
		if (this.globalActivityActionBar) {
			availableHeight -= (this.globalActivityActionBar.viewItems.length * ActivitybarPart.ACTION_HEIGHT); // adjust height for global actions showing
		}
		this.compositeBar.layout(new Dimension(width, availableHeight));
	}

	private getViewContainer(id: string): ViewContainer | undefined {
		const viewContainer = this.viewDescriptorService.getViewContainerById(id);
		return viewContainer && this.viewDescriptorService.getViewContainerLocation(viewContainer) === this.location ? viewContainer : undefined;
	}

	private getViewContainers(): ReadonlyArray<ViewContainer> {
		return this.viewDescriptorService.getViewContainersByLocation(this.location);
	}

	private onDidStorageValueChange(e: IStorageValueChangeEvent): void {
		if (e.key === ActivitybarPart.PINNED_VIEW_CONTAINERS && e.scope === StorageScope.GLOBAL
			&& this.pinnedViewContainersValue !== this.getStoredPinnedViewContainersValue() /* This checks if current window changed the value or not */) {
			this._pinnedViewContainersValue = undefined;
			this._cachedViewContainers = undefined;

			const newCompositeItems: ICompositeBarItem[] = [];
			const compositeItems = this.compositeBar.getCompositeBarItems();

			for (const cachedViewContainer of this.cachedViewContainers) {
				newCompositeItems.push({
					id: cachedViewContainer.id,
					name: cachedViewContainer.name,
					order: cachedViewContainer.order,
					pinned: cachedViewContainer.pinned,
					visible: !!compositeItems.find(({ id }) => id === cachedViewContainer.id)
				});
			}

			for (let index = 0; index < compositeItems.length; index++) {
				// Add items currently exists but does not exist in new.
				if (!newCompositeItems.some(({ id }) => id === compositeItems[index].id)) {
					newCompositeItems.splice(index, 0, compositeItems[index]);
				}
			}

			this.compositeBar.setCompositeBarItems(newCompositeItems);
		}

		if (e.key === AccountsActivityActionViewItem.ACCOUNTS_VISIBILITY_PREFERENCE_KEY && e.scope === StorageScope.GLOBAL) {
			this.toggleAccountsActivity();
		}
	}

	private saveCachedViewContainers(): void {
		const state: ICachedViewContainer[] = [];

		const compositeItems = this.compositeBar.getCompositeBarItems();
		for (const compositeItem of compositeItems) {
			const viewContainer = this.getViewContainer(compositeItem.id);
			if (viewContainer) {
				const viewContainerModel = this.viewDescriptorService.getViewContainerModel(viewContainer);
				const views: { when: string | undefined; }[] = [];
				for (const { when } of viewContainerModel.allViewDescriptors) {
					views.push({ when: when ? when.serialize() : undefined });
				}
				state.push({
					id: compositeItem.id,
					name: viewContainerModel.title,
					icon: URI.isUri(viewContainerModel.icon) && this.environmentService.remoteAuthority && isNative ? undefined : viewContainerModel.icon, /* Donot cache uri icons in desktop with remote connection */
					views,
					pinned: compositeItem.pinned,
					order: compositeItem.order,
					visible: compositeItem.visible,
					isBuiltin: !viewContainer.extensionId
				});
			} else {
				state.push({ id: compositeItem.id, pinned: compositeItem.pinned, order: compositeItem.order, visible: false, isBuiltin: false });
			}
		}

		this.storeCachedViewContainersState(state);
	}

	private _cachedViewContainers: ICachedViewContainer[] | undefined = undefined;
	private get cachedViewContainers(): ICachedViewContainer[] {
		if (this._cachedViewContainers === undefined) {
			this._cachedViewContainers = this.getPinnedViewContainers();
			for (const placeholderViewContainer of this.getPlaceholderViewContainers()) {
				const cachedViewContainer = this._cachedViewContainers.filter(cached => cached.id === placeholderViewContainer.id)[0];
				if (cachedViewContainer) {
					cachedViewContainer.name = placeholderViewContainer.name;
					cachedViewContainer.icon = placeholderViewContainer.themeIcon ? placeholderViewContainer.themeIcon :
						placeholderViewContainer.iconUrl ? URI.revive(placeholderViewContainer.iconUrl) : undefined;
					cachedViewContainer.views = placeholderViewContainer.views;
					cachedViewContainer.isBuiltin = placeholderViewContainer.isBuiltin;
				}
			}
		}

		return this._cachedViewContainers;
	}

	private storeCachedViewContainersState(cachedViewContainers: ICachedViewContainer[]): void {
		this.setPinnedViewContainers(cachedViewContainers.map(({ id, pinned, visible, order }) => (<IPinnedViewContainer>{
			id,
			pinned,
			visible,
			order
		})));

		this.setPlaceholderViewContainers(cachedViewContainers.map(({ id, icon, name, views, isBuiltin }) => (<IPlaceholderViewContainer>{
			id,
			iconUrl: URI.isUri(icon) ? icon : undefined,
			themeIcon: ThemeIcon.isThemeIcon(icon) ? icon : undefined,
			name,
			isBuiltin,
			views
		})));
	}

	private getPinnedViewContainers(): IPinnedViewContainer[] {
		return JSON.parse(this.pinnedViewContainersValue);
	}

	private setPinnedViewContainers(pinnedViewContainers: IPinnedViewContainer[]): void {
		this.pinnedViewContainersValue = JSON.stringify(pinnedViewContainers);
	}

	private _pinnedViewContainersValue: string | undefined;
	private get pinnedViewContainersValue(): string {
		if (!this._pinnedViewContainersValue) {
			this._pinnedViewContainersValue = this.getStoredPinnedViewContainersValue();
		}

		return this._pinnedViewContainersValue;
	}

	private set pinnedViewContainersValue(pinnedViewContainersValue: string) {
		if (this.pinnedViewContainersValue !== pinnedViewContainersValue) {
			this._pinnedViewContainersValue = pinnedViewContainersValue;
			this.setStoredPinnedViewContainersValue(pinnedViewContainersValue);
		}
	}

	private getStoredPinnedViewContainersValue(): string {
		return this.storageService.get(ActivitybarPart.PINNED_VIEW_CONTAINERS, StorageScope.GLOBAL, '[]');
	}

	private setStoredPinnedViewContainersValue(value: string): void {
		this.storageService.store(ActivitybarPart.PINNED_VIEW_CONTAINERS, value, StorageScope.GLOBAL, StorageTarget.USER);
	}

	private getPlaceholderViewContainers(): IPlaceholderViewContainer[] {
		return JSON.parse(this.placeholderViewContainersValue);
	}

	private setPlaceholderViewContainers(placeholderViewContainers: IPlaceholderViewContainer[]): void {
		this.placeholderViewContainersValue = JSON.stringify(placeholderViewContainers);
	}

	private _placeholderViewContainersValue: string | undefined;
	private get placeholderViewContainersValue(): string {
		if (!this._placeholderViewContainersValue) {
			this._placeholderViewContainersValue = this.getStoredPlaceholderViewContainersValue();
		}

		return this._placeholderViewContainersValue;
	}

	private set placeholderViewContainersValue(placeholderViewContainesValue: string) {
		if (this.placeholderViewContainersValue !== placeholderViewContainesValue) {
			this._placeholderViewContainersValue = placeholderViewContainesValue;
			this.setStoredPlaceholderViewContainersValue(placeholderViewContainesValue);
		}
	}

	private getStoredPlaceholderViewContainersValue(): string {
		return this.storageService.get(ActivitybarPart.PLACEHOLDER_VIEW_CONTAINERS, StorageScope.GLOBAL, '[]');
	}

	private setStoredPlaceholderViewContainersValue(value: string): void {
		this.storageService.store(ActivitybarPart.PLACEHOLDER_VIEW_CONTAINERS, value, StorageScope.GLOBAL, StorageTarget.MACHINE);
	}

	private get accountsVisibilityPreference(): boolean {
		return this.storageService.getBoolean(AccountsActivityActionViewItem.ACCOUNTS_VISIBILITY_PREFERENCE_KEY, StorageScope.GLOBAL, true);
	}

	private set accountsVisibilityPreference(value: boolean) {
		this.storageService.store(AccountsActivityActionViewItem.ACCOUNTS_VISIBILITY_PREFERENCE_KEY, value, StorageScope.GLOBAL, StorageTarget.USER);
	}

	toJSON(): object {
		return {
			type: Parts.ACTIVITYBAR_PART
		};
	}
}

class FocusActivityBarAction extends Action2 {

	constructor() {
		super({
			id: 'workbench.action.focusActivityBar',
			title: { value: localize('focusActivityBar', "Focus Activity Bar"), original: 'Focus Activity Bar' },
			category: CATEGORIES.View,
			f1: true
		});
	}

	async run(accessor: ServicesAccessor): Promise<void> {
		const activityBarService = accessor.get(IActivityBarService);
		const layoutService = accessor.get(IWorkbenchLayoutService);
		layoutService.setActivityBarHidden(false);
		activityBarService.focusActivityBar();
	}
}

registerSingleton(IActivityBarService, ActivitybarPart);
registerAction2(FocusActivityBarAction);<|MERGE_RESOLUTION|>--- conflicted
+++ resolved
@@ -166,22 +166,6 @@
 			getOnCompositeClickAction: compositeId => toAction({ id: compositeId, label: '', run: async () => this.viewsService.isViewContainerVisible(compositeId) ? this.viewsService.closeViewContainer(compositeId) : this.viewsService.openViewContainer(compositeId) }),
 			fillExtraContextMenuActions: actions => {
 				const topActions: IAction[] = [];
-<<<<<<< HEAD
-				if (this.homeBarContainer) {
-					topActions.push({
-						id: 'toggleHomeBarAction',
-						label: localize('homeButton', "Home Button"),
-						class: undefined,
-						tooltip: localize('homeButton', "Home Button"),
-						checked: this.homeBarVisibilityPreference,
-						enabled: true,
-						expanded: false,
-						run: async () => this.homeBarVisibilityPreference = !this.homeBarVisibilityPreference,
-						dispose: () => { }
-					});
-				}
-=======
->>>>>>> f08f99a1
 
 				// Menu
 				const menuBarVisibility = getMenuBarVisibility(this.configurationService);
@@ -193,12 +177,8 @@
 						tooltip: localize('menu', "Menu"),
 						checked: menuBarVisibility === 'compact',
 						enabled: true,
-<<<<<<< HEAD
 						expanded: false,
-						run: async () => this.layoutService.toggleMenuBar(),
-=======
 						run: async () => this.configurationService.updateValue('window.menuBarVisibility', menuBarVisibility === 'compact' ? 'toggle' : 'compact'),
->>>>>>> f08f99a1
 						dispose: () => { }
 					});
 				}
