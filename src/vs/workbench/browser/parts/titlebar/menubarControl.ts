--- conflicted
+++ resolved
@@ -59,11 +59,7 @@
 		// 'Terminal': IMenu;
 		'Window'?: IMenu;
 		'Help': IMenu;
-<<<<<<< HEAD
-		// [index: string]: IMenu;
-=======
-		[index: string]: IMenu | undefined;
->>>>>>> 8b1b0763
+		// [index: string]: IMenu | undefined;
 	};
 
 	// {{SQL CARBON EDIT}} - Disable unused menus
