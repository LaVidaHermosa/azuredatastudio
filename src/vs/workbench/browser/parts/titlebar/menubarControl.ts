/*---------------------------------------------------------------------------------------------
 *  Copyright (c) Microsoft Corporation. All rights reserved.
 *  Licensed under the Source EULA. See License.txt in the project root for license information.
 *--------------------------------------------------------------------------------------------*/

import { localize } from 'vs/nls';
import { IMenuService, MenuId, IMenu, SubmenuItemAction, registerAction2, Action2, MenuItemAction } from 'vs/platform/actions/common/actions';
import { registerThemingParticipant, IThemeService } from 'vs/platform/theme/common/themeService';
import { MenuBarVisibility, getTitleBarStyle, IWindowOpenable, getMenuBarVisibility } from 'vs/platform/windows/common/windows';
import { IContextKeyService } from 'vs/platform/contextkey/common/contextkey';
import { IAction, Action, SubmenuAction, Separator } from 'vs/base/common/actions';
import { addDisposableListener, Dimension, EventType } from 'vs/base/browser/dom';
import { IKeybindingService } from 'vs/platform/keybinding/common/keybinding';
import { isMacintosh, isWeb, isIOS, isNative } from 'vs/base/common/platform';
import { IConfigurationService, IConfigurationChangeEvent } from 'vs/platform/configuration/common/configuration';
import { Event, Emitter } from 'vs/base/common/event';
import { Disposable } from 'vs/base/common/lifecycle';
import { IRecentlyOpened, isRecentFolder, IRecent, isRecentWorkspace, IWorkspacesService } from 'vs/platform/workspaces/common/workspaces';
import { RunOnceScheduler } from 'vs/base/common/async';
import { MENUBAR_SELECTION_FOREGROUND, MENUBAR_SELECTION_BACKGROUND, MENUBAR_SELECTION_BORDER, TITLE_BAR_ACTIVE_FOREGROUND, TITLE_BAR_INACTIVE_FOREGROUND, ACTIVITY_BAR_FOREGROUND, ACTIVITY_BAR_INACTIVE_FOREGROUND } from 'vs/workbench/common/theme';
import { URI } from 'vs/base/common/uri';
import { ILabelService } from 'vs/platform/label/common/label';
import { IUpdateService, StateType } from 'vs/platform/update/common/update';
import { IStorageService, StorageScope, StorageTarget } from 'vs/platform/storage/common/storage';
import { INotificationService, Severity } from 'vs/platform/notification/common/notification';
import { IPreferencesService } from 'vs/workbench/services/preferences/common/preferences';
import { IWorkbenchEnvironmentService } from 'vs/workbench/services/environment/common/environmentService';
import { MenuBar, IMenuBarOptions } from 'vs/base/browser/ui/menu/menubar';
import { Direction } from 'vs/base/browser/ui/menu/menu';
import { attachMenuStyler } from 'vs/platform/theme/common/styler';
import { mnemonicMenuLabel, unmnemonicLabel } from 'vs/base/common/labels';
import { IAccessibilityService } from 'vs/platform/accessibility/common/accessibility';
import { IWorkbenchLayoutService } from 'vs/workbench/services/layout/browser/layoutService';
import { isFullscreen } from 'vs/base/browser/browser';
import { IHostService } from 'vs/workbench/services/host/browser/host';
import { BrowserFeatures } from 'vs/base/browser/canIUse';
import { KeyCode } from 'vs/base/common/keyCodes';
import { KeybindingWeight } from 'vs/platform/keybinding/common/keybindingsRegistry';
import { IsWebContext } from 'vs/platform/contextkey/common/contextkeys';
import { ICommandService } from 'vs/platform/commands/common/commands';

export abstract class MenubarControl extends Disposable {

	protected keys = [
		'window.menuBarVisibility',
		'window.enableMenuBarMnemonics',
		'window.customMenuBarAltFocus',
		'workbench.sideBar.location',
		'window.nativeTabs'
	];

	protected menus: {
		'File': IMenu;
		'Edit': IMenu;
		// 'Selection': IMenu; {{SQL CARBON EDIT}} - Disable unusued menus
		'View': IMenu;
		// 'Go': IMenu; {{SQL CARBON EDIT}} - Disable unusued menus
		// 'Run': IMenu; {{SQL CARBON EDIT}} - Disable unusued menus
		// 'Terminal': IMenu; {{SQL CARBON EDIT}} - Disable unusued menus
		'Window'?: IMenu;
		'Help': IMenu;
		[index: string]: IMenu | undefined;
	};

	protected topLevelTitles: { [menu: string]: string } = {
<<<<<<< HEAD
		'File': nls.localize({ key: 'mFile', comment: ['&& denotes a mnemonic'] }, "&&File"),
		'Edit': nls.localize({ key: 'mEdit', comment: ['&& denotes a mnemonic'] }, "&&Edit"),
		// 'Selection': nls.localize({ key: 'mSelection', comment: ['&& denotes a mnemonic'] }, "&&Selection"), {{SQL CARBON EDIT}} - Disable unused menus
		'View': nls.localize({ key: 'mView', comment: ['&& denotes a mnemonic'] }, "&&View"),
		// 'Go': nls.localize({ key: 'mGoto', comment: ['&& denotes a mnemonic'] }, "&&Go"), {{SQL CARBON EDIT}} - Disable unusued menus
		// 'Run': nls.localize({ key: 'mRun', comment: ['&& denotes a mnemonic'] }, "&&Run"), {{SQL CARBON EDIT}} - Disable unusued menus
		// 'Terminal': nls.localize({ key: 'mTerminal', comment: ['&& denotes a mnemonic'] }, "&&Terminal"), {{SQL CARBON EDIT}} - Disable unusued menus
		'Help': nls.localize({ key: 'mHelp', comment: ['&& denotes a mnemonic'] }, "&&Help")
=======
		'File': localize({ key: 'mFile', comment: ['&& denotes a mnemonic'] }, "&&File"),
		'Edit': localize({ key: 'mEdit', comment: ['&& denotes a mnemonic'] }, "&&Edit"),
		'Selection': localize({ key: 'mSelection', comment: ['&& denotes a mnemonic'] }, "&&Selection"),
		'View': localize({ key: 'mView', comment: ['&& denotes a mnemonic'] }, "&&View"),
		'Go': localize({ key: 'mGoto', comment: ['&& denotes a mnemonic'] }, "&&Go"),
		'Run': localize({ key: 'mRun', comment: ['&& denotes a mnemonic'] }, "&&Run"),
		'Terminal': localize({ key: 'mTerminal', comment: ['&& denotes a mnemonic'] }, "&&Terminal"),
		'Help': localize({ key: 'mHelp', comment: ['&& denotes a mnemonic'] }, "&&Help")
>>>>>>> 30ae7b19
	};

	protected recentlyOpened: IRecentlyOpened = { files: [], workspaces: [] };

	protected menuUpdater: RunOnceScheduler;

	protected static readonly MAX_MENU_RECENT_ENTRIES = 10;

	constructor(
		protected readonly menuService: IMenuService,
		protected readonly workspacesService: IWorkspacesService,
		protected readonly contextKeyService: IContextKeyService,
		protected readonly keybindingService: IKeybindingService,
		protected readonly configurationService: IConfigurationService,
		protected readonly labelService: ILabelService,
		protected readonly updateService: IUpdateService,
		protected readonly storageService: IStorageService,
		protected readonly notificationService: INotificationService,
		protected readonly preferencesService: IPreferencesService,
		protected readonly environmentService: IWorkbenchEnvironmentService,
		protected readonly accessibilityService: IAccessibilityService,
		protected readonly hostService: IHostService,
		protected readonly commandService: ICommandService
	) {

		super();

		// {{SQL CARBON EDIT}} - Disable unusued menus
		this.menus = {
			'File': this._register(this.menuService.createMenu(MenuId.MenubarFileMenu, this.contextKeyService)),
			'Edit': this._register(this.menuService.createMenu(MenuId.MenubarEditMenu, this.contextKeyService)),
			// 'Selection': this._register(this.menuService.createMenu(MenuId.MenubarSelectionMenu, this.contextKeyService)),
			'View': this._register(this.menuService.createMenu(MenuId.MenubarViewMenu, this.contextKeyService)),
			// 'Go': this._register(this.menuService.createMenu(MenuId.MenubarGoMenu, this.contextKeyService)),
			// 'Run': this._register(this.menuService.createMenu(MenuId.MenubarDebugMenu, this.contextKeyService)),
			// 'Terminal': this._register(this.menuService.createMenu(MenuId.MenubarTerminalMenu, this.contextKeyService)),
			'Help': this._register(this.menuService.createMenu(MenuId.MenubarHelpMenu, this.contextKeyService))
		};

		this.menuUpdater = this._register(new RunOnceScheduler(() => this.doUpdateMenubar(false), 200));

		this.notifyUserOfCustomMenubarAccessibility();
	}

	protected abstract doUpdateMenubar(firstTime: boolean): void;

	protected registerListeners(): void {
		// Listen for window focus changes
		this._register(this.hostService.onDidChangeFocus(e => this.onDidChangeWindowFocus(e)));

		// Update when config changes
		this._register(this.configurationService.onDidChangeConfiguration(e => this.onConfigurationUpdated(e)));

		// Listen to update service
		this.updateService.onStateChange(() => this.onUpdateStateChange());

		// Listen for changes in recently opened menu
		this._register(this.workspacesService.onDidChangeRecentlyOpened(() => { this.onDidChangeRecentlyOpened(); }));

		// Listen to keybindings change
		this._register(this.keybindingService.onDidUpdateKeybindings(() => this.updateMenubar()));

		// Update recent menu items on formatter registration
		this._register(this.labelService.onDidChangeFormatters(() => { this.onDidChangeRecentlyOpened(); }));
	}

	protected updateMenubar(): void {
		this.menuUpdater.schedule();
	}

	protected calculateActionLabel(action: { id: string; label: string; }): string {
		let label = action.label;
		switch (action.id) {
			default:
				break;
		}

		return label;
	}

	protected onUpdateStateChange(): void {
		this.updateMenubar();
	}

	protected onUpdateKeybindings(): void {
		this.updateMenubar();
	}

	protected getOpenRecentActions(): (Separator | IAction & { uri: URI })[] {
		if (!this.recentlyOpened) {
			return [];
		}

		const { workspaces, files } = this.recentlyOpened;

		const result = [];

		if (workspaces.length > 0) {
			for (let i = 0; i < MenubarControl.MAX_MENU_RECENT_ENTRIES && i < workspaces.length; i++) {
				result.push(this.createOpenRecentMenuAction(workspaces[i]));
			}

			result.push(new Separator());
		}

		if (files.length > 0) {
			for (let i = 0; i < MenubarControl.MAX_MENU_RECENT_ENTRIES && i < files.length; i++) {
				result.push(this.createOpenRecentMenuAction(files[i]));
			}

			result.push(new Separator());
		}

		return result;
	}

	protected onDidChangeWindowFocus(hasFocus: boolean): void {
		// When we regain focus, update the recent menu items
		if (hasFocus) {
			this.onDidChangeRecentlyOpened();
		}
	}

	private onConfigurationUpdated(event: IConfigurationChangeEvent): void {
		if (this.keys.some(key => event.affectsConfiguration(key))) {
			this.updateMenubar();
		}

		if (event.affectsConfiguration('editor.accessibilitySupport')) {
			this.notifyUserOfCustomMenubarAccessibility();
		}

		// Since we try not update when hidden, we should
		// try to update the recently opened list on visibility changes
		if (event.affectsConfiguration('window.menuBarVisibility')) {
			this.onDidChangeRecentlyOpened();
		}
	}

	private get menubarHidden(): boolean {
		return isMacintosh && isNative ? false : getMenuBarVisibility(this.configurationService) === 'hidden';
	}

	protected onDidChangeRecentlyOpened(): void {

		// Do not update recently opened when the menubar is hidden #108712
		if (!this.menubarHidden) {
			this.workspacesService.getRecentlyOpened().then(recentlyOpened => {
				this.recentlyOpened = recentlyOpened;
				this.updateMenubar();
			});
		}
	}

	private createOpenRecentMenuAction(recent: IRecent): IAction & { uri: URI } {

		let label: string;
		let uri: URI;
		let commandId: string;
		let openable: IWindowOpenable;

		if (isRecentFolder(recent)) {
			uri = recent.folderUri;
			label = recent.label || this.labelService.getWorkspaceLabel(uri, { verbose: true });
			commandId = 'openRecentFolder';
			openable = { folderUri: uri };
		} else if (isRecentWorkspace(recent)) {
			uri = recent.workspace.configPath;
			label = recent.label || this.labelService.getWorkspaceLabel(recent.workspace, { verbose: true });
			commandId = 'openRecentWorkspace';
			openable = { workspaceUri: uri };
		} else {
			uri = recent.fileUri;
			label = recent.label || this.labelService.getUriLabel(uri);
			commandId = 'openRecentFile';
			openable = { fileUri: uri };
		}

		const ret: IAction = new Action(commandId, unmnemonicLabel(label), undefined, undefined, (event) => {
			const openInNewWindow = event && ((!isMacintosh && (event.ctrlKey || event.shiftKey)) || (isMacintosh && (event.metaKey || event.altKey)));

			return this.hostService.openWindow([openable], {
				forceNewWindow: openInNewWindow
			});
		});

		return Object.assign(ret, { uri });
	}

	private notifyUserOfCustomMenubarAccessibility(): void {
		if (isWeb || isMacintosh) {
			return;
		}

		const hasBeenNotified = this.storageService.getBoolean('menubar/accessibleMenubarNotified', StorageScope.GLOBAL, false);
		const usingCustomMenubar = getTitleBarStyle(this.configurationService) === 'custom';

		if (hasBeenNotified || usingCustomMenubar || !this.accessibilityService.isScreenReaderOptimized()) {
			return;
		}

		const message = localize('menubar.customTitlebarAccessibilityNotification', "Accessibility support is enabled for you. For the most accessible experience, we recommend the custom title bar style.");
		this.notificationService.prompt(Severity.Info, message, [
			{
				label: localize('goToSetting', "Open Settings"),
				run: () => {
					return this.preferencesService.openGlobalSettings(undefined, { query: 'window.titleBarStyle' });
				}
			}
		]);

		this.storageService.store('menubar/accessibleMenubarNotified', true, StorageScope.GLOBAL, StorageTarget.USER);
	}
}

export class CustomMenubarControl extends MenubarControl {
	private menubar: MenuBar | undefined;
	private container: HTMLElement | undefined;
	private alwaysOnMnemonics: boolean = false;
	private focusInsideMenubar: boolean = false;
	private visible: boolean = true;
	private readonly webNavigationMenu = this._register(this.menuService.createMenu(MenuId.MenubarHomeMenu, this.contextKeyService));

	private readonly _onVisibilityChange: Emitter<boolean>;
	private readonly _onFocusStateChange: Emitter<boolean>;

	constructor(
		@IMenuService menuService: IMenuService,
		@IWorkspacesService workspacesService: IWorkspacesService,
		@IContextKeyService contextKeyService: IContextKeyService,
		@IKeybindingService keybindingService: IKeybindingService,
		@IConfigurationService configurationService: IConfigurationService,
		@ILabelService labelService: ILabelService,
		@IUpdateService updateService: IUpdateService,
		@IStorageService storageService: IStorageService,
		@INotificationService notificationService: INotificationService,
		@IPreferencesService preferencesService: IPreferencesService,
		@IWorkbenchEnvironmentService protected readonly environmentService: IWorkbenchEnvironmentService,
		@IAccessibilityService accessibilityService: IAccessibilityService,
		@IThemeService private readonly themeService: IThemeService,
		@IWorkbenchLayoutService private readonly layoutService: IWorkbenchLayoutService,
		@IHostService protected readonly hostService: IHostService,
		@ICommandService commandService: ICommandService
	) {
		super(menuService, workspacesService, contextKeyService, keybindingService, configurationService, labelService, updateService, storageService, notificationService, preferencesService, environmentService, accessibilityService, hostService, commandService);

		this._onVisibilityChange = this._register(new Emitter<boolean>());
		this._onFocusStateChange = this._register(new Emitter<boolean>());

		this.workspacesService.getRecentlyOpened().then((recentlyOpened) => {
			this.recentlyOpened = recentlyOpened;
		});

		this.registerListeners();

		this.registerActions();

		registerThemingParticipant((theme, collector) => {
			const menubarActiveWindowFgColor = theme.getColor(TITLE_BAR_ACTIVE_FOREGROUND);
			if (menubarActiveWindowFgColor) {
				collector.addRule(`
				.monaco-workbench .menubar > .menubar-menu-button,
				.monaco-workbench .menubar .toolbar-toggle-more {
					color: ${menubarActiveWindowFgColor};
				}
				`);
			}

			const activityBarInactiveFgColor = theme.getColor(ACTIVITY_BAR_INACTIVE_FOREGROUND);
			if (activityBarInactiveFgColor) {
				collector.addRule(`
				.monaco-workbench .menubar.compact > .menubar-menu-button,
				.monaco-workbench .menubar.compact .toolbar-toggle-more {
					color: ${activityBarInactiveFgColor};
				}
				`);
			}

			const activityBarFgColor = theme.getColor(ACTIVITY_BAR_FOREGROUND);
			if (activityBarFgColor) {
				collector.addRule(`
				.monaco-workbench .menubar.compact > .menubar-menu-button.open,
				.monaco-workbench .menubar.compact > .menubar-menu-button:focus,
				.monaco-workbench .menubar.compact:not(:focus-within) > .menubar-menu-button:hover,
				.monaco-workbench .menubar.compact  > .menubar-menu-button.open .toolbar-toggle-more,
				.monaco-workbench .menubar.compact > .menubar-menu-button:focus .toolbar-toggle-more,
				.monaco-workbench .menubar.compact:not(:focus-within) > .menubar-menu-button:hover .toolbar-toggle-more {
					color: ${activityBarFgColor};
				}
			`);
			}

			const menubarInactiveWindowFgColor = theme.getColor(TITLE_BAR_INACTIVE_FOREGROUND);
			if (menubarInactiveWindowFgColor) {
				collector.addRule(`
					.monaco-workbench .menubar.inactive:not(.compact) > .menubar-menu-button,
					.monaco-workbench .menubar.inactive:not(.compact) > .menubar-menu-button .toolbar-toggle-more  {
						color: ${menubarInactiveWindowFgColor};
					}
				`);
			}

			const menubarSelectedFgColor = theme.getColor(MENUBAR_SELECTION_FOREGROUND);
			if (menubarSelectedFgColor) {
				collector.addRule(`
					.monaco-workbench .menubar:not(.compact) > .menubar-menu-button.open,
					.monaco-workbench .menubar:not(.compact) > .menubar-menu-button:focus,
					.monaco-workbench .menubar:not(:focus-within):not(.compact) > .menubar-menu-button:hover,
					.monaco-workbench .menubar:not(.compact) > .menubar-menu-button.open .toolbar-toggle-more,
					.monaco-workbench .menubar:not(.compact) > .menubar-menu-button:focus .toolbar-toggle-more,
					.monaco-workbench .menubar:not(:focus-within):not(.compact) > .menubar-menu-button:hover .toolbar-toggle-more {
						color: ${menubarSelectedFgColor};
					}
				`);
			}

			const menubarSelectedBgColor = theme.getColor(MENUBAR_SELECTION_BACKGROUND);
			if (menubarSelectedBgColor) {
				collector.addRule(`
					.monaco-workbench .menubar:not(.compact) > .menubar-menu-button.open,
					.monaco-workbench .menubar:not(.compact) > .menubar-menu-button:focus,
					.monaco-workbench .menubar:not(:focus-within):not(.compact) > .menubar-menu-button:hover {
						background-color: ${menubarSelectedBgColor};
					}
				`);
			}

			const menubarSelectedBorderColor = theme.getColor(MENUBAR_SELECTION_BORDER);
			if (menubarSelectedBorderColor) {
				collector.addRule(`
					.monaco-workbench .menubar > .menubar-menu-button:hover {
						outline: dashed 1px;
					}

					.monaco-workbench .menubar > .menubar-menu-button.open,
					.monaco-workbench .menubar > .menubar-menu-button:focus {
						outline: solid 1px;
					}

					.monaco-workbench .menubar > .menubar-menu-button.open,
					.monaco-workbench .menubar > .menubar-menu-button:focus,
					.monaco-workbench .menubar > .menubar-menu-button:hover {
						outline-offset: -1px;
						outline-color: ${menubarSelectedBorderColor};
					}
				`);
			}
		});
	}

	protected doUpdateMenubar(firstTime: boolean): void {
		this.setupCustomMenubar(firstTime);
	}

	private registerActions(): void {
		const that = this;

		if (isWeb) {
			this._register(registerAction2(class extends Action2 {
				constructor() {
					super({
						id: `workbench.actions.menubar.focus`,
						title: { value: localize('focusMenu', "Focus Application Menu"), original: 'Focus Application Menu' },
						keybinding: {
							primary: KeyCode.F10,
							weight: KeybindingWeight.WorkbenchContrib,
							when: IsWebContext
						},
						f1: true
					});
				}

				async run(): Promise<void> {
					if (that.menubar) {
						that.menubar.toggleFocus();
					}
				}
			}));
		}
	}

	private getUpdateAction(): IAction | null {
		const state = this.updateService.state;

		switch (state.type) {
			case StateType.Uninitialized:
				return null;

			case StateType.Idle:
				return new Action('update.check', localize({ key: 'checkForUpdates', comment: ['&& denotes a mnemonic'] }, "Check for &&Updates..."), undefined, true, () =>
					this.updateService.checkForUpdates(this.environmentService.sessionId));

			case StateType.CheckingForUpdates:
				return new Action('update.checking', localize('checkingForUpdates', "Checking for Updates..."), undefined, false);

			case StateType.AvailableForDownload:
				return new Action('update.downloadNow', localize({ key: 'download now', comment: ['&& denotes a mnemonic'] }, "D&&ownload Update"), undefined, true, () =>
					this.updateService.downloadUpdate());

			case StateType.Downloading:
				return new Action('update.downloading', localize('DownloadingUpdate', "Downloading Update..."), undefined, false);

			case StateType.Downloaded:
				return new Action('update.install', localize({ key: 'installUpdate...', comment: ['&& denotes a mnemonic'] }, "Install &&Update..."), undefined, true, () =>
					this.updateService.applyUpdate());

			case StateType.Updating:
				return new Action('update.updating', localize('installingUpdate', "Installing Update..."), undefined, false);

			case StateType.Ready:
				return new Action('update.restart', localize({ key: 'restartToUpdate', comment: ['&& denotes a mnemonic'] }, "Restart to &&Update"), undefined, true, () =>
					this.updateService.quitAndInstall());
		}
	}

	private get currentMenubarVisibility(): MenuBarVisibility {
		return getMenuBarVisibility(this.configurationService);
	}

	private get currentDisableMenuBarAltFocus(): boolean {
		let settingValue = this.configurationService.getValue<boolean>('window.customMenuBarAltFocus');

		let disableMenuBarAltBehavior = false;
		if (typeof settingValue === 'boolean') {
			disableMenuBarAltBehavior = !settingValue;
		}

		return disableMenuBarAltBehavior;
	}

	private insertActionsBefore(nextAction: IAction, target: IAction[]): void {
		switch (nextAction.id) {
			case 'workbench.action.openRecent':
				target.push(...this.getOpenRecentActions());
				break;

			case 'workbench.action.showAboutDialog':
				if (!isMacintosh && !isWeb) {
					const updateAction = this.getUpdateAction();
					if (updateAction) {
						updateAction.label = mnemonicMenuLabel(updateAction.label);
						target.push(updateAction);
						target.push(new Separator());
					}
				}

				break;

			default:
				break;
		}
	}

	private get currentEnableMenuBarMnemonics(): boolean {
		let enableMenuBarMnemonics = this.configurationService.getValue<boolean>('window.enableMenuBarMnemonics');
		if (typeof enableMenuBarMnemonics !== 'boolean') {
			enableMenuBarMnemonics = true;
		}

		return enableMenuBarMnemonics && (!isWeb || isFullscreen());
	}

	private get currentCompactMenuMode(): Direction | undefined {
		if (this.currentMenubarVisibility !== 'compact') {
			return undefined;
		}

		const currentSidebarLocation = this.configurationService.getValue<string>('workbench.sideBar.location');
		return currentSidebarLocation === 'right' ? Direction.Left : Direction.Right;
	}

	private onDidVisibilityChange(visible: boolean): void {
		this.visible = visible;
		this.onDidChangeRecentlyOpened();
		this._onVisibilityChange.fire(visible);
	}

	private setupCustomMenubar(firstTime: boolean): void {
		// If there is no container, we cannot setup the menubar
		if (!this.container) {
			return;
		}

		if (firstTime) {
			this.menubar = this._register(new MenuBar(this.container, this.getMenuBarOptions()));

			this.accessibilityService.alwaysUnderlineAccessKeys().then(val => {
				this.alwaysOnMnemonics = val;
				this.menubar?.update(this.getMenuBarOptions());
			});

			this._register(this.menubar.onFocusStateChange(focused => {
				this._onFocusStateChange.fire(focused);

				// When the menubar loses focus, update it to clear any pending updates
				if (!focused) {
					this.updateMenubar();
					this.focusInsideMenubar = false;
				}
			}));

			this._register(this.menubar.onVisibilityChange(e => this.onDidVisibilityChange(e)));

			// Before we focus the menubar, stop updates to it so that focus-related context keys will work
			this._register(addDisposableListener(this.container, EventType.FOCUS_IN, () => {
				this.focusInsideMenubar = true;
			}));

			this._register(addDisposableListener(this.container, EventType.FOCUS_OUT, () => {
				this.focusInsideMenubar = false;
			}));

			this._register(attachMenuStyler(this.menubar, this.themeService));
		} else {
			this.menubar?.update(this.getMenuBarOptions());
		}

		// Update the menu actions
		const updateActions = (menu: IMenu, target: IAction[], topLevelTitle: string) => {
			target.splice(0);
			let groups = menu.getActions();
			for (let group of groups) {
				const [, actions] = group;

				for (let action of actions) {
					this.insertActionsBefore(action, target);

					// use mnemonicTitle whenever possible
					const title = typeof action.item.title === 'string'
						? action.item.title
						: action.item.title.mnemonicTitle ?? action.item.title.value;

					if (action instanceof SubmenuItemAction) {
						let submenu = this.menus[action.item.submenu.id];
						if (!submenu) {
							submenu = this.menus[action.item.submenu.id] = this.menuService.createMenu(action.item.submenu, this.contextKeyService);
							this._register(submenu.onDidChange(() => {
								if (!this.focusInsideMenubar) {
									const actions: IAction[] = [];
									updateActions(menu, actions, topLevelTitle);
									if (this.menubar) {
										this.menubar.updateMenu({ actions: actions, label: mnemonicMenuLabel(this.topLevelTitles[topLevelTitle]) });
									}
								}
							}, this));
						}

						const submenuActions: SubmenuAction[] = [];
						updateActions(submenu, submenuActions, topLevelTitle);
						target.push(new SubmenuAction(action.id, mnemonicMenuLabel(title), submenuActions));
					} else {
						const newAction = new Action(action.id, mnemonicMenuLabel(title), action.class, action.enabled, () => this.commandService.executeCommand(action.id));
						newAction.tooltip = action.tooltip;
						newAction.checked = action.checked;
						target.push(newAction);
					}
				}

				target.push(new Separator());
			}

			// Append web navigation menu items to the file menu when not compact
			if (menu === this.menus.File && this.currentCompactMenuMode === undefined) {
				const webActions = this.getWebNavigationActions();
				if (webActions.length) {
					target.push(...webActions);
					target.push(new Separator()); // to account for pop below
				}
			}

			target.pop();
		};

		for (const title of Object.keys(this.topLevelTitles)) {
			const menu = this.menus[title];
			if (firstTime && menu) {
				this._register(menu.onDidChange(() => {
					if (!this.focusInsideMenubar) {
						const actions: IAction[] = [];
						updateActions(menu, actions, title);
						if (this.menubar) {
							this.menubar.updateMenu({ actions: actions, label: mnemonicMenuLabel(this.topLevelTitles[title]) });
						}
					}
				}));

				// For the file menu, we need to update if the web nav menu updates as well
				if (menu === this.menus.File) {
					this._register(this.webNavigationMenu.onDidChange(() => {
						if (!this.focusInsideMenubar) {
							const actions: IAction[] = [];
							updateActions(menu, actions, title);
							if (this.menubar) {
								this.menubar.updateMenu({ actions: actions, label: mnemonicMenuLabel(this.topLevelTitles[title]) });
							}
						}
					}));
				}
			}

			const actions: IAction[] = [];
			if (menu) {
				updateActions(menu, actions, title);
			}

			if (this.menubar) {
				if (!firstTime) {
					this.menubar.updateMenu({ actions: actions, label: mnemonicMenuLabel(this.topLevelTitles[title]) });
				} else {
					this.menubar.push({ actions: actions, label: mnemonicMenuLabel(this.topLevelTitles[title]) });
				}
			}
		}
	}

	private getWebNavigationActions(): IAction[] {
		if (!isWeb) {
			return []; // only for web
		}

		const webNavigationActions = [];
		for (const groups of this.webNavigationMenu.getActions()) {
			const [, actions] = groups;
			for (const action of actions) {
				if (action instanceof MenuItemAction) {
					const title = typeof action.item.title === 'string'
						? action.item.title
						: action.item.title.mnemonicTitle ?? action.item.title.value;
					webNavigationActions.push(new Action(action.id, mnemonicMenuLabel(title), action.class, action.enabled, () => this.commandService.executeCommand(action.id)));
				}
			}
		}

		return webNavigationActions;
	}

	private getMenuBarOptions(): IMenuBarOptions {
		return {
			enableMnemonics: this.currentEnableMenuBarMnemonics,
			disableAltFocus: this.currentDisableMenuBarAltFocus,
			visibility: this.currentMenubarVisibility,
			getKeybinding: (action) => this.keybindingService.lookupKeybinding(action.id),
			alwaysOnMnemonics: this.alwaysOnMnemonics,
			compactMode: this.currentCompactMenuMode,
			getCompactMenuActions: () => {
				if (!isWeb) {
					return []; // only for web
				}

				const webNavigationActions: IAction[] = [];
				const href = this.environmentService.options?.homeIndicator?.href;
				if (href) {
					webNavigationActions.push(new Action('goHome', localize('goHome', "Go Home"), undefined, true,
						async (event?: MouseEvent) => {
							if ((!isMacintosh && event?.ctrlKey) || (isMacintosh && event?.metaKey)) {
								window.open(href, '_blank');
							} else {
								window.location.href = href;
							}
						}));
				}

				webNavigationActions.push(...this.getWebNavigationActions());
				return webNavigationActions;
			}
		};
	}

	protected onDidChangeWindowFocus(hasFocus: boolean): void {
		if (!this.visible) {
			return;
		}

		super.onDidChangeWindowFocus(hasFocus);

		if (this.container) {
			if (hasFocus) {
				this.container.classList.remove('inactive');
			} else {
				this.container.classList.add('inactive');
				if (this.menubar) {
					this.menubar.blur();
				}
			}
		}
	}

	protected onUpdateStateChange(): void {
		if (!this.visible) {
			return;
		}

		super.onUpdateStateChange();
	}

	protected onDidChangeRecentlyOpened(): void {
		if (!this.visible) {
			return;
		}

		super.onDidChangeRecentlyOpened();
	}

	protected onUpdateKeybindings(): void {
		if (!this.visible) {
			return;
		}

		super.onUpdateKeybindings();
	}

	protected registerListeners(): void {
		super.registerListeners();

		this._register(addDisposableListener(window, EventType.RESIZE, () => {
			if (this.menubar && !(isIOS && BrowserFeatures.pointerEvents)) {
				this.menubar.blur();
			}
		}));

		// Mnemonics require fullscreen in web
		if (isWeb) {
			this._register(this.layoutService.onFullscreenChange(e => this.updateMenubar()));
			this._register(this.webNavigationMenu.onDidChange(() => this.updateMenubar()));
		}
	}

	get onVisibilityChange(): Event<boolean> {
		return this._onVisibilityChange.event;
	}

	get onFocusStateChange(): Event<boolean> {
		return this._onFocusStateChange.event;
	}

	getMenubarItemsDimensions(): Dimension {
		if (this.menubar) {
			return new Dimension(this.menubar.getWidth(), this.menubar.getHeight());
		}

		return new Dimension(0, 0);
	}

	create(parent: HTMLElement): HTMLElement {
		this.container = parent;

		// Build the menubar
		if (this.container) {
			this.doUpdateMenubar(true);
		}

		return this.container;
	}

	layout(dimension: Dimension) {
		if (this.container) {
			this.container.style.height = `${dimension.height}px`;
		}

		this.menubar?.update(this.getMenuBarOptions());
	}

	toggleFocus() {
		if (this.menubar) {
			this.menubar.toggleFocus();
		}
	}
}<|MERGE_RESOLUTION|>--- conflicted
+++ resolved
@@ -63,25 +63,14 @@
 	};
 
 	protected topLevelTitles: { [menu: string]: string } = {
-<<<<<<< HEAD
-		'File': nls.localize({ key: 'mFile', comment: ['&& denotes a mnemonic'] }, "&&File"),
-		'Edit': nls.localize({ key: 'mEdit', comment: ['&& denotes a mnemonic'] }, "&&Edit"),
-		// 'Selection': nls.localize({ key: 'mSelection', comment: ['&& denotes a mnemonic'] }, "&&Selection"), {{SQL CARBON EDIT}} - Disable unused menus
-		'View': nls.localize({ key: 'mView', comment: ['&& denotes a mnemonic'] }, "&&View"),
-		// 'Go': nls.localize({ key: 'mGoto', comment: ['&& denotes a mnemonic'] }, "&&Go"), {{SQL CARBON EDIT}} - Disable unusued menus
-		// 'Run': nls.localize({ key: 'mRun', comment: ['&& denotes a mnemonic'] }, "&&Run"), {{SQL CARBON EDIT}} - Disable unusued menus
-		// 'Terminal': nls.localize({ key: 'mTerminal', comment: ['&& denotes a mnemonic'] }, "&&Terminal"), {{SQL CARBON EDIT}} - Disable unusued menus
-		'Help': nls.localize({ key: 'mHelp', comment: ['&& denotes a mnemonic'] }, "&&Help")
-=======
 		'File': localize({ key: 'mFile', comment: ['&& denotes a mnemonic'] }, "&&File"),
 		'Edit': localize({ key: 'mEdit', comment: ['&& denotes a mnemonic'] }, "&&Edit"),
-		'Selection': localize({ key: 'mSelection', comment: ['&& denotes a mnemonic'] }, "&&Selection"),
+		// 'Selection': localize({ key: 'mSelection', comment: ['&& denotes a mnemonic'] }, "&&Selection"), {{SQL CARBON EDIT}} - Disable unused menus
 		'View': localize({ key: 'mView', comment: ['&& denotes a mnemonic'] }, "&&View"),
-		'Go': localize({ key: 'mGoto', comment: ['&& denotes a mnemonic'] }, "&&Go"),
-		'Run': localize({ key: 'mRun', comment: ['&& denotes a mnemonic'] }, "&&Run"),
-		'Terminal': localize({ key: 'mTerminal', comment: ['&& denotes a mnemonic'] }, "&&Terminal"),
+		// 'Go': localize({ key: 'mGoto', comment: ['&& denotes a mnemonic'] }, "&&Go"), {{SQL CARBON EDIT}} - Disable unused menus
+		// 'Run': localize({ key: 'mRun', comment: ['&& denotes a mnemonic'] }, "&&Run"), {{SQL CARBON EDIT}} - Disable unused menus
+		// 'Terminal': localize({ key: 'mTerminal', comment: ['&& denotes a mnemonic'] }, "&&Terminal"), {{SQL CARBON EDIT}} - Disable unused menus
 		'Help': localize({ key: 'mHelp', comment: ['&& denotes a mnemonic'] }, "&&Help")
->>>>>>> 30ae7b19
 	};
 
 	protected recentlyOpened: IRecentlyOpened = { files: [], workspaces: [] };
