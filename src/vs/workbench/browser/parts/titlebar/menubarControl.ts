/*---------------------------------------------------------------------------------------------
 *  Copyright (c) Microsoft Corporation. All rights reserved.
 *  Licensed under the Source EULA. See License.txt in the project root for license information.
 *--------------------------------------------------------------------------------------------*/

import * as nls from 'vs/nls';
import { IMenubarMenu, IMenubarMenuItemAction, IMenubarMenuItemSubmenu, IMenubarKeybinding, IMenubarService, IMenubarData, MenubarMenuItem } from 'vs/platform/menubar/common/menubar';
import { IMenuService, MenuId, IMenu, SubmenuItemAction } from 'vs/platform/actions/common/actions';
import { registerThemingParticipant, ITheme, ICssStyleCollector, IThemeService } from 'vs/platform/theme/common/themeService';
import { IWindowService, MenuBarVisibility, IWindowsService, getTitleBarStyle, URIType } from 'vs/platform/windows/common/windows';
import { IContextKeyService } from 'vs/platform/contextkey/common/contextkey';
import { IAction, Action } from 'vs/base/common/actions';
import { Separator } from 'vs/base/browser/ui/actionbar/actionbar';
import * as DOM from 'vs/base/browser/dom';
import { IKeybindingService } from 'vs/platform/keybinding/common/keybinding';
import { isMacintosh, isLinux } from 'vs/base/common/platform';
import { IConfigurationService, IConfigurationChangeEvent } from 'vs/platform/configuration/common/configuration';
import { Event, Emitter } from 'vs/base/common/event';
import { Disposable } from 'vs/base/common/lifecycle';
import { IRecentlyOpened } from 'vs/platform/history/common/history';
import { IWorkspaceIdentifier, ISingleFolderWorkspaceIdentifier, isSingleFolderWorkspaceIdentifier, isWorkspaceIdentifier } from 'vs/platform/workspaces/common/workspaces';
import { RunOnceScheduler } from 'vs/base/common/async';
import { MENUBAR_SELECTION_FOREGROUND, MENUBAR_SELECTION_BACKGROUND, MENUBAR_SELECTION_BORDER, TITLE_BAR_ACTIVE_FOREGROUND, TITLE_BAR_INACTIVE_FOREGROUND } from 'vs/workbench/common/theme';
import { URI } from 'vs/base/common/uri';
import { ILabelService } from 'vs/platform/label/common/label';
import { IUpdateService, StateType } from 'vs/platform/update/common/update';
import { IStorageService, StorageScope } from 'vs/platform/storage/common/storage';
import { INotificationService, Severity } from 'vs/platform/notification/common/notification';
import { IPreferencesService } from 'vs/workbench/services/preferences/common/preferences';
import { IEnvironmentService } from 'vs/platform/environment/common/environment';
import { MenuBar } from 'vs/base/browser/ui/menu/menubar';
import { SubmenuAction } from 'vs/base/browser/ui/menu/menu';
import { attachMenuStyler } from 'vs/platform/theme/common/styler';
import { assign } from 'vs/base/common/objects';
import { mnemonicMenuLabel, unmnemonicLabel } from 'vs/base/common/labels';
import { IAccessibilityService, AccessibilitySupport } from 'vs/platform/accessibility/common/accessibility';

export class MenubarControl extends Disposable {

	private keys = [
		'files.autoSave',
		'window.menuBarVisibility',
		'editor.multiCursorModifier',
		'workbench.sideBar.location',
		'workbench.statusBar.visible',
		'workbench.activityBar.visible',
		'window.enableMenuBarMnemonics',
		'window.nativeTabs'
	];

	// {{SQL CARBON EDIT}} - Disable unusued menus
	private topLevelMenus: {
		'File': IMenu;
		'Edit': IMenu;
		// 'Selection': IMenu;
		'View': IMenu;
		// 'Go': IMenu;
		// 'Debug': IMenu;
		// 'Terminal': IMenu;
		'Window'?: IMenu;
		'Help': IMenu;
		// [index: string]: IMenu;
	};

	// {{SQL CARBON EDIT}} - Disable unused menus
	private topLevelTitles = {
		'File': nls.localize({ key: 'mFile', comment: ['&& denotes a mnemonic'] }, "&&File"),
		'Edit': nls.localize({ key: 'mEdit', comment: ['&& denotes a mnemonic'] }, "&&Edit"),
		// 'Selection': nls.localize({ key: 'mSelection', comment: ['&& denotes a mnemonic'] }, "&&Selection"),
		'View': nls.localize({ key: 'mView', comment: ['&& denotes a mnemonic'] }, "&&View"),
		// 'Go': nls.localize({ key: 'mGoto', comment: ['&& denotes a mnemonic'] }, "&&Go"),
		// 'Debug': nls.localize({ key: 'mDebug', comment: ['&& denotes a mnemonic'] }, "&&Debug"),
		// 'Terminal': nls.localize({ key: 'mTerminal', comment: ['&& denotes a mnemonic'] }, "&&Terminal"),
		'Help': nls.localize({ key: 'mHelp', comment: ['&& denotes a mnemonic'] }, "&&Help")
	};

	private menubar: MenuBar;
	private menuUpdater: RunOnceScheduler;
	private container: HTMLElement;
	private recentlyOpened: IRecentlyOpened;
	private alwaysOnMnemonics: boolean;

	private readonly _onVisibilityChange: Emitter<boolean>;
	private readonly _onFocusStateChange: Emitter<boolean>;

	private static MAX_MENU_RECENT_ENTRIES = 10;

	constructor(
		@IThemeService private readonly themeService: IThemeService,
		@IMenubarService private readonly menubarService: IMenubarService,
		@IMenuService private readonly menuService: IMenuService,
		@IWindowService private readonly windowService: IWindowService,
		@IWindowsService private readonly windowsService: IWindowsService,
		@IContextKeyService private readonly contextKeyService: IContextKeyService,
		@IKeybindingService private readonly keybindingService: IKeybindingService,
		@IConfigurationService private readonly configurationService: IConfigurationService,
		@ILabelService private readonly labelService: ILabelService,
		@IUpdateService private readonly updateService: IUpdateService,
		@IStorageService private readonly storageService: IStorageService,
		@INotificationService private readonly notificationService: INotificationService,
		@IPreferencesService private readonly preferencesService: IPreferencesService,
		@IEnvironmentService private readonly environmentService: IEnvironmentService,
		@IAccessibilityService private readonly accessibilityService: IAccessibilityService
	) {

		super();

		// {{SQL CARBON EDIT}} - Disable unused menus
		this.topLevelMenus = {
			'File': this._register(this.menuService.createMenu(MenuId.MenubarFileMenu, this.contextKeyService)),
			'Edit': this._register(this.menuService.createMenu(MenuId.MenubarEditMenu, this.contextKeyService)),
			// 'Selection': this._register(this.menuService.createMenu(MenuId.MenubarSelectionMenu, this.contextKeyService)),
			'View': this._register(this.menuService.createMenu(MenuId.MenubarViewMenu, this.contextKeyService)),
			// 'Go': this._register(this.menuService.createMenu(MenuId.MenubarGoMenu, this.contextKeyService)),
			// 'Debug': this._register(this.menuService.createMenu(MenuId.MenubarDebugMenu, this.contextKeyService)),
			// 'Terminal': this._register(this.menuService.createMenu(MenuId.MenubarTerminalMenu, this.contextKeyService)),
			'Help': this._register(this.menuService.createMenu(MenuId.MenubarHelpMenu, this.contextKeyService))
		};

		if (isMacintosh) {
			this.topLevelMenus['Preferences'] = this._register(this.menuService.createMenu(MenuId.MenubarPreferencesMenu, this.contextKeyService));
		}

		this.menuUpdater = this._register(new RunOnceScheduler(() => this.doUpdateMenubar(false), 200));

		if (isMacintosh || this.currentTitlebarStyleSetting !== 'custom') {
			for (let topLevelMenuName of Object.keys(this.topLevelMenus)) {
				this._register(this.topLevelMenus[topLevelMenuName].onDidChange(() => this.updateMenubar()));
			}

			this.doUpdateMenubar(true);
		}

		this._onVisibilityChange = this._register(new Emitter<boolean>());
		this._onFocusStateChange = this._register(new Emitter<boolean>());

		this.windowService.getRecentlyOpened().then((recentlyOpened) => {
			this.recentlyOpened = recentlyOpened;
		});

		this.notifyExistingLinuxUser();

		this.notifyUserOfCustomMenubarAccessibility();

		this.registerListeners();
	}

	private get currentEnableMenuBarMnemonics(): boolean {
		let enableMenuBarMnemonics = this.configurationService.getValue<boolean>('window.enableMenuBarMnemonics');
		if (typeof enableMenuBarMnemonics !== 'boolean') {
			enableMenuBarMnemonics = true;
		}

		return enableMenuBarMnemonics;
	}

	private get currentSidebarPosition(): string {
		return this.configurationService.getValue<string>('workbench.sideBar.location');
	}

	private get currentStatusBarVisibility(): boolean {
		let setting = this.configurationService.getValue<boolean>('workbench.statusBar.visible');
		if (typeof setting !== 'boolean') {
			setting = true;
		}

		return setting;
	}

	private get currentActivityBarVisibility(): boolean {
		let setting = this.configurationService.getValue<boolean>('workbench.activityBar.visible');
		if (typeof setting !== 'boolean') {
			setting = true;
		}

		return setting;
	}

	private get currentMenubarVisibility(): MenuBarVisibility {
		return this.configurationService.getValue<MenuBarVisibility>('window.menuBarVisibility');
	}

	private get currentTitlebarStyleSetting(): string {
		return getTitleBarStyle(this.configurationService, this.environmentService);
	}

	private onDidChangeWindowFocus(hasFocus: boolean): void {
		if (this.container) {
			if (hasFocus) {
				DOM.removeClass(this.container, 'inactive');
			} else {
				DOM.addClass(this.container, 'inactive');
				this.menubar.blur();
			}
		}
	}

	private onConfigurationUpdated(event: IConfigurationChangeEvent): void {
		if (this.keys.some(key => event.affectsConfiguration(key))) {
			this.updateMenubar();
		}

		if (event.affectsConfiguration('editor.accessibilitySupport')) {
			this.notifyUserOfCustomMenubarAccessibility();
		}
	}

	private onRecentlyOpenedChange(): void {
		this.windowService.getRecentlyOpened().then(recentlyOpened => {
			this.recentlyOpened = recentlyOpened;
			this.updateMenubar();
		});
	}

	// TODO@sbatten remove after feb19
	private notifyExistingLinuxUser(): void {
		/*// {{SQL CARBON EDIT}} - Disable the custom titlebar recommendation
		if (!isLinux) {
			return;
		}

		const isNewUser = !this.storageService.get('telemetry.lastSessionDate', StorageScope.GLOBAL);
		const hasBeenNotified = this.storageService.getBoolean('menubar/linuxTitlebarRevertNotified', StorageScope.GLOBAL, false);
		const titleBarConfiguration = this.configurationService.inspect('window.titleBarStyle');
		const customShown = getTitleBarStyle(this.configurationService, this.environmentService) === 'custom';

		if (!hasBeenNotified) {
			this.storageService.store('menubar/linuxTitlebarRevertNotified', true, StorageScope.GLOBAL);
		}

		if (isNewUser || hasBeenNotified || (titleBarConfiguration && titleBarConfiguration.user) || customShown) {
			return;
		}

		const message = nls.localize('menubar.linuxTitlebarRevertNotification', "We have updated the default title bar on Linux to use the native setting. If you prefer, you can go back to the custom setting. More information is available in our [online documentation](https://go.microsoft.com/fwlink/?linkid=2074137).");
		this.notificationService.prompt(Severity.Info, message, [
			{
				label: nls.localize('goToSetting', "Open Settings"),
				run: () => {
					return this.preferencesService.openGlobalSettings(undefined, { query: 'window.titleBarStyle' });
				}
			}
		]);
<<<<<<< HEAD

		this.storageService.store('menubar/linuxTitlebarRevertNotified', true, StorageScope.GLOBAL);
		*/
=======
>>>>>>> ca923da1
	}

	private notifyUserOfCustomMenubarAccessibility(): void {
		if (isMacintosh) {
			return;
		}

		const hasBeenNotified = this.storageService.getBoolean('menubar/accessibleMenubarNotified', StorageScope.GLOBAL, false);
		const usingCustomMenubar = getTitleBarStyle(this.configurationService, this.environmentService) === 'custom';
		const detected = this.accessibilityService.getAccessibilitySupport() === AccessibilitySupport.Enabled;
		const config = this.configurationService.getValue('editor.accessibilitySupport');

		if (hasBeenNotified || usingCustomMenubar || !(config === 'on' || (config === 'auto' && detected))) {
			return;
		}

		const message = nls.localize('menubar.customTitlebarAccessibilityNotification', "Accessibility support is enabled for you. For the most accessible experience, we recommend the custom title bar style.");
		this.notificationService.prompt(Severity.Info, message, [
			{
				label: nls.localize('goToSetting', "Open Settings"),
				run: () => {
					return this.preferencesService.openGlobalSettings(undefined, { query: 'window.titleBarStyle' });
				}
			}
		]);

		this.storageService.store('menubar/accessibleMenubarNotified', true, StorageScope.GLOBAL);
	}

	private registerListeners(): void {
		// Update when config changes
		this._register(this.configurationService.onDidChangeConfiguration(e => this.onConfigurationUpdated(e)));

		// Listen to update service
		this.updateService.onStateChange(() => this.updateMenubar());

		// Listen for changes in recently opened menu
		this._register(this.windowsService.onRecentlyOpenedChange(() => { this.onRecentlyOpenedChange(); }));

		// Listen to keybindings change
		this._register(this.keybindingService.onDidUpdateKeybindings(() => this.updateMenubar()));

		// These listeners only apply when the custom menubar is being used
		if (!isMacintosh && this.currentTitlebarStyleSetting === 'custom') {
			// Listen for window focus changes
			this._register(this.windowService.onDidChangeFocus(e => this.onDidChangeWindowFocus(e)));

			this._register(this.windowService.onDidChangeMaximize(e => this.updateMenubar()));

			this._register(DOM.addDisposableListener(window, DOM.EventType.RESIZE, () => {
				this.menubar.blur();
			}));
		}

		// Update recent menu items on formatter registration
		this._register(this.labelService.onDidChangeFormatters(() => { this.onRecentlyOpenedChange(); }));
	}

	private doUpdateMenubar(firstTime: boolean): void {
		if (!isMacintosh && this.currentTitlebarStyleSetting === 'custom') {
			this.setupCustomMenubar(firstTime);
		} else {
			// Send menus to main process to be rendered by Electron
			const menubarData = { menus: {}, keybindings: {} };
			if (this.getMenubarMenus(menubarData)) {
				this.menubarService.updateMenubar(this.windowService.getCurrentWindowId(), menubarData);
			}
		}
	}

	private updateMenubar(): void {
		this.menuUpdater.schedule();
	}

	private calculateActionLabel(action: IAction | IMenubarMenuItemAction): string {
		let label = action.label;
		switch (action.id) {
			case 'workbench.action.toggleSidebarPosition':
				if (this.currentSidebarPosition !== 'right') {
					label = nls.localize({ key: 'miMoveSidebarRight', comment: ['&& denotes a mnemonic'] }, "&&Move Side Bar Right");
				} else {
					label = nls.localize({ key: 'miMoveSidebarLeft', comment: ['&& denotes a mnemonic'] }, "&&Move Side Bar Left");
				}
				break;

			case 'workbench.action.toggleStatusbarVisibility':
				if (this.currentStatusBarVisibility) {
					label = nls.localize({ key: 'miHideStatusbar', comment: ['&& denotes a mnemonic'] }, "&&Hide Status Bar");
				} else {
					label = nls.localize({ key: 'miShowStatusbar', comment: ['&& denotes a mnemonic'] }, "&&Show Status Bar");
				}
				break;

			case 'workbench.action.toggleActivityBarVisibility':
				if (this.currentActivityBarVisibility) {
					label = nls.localize({ key: 'miHideActivityBar', comment: ['&& denotes a mnemonic'] }, "Hide &&Activity Bar");
				} else {
					label = nls.localize({ key: 'miShowActivityBar', comment: ['&& denotes a mnemonic'] }, "Show &&Activity Bar");
				}
				break;

			default:
				break;
		}

		return label;
	}

	private createOpenRecentMenuAction(workspace: IWorkspaceIdentifier | ISingleFolderWorkspaceIdentifier | URI, isFile: boolean): IAction & { uri: URI } {

		let label: string;
		let uri: URI;
		let commandId: string;
		let typeHint: URIType | undefined;

		if (isSingleFolderWorkspaceIdentifier(workspace) && !isFile) {
			label = this.labelService.getWorkspaceLabel(workspace, { verbose: true });
			uri = workspace;
			commandId = 'openRecentFolder';
			typeHint = 'folder';
		} else if (isWorkspaceIdentifier(workspace)) {
			label = this.labelService.getWorkspaceLabel(workspace, { verbose: true });
			uri = workspace.configPath;
			commandId = 'openRecentWorkspace';
			typeHint = 'file';
		} else {
			uri = workspace;
			label = this.labelService.getUriLabel(uri);
			commandId = 'openRecentFile';
			typeHint = 'file';
		}

		label = unmnemonicLabel(label);

		const ret: IAction = new Action(commandId, label, undefined, undefined, (event) => {
			const openInNewWindow = event && ((!isMacintosh && (event.ctrlKey || event.shiftKey)) || (isMacintosh && (event.metaKey || event.altKey)));

			return this.windowService.openWindow([{ uri, typeHint }], {
				forceNewWindow: openInNewWindow,
				forceOpenWorkspaceAsFile: isFile
			});
		});

		return assign(ret, { uri: uri });
	}

	/* Custom Menu takes actions */
	private getOpenRecentActions(): IAction[] {
		if (!this.recentlyOpened) {
			return [];
		}

		const { workspaces, files } = this.recentlyOpened;

		const result: IAction[] = [];

		if (workspaces.length > 0) {
			for (let i = 0; i < MenubarControl.MAX_MENU_RECENT_ENTRIES && i < workspaces.length; i++) {
				result.push(this.createOpenRecentMenuAction(workspaces[i], false));
			}

			result.push(new Separator());
		}

		if (files.length > 0) {
			for (let i = 0; i < MenubarControl.MAX_MENU_RECENT_ENTRIES && i < files.length; i++) {
				result.push(this.createOpenRecentMenuAction(files[i], true));
			}

			result.push(new Separator());
		}

		return result;
	}

	private transformOpenRecentAction(action: Separator | (IAction & { uri: URI })): MenubarMenuItem {
		if (action instanceof Separator) {
			return { id: 'vscode.menubar.separator' };
		}

		return {
			id: action.id,
			uri: action.uri,
			enabled: action.enabled,
			label: action.label
		};
	}

	private getUpdateAction(): IAction | null {
		const state = this.updateService.state;

		switch (state.type) {
			case StateType.Uninitialized:
				return null;

			case StateType.Idle:
				const windowId = this.windowService.getCurrentWindowId();
				return new Action('update.check', nls.localize({ key: 'checkForUpdates', comment: ['&& denotes a mnemonic'] }, "Check for &&Updates..."), undefined, true, () =>
					this.updateService.checkForUpdates({ windowId }));

			case StateType.CheckingForUpdates:
				return new Action('update.checking', nls.localize('checkingForUpdates', "Checking For Updates..."), undefined, false);

			case StateType.AvailableForDownload:
				return new Action('update.downloadNow', nls.localize({ key: 'download now', comment: ['&& denotes a mnemonic'] }, "D&&ownload Now"), null, true, () =>
					this.updateService.downloadUpdate());

			case StateType.Downloading:
				return new Action('update.downloading', nls.localize('DownloadingUpdate', "Downloading Update..."), undefined, false);

			case StateType.Downloaded:
				return new Action('update.install', nls.localize({ key: 'installUpdate...', comment: ['&& denotes a mnemonic'] }, "Install &&Update..."), undefined, true, () =>
					this.updateService.applyUpdate());

			case StateType.Updating:
				return new Action('update.updating', nls.localize('installingUpdate', "Installing Update..."), undefined, false);

			case StateType.Ready:
				return new Action('update.restart', nls.localize({ key: 'restartToUpdate', comment: ['&& denotes a mnemonic'] }, "Restart to &&Update..."), undefined, true, () =>
					this.updateService.quitAndInstall());
		}
	}

	private insertActionsBefore(nextAction: IAction, target: IAction[]): void {
		switch (nextAction.id) {
			case 'workbench.action.openRecent':
				target.push(...this.getOpenRecentActions());
				break;

			case 'workbench.action.showAboutDialog':
				if (!isMacintosh) {
					const updateAction = this.getUpdateAction();
					if (updateAction) {
						updateAction.label = mnemonicMenuLabel(updateAction.label);
						target.push(updateAction);
						target.push(new Separator());
					}
				}

				break;

			default:
				break;
		}
	}

	private setupCustomMenubar(firstTime: boolean): void {
		if (firstTime) {
			this.menubar = this._register(new MenuBar(
				this.container, {
					enableMnemonics: this.currentEnableMenuBarMnemonics,
					visibility: this.currentMenubarVisibility,
					getKeybinding: (action) => this.keybindingService.lookupKeybinding(action.id),
				}
			));

			this.accessibilityService.alwaysUnderlineAccessKeys().then(val => {
				this.alwaysOnMnemonics = val;
				this.menubar.update({ enableMnemonics: this.currentEnableMenuBarMnemonics, visibility: this.currentMenubarVisibility, getKeybinding: (action) => this.keybindingService.lookupKeybinding(action.id), alwaysOnMnemonics: this.alwaysOnMnemonics });
			});

			this._register(this.menubar.onFocusStateChange(e => this._onFocusStateChange.fire(e)));
			this._register(this.menubar.onVisibilityChange(e => this._onVisibilityChange.fire(e)));

			this._register(attachMenuStyler(this.menubar, this.themeService));
		} else {
			this.menubar.update({ enableMnemonics: this.currentEnableMenuBarMnemonics, visibility: this.currentMenubarVisibility, getKeybinding: (action) => this.keybindingService.lookupKeybinding(action.id), alwaysOnMnemonics: this.alwaysOnMnemonics });
		}

		// Update the menu actions
		const updateActions = (menu: IMenu, target: IAction[]) => {
			target.splice(0);
			let groups = menu.getActions();
			for (let group of groups) {
				const [, actions] = group;

				for (let action of actions) {
					this.insertActionsBefore(action, target);
					if (action instanceof SubmenuItemAction) {
						const submenu = this.menuService.createMenu(action.item.submenu, this.contextKeyService);
						const submenuActions: SubmenuAction[] = [];
						updateActions(submenu, submenuActions);
						target.push(new SubmenuAction(mnemonicMenuLabel(action.label), submenuActions));
						submenu.dispose();
					} else {
						action.label = mnemonicMenuLabel(this.calculateActionLabel(action));
						target.push(action);
					}
				}

				target.push(new Separator());
			}

			target.pop();
		};

		for (let title of Object.keys(this.topLevelMenus)) {
			const menu = this.topLevelMenus[title];
			if (firstTime) {
				this._register(menu.onDidChange(() => {
					const actions = [];
					updateActions(menu, actions);
					this.menubar.updateMenu({ actions: actions, label: mnemonicMenuLabel(this.topLevelTitles[title]) });
				}));
			}

			const actions = [];
			updateActions(menu, actions);

			if (!firstTime) {
				this.menubar.updateMenu({ actions: actions, label: mnemonicMenuLabel(this.topLevelTitles[title]) });
			} else {
				this.menubar.push({ actions: actions, label: mnemonicMenuLabel(this.topLevelTitles[title]) });
			}
		}
	}

	private getMenubarKeybinding(id: string): IMenubarKeybinding {
		const binding = this.keybindingService.lookupKeybinding(id);
		if (!binding) {
			return undefined;
		}

		// first try to resolve a native accelerator
		const electronAccelerator = binding.getElectronAccelerator();
		if (electronAccelerator) {
			return { label: electronAccelerator, userSettingsLabel: binding.getUserSettingsLabel() };
		}

		// we need this fallback to support keybindings that cannot show in electron menus (e.g. chords)
		const acceleratorLabel = binding.getLabel();
		if (acceleratorLabel) {
			return { label: acceleratorLabel, isNative: false, userSettingsLabel: binding.getUserSettingsLabel() };
		}

		return null;
	}

	private populateMenuItems(menu: IMenu, menuToPopulate: IMenubarMenu, keybindings: { [id: string]: IMenubarKeybinding }) {
		let groups = menu.getActions();
		for (let group of groups) {
			const [, actions] = group;

			actions.forEach(menuItem => {

				if (menuItem instanceof SubmenuItemAction) {
					const submenu = { items: [] };
					const menuToDispose = this.menuService.createMenu(menuItem.item.submenu, this.contextKeyService);
					this.populateMenuItems(menuToDispose, submenu, keybindings);

					let menubarSubmenuItem: IMenubarMenuItemSubmenu = {
						id: menuItem.id,
						label: menuItem.label,
						submenu: submenu
					};

					menuToPopulate.items.push(menubarSubmenuItem);
					menuToDispose.dispose();
				} else {
					if (menuItem.id === 'workbench.action.openRecent') {
						const actions = this.getOpenRecentActions().map(this.transformOpenRecentAction);
						menuToPopulate.items.push(...actions);
					}

					let menubarMenuItem: IMenubarMenuItemAction = {
						id: menuItem.id,
						label: menuItem.label
					};

					if (menuItem.checked) {
						menubarMenuItem.checked = true;
					}

					if (!menuItem.enabled) {
						menubarMenuItem.enabled = false;
					}

					menubarMenuItem.label = this.calculateActionLabel(menubarMenuItem);
					keybindings[menuItem.id] = this.getMenubarKeybinding(menuItem.id);
					menuToPopulate.items.push(menubarMenuItem);
				}
			});

			menuToPopulate.items.push({ id: 'vscode.menubar.separator' });
		}

		if (menuToPopulate.items.length > 0) {
			menuToPopulate.items.pop();
		}
	}

	private getAdditionalKeybindings(): { [id: string]: IMenubarKeybinding } {
		const keybindings = {};
		if (isMacintosh) {
			keybindings['workbench.action.quit'] = (this.getMenubarKeybinding('workbench.action.quit'));
		}

		return keybindings;
	}

	private getMenubarMenus(menubarData: IMenubarData): boolean {
		if (!menubarData) {
			return false;
		}

		menubarData.keybindings = this.getAdditionalKeybindings();
		for (let topLevelMenuName of Object.keys(this.topLevelMenus)) {
			const menu = this.topLevelMenus[topLevelMenuName];
			let menubarMenu: IMenubarMenu = { items: [] };
			this.populateMenuItems(menu, menubarMenu, menubarData.keybindings);
			if (menubarMenu.items.length === 0) {
				// Menus are incomplete
				return false;
			}
			menubarData.menus[topLevelMenuName] = menubarMenu;
		}

		return true;
	}

	public get onVisibilityChange(): Event<boolean> {
		return this._onVisibilityChange.event;
	}

	public get onFocusStateChange(): Event<boolean> {
		return this._onFocusStateChange.event;
	}

	public layout(dimension: DOM.Dimension) {
		if (this.container) {
			this.container.style.height = `${dimension.height}px`;
		}

		if (this.menubar) {
			this.menubar.update({ enableMnemonics: this.currentEnableMenuBarMnemonics, visibility: this.currentMenubarVisibility, getKeybinding: (action) => this.keybindingService.lookupKeybinding(action.id), alwaysOnMnemonics: this.alwaysOnMnemonics });
		}
	}

	public getMenubarItemsDimensions(): DOM.Dimension {
		if (this.menubar) {
			return new DOM.Dimension(this.menubar.getWidth(), this.menubar.getHeight());
		}

		return new DOM.Dimension(0, 0);
	}

	public create(parent: HTMLElement): HTMLElement {
		this.container = parent;

		// Build the menubar
		if (this.container) {

			if (!isMacintosh && this.currentTitlebarStyleSetting === 'custom') {
				this.doUpdateMenubar(true);
			}
		}

		return this.container;
	}
}

registerThemingParticipant((theme: ITheme, collector: ICssStyleCollector) => {
	const menubarActiveWindowFgColor = theme.getColor(TITLE_BAR_ACTIVE_FOREGROUND);
	if (menubarActiveWindowFgColor) {
		collector.addRule(`
		.monaco-workbench .menubar > .menubar-menu-button {
			color: ${menubarActiveWindowFgColor};
		}

		.monaco-workbench .menubar .toolbar-toggle-more {
			background-color: ${menubarActiveWindowFgColor}
		}
		`);
	}

	const menubarInactiveWindowFgColor = theme.getColor(TITLE_BAR_INACTIVE_FOREGROUND);
	if (menubarInactiveWindowFgColor) {
		collector.addRule(`
			.monaco-workbench .menubar.inactive > .menubar-menu-button {
				color: ${menubarInactiveWindowFgColor};
			}

			.monaco-workbench .menubar.inactive > .menubar-menu-button .toolbar-toggle-more {
				background-color: ${menubarInactiveWindowFgColor}
			}
		`);
	}


	const menubarSelectedFgColor = theme.getColor(MENUBAR_SELECTION_FOREGROUND);
	if (menubarSelectedFgColor) {
		collector.addRule(`
			.monaco-workbench .menubar > .menubar-menu-button.open,
			.monaco-workbench .menubar > .menubar-menu-button:focus,
			.monaco-workbench .menubar:not(:focus-within) > .menubar-menu-button:hover {
				color: ${menubarSelectedFgColor};
			}

			.monaco-workbench .menubar  > .menubar-menu-button.open .toolbar-toggle-more,
			.monaco-workbench .menubar > .menubar-menu-button:focus .toolbar-toggle-more,
			.monaco-workbench .menubar:not(:focus-within) > .menubar-menu-button:hover .toolbar-toggle-more {
				background-color: ${menubarSelectedFgColor}
			}
		`);
	}

	const menubarSelectedBgColor = theme.getColor(MENUBAR_SELECTION_BACKGROUND);
	if (menubarSelectedBgColor) {
		collector.addRule(`
			.monaco-workbench .menubar > .menubar-menu-button.open,
			.monaco-workbench .menubar > .menubar-menu-button:focus,
			.monaco-workbench .menubar:not(:focus-within) > .menubar-menu-button:hover {
				background-color: ${menubarSelectedBgColor};
			}
		`);
	}

	const menubarSelectedBorderColor = theme.getColor(MENUBAR_SELECTION_BORDER);
	if (menubarSelectedBorderColor) {
		collector.addRule(`
			.monaco-workbench .menubar > .menubar-menu-button:hover {
				outline: dashed 1px;
			}

			.monaco-workbench .menubar > .menubar-menu-button.open,
			.monaco-workbench .menubar > .menubar-menu-button:focus {
				outline: solid 1px;
			}

			.monaco-workbench .menubar > .menubar-menu-button.open,
			.monaco-workbench .menubar > .menubar-menu-button:focus,
			.monaco-workbench .menubar > .menubar-menu-button:hover {
				outline-offset: -1px;
				outline-color: ${menubarSelectedBorderColor};
			}
		`);
	}
});<|MERGE_RESOLUTION|>--- conflicted
+++ resolved
@@ -241,12 +241,7 @@
 				}
 			}
 		]);
-<<<<<<< HEAD
-
-		this.storageService.store('menubar/linuxTitlebarRevertNotified', true, StorageScope.GLOBAL);
 		*/
-=======
->>>>>>> ca923da1
 	}
 
 	private notifyUserOfCustomMenubarAccessibility(): void {
