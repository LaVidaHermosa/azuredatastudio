--- conflicted
+++ resolved
@@ -150,11 +150,7 @@
 			getDefaultCompositeId: () => this.panelRegistry.getDefaultPanelId(),
 			hidePart: () => this.layoutService.setPanelHidden(true),
 			dndHandler: new CompositeDragAndDrop(this.viewDescriptorService, ViewContainerLocation.Panel,
-<<<<<<< HEAD
-				(id: string, focus?: boolean) => <unknown>this.openPanel(id, focus) as Promise<IPaneComposite | undefined>,  // {{SQL CARBON EDIT}} strict-null-checks
-=======
-				(id: string, focus?: boolean) => (this.openPanel(id, focus) as Promise<IPaneComposite | undefined>).then(panel => panel || null),
->>>>>>> a2a82fab
+				(id: string, focus?: boolean) => (<unknown>this.openPanel(id, focus) as Promise<IPaneComposite | undefined>).then(panel => panel || null), // {{SQL CARBON EDIT}} strict-null-checks
 				(from: string, to: string, before?: Before2D) => this.compositeBar.move(from, to, before?.horizontallyBefore)
 			),
 			compositeSize: 0,
