/*---------------------------------------------------------------------------------------------
 *  Copyright (c) Microsoft Corporation. All rights reserved.
 *  Licensed under the Source EULA. See License.txt in the project root for license information.
 *--------------------------------------------------------------------------------------------*/

import 'vs/css!./media/panelpart';
import { IAction, Action } from 'vs/base/common/actions';
import { Event } from 'vs/base/common/event';
import { Registry } from 'vs/platform/registry/common/platform';
import { ActionsOrientation } from 'vs/base/browser/ui/actionbar/actionbar';
import { IPanel, ActivePanelContext, PanelFocusContext } from 'vs/workbench/common/panel';
import { CompositePart, ICompositeTitleLabel } from 'vs/workbench/browser/parts/compositePart';
import { Panel, PanelRegistry, Extensions as PanelExtensions, PanelDescriptor } from 'vs/workbench/browser/panel';
import { IPanelService, IPanelIdentifier } from 'vs/workbench/services/panel/common/panelService';
import { IWorkbenchLayoutService, Parts, Position } from 'vs/workbench/services/layout/browser/layoutService';
import { IStorageService, StorageScope, IWorkspaceStorageChangeEvent } from 'vs/platform/storage/common/storage';
import { IContextMenuService } from 'vs/platform/contextview/browser/contextView';
import { ITelemetryService } from 'vs/platform/telemetry/common/telemetry';
import { IKeybindingService } from 'vs/platform/keybinding/common/keybinding';
import { IInstantiationService } from 'vs/platform/instantiation/common/instantiation';
import { ClosePanelAction, PanelActivityAction, ToggleMaximizedPanelAction, TogglePanelAction, PlaceHolderPanelActivityAction, PlaceHolderToggleCompositePinnedAction, PositionPanelActionConfigs, SetPanelPositionAction } from 'vs/workbench/browser/parts/panel/panelActions';
import { IThemeService, registerThemingParticipant, IColorTheme, ICssStyleCollector } from 'vs/platform/theme/common/themeService';
import { PANEL_BACKGROUND, PANEL_BORDER, PANEL_ACTIVE_TITLE_FOREGROUND, PANEL_INACTIVE_TITLE_FOREGROUND, PANEL_ACTIVE_TITLE_BORDER, PANEL_DRAG_AND_DROP_BACKGROUND, PANEL_INPUT_BORDER, EDITOR_DRAG_AND_DROP_BACKGROUND } from 'vs/workbench/common/theme';
import { activeContrastBorder, focusBorder, contrastBorder, editorBackground, badgeBackground, badgeForeground } from 'vs/platform/theme/common/colorRegistry';
import { CompositeBar, ICompositeBarItem, CompositeDragAndDrop } from 'vs/workbench/browser/parts/compositeBar';
import { ToggleCompositePinnedAction } from 'vs/workbench/browser/parts/compositeBarActions';
import { IBadge } from 'vs/workbench/services/activity/common/activity';
import { INotificationService } from 'vs/platform/notification/common/notification';
import { Dimension, trackFocus, addClass, toggleClass, EventHelper } from 'vs/base/browser/dom';
import { localize } from 'vs/nls';
import { IDisposable, DisposableStore } from 'vs/base/common/lifecycle';
import { IContextKey, IContextKeyService, ContextKeyExpr } from 'vs/platform/contextkey/common/contextkey';
import { isUndefinedOrNull, assertIsDefined } from 'vs/base/common/types';
import { registerSingleton } from 'vs/platform/instantiation/common/extensions';
import { IExtensionService } from 'vs/workbench/services/extensions/common/extensions';
import { ViewContainer, IViewDescriptorService, IViewContainerModel, ViewContainerLocation } from 'vs/workbench/common/views';
import { MenuId } from 'vs/platform/actions/common/actions';
import { ViewMenuActions, ViewContainerMenuActions } from 'vs/workbench/browser/parts/views/viewMenuActions';
import { IPaneComposite } from 'vs/workbench/common/panecomposite';
import { IStorageKeysSyncRegistryService } from 'vs/platform/userDataSync/common/storageKeys';
import { Before2D, CompositeDragAndDropObserver, ICompositeDragAndDrop } from 'vs/workbench/browser/dnd';
import { IActivity } from 'vs/workbench/common/activity';

interface ICachedPanel {
	id: string;
	name?: string;
	pinned: boolean;
	order?: number;
	visible: boolean;
	views?: { when?: string }[];
}

interface IPlaceholderViewContainer {
	id: string;
	name?: string;
}

export class PanelPart extends CompositePart<Panel> implements IPanelService {

	static readonly activePanelSettingsKey = 'workbench.panelpart.activepanelid';

	static readonly PINNED_PANELS = 'workbench.panel.pinnedPanels';
	static readonly PLACEHOLDER_VIEW_CONTAINERS = 'workbench.panel.placeholderPanels';
	private static readonly MIN_COMPOSITE_BAR_WIDTH = 50;

	_serviceBrand: undefined;

	//#region IView

	readonly minimumWidth: number = 300;
	readonly maximumWidth: number = Number.POSITIVE_INFINITY;
	readonly minimumHeight: number = 77;
	readonly maximumHeight: number = Number.POSITIVE_INFINITY;

	readonly snap = true;

	get preferredHeight(): number | undefined {
		// Don't worry about titlebar or statusbar visibility
		// The difference is minimal and keeps this function clean
		return this.layoutService.dimension.height * 0.4;
	}

	get preferredWidth(): number | undefined {
		return this.layoutService.dimension.width * 0.4;
	}

	//#endregion

	get onDidPanelOpen(): Event<{ panel: IPanel, focus: boolean; }> { return Event.map(this.onDidCompositeOpen.event, compositeOpen => ({ panel: compositeOpen.composite, focus: compositeOpen.focus })); }
	readonly onDidPanelClose = this.onDidCompositeClose.event;

	private activePanelContextKey: IContextKey<string>;
	private panelFocusContextKey: IContextKey<boolean>;

	private compositeBar: CompositeBar;
	private readonly compositeActions = new Map<string, { activityAction: PanelActivityAction, pinnedAction: ToggleCompositePinnedAction; }>();

	private readonly panelDisposables: Map<string, IDisposable> = new Map<string, IDisposable>();

	private blockOpeningPanel = false;
	private contentDimension: Dimension | undefined;

	private extensionsRegistered = false;

	private panelRegistry: PanelRegistry;

	private dndHandler: ICompositeDragAndDrop;

	constructor(
		@INotificationService notificationService: INotificationService,
		@IStorageService storageService: IStorageService,
		@ITelemetryService telemetryService: ITelemetryService,
		@IContextMenuService contextMenuService: IContextMenuService,
		@IWorkbenchLayoutService layoutService: IWorkbenchLayoutService,
		@IKeybindingService keybindingService: IKeybindingService,
		@IInstantiationService instantiationService: IInstantiationService,
		@IThemeService themeService: IThemeService,
		@IViewDescriptorService private readonly viewDescriptorService: IViewDescriptorService,
		@IContextKeyService private readonly contextKeyService: IContextKeyService,
		@IExtensionService private readonly extensionService: IExtensionService,
		@IStorageKeysSyncRegistryService storageKeysSyncRegistryService: IStorageKeysSyncRegistryService
	) {
		super(
			notificationService,
			storageService,
			telemetryService,
			contextMenuService,
			layoutService,
			keybindingService,
			instantiationService,
			themeService,
			Registry.as<PanelRegistry>(PanelExtensions.Panels),
			PanelPart.activePanelSettingsKey,
			Registry.as<PanelRegistry>(PanelExtensions.Panels).getDefaultPanelId(),
			'panel',
			'panel',
			undefined,
			Parts.PANEL_PART,
			{ hasTitle: true }
		);

		this.panelRegistry = Registry.as<PanelRegistry>(PanelExtensions.Panels);
		storageKeysSyncRegistryService.registerStorageKey({ key: PanelPart.PINNED_PANELS, version: 1 });

		this.dndHandler = new CompositeDragAndDrop(this.viewDescriptorService, ViewContainerLocation.Panel,
<<<<<<< HEAD
			(id: string, focus?: boolean) => (<unknown>this.openPanel(id, focus) as Promise<IPaneComposite | undefined>).then(panel => panel || null),
			(from: string, to: string, before?: Before2D) => this.compositeBar.move(from, to, before?.horizontallyBefore)
=======
			(id: string, focus?: boolean) => (this.openPanel(id, focus) as Promise<IPaneComposite | undefined>).then(panel => panel || null),
			(from: string, to: string, before?: Before2D) => this.compositeBar.move(from, to, before?.horizontallyBefore),
			() => this.compositeBar.getCompositeBarItems()
>>>>>>> d5eac264
		);

		this.compositeBar = this._register(this.instantiationService.createInstance(CompositeBar, this.getCachedPanels(), {
			icon: false,
			orientation: ActionsOrientation.HORIZONTAL,
			openComposite: (compositeId: string) => this.openPanel(compositeId, true).then(panel => panel || null),
			getActivityAction: (compositeId: string) => this.getCompositeActions(compositeId).activityAction,
			getCompositePinnedAction: (compositeId: string) => this.getCompositeActions(compositeId).pinnedAction,
			getOnCompositeClickAction: (compositeId: string) => this.instantiationService.createInstance(PanelActivityAction, assertIsDefined(this.getPanel(compositeId))),
			getContextMenuActions: () => [
				...PositionPanelActionConfigs
					// show the contextual menu item if it is not in that position
					.filter(({ when }) => contextKeyService.contextMatchesRules(when))
					.map(({ id, label }) => this.instantiationService.createInstance(SetPanelPositionAction, id, label)),
				this.instantiationService.createInstance(TogglePanelAction, TogglePanelAction.ID, localize('hidePanel', "Hide Panel"))
			] as Action[],
			getContextMenuActionsForComposite: (compositeId: string) => this.getContextMenuActionsForComposite(compositeId) as Action[],
			getDefaultCompositeId: () => this.panelRegistry.getDefaultPanelId(),
			hidePart: () => this.layoutService.setPanelHidden(true),
			dndHandler: this.dndHandler,
			compositeSize: 0,
			overflowActionSize: 44,
			colors: (theme: IColorTheme) => ({
				activeBackgroundColor: theme.getColor(PANEL_BACKGROUND), // Background color for overflow action
				inactiveBackgroundColor: theme.getColor(PANEL_BACKGROUND), // Background color for overflow action
				activeBorderBottomColor: theme.getColor(PANEL_ACTIVE_TITLE_BORDER),
				activeForegroundColor: theme.getColor(PANEL_ACTIVE_TITLE_FOREGROUND),
				inactiveForegroundColor: theme.getColor(PANEL_INACTIVE_TITLE_FOREGROUND),
				badgeBackground: theme.getColor(badgeBackground),
				badgeForeground: theme.getColor(badgeForeground),
				dragAndDropBackground: theme.getColor(PANEL_DRAG_AND_DROP_BACKGROUND)
			})
		}));

		this.activePanelContextKey = ActivePanelContext.bindTo(contextKeyService);
		this.panelFocusContextKey = PanelFocusContext.bindTo(contextKeyService);

		this.registerListeners();
		this.onDidRegisterPanels([...this.getPanels()]);
	}

	private getContextMenuActionsForComposite(compositeId: string): readonly IAction[] {
		const result: IAction[] = [];
		const container = this.getViewContainer(compositeId);
		if (container) {
			const viewContainerModel = this.viewDescriptorService.getViewContainerModel(container);
			if (viewContainerModel.allViewDescriptors.length === 1) {
				const viewMenuActions = this.instantiationService.createInstance(ViewMenuActions, viewContainerModel.allViewDescriptors[0].id, MenuId.ViewTitle, MenuId.ViewTitleContext);
				result.push(...viewMenuActions.getContextMenuActions());
				viewMenuActions.dispose();
			}

			const viewContainerMenuActions = this.instantiationService.createInstance(ViewContainerMenuActions, container.id, MenuId.ViewContainerTitleContext);
			result.push(...viewContainerMenuActions.getContextMenuActions());
			viewContainerMenuActions.dispose();
		}
		return result;
	}

	private onDidRegisterPanels(panels: PanelDescriptor[]): void {
		for (const panel of panels) {
			const cachedPanel = this.getCachedPanels().filter(({ id }) => id === panel.id)[0];
			const activePanel = this.getActivePanel();
			const isActive = activePanel?.getId() === panel.id || (!activePanel && this.getLastActivePanelId() === panel.id);

			if (isActive || !this.shouldBeHidden(panel.id, cachedPanel)) {

				// Override order
				const newPanel = {
					id: panel.id,
					name: panel.name,
					order: cachedPanel?.order === undefined ? panel.order : cachedPanel.order
				};

				this.compositeBar.addComposite(newPanel);

				// Pin it by default if it is new
				if (!cachedPanel) {
					this.compositeBar.pin(panel.id);
				}

				if (isActive) {
					// Only try to open the panel if it has been created and visible
					if (!activePanel && this.element && this.layoutService.isVisible(Parts.PANEL_PART)) {
						this.doOpenPanel(panel.id);
					}

					this.compositeBar.activateComposite(panel.id);
				}
			}
		}

		for (const panel of panels) {
			const viewContainer = this.getViewContainer(panel.id)!;
			const viewContainerModel = this.viewDescriptorService.getViewContainerModel(viewContainer);
			this.updateActivity(viewContainer, viewContainerModel);
			this.onDidChangeActiveViews(viewContainer, viewContainerModel);

			const disposables = new DisposableStore();
			disposables.add(viewContainerModel.onDidChangeActiveViewDescriptors(() => this.onDidChangeActiveViews(viewContainer, viewContainerModel)));
			disposables.add(viewContainerModel.onDidChangeContainerInfo(() => this.updateActivity(viewContainer, viewContainerModel)));

			this.panelDisposables.set(panel.id, disposables);
		}
	}

	private async onDidDeregisterPanel(panelId: string): Promise<void> {
		const disposable = this.panelDisposables.get(panelId);
		if (disposable) {
			disposable.dispose();
		}
		this.panelDisposables.delete(panelId);

		const activeContainers = this.viewDescriptorService.getViewContainersByLocation(ViewContainerLocation.Panel)
			.filter(container => this.viewDescriptorService.getViewContainerModel(container).activeViewDescriptors.length > 0);

		if (activeContainers.length) {
			if (this.getActivePanel()?.getId() === panelId) {
				const defaultPanelId = this.panelRegistry.getDefaultPanelId();
				const containerToOpen = activeContainers.filter(c => c.id === defaultPanelId)[0] || activeContainers[0];
				await this.openPanel(containerToOpen.id);
			}
		} else {
			this.layoutService.setPanelHidden(true);
		}

		this.removeComposite(panelId);
	}

	private updateActivity(viewContainer: ViewContainer, viewContainerModel: IViewContainerModel): void {
		const cachedTitle = this.getPlaceholderViewContainers().filter(panel => panel.id === viewContainer.id)[0]?.name;

		const activity: IActivity = {
			id: viewContainer.id,
			name: this.extensionsRegistered || cachedTitle === undefined ? viewContainerModel.title : cachedTitle,
			keybindingId: viewContainer.focusCommand?.id
		};

		const { activityAction, pinnedAction } = this.getCompositeActions(viewContainer.id);
		activityAction.setActivity(activity);

		if (pinnedAction instanceof PlaceHolderToggleCompositePinnedAction) {
			pinnedAction.setActivity(activity);
		}

		// only update our cached panel info after extensions are done registering
		if (this.extensionsRegistered) {
			this.saveCachedPanels();
		}
	}

	private onDidChangeActiveViews(viewContainer: ViewContainer, viewContainerModel: IViewContainerModel): void {
		if (viewContainerModel.activeViewDescriptors.length) {
			this.compositeBar.addComposite(viewContainer);
		} else if (viewContainer.hideIfEmpty) {
			this.hideComposite(viewContainer.id);
		}
	}

	private shouldBeHidden(panelId: string, cachedPanel?: ICachedPanel): boolean {
		const viewContainer = this.getViewContainer(panelId);
		if (!viewContainer || !viewContainer.hideIfEmpty) {
			return false;
		}

		return cachedPanel?.views && cachedPanel.views.length
			? cachedPanel.views.every(({ when }) => !!when && !this.contextKeyService.contextMatchesRules(ContextKeyExpr.deserialize(when)))
			: false;
	}

	private registerListeners(): void {
		// Panel registration
		this._register(this.registry.onDidRegister(panel => this.onDidRegisterPanels([panel])));
		this._register(this.registry.onDidDeregister(panel => this.onDidDeregisterPanel(panel.id)));

		// Activate on panel open
		this._register(this.onDidPanelOpen(({ panel }) => this.onPanelOpen(panel)));

		// Deactivate on panel close
		this._register(this.onDidPanelClose(this.onPanelClose, this));

		// Extension registration
		let disposables = this._register(new DisposableStore());
		this._register(this.extensionService.onDidRegisterExtensions(() => {
			disposables.clear();
			this.onDidRegisterExtensions();
			this.compositeBar.onDidChange(() => this.saveCachedPanels(), this, disposables);
			this.storageService.onDidChangeStorage(e => this.onDidStorageChange(e), this, disposables);
		}));

	}

	private onDidRegisterExtensions(): void {
		this.extensionsRegistered = true;
		this.removeNotExistingComposites();

		this.saveCachedPanels();
	}

	private removeNotExistingComposites(): void {
		const panels = this.getPanels();
		for (const { id } of this.getCachedPanels()) { // should this value match viewlet (load on ctor)
			if (panels.every(panel => panel.id !== id)) {
				this.hideComposite(id);
			}
		}
	}

	private hideComposite(compositeId: string): void {
		this.compositeBar.hideComposite(compositeId);

		const compositeActions = this.compositeActions.get(compositeId);
		if (compositeActions) {
			compositeActions.activityAction.dispose();
			compositeActions.pinnedAction.dispose();
			this.compositeActions.delete(compositeId);
		}
	}

	private onPanelOpen(panel: IPanel): void {
		this.activePanelContextKey.set(panel.getId());

		const foundPanel = this.panelRegistry.getPanel(panel.getId());
		if (foundPanel) {
			this.compositeBar.addComposite(foundPanel);
		}

		// Activate composite when opened
		this.compositeBar.activateComposite(panel.getId());

		const panelDescriptor = this.panelRegistry.getPanel(panel.getId());
		if (panelDescriptor) {
			const viewContainer = this.getViewContainer(panelDescriptor.id);
			if (viewContainer?.hideIfEmpty) {
				const viewContainerModel = this.viewDescriptorService.getViewContainerModel(viewContainer);
				if (viewContainerModel.activeViewDescriptors.length === 0 && this.compositeBar.getPinnedComposites().length > 1) {
					this.hideComposite(panelDescriptor.id); // Update the composite bar by hiding
				}
			}
		}

		this.layoutCompositeBar(); // Need to relayout composite bar since different panels have different action bar width
		this.layoutEmptyMessage();
	}

	private onPanelClose(panel: IPanel): void {
		const id = panel.getId();

		if (this.activePanelContextKey.get() === id) {
			this.activePanelContextKey.reset();
		}

		this.compositeBar.deactivateComposite(panel.getId());
		this.layoutEmptyMessage();
	}

	create(parent: HTMLElement): void {
		this.element = parent;

		super.create(parent);

		this.createEmptyPanelMessage();

		const focusTracker = this._register(trackFocus(parent));
		this._register(focusTracker.onDidFocus(() => this.panelFocusContextKey.set(true)));
		this._register(focusTracker.onDidBlur(() => this.panelFocusContextKey.set(false)));
	}

	private createEmptyPanelMessage(): void {
		const contentArea = this.getContentArea()!;
		this.emptyPanelMessageElement = document.createElement('div');
		addClass(this.emptyPanelMessageElement, 'empty-panel-message-area');

		const messageElement = document.createElement('div');
		addClass(messageElement, 'empty-panel-message');
		messageElement.innerText = localize('panel.emptyMessage', "Drag a view into the panel to display.");

		this.emptyPanelMessageElement.appendChild(messageElement);
		contentArea.appendChild(this.emptyPanelMessageElement);

		this._register(CompositeDragAndDropObserver.INSTANCE.registerTarget(this.emptyPanelMessageElement, {
			onDragOver: (e) => {
				EventHelper.stop(e.eventData, true);
			},
			onDragEnter: (e) => {
				EventHelper.stop(e.eventData, true);

				const validDropTarget = this.dndHandler.onDragEnter(e.dragAndDropData, undefined, e.eventData);
				this.emptyPanelMessageElement!.style.backgroundColor = validDropTarget ? this.theme.getColor(EDITOR_DRAG_AND_DROP_BACKGROUND)?.toString() || '' : '';
			},
			onDragLeave: (e) => {
				EventHelper.stop(e.eventData, true);
				this.emptyPanelMessageElement!.style.backgroundColor = '';
			},
			onDragEnd: (e) => {
				EventHelper.stop(e.eventData, true);
				this.emptyPanelMessageElement!.style.backgroundColor = '';
			},
			onDrop: (e) => {
				EventHelper.stop(e.eventData, true);
				this.emptyPanelMessageElement!.style.backgroundColor = '';

				this.dndHandler.drop(e.dragAndDropData, undefined, e.eventData);
			},
		}));
	}

	updateStyles(): void {
		super.updateStyles();

		const container = assertIsDefined(this.getContainer());
		container.style.backgroundColor = this.getColor(PANEL_BACKGROUND) || '';
		const borderColor = this.getColor(PANEL_BORDER) || this.getColor(contrastBorder) || '';
		container.style.borderLeftColor = borderColor;
		container.style.borderRightColor = borderColor;

		const title = this.getTitleArea();
		if (title) {
			title.style.borderTopColor = this.getColor(PANEL_BORDER) || this.getColor(contrastBorder) || '';
		}
	}

	doOpenPanel(id: string, focus?: boolean): Panel | undefined {
		if (this.blockOpeningPanel) {
			return undefined; // Workaround against a potential race condition
		}

		// First check if panel is hidden and show if so
		if (!this.layoutService.isVisible(Parts.PANEL_PART)) {
			try {
				this.blockOpeningPanel = true;
				this.layoutService.setPanelHidden(false);
			} finally {
				this.blockOpeningPanel = false;
			}
		}

		return this.openComposite(id, focus) as Panel;
	}

	async openPanel(id?: string, focus?: boolean): Promise<Panel | undefined> {
		if (typeof id === 'string' && this.getPanel(id)) {
			return this.doOpenPanel(id, focus);
		}

		await this.extensionService.whenInstalledExtensionsRegistered();

		if (typeof id === 'string' && this.getPanel(id)) {
			return this.doOpenPanel(id, focus);
		}

		return undefined;
	}

	showActivity(panelId: string, badge: IBadge, clazz?: string): IDisposable {
		return this.compositeBar.showActivity(panelId, badge, clazz);
	}

	getPanel(panelId: string): IPanelIdentifier | undefined {
		return this.panelRegistry.getPanel(panelId);
	}

	getPanels(): readonly PanelDescriptor[] {
		return this.panelRegistry.getPanels()
			.sort((v1, v2) => {
				if (typeof v1.order !== 'number') {
					return 1;
				}

				if (typeof v2.order !== 'number') {
					return -1;
				}

				return v1.order - v2.order;
			});
	}

	getPinnedPanels(): readonly PanelDescriptor[] {
		const pinnedCompositeIds = this.compositeBar.getPinnedComposites().map(c => c.id);
		return this.getPanels()
			.filter(p => pinnedCompositeIds.indexOf(p.id) !== -1)
			.sort((p1, p2) => pinnedCompositeIds.indexOf(p1.id) - pinnedCompositeIds.indexOf(p2.id));
	}

	protected getActions(): ReadonlyArray<IAction> {
		return [
			this.instantiationService.createInstance(ToggleMaximizedPanelAction, ToggleMaximizedPanelAction.ID, ToggleMaximizedPanelAction.LABEL),
			this.instantiationService.createInstance(ClosePanelAction, ClosePanelAction.ID, ClosePanelAction.LABEL)
		];
	}

	getActivePanel(): IPanel | undefined {
		return this.getActiveComposite();
	}

	getLastActivePanelId(): string {
		return this.getLastActiveCompositetId();
	}

	hideActivePanel(): void {
		// First check if panel is visible and hide if so
		if (this.layoutService.isVisible(Parts.PANEL_PART)) {
			this.layoutService.setPanelHidden(true);
		}

		this.hideActiveComposite();
	}

	protected createTitleLabel(parent: HTMLElement): ICompositeTitleLabel {
		const titleArea = this.compositeBar.create(parent);
		titleArea.classList.add('panel-switcher-container');

		return {
			updateTitle: (id, title, keybinding) => {
				const action = this.compositeBar.getAction(id);
				if (action) {
					action.label = title;
				}
			},
			updateStyles: () => {
				// Handled via theming participant
			}
		};
	}

	layout(width: number, height: number): void {
		if (!this.layoutService.isVisible(Parts.PANEL_PART)) {
			return;
		}

		if (this.layoutService.getPanelPosition() === Position.RIGHT) {
			this.contentDimension = new Dimension(width - 1, height); // Take into account the 1px border when layouting
		} else {
			this.contentDimension = new Dimension(width, height);
		}

		// Layout contents
		super.layout(this.contentDimension.width, this.contentDimension.height);

		// Layout composite bar
		this.layoutCompositeBar();

		// Add empty panel message
		this.layoutEmptyMessage();
	}

	private layoutCompositeBar(): void {
		if (this.contentDimension && this.dimension) {
			let availableWidth = this.contentDimension.width - 40; // take padding into account
			if (this.toolBar) {
				availableWidth = Math.max(PanelPart.MIN_COMPOSITE_BAR_WIDTH, availableWidth - this.getToolbarWidth()); // adjust height for global actions showing
			}

			this.compositeBar.layout(new Dimension(availableWidth, this.dimension.height));
		}
	}

	private emptyPanelMessageElement: HTMLElement | undefined;
	private layoutEmptyMessage(): void {
		if (this.emptyPanelMessageElement) {
			toggleClass(this.emptyPanelMessageElement, 'visible', this.compositeBar.getVisibleComposites().length === 0);
		}
	}

	private getCompositeActions(compositeId: string): { activityAction: PanelActivityAction, pinnedAction: ToggleCompositePinnedAction; } {
		let compositeActions = this.compositeActions.get(compositeId);
		if (!compositeActions) {
			const panel = this.getPanel(compositeId);
			const cachedPanel = this.getCachedPanels().filter(p => p.id === compositeId)[0];

			if (panel && cachedPanel?.name) {
				panel.name = cachedPanel.name;
			}

			if (panel) {
				compositeActions = {
					activityAction: new PanelActivityAction(assertIsDefined(this.getPanel(compositeId)), this),
					pinnedAction: new ToggleCompositePinnedAction(this.getPanel(compositeId), this.compositeBar)
				};
			} else {
				compositeActions = {
					activityAction: new PlaceHolderPanelActivityAction(compositeId, this),
					pinnedAction: new PlaceHolderToggleCompositePinnedAction(compositeId, this.compositeBar)
				};
			}

			this.compositeActions.set(compositeId, compositeActions);
		}

		return compositeActions;
	}

	protected removeComposite(compositeId: string): boolean {
		if (super.removeComposite(compositeId)) {
			this.compositeBar.removeComposite(compositeId);
			const compositeActions = this.compositeActions.get(compositeId);
			if (compositeActions) {
				compositeActions.activityAction.dispose();
				compositeActions.pinnedAction.dispose();
				this.compositeActions.delete(compositeId);
			}

			return true;
		}

		return false;
	}

	private getToolbarWidth(): number {
		const activePanel = this.getActivePanel();
		if (!activePanel || !this.toolBar) {
			return 0;
		}

		return this.toolBar.getItemsWidth();
	}

	private onDidStorageChange(e: IWorkspaceStorageChangeEvent): void {
		if (e.key === PanelPart.PINNED_PANELS && e.scope === StorageScope.GLOBAL
			&& this.cachedPanelsValue !== this.getStoredCachedPanelsValue() /* This checks if current window changed the value or not */) {
			this._cachedPanelsValue = undefined;
			const newCompositeItems: ICompositeBarItem[] = [];
			const compositeItems = this.compositeBar.getCompositeBarItems();
			const cachedPanels = this.getCachedPanels();

			for (const cachedPanel of cachedPanels) {
				// Add and update existing items
				const existingItem = compositeItems.filter(({ id }) => id === cachedPanel.id)[0];
				if (existingItem) {
					newCompositeItems.push({
						id: existingItem.id,
						name: existingItem.name,
						order: existingItem.order,
						pinned: cachedPanel.pinned,
						visible: existingItem.visible
					});
				}
			}

			for (let index = 0; index < compositeItems.length; index++) {
				// Add items currently exists but does not exist in new.
				if (!newCompositeItems.some(({ id }) => id === compositeItems[index].id)) {
					newCompositeItems.splice(index, 0, compositeItems[index]);
				}
			}

			this.compositeBar.setCompositeBarItems(newCompositeItems);
		}
	}

	private saveCachedPanels(): void {
		const state: ICachedPanel[] = [];
		const placeholders: IPlaceholderViewContainer[] = [];

		const compositeItems = this.compositeBar.getCompositeBarItems();
		for (const compositeItem of compositeItems) {
			const viewContainer = this.getViewContainer(compositeItem.id);
			if (viewContainer) {
				const viewContainerModel = this.viewDescriptorService.getViewContainerModel(viewContainer);
				state.push({ id: compositeItem.id, name: viewContainerModel.title, pinned: compositeItem.pinned, order: compositeItem.order, visible: compositeItem.visible });
				placeholders.push({ id: compositeItem.id, name: this.getCompositeActions(compositeItem.id).activityAction.label });
			}
		}

		this.cachedPanelsValue = JSON.stringify(state);
		this.setPlaceholderViewContainers(placeholders);
	}

	private getCachedPanels(): ICachedPanel[] {
		const registeredPanels = this.getPanels();

		const storedStates: Array<string | ICachedPanel> = JSON.parse(this.cachedPanelsValue);
		const cachedPanels = storedStates.map(c => {
			const serialized: ICachedPanel = typeof c === 'string' /* migration from pinned states to composites states */ ? { id: c, pinned: true, order: undefined, visible: true } : c;
			const registered = registeredPanels.some(p => p.id === serialized.id);
			serialized.visible = registered ? isUndefinedOrNull(serialized.visible) ? true : serialized.visible : false;
			return serialized;
		});

		for (const placeholderViewContainer of this.getPlaceholderViewContainers()) {
			const cachedViewContainer = cachedPanels.filter(cached => cached.id === placeholderViewContainer.id)[0];
			if (cachedViewContainer) {
				cachedViewContainer.name = placeholderViewContainer.name;
			}
		}

		return cachedPanels;
	}

	private _cachedPanelsValue: string | undefined;
	private get cachedPanelsValue(): string {
		if (!this._cachedPanelsValue) {
			this._cachedPanelsValue = this.getStoredCachedPanelsValue();
		}

		return this._cachedPanelsValue;
	}

	private set cachedPanelsValue(cachedViewletsValue: string) {
		if (this.cachedPanelsValue !== cachedViewletsValue) {
			this._cachedPanelsValue = cachedViewletsValue;
			this.setStoredCachedViewletsValue(cachedViewletsValue);
		}
	}

	private getStoredCachedPanelsValue(): string {
		return this.storageService.get(PanelPart.PINNED_PANELS, StorageScope.GLOBAL, '[]');
	}

	private setStoredCachedViewletsValue(value: string): void {
		this.storageService.store(PanelPart.PINNED_PANELS, value, StorageScope.GLOBAL);
	}

	private getPlaceholderViewContainers(): IPlaceholderViewContainer[] {
		return JSON.parse(this.placeholderViewContainersValue);
	}

	private setPlaceholderViewContainers(placeholderViewContainers: IPlaceholderViewContainer[]): void {
		this.placeholderViewContainersValue = JSON.stringify(placeholderViewContainers);
	}

	private _placeholderViewContainersValue: string | undefined;
	private get placeholderViewContainersValue(): string {
		if (!this._placeholderViewContainersValue) {
			this._placeholderViewContainersValue = this.getStoredPlaceholderViewContainersValue();
		}

		return this._placeholderViewContainersValue;
	}

	private set placeholderViewContainersValue(placeholderViewContainesValue: string) {
		if (this.placeholderViewContainersValue !== placeholderViewContainesValue) {
			this._placeholderViewContainersValue = placeholderViewContainesValue;
			this.setStoredPlaceholderViewContainersValue(placeholderViewContainesValue);
		}
	}

	private getStoredPlaceholderViewContainersValue(): string {
		return this.storageService.get(PanelPart.PLACEHOLDER_VIEW_CONTAINERS, StorageScope.WORKSPACE, '[]');
	}

	private setStoredPlaceholderViewContainersValue(value: string): void {
		this.storageService.store(PanelPart.PLACEHOLDER_VIEW_CONTAINERS, value, StorageScope.WORKSPACE);
	}

	private getViewContainer(panelId: string): ViewContainer | undefined {
		return this.viewDescriptorService.getViewContainerById(panelId) || undefined;
	}

	toJSON(): object {
		return {
			type: Parts.PANEL_PART
		};
	}
}

registerThemingParticipant((theme: IColorTheme, collector: ICssStyleCollector) => {

	// Panel Background: since panels can host editors, we apply a background rule if the panel background
	// color is different from the editor background color. This is a bit of a hack though. The better way
	// would be to have a way to push the background color onto each editor widget itself somehow.
	const panelBackground = theme.getColor(PANEL_BACKGROUND);
	if (panelBackground && panelBackground !== theme.getColor(editorBackground)) {
		collector.addRule(`
			.monaco-workbench .part.panel > .content .monaco-editor,
			.monaco-workbench .part.panel > .content .monaco-editor .margin,
			.monaco-workbench .part.panel > .content .monaco-editor .monaco-editor-background {
				background-color: ${panelBackground};
			}
		`);
	}

	// Title Active
	const titleActive = theme.getColor(PANEL_ACTIVE_TITLE_FOREGROUND);
	const titleActiveBorder = theme.getColor(PANEL_ACTIVE_TITLE_BORDER);
	if (titleActive || titleActiveBorder) {
		collector.addRule(`
			.monaco-workbench .part.panel > .title > .panel-switcher-container > .monaco-action-bar .action-item:hover .action-label {
				color: ${titleActive} !important;
				border-bottom-color: ${titleActiveBorder} !important;
			}
		`);
	}

	// Title focus
	const focusBorderColor = theme.getColor(focusBorder);
	if (focusBorderColor) {
		collector.addRule(`
			.monaco-workbench .part.panel > .title > .panel-switcher-container > .monaco-action-bar .action-item:focus .action-label {
				color: ${titleActive} !important;
				border-bottom-color: ${focusBorderColor} !important;
				border-bottom: 1px solid;
			}
			`);
		collector.addRule(`
			.monaco-workbench .part.panel > .title > .panel-switcher-container > .monaco-action-bar .action-item:focus {
				outline: none;
			}
			`);
	}

	// Styling with Outline color (e.g. high contrast theme)
	const outline = theme.getColor(activeContrastBorder);
	if (outline) {
		collector.addRule(`
			.monaco-workbench .part.panel > .title > .panel-switcher-container > .monaco-action-bar .action-item.checked .action-label,
			.monaco-workbench .part.panel > .title > .panel-switcher-container > .monaco-action-bar .action-item .action-label:hover {
				outline-color: ${outline};
				outline-width: 1px;
				outline-style: solid;
				border-bottom: none;
				padding-bottom: 0;
				outline-offset: 1px;
			}

			.monaco-workbench .part.panel > .title > .panel-switcher-container > .monaco-action-bar .action-item:not(.checked) .action-label:hover {
				outline-style: dashed;
			}
		`);
	}

	const inputBorder = theme.getColor(PANEL_INPUT_BORDER);
	if (inputBorder) {
		collector.addRule(`
			.monaco-workbench .part.panel .monaco-inputbox {
				border-color: ${inputBorder}
			}
		`);
	}
});

registerSingleton(IPanelService, PanelPart);<|MERGE_RESOLUTION|>--- conflicted
+++ resolved
@@ -143,14 +143,9 @@
 		storageKeysSyncRegistryService.registerStorageKey({ key: PanelPart.PINNED_PANELS, version: 1 });
 
 		this.dndHandler = new CompositeDragAndDrop(this.viewDescriptorService, ViewContainerLocation.Panel,
-<<<<<<< HEAD
-			(id: string, focus?: boolean) => (<unknown>this.openPanel(id, focus) as Promise<IPaneComposite | undefined>).then(panel => panel || null),
-			(from: string, to: string, before?: Before2D) => this.compositeBar.move(from, to, before?.horizontallyBefore)
-=======
 			(id: string, focus?: boolean) => (this.openPanel(id, focus) as Promise<IPaneComposite | undefined>).then(panel => panel || null),
 			(from: string, to: string, before?: Before2D) => this.compositeBar.move(from, to, before?.horizontallyBefore),
 			() => this.compositeBar.getCompositeBarItems()
->>>>>>> d5eac264
 		);
 
 		this.compositeBar = this._register(this.instantiationService.createInstance(CompositeBar, this.getCachedPanels(), {
