--- conflicted
+++ resolved
@@ -975,16 +975,12 @@
 		tabContainer.title = title;
 
 		// Label
-<<<<<<< HEAD
-		const resource = toResource(editor, { supportSideBySide: SideBySideEditor.MASTER });
-		tabLabelWidget.setResource({ name, description, resource }, { title, extraClasses: ['tab-label'], italic: !this.group.isPinned(editor) });
-		this.setEditorTabColor(editor, tabContainer, this.group.isActive(editor)); // {{SQL CARBON EDIT}} -- Display the editor's tab color
-=======
 		tabLabelWidget.setResource(
 			{ name, description, resource: toResource(editor, { supportSideBySide: SideBySideEditor.BOTH }) },
 			{ title, extraClasses: ['tab-label'], italic: !this.group.isPinned(editor) }
 		);
->>>>>>> b36f377b
+
+		this.setEditorTabColor(editor, tabContainer, this.group.isActive(editor)); // {{SQL CARBON EDIT}} -- Display the editor's tab color
 
 		// Tests helper
 		const resource = toResource(editor, { supportSideBySide: SideBySideEditor.MASTER });
