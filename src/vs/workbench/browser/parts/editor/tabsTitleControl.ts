/*---------------------------------------------------------------------------------------------
 *  Copyright (c) Microsoft Corporation. All rights reserved.
 *  Licensed under the Source EULA. See License.txt in the project root for license information.
 *--------------------------------------------------------------------------------------------*/

import 'vs/css!./media/tabstitlecontrol';
import { isMacintosh, isWindows } from 'vs/base/common/platform';
import { shorten } from 'vs/base/common/labels';
import { EditorResourceAccessor, GroupIdentifier, IEditorInput, Verbosity, EditorCommandsContextActionRunner, IEditorPartOptions, SideBySideEditor, computeEditorAriaLabel } from 'vs/workbench/common/editor';
import { StandardKeyboardEvent } from 'vs/base/browser/keyboardEvent';
import { EventType as TouchEventType, GestureEvent, Gesture } from 'vs/base/browser/touch';
import { KeyCode } from 'vs/base/common/keyCodes';
import { ResourceLabels, IResourceLabel, DEFAULT_LABELS_CONTAINER } from 'vs/workbench/browser/labels';
import { ActionBar } from 'vs/base/browser/ui/actionbar/actionbar';
import { IContextMenuService } from 'vs/platform/contextview/browser/contextView';
import { ITelemetryService } from 'vs/platform/telemetry/common/telemetry';
import { IInstantiationService } from 'vs/platform/instantiation/common/instantiation';
import { IKeybindingService } from 'vs/platform/keybinding/common/keybinding';
import { IContextKeyService } from 'vs/platform/contextkey/common/contextkey';
import { IMenuService } from 'vs/platform/actions/common/actions';
import { ITitleControlDimensions, TitleControl } from 'vs/workbench/browser/parts/editor/titleControl';
import { IQuickInputService } from 'vs/platform/quickinput/common/quickInput';
import { IDisposable, dispose, DisposableStore, combinedDisposable, MutableDisposable, toDisposable } from 'vs/base/common/lifecycle';
import { ScrollableElement } from 'vs/base/browser/ui/scrollbar/scrollableElement';
import { ScrollbarVisibility } from 'vs/base/common/scrollable';
import { getOrSet } from 'vs/base/common/map';
import { IThemeService, registerThemingParticipant } from 'vs/platform/theme/common/themeService';
import { TAB_INACTIVE_BACKGROUND, TAB_ACTIVE_BACKGROUND, TAB_ACTIVE_FOREGROUND, TAB_INACTIVE_FOREGROUND, TAB_BORDER, EDITOR_DRAG_AND_DROP_BACKGROUND, TAB_UNFOCUSED_ACTIVE_FOREGROUND, TAB_UNFOCUSED_INACTIVE_FOREGROUND, TAB_UNFOCUSED_ACTIVE_BACKGROUND, TAB_UNFOCUSED_ACTIVE_BORDER, TAB_ACTIVE_BORDER, TAB_HOVER_BACKGROUND, TAB_HOVER_BORDER, TAB_UNFOCUSED_HOVER_BACKGROUND, TAB_UNFOCUSED_HOVER_BORDER, EDITOR_GROUP_HEADER_TABS_BACKGROUND, WORKBENCH_BACKGROUND, TAB_ACTIVE_BORDER_TOP, TAB_UNFOCUSED_ACTIVE_BORDER_TOP, TAB_ACTIVE_MODIFIED_BORDER, TAB_INACTIVE_MODIFIED_BORDER, TAB_UNFOCUSED_ACTIVE_MODIFIED_BORDER, TAB_UNFOCUSED_INACTIVE_MODIFIED_BORDER, TAB_UNFOCUSED_INACTIVE_BACKGROUND, TAB_HOVER_FOREGROUND, TAB_UNFOCUSED_HOVER_FOREGROUND, EDITOR_GROUP_HEADER_TABS_BORDER, TAB_LAST_PINNED_BORDER } from 'vs/workbench/common/theme';
import { activeContrastBorder, contrastBorder, editorBackground, breadcrumbsBackground } from 'vs/platform/theme/common/colorRegistry';
import { ResourcesDropHandler, DraggedEditorIdentifier, DraggedEditorGroupIdentifier, DragAndDropObserver } from 'vs/workbench/browser/dnd';
import { Color } from 'vs/base/common/color';
import { INotificationService } from 'vs/platform/notification/common/notification';
import { MergeGroupMode, IMergeGroupOptions, GroupsArrangement, IEditorGroupsService } from 'vs/workbench/services/editor/common/editorGroupsService';
import { addDisposableListener, EventType, EventHelper, Dimension, scheduleAtNextAnimationFrame, findParentWithClass, clearNode } from 'vs/base/browser/dom';
import { localize } from 'vs/nls';
import { IEditorGroupsAccessor, IEditorGroupView, EditorServiceImpl, IEditorGroupTitleDimensions } from 'vs/workbench/browser/parts/editor/editor';
import { CloseOneEditorAction, UnpinEditorAction } from 'vs/workbench/browser/parts/editor/editorActions';
import { IConfigurationService } from 'vs/platform/configuration/common/configuration';
import { BreadcrumbsControl } from 'vs/workbench/browser/parts/editor/breadcrumbsControl';
import { IFileService } from 'vs/platform/files/common/files';
import { withNullAsUndefined, assertAllDefined, assertIsDefined } from 'vs/base/common/types';
import { IEditorService } from 'vs/workbench/services/editor/common/editorService';
import { basenameOrAuthority } from 'vs/base/common/resources';
import { RunOnceScheduler } from 'vs/base/common/async';
import { IPathService } from 'vs/workbench/services/path/common/pathService';
import { IPath, win32, posix } from 'vs/base/common/path';
import { insert } from 'vs/base/common/arrays';
import { ColorScheme } from 'vs/platform/theme/common/theme';
import { isSafari } from 'vs/base/browser/browser';
import { equals } from 'vs/base/common/objects';

// {{SQL CARBON EDIT}} -- Display the editor's tab color
import { IQueryEditorConfiguration } from 'sql/platform/query/common/query';
// {{SQL CARBON EDIT}} -- End

interface IEditorInputLabel {
	name?: string;
	description?: string;
	title?: string;
	ariaLabel?: string;
}

type AugmentedLabel = IEditorInputLabel & { editor: IEditorInput };

export class TabsTitleControl extends TitleControl {

	private static readonly SCROLLBAR_SIZES = {
		default: 3,
		large: 10
	};

	private static readonly TAB_WIDTH = {
		compact: 38,
		shrink: 80,
		fit: 120
	};

	private static readonly TAB_HEIGHT = 35;

	private static readonly MOUSE_WHEEL_EVENT_THRESHOLD = 150;
	private static readonly MOUSE_WHEEL_DISTANCE_THRESHOLD = 1.5;

	private titleContainer: HTMLElement | undefined;
	private tabsAndActionsContainer: HTMLElement | undefined;
	private tabsContainer: HTMLElement | undefined;
	private editorToolbarContainer: HTMLElement | undefined;
	private tabsScrollbar: ScrollableElement | undefined;

	private readonly closeEditorAction = this._register(this.instantiationService.createInstance(CloseOneEditorAction, CloseOneEditorAction.ID, CloseOneEditorAction.LABEL));
	private readonly unpinEditorAction = this._register(this.instantiationService.createInstance(UnpinEditorAction, UnpinEditorAction.ID, UnpinEditorAction.LABEL));

	private readonly tabResourceLabels = this._register(this.instantiationService.createInstance(ResourceLabels, DEFAULT_LABELS_CONTAINER));
	private tabLabels: IEditorInputLabel[] = [];
	private tabActionBars: ActionBar[] = [];
	private tabDisposables: IDisposable[] = [];

	private dimensions: ITitleControlDimensions & { used?: Dimension } = {
		container: Dimension.None,
		available: Dimension.None
	};

	private readonly layoutScheduled = this._register(new MutableDisposable());
	private blockRevealActiveTab: boolean | undefined;

	private path: IPath = isWindows ? win32 : posix;

	private lastMouseWheelEventTime = 0;

	constructor(
		parent: HTMLElement,
		accessor: IEditorGroupsAccessor,
		group: IEditorGroupView,
		@IContextMenuService contextMenuService: IContextMenuService,
		@IInstantiationService instantiationService: IInstantiationService,
		@IContextKeyService contextKeyService: IContextKeyService,
		@IKeybindingService keybindingService: IKeybindingService,
		@ITelemetryService telemetryService: ITelemetryService,
		@INotificationService notificationService: INotificationService,
		@IMenuService menuService: IMenuService,
		@IQuickInputService quickInputService: IQuickInputService,
		@IThemeService themeService: IThemeService,
		@IConfigurationService configurationService: IConfigurationService,
		@IFileService fileService: IFileService,
		@IEditorService private readonly editorService: EditorServiceImpl,
		@IPathService private readonly pathService: IPathService,
		@IEditorGroupsService private readonly editorGroupService: IEditorGroupsService
	) {
<<<<<<< HEAD
		super(parent, accessor, group, contextMenuService, instantiationService, contextKeyService, keybindingService, telemetryService, notificationService, menuService, quickInputService, themeService, extensionService, configurationService, fileService);
=======
		super(parent, accessor, group, contextMenuService, instantiationService, contextKeyService, keybindingService, telemetryService, notificationService, menuService, quickInputService, themeService, configurationService, fileService);

>>>>>>> bab55b86
		// Resolve the correct path library for the OS we are on
		// If we are connected to remote, this accounts for the
		// remote OS.
		(async () => this.path = await this.pathService.path)();

		// React to decorations changing for our resource labels
		this._register(this.tabResourceLabels.onDidChangeDecorations(() => this.doHandleDecorationsChange()));
	}

	protected create(parent: HTMLElement): void {
		this.titleContainer = parent;

		// Tabs and Actions Container (are on a single row with flex side-by-side)
		this.tabsAndActionsContainer = document.createElement('div');
		this.tabsAndActionsContainer.classList.add('tabs-and-actions-container');
		this.titleContainer.appendChild(this.tabsAndActionsContainer);

		// Tabs Container
		this.tabsContainer = document.createElement('div');
		this.tabsContainer.setAttribute('role', 'tablist');
		this.tabsContainer.draggable = true;
		this.tabsContainer.classList.add('tabs-container');
		this._register(Gesture.addTarget(this.tabsContainer));

		// Tabs Scrollbar
		this.tabsScrollbar = this._register(this.createTabsScrollbar(this.tabsContainer));
		this.tabsAndActionsContainer.appendChild(this.tabsScrollbar.getDomNode());

		// Tabs Container listeners
		this.registerTabsContainerListeners(this.tabsContainer, this.tabsScrollbar);

		// Editor Toolbar Container
		this.editorToolbarContainer = document.createElement('div');
		this.editorToolbarContainer.classList.add('editor-actions');
		this.tabsAndActionsContainer.appendChild(this.editorToolbarContainer);

		// Editor Actions Toolbar
		this.createEditorActionsToolBar(this.editorToolbarContainer);

		// Breadcrumbs
		const breadcrumbsContainer = document.createElement('div');
		breadcrumbsContainer.classList.add('tabs-breadcrumbs');
		this.titleContainer.appendChild(breadcrumbsContainer);
		this.createBreadcrumbsControl(breadcrumbsContainer, { showFileIcons: true, showSymbolIcons: true, showDecorationColors: false, breadcrumbsBackground: breadcrumbsBackground });
	}

	private createTabsScrollbar(scrollable: HTMLElement): ScrollableElement {
		const tabsScrollbar = new ScrollableElement(scrollable, {
			horizontal: ScrollbarVisibility.Auto,
			horizontalScrollbarSize: this.getTabsScrollbarSizing(),
			vertical: ScrollbarVisibility.Hidden,
			scrollYToX: true,
			useShadows: false
		});

		tabsScrollbar.onScroll(e => {
			scrollable.scrollLeft = e.scrollLeft;
		});

		return tabsScrollbar;
	}

	private updateTabsScrollbarSizing(): void {
		this.tabsScrollbar?.updateOptions({
			horizontalScrollbarSize: this.getTabsScrollbarSizing()
		});
	}

	private getTabsScrollbarSizing(): number {
		if (this.accessor.partOptions.titleScrollbarSizing !== 'large') {
			return TabsTitleControl.SCROLLBAR_SIZES.default;
		}

		return TabsTitleControl.SCROLLBAR_SIZES.large;
	}

	private updateBreadcrumbsControl(): void {
		if (this.breadcrumbsControl?.update()) {
			this.group.relayout(); // relayout when we have a breadcrumbs and when update changed its hidden-status
		}
	}

	protected handleBreadcrumbsEnablementChange(): void {
		this.group.relayout(); // relayout when breadcrumbs are enable/disabled
	}

	private registerTabsContainerListeners(tabsContainer: HTMLElement, tabsScrollbar: ScrollableElement): void {

		// Group dragging
		this.enableGroupDragging(tabsContainer);

		// Forward scrolling inside the container to our custom scrollbar
		this._register(addDisposableListener(tabsContainer, EventType.SCROLL, () => {
			if (tabsContainer.classList.contains('scroll')) {
				tabsScrollbar.setScrollPosition({
					scrollLeft: tabsContainer.scrollLeft // during DND the container gets scrolled so we need to update the custom scrollbar
				});
			}
		}));

		// New file when double clicking on tabs container (but not tabs)
		[TouchEventType.Tap, EventType.DBLCLICK].forEach(eventType => {
			this._register(addDisposableListener(tabsContainer, eventType, (e: MouseEvent | GestureEvent) => {
				if (eventType === EventType.DBLCLICK) {
					if (e.target !== tabsContainer) {
						return; // ignore if target is not tabs container
					}
				} else {
					if ((<GestureEvent>e).tapCount !== 2) {
						return; // ignore single taps
					}

					if ((<GestureEvent>e).initialTarget !== tabsContainer) {
						return; // ignore if target is not tabs container
					}
				}

				EventHelper.stop(e);

				this.group.openEditor(
					this.editorService.createEditorInput({ forceUntitled: true }),
					{
						pinned: true,			// untitled is always pinned
						index: this.group.count // always at the end
					}
				);
			}));
		});

		// Prevent auto-scrolling (https://github.com/microsoft/vscode/issues/16690)
		this._register(addDisposableListener(tabsContainer, EventType.MOUSE_DOWN, e => {
			if (e.button === 1) {
				e.preventDefault();
			}
		}));

		// Drop support
		this._register(new DragAndDropObserver(tabsContainer, {
			onDragEnter: e => {

				// Always enable support to scroll while dragging
				tabsContainer.classList.add('scroll');

				// Return if the target is not on the tabs container
				if (e.target !== tabsContainer) {
					this.updateDropFeedback(tabsContainer, false); // fixes https://github.com/microsoft/vscode/issues/52093
					return;
				}

				// Return if transfer is unsupported
				if (!this.isSupportedDropTransfer(e)) {
					if (e.dataTransfer) {
						e.dataTransfer.dropEffect = 'none';
					}

					return;
				}

				// Return if dragged editor is last tab because then this is a no-op
				let isLocalDragAndDrop = false;
				if (this.editorTransfer.hasData(DraggedEditorIdentifier.prototype)) {
					isLocalDragAndDrop = true;

					const data = this.editorTransfer.getData(DraggedEditorIdentifier.prototype);
					if (Array.isArray(data)) {
						const localDraggedEditor = data[0].identifier;
						if (this.group.id === localDraggedEditor.groupId && this.group.getIndexOfEditor(localDraggedEditor.editor) === this.group.count - 1) {
							if (e.dataTransfer) {
								e.dataTransfer.dropEffect = 'none';
							}

							return;
						}
					}
				}

				// Update the dropEffect to "copy" if there is no local data to be dragged because
				// in that case we can only copy the data into and not move it from its source
				if (!isLocalDragAndDrop) {
					if (e.dataTransfer) {
						e.dataTransfer.dropEffect = 'copy';
					}
				}

				this.updateDropFeedback(tabsContainer, true);
			},

			onDragLeave: e => {
				this.updateDropFeedback(tabsContainer, false);
				tabsContainer.classList.remove('scroll');
			},

			onDragEnd: e => {
				this.updateDropFeedback(tabsContainer, false);
				tabsContainer.classList.remove('scroll');
			},

			onDrop: e => {
				this.updateDropFeedback(tabsContainer, false);
				tabsContainer.classList.remove('scroll');

				if (e.target === tabsContainer) {
					this.onDrop(e, this.group.count, tabsContainer);
				}
			}
		}));

		// Mouse-wheel support to switch to tabs optionally
		this._register(addDisposableListener(tabsContainer, EventType.MOUSE_WHEEL, (e: MouseWheelEvent) => {
			const activeEditor = this.group.activeEditor;
			if (!activeEditor || this.group.count < 2) {
				return;  // need at least 2 open editors
			}

			// Shift-key enables or disables this behaviour depending on the setting
			if (this.accessor.partOptions.scrollToSwitchTabs === true) {
				if (e.shiftKey) {
					return; // 'on': only enable this when Shift-key is not pressed
				}
			} else {
				if (!e.shiftKey) {
					return; // 'off': only enable this when Shift-key is pressed
				}
			}

			// Ignore event if the last one happened too recently (https://github.com/microsoft/vscode/issues/96409)
			// The restriction is relaxed according to the absolute value of `deltaX` and `deltaY`
			// to support discrete (mouse wheel) and contiguous scrolling (touchpad) equally well
			const now = Date.now();
			if (now - this.lastMouseWheelEventTime < TabsTitleControl.MOUSE_WHEEL_EVENT_THRESHOLD - 2 * (Math.abs(e.deltaX) + Math.abs(e.deltaY))) {
				return;
			}

			this.lastMouseWheelEventTime = now;

			// Figure out scrolling direction but ignore it if too subtle
			let tabSwitchDirection: number;
			if (e.deltaX + e.deltaY < - TabsTitleControl.MOUSE_WHEEL_DISTANCE_THRESHOLD) {
				tabSwitchDirection = -1;
			} else if (e.deltaX + e.deltaY > TabsTitleControl.MOUSE_WHEEL_DISTANCE_THRESHOLD) {
				tabSwitchDirection = 1;
			} else {
				return;
			}

			const nextEditor = this.group.getEditorByIndex(this.group.getIndexOfEditor(activeEditor) + tabSwitchDirection);
			if (!nextEditor) {
				return;
			}

			// Open it
			this.group.openEditor(nextEditor);

			// Disable normal scrolling, opening the editor will already reveal it properly
			EventHelper.stop(e, true);
		}));
	}

	private doHandleDecorationsChange(): void {

		// A change to decorations potentially has an impact on the size of tabs
		// so we need to trigger a layout in that case to adjust things
		this.layout(this.dimensions);
	}

	protected updateEditorActionsToolbar(): void {
		super.updateEditorActionsToolbar();

		// Changing the actions in the toolbar can have an impact on the size of the
		// tab container, so we need to layout the tabs to make sure the active is visible
		this.layout(this.dimensions);
	}

	openEditor(editor: IEditorInput): void {

		// Create tabs as needed
		const [tabsContainer, tabsScrollbar] = assertAllDefined(this.tabsContainer, this.tabsScrollbar);
		for (let i = tabsContainer.children.length; i < this.group.count; i++) {
			tabsContainer.appendChild(this.createTab(i, tabsContainer, tabsScrollbar));
		}

		// An add of a tab requires to recompute all labels
		this.computeTabLabels();

		// Redraw all tabs
		this.redraw();

		// Update Breadcrumbs
		this.updateBreadcrumbsControl();
	}

	closeEditor(editor: IEditorInput): void {
		this.handleClosedEditors();
	}

	closeEditors(editors: IEditorInput[]): void {
		this.handleClosedEditors();
		if (this.group.count === 0) {
			this.updateBreadcrumbsControl();
		}
	}

	private handleClosedEditors(): void {

		// There are tabs to show
		if (this.group.activeEditor) {

			// Remove tabs that got closed
			const tabsContainer = assertIsDefined(this.tabsContainer);
			while (tabsContainer.children.length > this.group.count) {

				// Remove one tab from container (must be the last to keep indexes in order!)
				(tabsContainer.lastChild as HTMLElement).remove();

				// Remove associated tab label and widget
				dispose(this.tabDisposables.pop());
			}

			// A removal of a label requires to recompute all labels
			this.computeTabLabels();

			// Redraw all tabs
			this.redraw();
		}

		// No tabs to show
		else {
			if (this.tabsContainer) {
				clearNode(this.tabsContainer);
			}

			this.tabDisposables = dispose(this.tabDisposables);
			this.tabResourceLabels.clear();
			this.tabLabels = [];
			this.tabActionBars = [];

			this.clearEditorActionsToolbar();
		}
	}

	moveEditor(editor: IEditorInput, fromIndex: number, targetIndex: number): void {

		// Swap the editor label
		const editorLabel = this.tabLabels[fromIndex];
		this.tabLabels.splice(fromIndex, 1);
		this.tabLabels.splice(targetIndex, 0, editorLabel);

		// As such we need to redraw each tab
		this.forEachTab((editor, index, tabContainer, tabLabelWidget, tabLabel, tabActionBar) => {
			this.redrawTab(editor, index, tabContainer, tabLabelWidget, tabLabel, tabActionBar);
		});

		// Moving an editor requires a layout to keep the active editor visible
		this.layout(this.dimensions);
	}

	pinEditor(editor: IEditorInput): void {
		this.withTab(editor, (editor, index, tabContainer, tabLabelWidget, tabLabel) => this.redrawTabLabel(editor, index, tabContainer, tabLabelWidget, tabLabel));
	}

	stickEditor(editor: IEditorInput): void {
		this.doHandleStickyEditorChange(editor);
	}

	unstickEditor(editor: IEditorInput): void {
		this.doHandleStickyEditorChange(editor);
	}

	private doHandleStickyEditorChange(editor: IEditorInput): void {

		// Update tab
		this.withTab(editor, (editor, index, tabContainer, tabLabelWidget, tabLabel, tabActionBar) => this.redrawTab(editor, index, tabContainer, tabLabelWidget, tabLabel, tabActionBar));

		// Sticky change has an impact on each tab's border because
		// it potentially moves the border to the last pinned tab
		this.forEachTab((editor, index, tabContainer, tabLabelWidget, tabLabel) => {
			this.redrawTabBorders(index, tabContainer);
		});

		// A change to the sticky state requires a layout to keep the active editor visible
		this.layout(this.dimensions);
	}

	setActive(isGroupActive: boolean): void {

		// Activity has an impact on each tab's active indication
		this.forEachTab((editor, index, tabContainer, tabLabelWidget, tabLabel) => {
			this.redrawTabActiveAndDirty(isGroupActive, editor, tabContainer, tabLabelWidget);
		});

		// Activity has an impact on the toolbar, so we need to update and layout
		this.updateEditorActionsToolbar();
		this.layout(this.dimensions);
	}

	private updateEditorLabelAggregator = this._register(new RunOnceScheduler(() => this.updateEditorLabels(), 0));

	updateEditorLabel(editor: IEditorInput): void {

		// Update all labels to account for changes to tab labels
		// Since this method may be called a lot of times from
		// individual editors, we collect all those requests and
		// then run the update once because we have to update
		// all opened tabs in the group at once.
		this.updateEditorLabelAggregator.schedule();
	}

	updateEditorLabels(): void {

		// A change to a label requires to recompute all labels
		this.computeTabLabels();

		// As such we need to redraw each label
		this.forEachTab((editor, index, tabContainer, tabLabelWidget, tabLabel) => {
			this.redrawTabLabel(editor, index, tabContainer, tabLabelWidget, tabLabel);
		});

		// A change to a label requires a layout to keep the active editor visible
		this.layout(this.dimensions);
	}

	updateEditorDirty(editor: IEditorInput): void {
		this.withTab(editor, (editor, index, tabContainer, tabLabelWidget) => this.redrawTabActiveAndDirty(this.accessor.activeGroup === this.group, editor, tabContainer, tabLabelWidget));
	}

	updateOptions(oldOptions: IEditorPartOptions, newOptions: IEditorPartOptions): void {

		// A change to a label format options requires to recompute all labels
		if (oldOptions.labelFormat !== newOptions.labelFormat) {
			this.computeTabLabels();
		}

		// Update tabs scrollbar sizing
		if (oldOptions.titleScrollbarSizing !== newOptions.titleScrollbarSizing) {
			this.updateTabsScrollbarSizing();
		}

		// Redraw tabs when other options change
		if (
			oldOptions.labelFormat !== newOptions.labelFormat ||
			oldOptions.tabCloseButton !== newOptions.tabCloseButton ||
			oldOptions.tabSizing !== newOptions.tabSizing ||
			oldOptions.pinnedTabSizing !== newOptions.pinnedTabSizing ||
			oldOptions.showIcons !== newOptions.showIcons ||
			oldOptions.hasIcons !== newOptions.hasIcons ||
			oldOptions.highlightModifiedTabs !== newOptions.highlightModifiedTabs ||
			oldOptions.wrapTabs !== newOptions.wrapTabs ||
			!equals(oldOptions.decorations, newOptions.decorations)
		) {
			this.redraw();
		}
	}

	updateStyles(): void {
		this.redraw();
	}

	private forEachTab(fn: (editor: IEditorInput, index: number, tabContainer: HTMLElement, tabLabelWidget: IResourceLabel, tabLabel: IEditorInputLabel, tabActionBar: ActionBar) => void): void {
		this.group.editors.forEach((editor, index) => {
			this.doWithTab(index, editor, fn);
		});
	}

	private withTab(editor: IEditorInput, fn: (editor: IEditorInput, index: number, tabContainer: HTMLElement, tabLabelWidget: IResourceLabel, tabLabel: IEditorInputLabel, tabActionBar: ActionBar) => void): void {
		this.doWithTab(this.group.getIndexOfEditor(editor), editor, fn);
	}

	private doWithTab(index: number, editor: IEditorInput, fn: (editor: IEditorInput, index: number, tabContainer: HTMLElement, tabLabelWidget: IResourceLabel, tabLabel: IEditorInputLabel, tabActionBar: ActionBar) => void): void {
		const tabsContainer = assertIsDefined(this.tabsContainer);
		const tabContainer = tabsContainer.children[index] as HTMLElement;
		const tabResourceLabel = this.tabResourceLabels.get(index);
		const tabLabel = this.tabLabels[index];
		const tabActionBar = this.tabActionBars[index];
		if (tabContainer && tabResourceLabel && tabLabel) {
			fn(editor, index, tabContainer, tabResourceLabel, tabLabel, tabActionBar);
		}
	}

	private createTab(index: number, tabsContainer: HTMLElement, tabsScrollbar: ScrollableElement): HTMLElement {

		// Tab Container
		const tabContainer = document.createElement('div');
		tabContainer.draggable = true;
		tabContainer.tabIndex = 0;
		tabContainer.setAttribute('role', 'tab');
		tabContainer.classList.add('tab');

		// Gesture Support
		this._register(Gesture.addTarget(tabContainer));

		// Tab Border Top
		const tabBorderTopContainer = document.createElement('div');
		tabBorderTopContainer.classList.add('tab-border-top-container');
		tabContainer.appendChild(tabBorderTopContainer);

		// Tab Editor Label
		const editorLabel = this.tabResourceLabels.create(tabContainer);

		// Tab Actions
		const tabActionsContainer = document.createElement('div');
		tabActionsContainer.classList.add('tab-actions');
		tabContainer.appendChild(tabActionsContainer);

		const tabActionRunner = new EditorCommandsContextActionRunner({ groupId: this.group.id, editorIndex: index });

		const tabActionBar = new ActionBar(tabActionsContainer, { ariaLabel: localize('ariaLabelTabActions', "Tab actions"), actionRunner: tabActionRunner });
		tabActionBar.onBeforeRun(e => {
			if (e.action.id === this.closeEditorAction.id) {
				this.blockRevealActiveTabOnce();
			}
		});

		const tabActionBarDisposable = combinedDisposable(tabActionBar, toDisposable(insert(this.tabActionBars, tabActionBar)));

		// Tab Border Bottom
		const tabBorderBottomContainer = document.createElement('div');
		tabBorderBottomContainer.classList.add('tab-border-bottom-container');
		tabContainer.appendChild(tabBorderBottomContainer);

		// Eventing
		const eventsDisposable = this.registerTabListeners(tabContainer, index, tabsContainer, tabsScrollbar);

		this.tabDisposables.push(combinedDisposable(eventsDisposable, tabActionBarDisposable, tabActionRunner, editorLabel));

		return tabContainer;
	}

	private registerTabListeners(tab: HTMLElement, index: number, tabsContainer: HTMLElement, tabsScrollbar: ScrollableElement): IDisposable {
		const disposables = new DisposableStore();

		const handleClickOrTouch = (e: MouseEvent | GestureEvent): void => {
			tab.blur(); // prevent flicker of focus outline on tab until editor got focus

			if (e instanceof MouseEvent && e.button !== 0) {
				if (e.button === 1) {
					e.preventDefault(); // required to prevent auto-scrolling (https://github.com/microsoft/vscode/issues/16690)
				}

				return undefined; // only for left mouse click
			}

			if (this.originatesFromTabActionBar(e)) {
				return; // not when clicking on actions
			}

			// Open tabs editor
			const input = this.group.getEditorByIndex(index);
			if (input) {
				this.group.openEditor(input);
			}

			return undefined;
		};

		const showContextMenu = (e: Event) => {
			EventHelper.stop(e);

			const input = this.group.getEditorByIndex(index);
			if (input) {
				this.onContextMenu(input, e, tab);
			}
		};

		// Open on Click / Touch
		disposables.add(addDisposableListener(tab, EventType.MOUSE_DOWN, e => handleClickOrTouch(e)));
		disposables.add(addDisposableListener(tab, TouchEventType.Tap, (e: GestureEvent) => handleClickOrTouch(e)));

		// Touch Scroll Support
		disposables.add(addDisposableListener(tab, TouchEventType.Change, (e: GestureEvent) => {
			tabsScrollbar.setScrollPosition({ scrollLeft: tabsScrollbar.getScrollPosition().scrollLeft - e.translationX });
		}));

		// Prevent flicker of focus outline on tab until editor got focus
		disposables.add(addDisposableListener(tab, EventType.MOUSE_UP, e => {
			EventHelper.stop(e);

			tab.blur();
		}));

		// Close on mouse middle click
		disposables.add(addDisposableListener(tab, EventType.AUXCLICK, e => {
			if (e.button === 1 /* Middle Button*/) {
				EventHelper.stop(e, true /* for https://github.com/microsoft/vscode/issues/56715 */);

				this.blockRevealActiveTabOnce();
				this.closeEditorAction.run({ groupId: this.group.id, editorIndex: index });
			}
		}));

		// Context menu on Shift+F10
		disposables.add(addDisposableListener(tab, EventType.KEY_DOWN, e => {
			const event = new StandardKeyboardEvent(e);
			if (event.shiftKey && event.keyCode === KeyCode.F10) {
				showContextMenu(e);
			}
		}));

		// Context menu on touch context menu gesture
		disposables.add(addDisposableListener(tab, TouchEventType.Contextmenu, (e: GestureEvent) => {
			showContextMenu(e);
		}));

		// Keyboard accessibility
		disposables.add(addDisposableListener(tab, EventType.KEY_UP, e => {
			const event = new StandardKeyboardEvent(e);
			let handled = false;

			// Run action on Enter/Space
			if (event.equals(KeyCode.Enter) || event.equals(KeyCode.Space)) {
				handled = true;
				const input = this.group.getEditorByIndex(index);
				if (input) {
					this.group.openEditor(input);
				}
			}

			// Navigate in editors
			else if ([KeyCode.LeftArrow, KeyCode.RightArrow, KeyCode.UpArrow, KeyCode.DownArrow, KeyCode.Home, KeyCode.End].some(kb => event.equals(kb))) {
				let targetIndex: number;
				if (event.equals(KeyCode.LeftArrow) || event.equals(KeyCode.UpArrow)) {
					targetIndex = index - 1;
				} else if (event.equals(KeyCode.RightArrow) || event.equals(KeyCode.DownArrow)) {
					targetIndex = index + 1;
				} else if (event.equals(KeyCode.Home)) {
					targetIndex = 0;
				} else {
					targetIndex = this.group.count - 1;
				}

				const target = this.group.getEditorByIndex(targetIndex);
				if (target) {
					handled = true;
					this.group.openEditor(target, { preserveFocus: true });
					(<HTMLElement>tabsContainer.childNodes[targetIndex]).focus();
				}
			}

			if (handled) {
				EventHelper.stop(e, true);
			}

			// moving in the tabs container can have an impact on scrolling position, so we need to update the custom scrollbar
			tabsScrollbar.setScrollPosition({
				scrollLeft: tabsContainer.scrollLeft
			});
		}));

		// Double click: either pin or toggle maximized
		[TouchEventType.Tap, EventType.DBLCLICK].forEach(eventType => {
			disposables.add(addDisposableListener(tab, eventType, (e: MouseEvent | GestureEvent) => {
				if (eventType === EventType.DBLCLICK) {
					EventHelper.stop(e);
				} else if ((<GestureEvent>e).tapCount !== 2) {
					return; // ignore single taps
				}

				const editor = this.group.getEditorByIndex(index);
				if (editor && this.group.isPinned(editor)) {
					this.accessor.arrangeGroups(GroupsArrangement.TOGGLE, this.group);
				} else {
					this.group.pinEditor(editor);
				}
			}));
		});

		// Context menu
		disposables.add(addDisposableListener(tab, EventType.CONTEXT_MENU, e => {
			EventHelper.stop(e, true);

			const input = this.group.getEditorByIndex(index);
			if (input) {
				this.onContextMenu(input, e, tab);
			}
		}, true /* use capture to fix https://github.com/microsoft/vscode/issues/19145 */));

		// Drag support
		disposables.add(addDisposableListener(tab, EventType.DRAG_START, e => {
			const editor = this.group.getEditorByIndex(index);
			if (!editor) {
				return;
			}

			this.editorTransfer.setData([new DraggedEditorIdentifier({ editor, groupId: this.group.id })], DraggedEditorIdentifier.prototype);

			if (e.dataTransfer) {
				e.dataTransfer.effectAllowed = 'copyMove';
			}

			// Apply some datatransfer types to allow for dragging the element outside of the application
			this.doFillResourceDataTransfers(editor, e);

			// Fixes https://github.com/microsoft/vscode/issues/18733
			tab.classList.add('dragged');
			scheduleAtNextAnimationFrame(() => tab.classList.remove('dragged'));
		}));

		// Drop support
		disposables.add(new DragAndDropObserver(tab, {
			onDragEnter: e => {

				// Update class to signal drag operation
				tab.classList.add('dragged-over');

				// Return if transfer is unsupported
				if (!this.isSupportedDropTransfer(e)) {
					if (e.dataTransfer) {
						e.dataTransfer.dropEffect = 'none';
					}

					return;
				}

				// Return if dragged editor is the current tab dragged over
				let isLocalDragAndDrop = false;
				if (this.editorTransfer.hasData(DraggedEditorIdentifier.prototype)) {
					isLocalDragAndDrop = true;

					const data = this.editorTransfer.getData(DraggedEditorIdentifier.prototype);
					if (Array.isArray(data)) {
						const localDraggedEditor = data[0].identifier;
						if (localDraggedEditor.editor === this.group.getEditorByIndex(index) && localDraggedEditor.groupId === this.group.id) {
							if (e.dataTransfer) {
								e.dataTransfer.dropEffect = 'none';
							}

							return;
						}
					}
				}

				// Update the dropEffect to "copy" if there is no local data to be dragged because
				// in that case we can only copy the data into and not move it from its source
				if (!isLocalDragAndDrop) {
					if (e.dataTransfer) {
						e.dataTransfer.dropEffect = 'copy';
					}
				}

				this.updateDropFeedback(tab, true, index);
			},

			onDragLeave: () => {
				tab.classList.remove('dragged-over');
				this.updateDropFeedback(tab, false, index);
			},

			onDragEnd: () => {
				tab.classList.remove('dragged-over');
				this.updateDropFeedback(tab, false, index);

				this.editorTransfer.clearData(DraggedEditorIdentifier.prototype);
			},

			onDrop: e => {
				tab.classList.remove('dragged-over');
				this.updateDropFeedback(tab, false, index);

				this.onDrop(e, index, tabsContainer);
			}
		}));

		return disposables;
	}

	private isSupportedDropTransfer(e: DragEvent): boolean {
		if (this.groupTransfer.hasData(DraggedEditorGroupIdentifier.prototype)) {
			const data = this.groupTransfer.getData(DraggedEditorGroupIdentifier.prototype);
			if (Array.isArray(data)) {
				const group = data[0];
				if (group.identifier === this.group.id) {
					return false; // groups cannot be dropped on title area it originates from
				}
			}

			return true;
		}

		if (this.editorTransfer.hasData(DraggedEditorIdentifier.prototype)) {
			return true; // (local) editors can always be dropped
		}

		if (e.dataTransfer && e.dataTransfer.types.length > 0) {
			return true; // optimistically allow external data (// see https://github.com/microsoft/vscode/issues/25789)
		}

		return false;
	}

	private updateDropFeedback(element: HTMLElement, isDND: boolean, index?: number): void {
		const isTab = (typeof index === 'number');
		const editor = typeof index === 'number' ? this.group.getEditorByIndex(index) : undefined;
		const isActiveTab = isTab && !!editor && this.group.isActive(editor);

		// Background
		const noDNDBackgroundColor = isTab ? this.getColor(isActiveTab ? TAB_ACTIVE_BACKGROUND : TAB_INACTIVE_BACKGROUND) : '';
		element.style.backgroundColor = (isDND ? this.getColor(EDITOR_DRAG_AND_DROP_BACKGROUND) : noDNDBackgroundColor) || '';

		// Outline
		const activeContrastBorderColor = this.getColor(activeContrastBorder);
		if (activeContrastBorderColor && isDND) {
			element.style.outlineWidth = '2px';
			element.style.outlineStyle = 'dashed';
			element.style.outlineColor = activeContrastBorderColor;
			element.style.outlineOffset = isTab ? '-5px' : '-3px';
		} else {
			element.style.outlineWidth = '';
			element.style.outlineStyle = '';
			element.style.outlineColor = activeContrastBorderColor || '';
			element.style.outlineOffset = '';
		}

		// {{SQL CARBON EDIT}} -- Display the editor's tab color
		if (isTab) {
			this.doWithTab(index!, editor!, (editor, index, tabContainer) => {
				this.setEditorTabColor(editor, tabContainer, isActiveTab);
			});
		}
	}

	private computeTabLabels(): void {
		const { labelFormat } = this.accessor.partOptions;
		const { verbosity, shortenDuplicates } = this.getLabelConfigFlags(labelFormat);

		// Build labels and descriptions for each editor
		const labels = this.group.editors.map((editor, index) => ({
			editor,
			name: editor.getName(),
			description: editor.getDescription(verbosity),
			title: withNullAsUndefined(editor.getTitle(Verbosity.LONG)),
			ariaLabel: computeEditorAriaLabel(editor, index, this.group, this.editorGroupService.count)
		}));

		// Shorten labels as needed
		if (shortenDuplicates) {
			this.shortenTabLabels(labels);
		}

		this.tabLabels = labels;
	}

	private shortenTabLabels(labels: AugmentedLabel[]): void {

		// Gather duplicate titles, while filtering out invalid descriptions
		const mapTitleToDuplicates = new Map<string, AugmentedLabel[]>();
		for (const label of labels) {
			if (typeof label.description === 'string') {
				getOrSet(mapTitleToDuplicates, label.name, []).push(label);
			} else {
				label.description = '';
			}
		}

		// Identify duplicate titles and shorten descriptions
		mapTitleToDuplicates.forEach(duplicateTitles => {

			// Remove description if the title isn't duplicated
			if (duplicateTitles.length === 1) {
				duplicateTitles[0].description = '';

				return;
			}

			// Identify duplicate descriptions
			const mapDescriptionToDuplicates = new Map<string, AugmentedLabel[]>();
			for (const label of duplicateTitles) {
				getOrSet(mapDescriptionToDuplicates, label.description, []).push(label);
			}

			// For editors with duplicate descriptions, check whether any long descriptions differ
			let useLongDescriptions = false;
			mapDescriptionToDuplicates.forEach((duplicateDescriptions, name) => {
				if (!useLongDescriptions && duplicateDescriptions.length > 1) {
					const [first, ...rest] = duplicateDescriptions.map(({ editor }) => editor.getDescription(Verbosity.LONG));
					useLongDescriptions = rest.some(description => description !== first);
				}
			});

			// If so, replace all descriptions with long descriptions
			if (useLongDescriptions) {
				mapDescriptionToDuplicates.clear();
				duplicateTitles.forEach(label => {
					label.description = label.editor.getDescription(Verbosity.LONG);
					getOrSet(mapDescriptionToDuplicates, label.description, []).push(label);
				});
			}

			// Obtain final set of descriptions
			const descriptions: string[] = [];
			mapDescriptionToDuplicates.forEach((_, description) => descriptions.push(description));

			// Remove description if all descriptions are identical
			if (descriptions.length === 1) {
				for (const label of mapDescriptionToDuplicates.get(descriptions[0]) || []) {
					label.description = '';
				}

				return;
			}

			// Shorten descriptions
			const shortenedDescriptions = shorten(descriptions, this.path.sep);
			descriptions.forEach((description, i) => {
				for (const label of mapDescriptionToDuplicates.get(description) || []) {
					label.description = shortenedDescriptions[i];
				}
			});
		});
	}

	private getLabelConfigFlags(value: string | undefined) {
		switch (value) {
			case 'short':
				return { verbosity: Verbosity.SHORT, shortenDuplicates: false };
			case 'medium':
				return { verbosity: Verbosity.MEDIUM, shortenDuplicates: false };
			case 'long':
				return { verbosity: Verbosity.LONG, shortenDuplicates: false };
			default:
				return { verbosity: Verbosity.MEDIUM, shortenDuplicates: true };
		}
	}

	private redraw(): void {

		// Border below tabs if any
		const tabsContainerBorderColor = this.getColor(EDITOR_GROUP_HEADER_TABS_BORDER);
		if (this.tabsAndActionsContainer) {
			if (tabsContainerBorderColor) {
				this.tabsAndActionsContainer.classList.add('tabs-border-bottom');
				this.tabsAndActionsContainer.style.setProperty('--tabs-border-bottom-color', tabsContainerBorderColor.toString());
			} else {
				this.tabsAndActionsContainer.classList.remove('tabs-border-bottom');
				this.tabsAndActionsContainer.style.removeProperty('--tabs-border-bottom-color');
			}
		}

		// For each tab
		this.forEachTab((editor, index, tabContainer, tabLabelWidget, tabLabel, tabActionBar) => {
			this.redrawTab(editor, index, tabContainer, tabLabelWidget, tabLabel, tabActionBar);
		});

		// Update Editor Actions Toolbar
		this.updateEditorActionsToolbar();

		// Ensure the active tab is always revealed
		this.layout(this.dimensions);
	}

	private redrawTab(editor: IEditorInput, index: number, tabContainer: HTMLElement, tabLabelWidget: IResourceLabel, tabLabel: IEditorInputLabel, tabActionBar: ActionBar): void {
		const isTabSticky = this.group.isSticky(index);
		const options = this.accessor.partOptions;

		// Label
		this.redrawTabLabel(editor, index, tabContainer, tabLabelWidget, tabLabel);

		// Action
		const tabAction = isTabSticky ? this.unpinEditorAction : this.closeEditorAction;
		if (!tabActionBar.hasAction(tabAction)) {
			if (!tabActionBar.isEmpty()) {
				tabActionBar.clear();
			}
			tabActionBar.push(tabAction, { icon: true, label: false, keybinding: this.getKeybindingLabel(tabAction) });
		}

		// Settings
		const tabActionsVisibility = isTabSticky && options.pinnedTabSizing === 'compact' ? 'off' /* treat sticky compact tabs as tabCloseButton: 'off' */ : options.tabCloseButton;
		['off', 'left', 'right'].forEach(option => {
			tabContainer.classList.toggle(`tab-actions-${option}`, tabActionsVisibility === option);
		});

		const tabSizing = isTabSticky && options.pinnedTabSizing === 'shrink' ? 'shrink' /* treat sticky shrink tabs as tabSizing: 'shrink' */ : options.tabSizing;
		['fit', 'shrink'].forEach(option => {
			tabContainer.classList.toggle(`sizing-${option}`, tabSizing === option);
		});

		tabContainer.classList.toggle('has-icon', options.showIcons && options.hasIcons);

		tabContainer.classList.toggle('sticky', isTabSticky);
		['normal', 'compact', 'shrink'].forEach(option => {
			tabContainer.classList.toggle(`sticky-${option}`, isTabSticky && options.pinnedTabSizing === option);
		});

		// Sticky compact/shrink tabs need a position to remain at their location
		// when scrolling to stay in view (requirement for position: sticky)
		if (isTabSticky && options.pinnedTabSizing !== 'normal') {
			let stickyTabWidth = 0;
			switch (options.pinnedTabSizing) {
				case 'compact':
					stickyTabWidth = TabsTitleControl.TAB_WIDTH.compact;
					break;
				case 'shrink':
					stickyTabWidth = TabsTitleControl.TAB_WIDTH.shrink;
					break;
			}

			tabContainer.style.left = `${index * stickyTabWidth}px`;
		} else {
			tabContainer.style.left = 'auto';
		}

		// Borders / outline
		this.redrawTabBorders(index, tabContainer);

		// Active / dirty state
		this.redrawTabActiveAndDirty(this.accessor.activeGroup === this.group, editor, tabContainer, tabLabelWidget);
	}

	private redrawTabLabel(editor: IEditorInput, index: number, tabContainer: HTMLElement, tabLabelWidget: IResourceLabel, tabLabel: IEditorInputLabel): void {
		const options = this.accessor.partOptions;

		// Unless tabs are sticky compact, show the full label and description
		// Sticky compact tabs will only show an icon if icons are enabled
		// or their first character of the name otherwise
		let name: string | undefined;
		let forceLabel = false;
		let forceDisableBadgeDecorations = false;
		let description: string;
		if (options.pinnedTabSizing === 'compact' && this.group.isSticky(index)) {
			const isShowingIcons = options.showIcons && options.hasIcons;
			name = isShowingIcons ? '' : tabLabel.name?.charAt(0).toUpperCase();
			description = '';
			forceLabel = true;
			forceDisableBadgeDecorations = true; // not enough space when sticky tabs are compact
		} else {
			name = tabLabel.name;
			description = tabLabel.description || '';
		}

		const title = tabLabel.title || '';

		if (tabLabel.ariaLabel) {
			tabContainer.setAttribute('aria-label', tabLabel.ariaLabel);
			// Set aria-description to empty string so that screen readers would not read the title as well
			// More details https://github.com/microsoft/vscode/issues/95378
			tabContainer.setAttribute('aria-description', '');
		}
		tabContainer.title = title;

		// Label
		tabLabelWidget.setResource(
			{ name, description, resource: EditorResourceAccessor.getOriginalUri(editor, { supportSideBySide: SideBySideEditor.BOTH }) },
			{
				title,
				extraClasses: ['tab-label'],
				italic: !this.group.isPinned(editor),
				forceLabel,
				fileDecorations: {
					colors: Boolean(options.decorations?.colors),
					badges: forceDisableBadgeDecorations ? false : Boolean(options.decorations?.badges)
				}
			}
		);

		this.setEditorTabColor(editor, tabContainer, this.group.isActive(editor)); // {{SQL CARBON EDIT}} -- Display the editor's tab color

		// Tests helper
		const resource = EditorResourceAccessor.getOriginalUri(editor, { supportSideBySide: SideBySideEditor.PRIMARY });
		if (resource) {
			tabContainer.setAttribute('data-resource-name', basenameOrAuthority(resource));
		} else {
			tabContainer.removeAttribute('data-resource-name');
		}
	}

	private redrawTabActiveAndDirty(isGroupActive: boolean, editor: IEditorInput, tabContainer: HTMLElement, tabLabelWidget: IResourceLabel): void {
		const isTabActive = this.group.isActive(editor);

		const hasModifiedBorderTop = this.doRedrawTabDirty(isGroupActive, isTabActive, editor, tabContainer);

		this.doRedrawTabActive(isGroupActive, !hasModifiedBorderTop, editor, tabContainer, tabLabelWidget);
	}

	private doRedrawTabActive(isGroupActive: boolean, allowBorderTop: boolean, editor: IEditorInput, tabContainer: HTMLElement, tabLabelWidget: IResourceLabel): void {

		// Tab is active
		if (this.group.isActive(editor)) {

			// Container
			tabContainer.classList.add('active');
			tabContainer.setAttribute('aria-selected', 'true');
			tabContainer.style.backgroundColor = this.getColor(isGroupActive ? TAB_ACTIVE_BACKGROUND : TAB_UNFOCUSED_ACTIVE_BACKGROUND) || '';

			const activeTabBorderColorBottom = this.getColor(isGroupActive ? TAB_ACTIVE_BORDER : TAB_UNFOCUSED_ACTIVE_BORDER);
			if (activeTabBorderColorBottom) {
				tabContainer.classList.add('tab-border-bottom');
				tabContainer.style.setProperty('--tab-border-bottom-color', activeTabBorderColorBottom.toString());
			} else {
				tabContainer.classList.remove('tab-border-bottom');
				tabContainer.style.removeProperty('--tab-border-bottom-color');
			}

			const activeTabBorderColorTop = allowBorderTop ? this.getColor(isGroupActive ? TAB_ACTIVE_BORDER_TOP : TAB_UNFOCUSED_ACTIVE_BORDER_TOP) : undefined;
			if (activeTabBorderColorTop) {
				tabContainer.classList.add('tab-border-top');
				tabContainer.style.setProperty('--tab-border-top-color', activeTabBorderColorTop.toString());
			} else {
				tabContainer.classList.remove('tab-border-top');
				tabContainer.style.removeProperty('--tab-border-top-color');
			}

			// Label
			tabContainer.style.color = this.getColor(isGroupActive ? TAB_ACTIVE_FOREGROUND : TAB_UNFOCUSED_ACTIVE_FOREGROUND) || '';
		}

		// Tab is inactive
		else {

			// Container
			tabContainer.classList.remove('active');
			tabContainer.setAttribute('aria-selected', 'false');
			tabContainer.style.backgroundColor = this.getColor(isGroupActive ? TAB_INACTIVE_BACKGROUND : TAB_UNFOCUSED_INACTIVE_BACKGROUND) || '';
			tabContainer.style.boxShadow = '';

			// Label
			tabContainer.style.color = this.getColor(isGroupActive ? TAB_INACTIVE_FOREGROUND : TAB_UNFOCUSED_INACTIVE_FOREGROUND) || '';
		}

		// {{SQL CARBON EDIT}} - Override the editor's tab color if query tab coloring is set
		this.setEditorTabColor(editor, tabContainer, this.group.isActive(editor));
	}

	private doRedrawTabDirty(isGroupActive: boolean, isTabActive: boolean, editor: IEditorInput, tabContainer: HTMLElement): boolean {
		let hasModifiedBorderColor = false;

		// Tab: dirty (unless saving)
		if (editor.isDirty() && !editor.isSaving()) {
			tabContainer.classList.add('dirty');

			// Highlight modified tabs with a border if configured
			if (this.accessor.partOptions.highlightModifiedTabs) {
				let modifiedBorderColor: string | null;
				if (isGroupActive && isTabActive) {
					modifiedBorderColor = this.getColor(TAB_ACTIVE_MODIFIED_BORDER);
				} else if (isGroupActive && !isTabActive) {
					modifiedBorderColor = this.getColor(TAB_INACTIVE_MODIFIED_BORDER);
				} else if (!isGroupActive && isTabActive) {
					modifiedBorderColor = this.getColor(TAB_UNFOCUSED_ACTIVE_MODIFIED_BORDER);
				} else {
					modifiedBorderColor = this.getColor(TAB_UNFOCUSED_INACTIVE_MODIFIED_BORDER);
				}

				if (modifiedBorderColor) {
					hasModifiedBorderColor = true;

					tabContainer.classList.add('dirty-border-top');
					tabContainer.style.setProperty('--tab-dirty-border-top-color', modifiedBorderColor);
				}
			} else {
				tabContainer.classList.remove('dirty-border-top');
				tabContainer.style.removeProperty('--tab-dirty-border-top-color');
			}
		}

		// Tab: not dirty
		else {
			tabContainer.classList.remove('dirty', 'dirty-border-top');
			tabContainer.style.removeProperty('--tab-dirty-border-top-color');
		}

		return hasModifiedBorderColor;
	}

	private redrawTabBorders(index: number, tabContainer: HTMLElement): void {
		const isTabSticky = this.group.isSticky(index);
		const isTabLastSticky = isTabSticky && this.group.stickyCount === index + 1;

		// Borders / Outline
		const borderRightColor = ((isTabLastSticky ? this.getColor(TAB_LAST_PINNED_BORDER) : undefined) || this.getColor(TAB_BORDER) || this.getColor(contrastBorder));
		tabContainer.style.borderRight = borderRightColor ? `1px solid ${borderRightColor}` : '';
		tabContainer.style.outlineColor = this.getColor(activeContrastBorder) || '';
	}

	getDimensions(): IEditorGroupTitleDimensions {
		let height: number;

		// Wrap: we need to ask `offsetHeight` to get
		// the real height of the title area with wrapping.
		if (this.accessor.partOptions.wrapTabs && this.tabsAndActionsContainer?.classList.contains('wrapping')) {
			height = this.tabsAndActionsContainer.offsetHeight;
		} else {
			height = TabsTitleControl.TAB_HEIGHT;
		}

		const offset = height;

		// Account for breadcrumbs if visible
		if (this.breadcrumbsControl && !this.breadcrumbsControl.isHidden()) {
			height += BreadcrumbsControl.HEIGHT; // Account for breadcrumbs if visible
		}

		return { height, offset };
	}

	layout(dimensions: ITitleControlDimensions): Dimension {

		// Remember dimensions that we get
		Object.assign(this.dimensions, dimensions);

		// The layout of tabs can be an expensive operation because we access DOM properties
		// that can result in the browser doing a full page layout to validate them. To buffer
		// this a little bit we try at least to schedule this work on the next animation frame.
		if (!this.layoutScheduled.value) {
			this.layoutScheduled.value = scheduleAtNextAnimationFrame(() => {
				this.doLayout(this.dimensions);

				this.layoutScheduled.clear();
			});
		}

		// First time layout: compute the dimensions and store it
		if (!this.dimensions.used) {
			this.dimensions.used = new Dimension(dimensions.container.width, this.getDimensions().height);
		}

		return this.dimensions.used;
	}

	private doLayout(dimensions: ITitleControlDimensions): void {

		// Only layout if we have valid tab index and dimensions
		const activeTabAndIndex = this.group.activeEditor ? this.getTabAndIndex(this.group.activeEditor) : undefined;
		if (activeTabAndIndex && dimensions.container !== Dimension.None && dimensions.available !== Dimension.None) {

			// Breadcrumbs
			this.doLayoutBreadcrumbs(dimensions);

			// Tabs
			const [activeTab, activeIndex] = activeTabAndIndex;
			this.doLayoutTabs(activeTab, activeIndex, dimensions);
		}

		// Remember the dimensions used in the control so that we can
		// return it fast from the `layout` call without having to
		// compute it over and over again
		const oldDimension = this.dimensions.used;
		const newDimension = this.dimensions.used = new Dimension(dimensions.container.width, this.getDimensions().height);

		// In case the height of the title control changed from before
		// (currently only possible if wrapping changed on/off), we need
		// to signal this to the outside via a `relayout` call so that
		// e.g. the editor control can be adjusted accordingly.
		if (oldDimension && oldDimension.height !== newDimension.height) {
			this.group.relayout();
		}
	}

	private doLayoutBreadcrumbs(dimensions: ITitleControlDimensions): void {
		if (this.breadcrumbsControl && !this.breadcrumbsControl.isHidden()) {
			this.breadcrumbsControl.layout(new Dimension(dimensions.container.width, BreadcrumbsControl.HEIGHT));
		}
	}

	private doLayoutTabs(activeTab: HTMLElement, activeIndex: number, dimensions: ITitleControlDimensions): void {

		// Always first layout tabs with wrapping support even if wrapping
		// is disabled. The result indicates if tabs wrap and if not, we
		// need to proceed with the layout without wrapping because even
		// if wrapping is enabled in settings, there are cases where
		// wrapping is disabled (e.g. due to space constraints)
		const tabsWrapMultiLine = this.doLayoutTabsWrapping(dimensions);
		if (!tabsWrapMultiLine) {
			this.doLayoutTabsNonWrapping(activeTab, activeIndex);
		}
	}

	private doLayoutTabsWrapping(dimensions: ITitleControlDimensions): boolean {
		const [tabsAndActionsContainer, tabsContainer, editorToolbarContainer, tabsScrollbar] = assertAllDefined(this.tabsAndActionsContainer, this.tabsContainer, this.editorToolbarContainer, this.tabsScrollbar);

		// Handle wrapping tabs according to setting:
		// - enabled: only add class if tabs wrap and don't exceed available dimensions
		// - disabled: remove class and margin-right variable

		const didTabsWrapMultiLine = tabsAndActionsContainer.classList.contains('wrapping');
		let tabsWrapMultiLine = didTabsWrapMultiLine;

		function updateTabsWrapping(enabled: boolean): void {
			tabsWrapMultiLine = enabled;

			// Toggle the `wrapped` class to enable wrapping
			tabsAndActionsContainer.classList.toggle('wrapping', tabsWrapMultiLine);

			// Update `last-tab-margin-right` CSS variable to account for the absolute
			// positioned editor actions container when tabs wrap. The margin needs to
			// be the width of the editor actions container to avoid screen cheese.
			tabsContainer.style.setProperty('--last-tab-margin-right', tabsWrapMultiLine ? `${editorToolbarContainer.offsetWidth}px` : '0');
		}

		// Setting enabled: selectively enable wrapping if possible
		if (this.accessor.partOptions.wrapTabs) {
			const visibleTabsWidth = tabsContainer.offsetWidth;
			const allTabsWidth = tabsContainer.scrollWidth;
			const lastTabFitsWrapped = () => {
				const lastTab = this.getLastTab();
				if (!lastTab) {
					return true; // no tab always fits
				}

				return lastTab.offsetWidth <= (dimensions.available.width - editorToolbarContainer.offsetWidth);
			};

			// If tabs wrap or should start to wrap (when width exceeds visible width)
			// we must trigger `updateWrapping` to set the `last-tab-margin-right`
			// accordingly based on the number of actions. The margin is important to
			// properly position the last tab apart from the actions
			//
			// We already check here if the last tab would fit when wrapped given the
			// editor toolbar will also show right next to it. This ensures we are not
			// enabling wrapping only to disable it again in the code below (this fixes
			// flickering issue https://github.com/microsoft/vscode/issues/115050)
			if (tabsWrapMultiLine || (allTabsWidth > visibleTabsWidth && lastTabFitsWrapped())) {
				updateTabsWrapping(true);
			}

			// Tabs wrap multiline: remove wrapping under certain size constraint conditions
			if (tabsWrapMultiLine) {
				if (
					(tabsContainer.offsetHeight > dimensions.available.height) ||											// if height exceeds available height
					(allTabsWidth === visibleTabsWidth && tabsContainer.offsetHeight === TabsTitleControl.TAB_HEIGHT) ||	// if wrapping is not needed anymore
					(!lastTabFitsWrapped())																					// if last tab does not fit anymore
				) {
					updateTabsWrapping(false);
				}
			}
		}

		// Setting disabled: remove CSS traces only if tabs did wrap
		else if (didTabsWrapMultiLine) {
			updateTabsWrapping(false);
		}

		// If we transitioned from non-wrapping to wrapping, we need
		// to update the scrollbar to have an equal `width` and
		// `scrollWidth`. Otherwise a scrollbar would appear which is
		// never desired when wrapping.
		if (tabsWrapMultiLine && !didTabsWrapMultiLine) {
			const visibleTabsWidth = tabsContainer.offsetWidth;
			tabsScrollbar.setScrollDimensions({
				width: visibleTabsWidth,
				scrollWidth: visibleTabsWidth
			});
		}

		return tabsWrapMultiLine;
	}

	private doLayoutTabsNonWrapping(activeTab: HTMLElement, activeIndex: number): void {
		const [tabsContainer, tabsScrollbar] = assertAllDefined(this.tabsContainer, this.tabsScrollbar);

		//
		// Synopsis
		// - allTabsWidth:   			sum of all tab widths
		// - stickyTabsWidth:			sum of all sticky tab widths (unless `pinnedTabSizing: normal`)
		// - visibleContainerWidth: 	size of tab container
		// - availableContainerWidth: 	size of tab container minus size of sticky tabs
		//
		// [------------------------------ All tabs width ---------------------------------------]
		// [------------------- Visible container width -------------------]
		//                         [------ Available container width ------]
		// [ Sticky A ][ Sticky B ][ Tab C ][ Tab D ][ Tab E ][ Tab F ][ Tab G ][ Tab H ][ Tab I ]
		//                 Active Tab Width [-------]
		// [------- Active Tab Pos X -------]
		// [-- Sticky Tabs Width --]
		//

		const visibleTabsWidth = tabsContainer.offsetWidth;
		const allTabsWidth = tabsContainer.scrollWidth;

		// Compute width of sticky tabs depending on pinned tab sizing
		// - compact: sticky-tabs * TAB_SIZES.compact
		// -  shrink: sticky-tabs * TAB_SIZES.shrink
		// -  normal: 0 (sticky tabs inherit look and feel from non-sticky tabs)
		let stickyTabsWidth = 0;
		if (this.group.stickyCount > 0) {
			let stickyTabWidth = 0;
			switch (this.accessor.partOptions.pinnedTabSizing) {
				case 'compact':
					stickyTabWidth = TabsTitleControl.TAB_WIDTH.compact;
					break;
				case 'shrink':
					stickyTabWidth = TabsTitleControl.TAB_WIDTH.shrink;
					break;
			}

			stickyTabsWidth = this.group.stickyCount * stickyTabWidth;
		}

		// Figure out if active tab is positioned static which has an
		// impact on whether to reveal the tab or not later
		let activeTabPositionStatic = this.accessor.partOptions.pinnedTabSizing !== 'normal' && this.group.isSticky(activeIndex);

		// Special case: we have sticky tabs but the available space for showing tabs
		// is little enough that we need to disable sticky tabs sticky positioning
		// so that tabs can be scrolled at naturally.
		let availableTabsContainerWidth = visibleTabsWidth - stickyTabsWidth;
		if (this.group.stickyCount > 0 && availableTabsContainerWidth < TabsTitleControl.TAB_WIDTH.fit) {
			tabsContainer.classList.add('disable-sticky-tabs');

			availableTabsContainerWidth = visibleTabsWidth;
			stickyTabsWidth = 0;
			activeTabPositionStatic = false;
		} else {
			tabsContainer.classList.remove('disable-sticky-tabs');
		}

		let activeTabPosX: number | undefined;
		let activeTabWidth: number | undefined;

		if (!this.blockRevealActiveTab) {
			activeTabPosX = activeTab.offsetLeft;
			activeTabWidth = activeTab.offsetWidth;
		}

		// Update scrollbar
		tabsScrollbar.setScrollDimensions({
			width: visibleTabsWidth,
			scrollWidth: allTabsWidth
		});

		// Return now if we are blocked to reveal the active tab and clear flag
		// We also return if the active tab is positioned static because this
		// means it is always visible anyway.
		if (this.blockRevealActiveTab || typeof activeTabPosX !== 'number' || typeof activeTabWidth !== 'number' || activeTabPositionStatic) {
			this.blockRevealActiveTab = false;
			return;
		}

		// Reveal the active one
		const tabsContainerScrollPosX = tabsScrollbar.getScrollPosition().scrollLeft;
		const activeTabFits = activeTabWidth <= availableTabsContainerWidth;
		const adjustedActiveTabPosX = activeTabPosX - stickyTabsWidth;

		//
		// Synopsis
		// - adjustedActiveTabPosX: the adjusted tabPosX takes the width of sticky tabs into account
		//   conceptually the scrolling only begins after sticky tabs so in order to reveal a tab fully
		//   the actual position needs to be adjusted for sticky tabs.
		//
		// Tab is overflowing to the right: Scroll minimally until the element is fully visible to the right
		// Note: only try to do this if we actually have enough width to give to show the tab fully!
		//
		// Example: Tab G should be made active and needs to be fully revealed as such.
		//
		// [-------------------------------- All tabs width -----------------------------------------]
		// [-------------------- Visible container width --------------------]
		//                           [----- Available container width -------]
		//     [ Sticky A ][ Sticky B ][ Tab C ][ Tab D ][ Tab E ][ Tab F ][ Tab G ][ Tab H ][ Tab I ]
		//                     Active Tab Width [-------]
		//     [------- Active Tab Pos X -------]
		//                             [-------- Adjusted Tab Pos X -------]
		//     [-- Sticky Tabs Width --]
		//
		//
		if (activeTabFits && tabsContainerScrollPosX + availableTabsContainerWidth < adjustedActiveTabPosX + activeTabWidth) {
			tabsScrollbar.setScrollPosition({
				scrollLeft: tabsContainerScrollPosX + ((adjustedActiveTabPosX + activeTabWidth) /* right corner of tab */ - (tabsContainerScrollPosX + availableTabsContainerWidth) /* right corner of view port */)
			});
		}

		//
		// Tab is overlflowing to the left or does not fit: Scroll it into view to the left
		//
		// Example: Tab C should be made active and needs to be fully revealed as such.
		//
		// [----------------------------- All tabs width ----------------------------------------]
		//     [------------------ Visible container width ------------------]
		//                           [----- Available container width -------]
		// [ Sticky A ][ Sticky B ][ Tab C ][ Tab D ][ Tab E ][ Tab F ][ Tab G ][ Tab H ][ Tab I ]
		//                 Active Tab Width [-------]
		// [------- Active Tab Pos X -------]
		//      Adjusted Tab Pos X []
		// [-- Sticky Tabs Width --]
		//
		//
		else if (tabsContainerScrollPosX > adjustedActiveTabPosX || !activeTabFits) {
			tabsScrollbar.setScrollPosition({
				scrollLeft: adjustedActiveTabPosX
			});
		}
	}

	private getTabAndIndex(editor: IEditorInput): [HTMLElement, number /* index */] | undefined {
		const editorIndex = this.group.getIndexOfEditor(editor);
		const tab = this.getTabAtIndex(editorIndex);
		if (tab) {
			return [tab, editorIndex];
		}

		return undefined;
	}

	private getTabAtIndex(editorIndex: number): HTMLElement | undefined {
		if (editorIndex >= 0) {
			const tabsContainer = assertIsDefined(this.tabsContainer);

			return tabsContainer.children[editorIndex] as HTMLElement | undefined;
		}

		return undefined;
	}

	private getLastTab(): HTMLElement | undefined {
		return this.getTabAtIndex(this.group.count - 1);
	}

	private blockRevealActiveTabOnce(): void {

		// When closing tabs through the tab close button or gesture, the user
		// might want to rapidly close tabs in sequence and as such revealing
		// the active tab after each close would be annoying. As such we block
		// the automated revealing of the active tab once after the close is
		// triggered.
		this.blockRevealActiveTab = true;
	}

	private originatesFromTabActionBar(e: MouseEvent | GestureEvent): boolean {
		let element: HTMLElement;
		if (e instanceof MouseEvent) {
			element = (e.target || e.srcElement) as HTMLElement;
		} else {
			element = (e as GestureEvent).initialTarget as HTMLElement;
		}

		return !!findParentWithClass(element, 'action-item', 'tab');
	}

	private onDrop(e: DragEvent, targetIndex: number, tabsContainer: HTMLElement): void {
		EventHelper.stop(e, true);

		this.updateDropFeedback(tabsContainer, false);
		tabsContainer.classList.remove('scroll');

		// Local Editor DND
		if (this.editorTransfer.hasData(DraggedEditorIdentifier.prototype)) {
			const data = this.editorTransfer.getData(DraggedEditorIdentifier.prototype);
			if (Array.isArray(data)) {
				const draggedEditor = data[0].identifier;
				const sourceGroup = this.accessor.getGroup(draggedEditor.groupId);

				if (sourceGroup) {

					// Move editor to target position and index
					if (this.isMoveOperation(e, draggedEditor.groupId)) {
						sourceGroup.moveEditor(draggedEditor.editor, this.group, { index: targetIndex });
					}

					// Copy editor to target position and index
					else {
						sourceGroup.copyEditor(draggedEditor.editor, this.group, { index: targetIndex });
					}
				}

				this.group.focus();
				this.editorTransfer.clearData(DraggedEditorIdentifier.prototype);
			}
		}

		// Local Editor Group DND
		else if (this.groupTransfer.hasData(DraggedEditorGroupIdentifier.prototype)) {
			const data = this.groupTransfer.getData(DraggedEditorGroupIdentifier.prototype);
			if (data) {
				const sourceGroup = this.accessor.getGroup(data[0].identifier);

				if (sourceGroup) {
					const mergeGroupOptions: IMergeGroupOptions = { index: targetIndex };
					if (!this.isMoveOperation(e, sourceGroup.id)) {
						mergeGroupOptions.mode = MergeGroupMode.COPY_EDITORS;
					}

					this.accessor.mergeGroup(sourceGroup, this.group, mergeGroupOptions);
				}

				this.group.focus();
				this.groupTransfer.clearData(DraggedEditorGroupIdentifier.prototype);
			}
		}

		// External DND
		else {
			const dropHandler = this.instantiationService.createInstance(ResourcesDropHandler, { allowWorkspaceOpen: false /* open workspace file as file if dropped */ });
			dropHandler.handleDrop(e, () => this.group, () => this.group.focus(), targetIndex);
		}
	}

	private isMoveOperation(e: DragEvent, source: GroupIdentifier) {
		const isCopy = (e.ctrlKey && !isMacintosh) || (e.altKey && isMacintosh);

		return !isCopy || source === this.group.id;
	}

	// {{SQL CARBON EDIT}} -- Display the editor's tab color
	private setEditorTabColor(editor: IEditorInput, tabContainer: HTMLElement, isTabActive: boolean) {
		let sqlEditor = editor as any;
		const tabColorMode = this.configurationService.getValue<IQueryEditorConfiguration>('queryEditor').tabColorMode;
		if (tabColorMode === 'off' || (tabColorMode !== 'border' && tabColorMode !== 'fill')
			|| this.themeService.getColorTheme().type === ColorScheme.HIGH_CONTRAST || !sqlEditor.tabColor) {
			tabContainer.style.borderTopColor = '';
			tabContainer.style.borderTopWidth = '';
			tabContainer.style.borderTopStyle = '';
			return;
		}
		tabContainer.style.borderTopColor = sqlEditor.tabColor;
		tabContainer.style.borderTopWidth = isTabActive ? '3px' : '2px';
		tabContainer.style.borderTopStyle = 'solid';
		if (tabColorMode === 'fill') {
			let backgroundColor = Color.Format.CSS.parseHex(sqlEditor.tabColor);
			if (backgroundColor) {
				tabContainer.style.backgroundColor = backgroundColor.transparent(isTabActive ? 0.5 : 0.2).toString();
			}
		}
	}

	dispose(): void {
		super.dispose();

		this.tabDisposables = dispose(this.tabDisposables);
	}
}

registerThemingParticipant((theme, collector) => {

	// Add border between tabs and breadcrumbs in high contrast mode.
	if (theme.type === ColorScheme.HIGH_CONTRAST) {
		const borderColor = (theme.getColor(TAB_BORDER) || theme.getColor(contrastBorder));
		if (borderColor) {
			collector.addRule(`
				.monaco-workbench .part.editor > .content .editor-group-container > .title > .tabs-and-actions-container {
					border-bottom: 1px solid ${borderColor};
				}
			`);
		}
	}

	// Add bottom border to tabs when wrapping
	const borderColor = theme.getColor(TAB_BORDER);
	if (borderColor) {
		collector.addRule(`
				.monaco-workbench .part.editor > .content .editor-group-container > .title > .tabs-and-actions-container.wrapping .tabs-container > .tab {
					border-bottom: 1px solid ${borderColor};
				}
			`);
	}

	// Styling with Outline color (e.g. high contrast theme)
	const activeContrastBorderColor = theme.getColor(activeContrastBorder);
	if (activeContrastBorderColor) {
		collector.addRule(`
			.monaco-workbench .part.editor > .content .editor-group-container > .title .tabs-container > .tab.active,
			.monaco-workbench .part.editor > .content .editor-group-container > .title .tabs-container > .tab.active:hover  {
				outline: 1px solid;
				outline-offset: -5px;
			}

			.monaco-workbench .part.editor > .content .editor-group-container > .title .tabs-container > .tab:hover  {
				outline: 1px dashed;
				outline-offset: -5px;
			}

			.monaco-workbench .part.editor > .content .editor-group-container > .title .tabs-container > .tab.active > .tab-actions .action-label,
			.monaco-workbench .part.editor > .content .editor-group-container > .title .tabs-container > .tab.active:hover > .tab-actions .action-label,
			.monaco-workbench .part.editor > .content .editor-group-container > .title .tabs-container > .tab.dirty > .tab-actions .action-label,
			.monaco-workbench .part.editor > .content .editor-group-container > .title .tabs-container > .tab.sticky > .tab-actions .action-label,
			.monaco-workbench .part.editor > .content .editor-group-container > .title .tabs-container > .tab:hover > .tab-actions .action-label {
				opacity: 1 !important;
			}
		`);
	}

	// High Contrast Border Color for Editor Actions
	const contrastBorderColor = theme.getColor(contrastBorder);
	if (contrastBorderColor) {
		collector.addRule(`
			.monaco-workbench .part.editor > .content .editor-group-container > .title .editor-actions {
				outline: 1px solid ${contrastBorderColor}
			}
		`);
	}

	// Hover Background
	const tabHoverBackground = theme.getColor(TAB_HOVER_BACKGROUND);
	if (tabHoverBackground) {
		collector.addRule(`
			.monaco-workbench .part.editor > .content .editor-group-container.active > .title .tabs-container > .tab:hover  {
				background-color: ${tabHoverBackground} !important;
			}
		`);
	}

	const tabUnfocusedHoverBackground = theme.getColor(TAB_UNFOCUSED_HOVER_BACKGROUND);
	if (tabUnfocusedHoverBackground) {
		collector.addRule(`
			.monaco-workbench .part.editor > .content .editor-group-container > .title .tabs-container > .tab:hover  {
				background-color: ${tabUnfocusedHoverBackground} !important;
			}
		`);
	}

	// Hover Foreground
	const tabHoverForeground = theme.getColor(TAB_HOVER_FOREGROUND);
	if (tabHoverForeground) {
		collector.addRule(`
			.monaco-workbench .part.editor > .content .editor-group-container.active > .title .tabs-container > .tab:hover  {
				color: ${tabHoverForeground} !important;
			}
		`);
	}

	const tabUnfocusedHoverForeground = theme.getColor(TAB_UNFOCUSED_HOVER_FOREGROUND);
	if (tabUnfocusedHoverForeground) {
		collector.addRule(`
			.monaco-workbench .part.editor > .content .editor-group-container > .title .tabs-container > .tab:hover  {
				color: ${tabUnfocusedHoverForeground} !important;
			}
		`);
	}

	// Hover Border
	const tabHoverBorder = theme.getColor(TAB_HOVER_BORDER);
	if (tabHoverBorder) {
		collector.addRule(`
			.monaco-workbench .part.editor > .content .editor-group-container.active > .title .tabs-container > .tab:hover  {
				box-shadow: ${tabHoverBorder} 0 -1px inset !important;
			}
		`);
	}

	const tabUnfocusedHoverBorder = theme.getColor(TAB_UNFOCUSED_HOVER_BORDER);
	if (tabUnfocusedHoverBorder) {
		collector.addRule(`
			.monaco-workbench .part.editor > .content .editor-group-container > .title .tabs-container > .tab:hover  {
				box-shadow: ${tabUnfocusedHoverBorder} 0 -1px inset !important;
			}
		`);
	}

	// Fade out styles via linear gradient (when tabs are set to shrink)
	// But not when:
	// - in high contrast theme
	// - if we have a contrast border (which draws an outline - https://github.com/microsoft/vscode/issues/109117)
	// - on Safari (https://github.com/microsoft/vscode/issues/108996)
	if (theme.type !== 'hc' && !isSafari && !activeContrastBorderColor) {
		const workbenchBackground = WORKBENCH_BACKGROUND(theme);
		const editorBackgroundColor = theme.getColor(editorBackground);
		const editorGroupHeaderTabsBackground = theme.getColor(EDITOR_GROUP_HEADER_TABS_BACKGROUND);
		const editorDragAndDropBackground = theme.getColor(EDITOR_DRAG_AND_DROP_BACKGROUND);

		let adjustedTabBackground: Color | undefined;
		if (editorGroupHeaderTabsBackground && editorBackgroundColor) {
			adjustedTabBackground = editorGroupHeaderTabsBackground.flatten(editorBackgroundColor, editorBackgroundColor, workbenchBackground);
		}

		let adjustedTabDragBackground: Color | undefined;
		if (editorGroupHeaderTabsBackground && editorBackgroundColor && editorDragAndDropBackground && editorBackgroundColor) {
			adjustedTabDragBackground = editorGroupHeaderTabsBackground.flatten(editorBackgroundColor, editorDragAndDropBackground, editorBackgroundColor, workbenchBackground);
		}

		// Adjust gradient for focused and unfocused hover background
		const makeTabHoverBackgroundRule = (color: Color, colorDrag: Color, hasFocus = false) => `
			.monaco-workbench .part.editor > .content:not(.dragged-over) .editor-group-container${hasFocus ? '.active' : ''} > .title .tabs-container > .tab.sizing-shrink:not(.dragged):not(.sticky-compact):hover > .tab-label::after {
				background: linear-gradient(to left, ${color}, transparent) !important;
			}

			.monaco-workbench .part.editor > .content.dragged-over .editor-group-container${hasFocus ? '.active' : ''} > .title .tabs-container > .tab.sizing-shrink:not(.dragged):not(.sticky-compact):hover > .tab-label::after {
				background: linear-gradient(to left, ${colorDrag}, transparent) !important;
			}
		`;

		// Adjust gradient for (focused) hover background
		if (tabHoverBackground && adjustedTabBackground && adjustedTabDragBackground) {
			const adjustedColor = tabHoverBackground.flatten(adjustedTabBackground);
			const adjustedColorDrag = tabHoverBackground.flatten(adjustedTabDragBackground);
			collector.addRule(makeTabHoverBackgroundRule(adjustedColor, adjustedColorDrag, true));
		}

		// Adjust gradient for unfocused hover background
		if (tabUnfocusedHoverBackground && adjustedTabBackground && adjustedTabDragBackground) {
			const adjustedColor = tabUnfocusedHoverBackground.flatten(adjustedTabBackground);
			const adjustedColorDrag = tabUnfocusedHoverBackground.flatten(adjustedTabDragBackground);
			collector.addRule(makeTabHoverBackgroundRule(adjustedColor, adjustedColorDrag));
		}

		// Adjust gradient for drag and drop background
		if (editorDragAndDropBackground && adjustedTabDragBackground) {
			const adjustedColorDrag = editorDragAndDropBackground.flatten(adjustedTabDragBackground);
			collector.addRule(`
				.monaco-workbench .part.editor > .content.dragged-over .editor-group-container.active > .title .tabs-container > .tab.sizing-shrink.dragged-over:not(.active):not(.dragged):not(.sticky-compact) > .tab-label::after,
				.monaco-workbench .part.editor > .content.dragged-over .editor-group-container:not(.active) > .title .tabs-container > .tab.sizing-shrink.dragged-over:not(.dragged):not(.sticky-compact) > .tab-label::after {
					background: linear-gradient(to left, ${adjustedColorDrag}, transparent) !important;
				}
		`);
		}

		const makeTabBackgroundRule = (color: Color, colorDrag: Color, focused: boolean, active: boolean) => `
				.monaco-workbench .part.editor > .content:not(.dragged-over) .editor-group-container${focused ? '.active' : ':not(.active)'} > .title .tabs-container > .tab.sizing-shrink${active ? '.active' : ''}:not(.dragged):not(.sticky-compact) > .tab-label::after {
					background: linear-gradient(to left, ${color}, transparent);
				}

				.monaco-workbench .part.editor > .content.dragged-over .editor-group-container${focused ? '.active' : ':not(.active)'} > .title .tabs-container > .tab.sizing-shrink${active ? '.active' : ''}:not(.dragged):not(.sticky-compact) > .tab-label::after {
					background: linear-gradient(to left, ${colorDrag}, transparent);
				}
		`;

		// Adjust gradient for focused active tab background
		const tabActiveBackground = theme.getColor(TAB_ACTIVE_BACKGROUND);
		if (tabActiveBackground && adjustedTabBackground && adjustedTabDragBackground) {
			const adjustedColor = tabActiveBackground.flatten(adjustedTabBackground);
			const adjustedColorDrag = tabActiveBackground.flatten(adjustedTabDragBackground);
			collector.addRule(makeTabBackgroundRule(adjustedColor, adjustedColorDrag, true, true));
		}

		// Adjust gradient for unfocused active tab background
		const tabUnfocusedActiveBackground = theme.getColor(TAB_UNFOCUSED_ACTIVE_BACKGROUND);
		if (tabUnfocusedActiveBackground && adjustedTabBackground && adjustedTabDragBackground) {
			const adjustedColor = tabUnfocusedActiveBackground.flatten(adjustedTabBackground);
			const adjustedColorDrag = tabUnfocusedActiveBackground.flatten(adjustedTabDragBackground);
			collector.addRule(makeTabBackgroundRule(adjustedColor, adjustedColorDrag, false, true));
		}

		// Adjust gradient for focused inactive tab background
		const tabInactiveBackground = theme.getColor(TAB_INACTIVE_BACKGROUND);
		if (tabInactiveBackground && adjustedTabBackground && adjustedTabDragBackground) {
			const adjustedColor = tabInactiveBackground.flatten(adjustedTabBackground);
			const adjustedColorDrag = tabInactiveBackground.flatten(adjustedTabDragBackground);
			collector.addRule(makeTabBackgroundRule(adjustedColor, adjustedColorDrag, true, false));
		}

		// Adjust gradient for unfocused inactive tab background
		const tabUnfocusedInactiveBackground = theme.getColor(TAB_UNFOCUSED_INACTIVE_BACKGROUND);
		if (tabUnfocusedInactiveBackground && adjustedTabBackground && adjustedTabDragBackground) {
			const adjustedColor = tabUnfocusedInactiveBackground.flatten(adjustedTabBackground);
			const adjustedColorDrag = tabUnfocusedInactiveBackground.flatten(adjustedTabDragBackground);
			collector.addRule(makeTabBackgroundRule(adjustedColor, adjustedColorDrag, false, false));
		}
	}
});<|MERGE_RESOLUTION|>--- conflicted
+++ resolved
@@ -125,12 +125,8 @@
 		@IPathService private readonly pathService: IPathService,
 		@IEditorGroupsService private readonly editorGroupService: IEditorGroupsService
 	) {
-<<<<<<< HEAD
-		super(parent, accessor, group, contextMenuService, instantiationService, contextKeyService, keybindingService, telemetryService, notificationService, menuService, quickInputService, themeService, extensionService, configurationService, fileService);
-=======
 		super(parent, accessor, group, contextMenuService, instantiationService, contextKeyService, keybindingService, telemetryService, notificationService, menuService, quickInputService, themeService, configurationService, fileService);
 
->>>>>>> bab55b86
 		// Resolve the correct path library for the OS we are on
 		// If we are connected to remote, this accounts for the
 		// remote OS.
