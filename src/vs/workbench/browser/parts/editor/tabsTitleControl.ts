--- conflicted
+++ resolved
@@ -6,11 +6,7 @@
 import 'vs/css!./media/tabstitlecontrol';
 import { isMacintosh, isWindows } from 'vs/base/common/platform';
 import { shorten } from 'vs/base/common/labels';
-<<<<<<< HEAD
-import { EditorResourceAccessor, GroupIdentifier, Verbosity, IEditorPartOptions, SideBySideEditor } from 'vs/workbench/common/editor';
-=======
-import { EditorResourceAccessor, GroupIdentifier, Verbosity, IEditorPartOptions, SideBySideEditor, DEFAULT_EDITOR_ASSOCIATION, EditorInputCapabilities } from 'vs/workbench/common/editor';
->>>>>>> b0652ed9
+import { EditorResourceAccessor, GroupIdentifier, Verbosity, IEditorPartOptions, SideBySideEditor, DEFAULT_EDITOR_ASSOCIATION } from 'vs/workbench/common/editor';
 import { EditorInput } from 'vs/workbench/common/editor/editorInput';
 import { computeEditorAriaLabel } from 'vs/workbench/browser/editor';
 import { StandardKeyboardEvent } from 'vs/base/browser/keyboardEvent';
@@ -44,13 +40,8 @@
 import { IConfigurationService } from 'vs/platform/configuration/common/configuration';
 import { BreadcrumbsControl } from 'vs/workbench/browser/parts/editor/breadcrumbsControl';
 import { IFileService } from 'vs/platform/files/common/files';
-<<<<<<< HEAD
-import { withNullAsUndefined, assertAllDefined, assertIsDefined } from 'vs/base/common/types';
+import { assertAllDefined, assertIsDefined } from 'vs/base/common/types';
 // import { IEditorService } from 'vs/workbench/services/editor/common/editorService'; {{SQL CARBON EDIT}} Remove unused
-=======
-import { assertAllDefined, assertIsDefined } from 'vs/base/common/types';
-import { IEditorService } from 'vs/workbench/services/editor/common/editorService';
->>>>>>> b0652ed9
 import { basenameOrAuthority } from 'vs/base/common/resources';
 import { RunOnceScheduler } from 'vs/base/common/async';
 import { IPathService } from 'vs/workbench/services/path/common/pathService';
@@ -62,14 +53,10 @@
 import { EditorActivation } from 'vs/platform/editor/common/editor';
 import { UNLOCK_GROUP_COMMAND_ID } from 'vs/workbench/browser/parts/editor/editorCommands';
 
-<<<<<<< HEAD
 import { IQueryEditorConfiguration } from 'sql/platform/query/common/query'; // {{SQL CARBON EDIT}}
 import { IQueryEditorService } from 'sql/workbench/services/queryEditor/common/queryEditorService'; // {{SQL CARBON EDIT}}
 
-interface IEditorInputLabel {
-=======
 interface EditorInputLabel {
->>>>>>> b0652ed9
 	name?: string;
 	description?: string;
 	forceDescription?: boolean;
@@ -253,13 +240,8 @@
 		}));
 
 		// New file when double clicking on tabs container (but not tabs)
-<<<<<<< HEAD
-		[TouchEventType.Tap, EventType.DBLCLICK].forEach(eventType => {
+		for (const eventType of [TouchEventType.Tap, EventType.DBLCLICK]) {
 			this._register(addDisposableListener(tabsContainer, eventType, async (e: MouseEvent | GestureEvent) => { // {{SQL CARBON EDIT}}
-=======
-		for (const eventType of [TouchEventType.Tap, EventType.DBLCLICK]) {
-			this._register(addDisposableListener(tabsContainer, eventType, (e: MouseEvent | GestureEvent) => {
->>>>>>> b0652ed9
 				if (eventType === EventType.DBLCLICK) {
 					if (e.target !== tabsContainer) {
 						return; // ignore if target is not tabs container
