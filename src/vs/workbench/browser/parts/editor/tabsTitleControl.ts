/*---------------------------------------------------------------------------------------------
 *  Copyright (c) Microsoft Corporation. All rights reserved.
 *  Licensed under the Source EULA. See License.txt in the project root for license information.
 *--------------------------------------------------------------------------------------------*/

import 'vs/css!./media/tabstitlecontrol';
import { isMacintosh } from 'vs/base/common/platform';
import { shorten } from 'vs/base/common/labels';
import { toResource, GroupIdentifier, IEditorInput, Verbosity, EditorCommandsContextActionRunner, IEditorPartOptions, SideBySideEditor } from 'vs/workbench/common/editor';
import { StandardKeyboardEvent } from 'vs/base/browser/keyboardEvent';
import { EventType as TouchEventType, GestureEvent, Gesture } from 'vs/base/browser/touch';
import { KeyCode } from 'vs/base/common/keyCodes';
import { ResourceLabels, IResourceLabel, DEFAULT_LABELS_CONTAINER } from 'vs/workbench/browser/labels';
import { ActionBar } from 'vs/base/browser/ui/actionbar/actionbar';
import { IContextMenuService } from 'vs/platform/contextview/browser/contextView';
import { ITelemetryService } from 'vs/platform/telemetry/common/telemetry';
import { IInstantiationService } from 'vs/platform/instantiation/common/instantiation';
import { IKeybindingService } from 'vs/platform/keybinding/common/keybinding';
import { IContextKeyService } from 'vs/platform/contextkey/common/contextkey';
import { IMenuService } from 'vs/platform/actions/common/actions';
import { TitleControl } from 'vs/workbench/browser/parts/editor/titleControl';
import { IQuickOpenService } from 'vs/platform/quickOpen/common/quickOpen';
import { IDisposable, dispose, combinedDisposable } from 'vs/base/common/lifecycle';
import { ScrollableElement } from 'vs/base/browser/ui/scrollbar/scrollableElement';
import { ScrollbarVisibility } from 'vs/base/common/scrollable';
import { getOrSet } from 'vs/base/common/map';
// {{SQL CARBON EDIT}} -- Display the editor's tab color
import { IThemeService, registerThemingParticipant, ITheme, ICssStyleCollector, HIGH_CONTRAST } from 'vs/platform/theme/common/themeService';
import { TAB_INACTIVE_BACKGROUND, TAB_ACTIVE_BACKGROUND, TAB_ACTIVE_FOREGROUND, TAB_INACTIVE_FOREGROUND, TAB_BORDER, EDITOR_DRAG_AND_DROP_BACKGROUND, TAB_UNFOCUSED_ACTIVE_FOREGROUND, TAB_UNFOCUSED_INACTIVE_FOREGROUND, TAB_UNFOCUSED_ACTIVE_BORDER, TAB_ACTIVE_BORDER, TAB_HOVER_BACKGROUND, TAB_HOVER_BORDER, TAB_UNFOCUSED_HOVER_BACKGROUND, TAB_UNFOCUSED_HOVER_BORDER, EDITOR_GROUP_HEADER_TABS_BACKGROUND, WORKBENCH_BACKGROUND, TAB_ACTIVE_BORDER_TOP, TAB_UNFOCUSED_ACTIVE_BORDER_TOP, TAB_ACTIVE_MODIFIED_BORDER, TAB_INACTIVE_MODIFIED_BORDER, TAB_UNFOCUSED_ACTIVE_MODIFIED_BORDER, TAB_UNFOCUSED_INACTIVE_MODIFIED_BORDER } from 'vs/workbench/common/theme';
import { activeContrastBorder, contrastBorder, editorBackground, breadcrumbsBackground } from 'vs/platform/theme/common/colorRegistry';
import { ResourcesDropHandler, fillResourceDataTransfers, DraggedEditorIdentifier, DraggedEditorGroupIdentifier, DragAndDropObserver } from 'vs/workbench/browser/dnd';
import { Color } from 'vs/base/common/color';
import { INotificationService } from 'vs/platform/notification/common/notification';
import { IExtensionService } from 'vs/workbench/services/extensions/common/extensions';
import { MergeGroupMode, IMergeGroupOptions } from 'vs/workbench/services/editor/common/editorGroupsService';
import { IUntitledEditorService } from 'vs/workbench/services/untitled/common/untitledEditorService';
import { addClass, addDisposableListener, hasClass, EventType, EventHelper, removeClass, Dimension, scheduleAtNextAnimationFrame, findParentWithClass, clearNode } from 'vs/base/browser/dom';
import { localize } from 'vs/nls';
import { IEditorGroupsAccessor, IEditorGroupView } from 'vs/workbench/browser/parts/editor/editor';
import { CloseOneEditorAction } from 'vs/workbench/browser/parts/editor/editorActions';
import { IConfigurationService } from 'vs/platform/configuration/common/configuration';
import { BreadcrumbsControl } from 'vs/workbench/browser/parts/editor/breadcrumbsControl';
import { IFileService } from 'vs/platform/files/common/files';
import { withNullAsUndefined } from 'vs/base/common/types';

// {{SQL CARBON EDIT}} -- Display the editor's tab color
import { ICommandService } from 'vs/platform/commands/common/commands';
import * as QueryConstants from 'sql/parts/query/common/constants';
import * as WorkbenchUtils from 'sql/workbench/common/sqlWorkbenchUtils';
import { GlobalNewUntitledFileAction } from 'vs/workbench/contrib/files/browser/fileActions';
// {{SQL CARBON EDIT}} -- End

interface IEditorInputLabel {
	name: string;
	description?: string;
	title?: string;
}

type AugmentedLabel = IEditorInputLabel & { editor: IEditorInput };

export class TabsTitleControl extends TitleControl {

	private titleContainer: HTMLElement;
	private tabsContainer: HTMLElement;
	private editorToolbarContainer: HTMLElement;
	private tabsScrollbar: ScrollableElement;
	private closeOneEditorAction: CloseOneEditorAction;

	private tabResourceLabels: ResourceLabels;
	private tabLabels: IEditorInputLabel[] = [];
	private tabDisposeables: IDisposable[] = [];

	private dimension: Dimension;
	private layoutScheduled?: IDisposable;
	private blockRevealActiveTab: boolean;

	constructor(
		parent: HTMLElement,
		accessor: IEditorGroupsAccessor,
		group: IEditorGroupView,
		@IContextMenuService contextMenuService: IContextMenuService,
		@IInstantiationService instantiationService: IInstantiationService,
		@IUntitledEditorService private readonly untitledEditorService: IUntitledEditorService,
		@IContextKeyService contextKeyService: IContextKeyService,
		@IKeybindingService keybindingService: IKeybindingService,
		@ITelemetryService telemetryService: ITelemetryService,
		@INotificationService notificationService: INotificationService,
		@IMenuService menuService: IMenuService,
		@IQuickOpenService quickOpenService: IQuickOpenService,
		@IThemeService themeService: IThemeService,
		@IExtensionService extensionService: IExtensionService,
		@IConfigurationService configurationService: IConfigurationService,
		@IFileService fileService: IFileService,
		// {{SQL CARBON EDIT}} -- Display the editor's tab color
		@ICommandService private commandService: ICommandService,
		// {{SQL CARBON EDIT}} -- End
	) {
		super(parent, accessor, group, contextMenuService, instantiationService, contextKeyService, keybindingService, telemetryService, notificationService, menuService, quickOpenService, themeService, extensionService, configurationService, fileService);
	}

	protected create(parent: HTMLElement): void {
		this.titleContainer = parent;

		// Tabs and Actions Container (are on a single row with flex side-by-side)
		const tabsAndActionsContainer = document.createElement('div');
		addClass(tabsAndActionsContainer, 'tabs-and-actions-container');
		this.titleContainer.appendChild(tabsAndActionsContainer);

		// Tabs Container
		this.tabsContainer = document.createElement('div');
		this.tabsContainer.setAttribute('role', 'tablist');
		this.tabsContainer.draggable = true;
		addClass(this.tabsContainer, 'tabs-container');

		// Tabs Container listeners
		this.registerTabsContainerListeners();

		// Tabs Scrollbar
		this.tabsScrollbar = this.createTabsScrollbar(this.tabsContainer);
		tabsAndActionsContainer.appendChild(this.tabsScrollbar.getDomNode());

		// Editor Toolbar Container
		this.editorToolbarContainer = document.createElement('div');
		addClass(this.editorToolbarContainer, 'editor-actions');
		tabsAndActionsContainer.appendChild(this.editorToolbarContainer);

		// Editor Actions Toolbar
		this.createEditorActionsToolBar(this.editorToolbarContainer);

		// Close Action
		this.closeOneEditorAction = this._register(this.instantiationService.createInstance(CloseOneEditorAction, CloseOneEditorAction.ID, CloseOneEditorAction.LABEL));

		// Breadcrumbs (are on a separate row below tabs and actions)
		const breadcrumbsContainer = document.createElement('div');
		addClass(breadcrumbsContainer, 'tabs-breadcrumbs');
		this.titleContainer.appendChild(breadcrumbsContainer);
		this.createBreadcrumbsControl(breadcrumbsContainer, { showFileIcons: true, showSymbolIcons: true, showDecorationColors: false, breadcrumbsBackground: breadcrumbsBackground });

		// Tab Labels
		this.tabResourceLabels = this._register(this.instantiationService.createInstance(ResourceLabels, DEFAULT_LABELS_CONTAINER));
	}

	private createTabsScrollbar(scrollable: HTMLElement): ScrollableElement {
		const tabsScrollbar = new ScrollableElement(scrollable, {
			horizontal: ScrollbarVisibility.Auto,
			vertical: ScrollbarVisibility.Hidden,
			scrollYToX: true,
			useShadows: false,
			horizontalScrollbarSize: 3
		});

		tabsScrollbar.onScroll(e => {
			scrollable.scrollLeft = e.scrollLeft;
		});

		return tabsScrollbar;
	}

	private updateBreadcrumbsControl(): void {
		if (this.breadcrumbsControl && this.breadcrumbsControl.update()) {
			// relayout when we have a breadcrumbs and when update changed
			// its hidden-status
			this.group.relayout();
		}
	}

	protected handleBreadcrumbsEnablementChange(): void {
		// relayout when breadcrumbs are enable/disabled
		this.group.relayout();
	}

	private registerTabsContainerListeners(): void {

		// Group dragging
		this.enableGroupDragging(this.tabsContainer);

		// Forward scrolling inside the container to our custom scrollbar
		this._register(addDisposableListener(this.tabsContainer, EventType.SCROLL, () => {
			if (hasClass(this.tabsContainer, 'scroll')) {
				this.tabsScrollbar.setScrollPosition({
					scrollLeft: this.tabsContainer.scrollLeft // during DND the  container gets scrolled so we need to update the custom scrollbar
				});
			}
		}));

		// New file when double clicking on tabs container (but not tabs)
		this._register(addDisposableListener(this.tabsContainer, EventType.DBLCLICK, e => {
			if (e.target === this.tabsContainer) {
				EventHelper.stop(e);
				// {{SQL CARBON EDIT}}
				this.commandService.executeCommand(GlobalNewUntitledFileAction.ID).then(undefined, err => this.notificationService.warn(err));
			}
		}));

		// Prevent auto-scrolling (https://github.com/Microsoft/vscode/issues/16690)
		this._register(addDisposableListener(this.tabsContainer, EventType.MOUSE_DOWN, (e: MouseEvent) => {
			if (e.button === 1) {
				e.preventDefault();
			}
		}));


		// Drop support
		this._register(new DragAndDropObserver(this.tabsContainer, {
			onDragEnter: e => {

				// Always enable support to scroll while dragging
				addClass(this.tabsContainer, 'scroll');

				// Return if the target is not on the tabs container
				if (e.target !== this.tabsContainer) {
					this.updateDropFeedback(this.tabsContainer, false); // fixes https://github.com/Microsoft/vscode/issues/52093
					return;
				}

				// Return if transfer is unsupported
				if (!this.isSupportedDropTransfer(e)) {
					e.dataTransfer!.dropEffect = 'none';
					return;
				}

				// Return if dragged editor is last tab because then this is a no-op
				let isLocalDragAndDrop = false;
				if (this.editorTransfer.hasData(DraggedEditorIdentifier.prototype)) {
					isLocalDragAndDrop = true;

					const localDraggedEditor = this.editorTransfer.getData(DraggedEditorIdentifier.prototype)![0].identifier;
					if (this.group.id === localDraggedEditor.groupId && this.group.getIndexOfEditor(localDraggedEditor.editor) === this.group.count - 1) {
						e.dataTransfer!.dropEffect = 'none';
						return;
					}
				}

				// Update the dropEffect to "copy" if there is no local data to be dragged because
				// in that case we can only copy the data into and not move it from its source
				if (!isLocalDragAndDrop) {
					e.dataTransfer!.dropEffect = 'copy';
				}

				this.updateDropFeedback(this.tabsContainer, true);
			},

			onDragLeave: e => {
				this.updateDropFeedback(this.tabsContainer, false);
				removeClass(this.tabsContainer, 'scroll');
			},

			onDragEnd: e => {
				this.updateDropFeedback(this.tabsContainer, false);
				removeClass(this.tabsContainer, 'scroll');
			},

			onDrop: e => {
				this.updateDropFeedback(this.tabsContainer, false);
				removeClass(this.tabsContainer, 'scroll');

				if (e.target === this.tabsContainer) {
					this.onDrop(e, this.group.count);
				}
			}
		}));
	}

	protected updateEditorActionsToolbar(): void {
		super.updateEditorActionsToolbar();

		// Changing the actions in the toolbar can have an impact on the size of the
		// tab container, so we need to layout the tabs to make sure the active is visible
		this.layout(this.dimension);
	}

	openEditor(editor: IEditorInput): void {

		// Create tabs as needed
		for (let i = this.tabsContainer.children.length; i < this.group.count; i++) {
			this.tabsContainer.appendChild(this.createTab(i));
		}

		// An add of a tab requires to recompute all labels
		this.computeTabLabels();

		// Redraw all tabs
		this.redraw();

		// Update Breadcrumbs
		this.updateBreadcrumbsControl();
	}

	closeEditor(editor: IEditorInput): void {
		this.handleClosedEditors();
	}

	closeEditors(editors: IEditorInput[]): void {
		this.handleClosedEditors();
	}

	closeAllEditors(): void {
		this.handleClosedEditors();
	}

	private handleClosedEditors(): void {

		// There are tabs to show
		if (this.group.activeEditor) {

			// Remove tabs that got closed
			while (this.tabsContainer.children.length > this.group.count) {

				// Remove one tab from container (must be the last to keep indexes in order!)
				(this.tabsContainer.lastChild as HTMLElement).remove();

				// Remove associated tab label and widget
				this.tabDisposeables.pop()!.dispose();
			}

			// A removal of a label requires to recompute all labels
			this.computeTabLabels();

			// Redraw all tabs
			this.redraw();
		}

		// No tabs to show
		else {
			clearNode(this.tabsContainer);

			this.tabDisposeables = dispose(this.tabDisposeables);
			this.tabResourceLabels.clear();
			this.tabLabels = [];

			this.clearEditorActionsToolbar();
		}

		// Update Breadcrumbs
		this.updateBreadcrumbsControl();
	}

	moveEditor(editor: IEditorInput, fromIndex: number, targetIndex: number): void {

		// Swap the editor label
		const editorLabel = this.tabLabels[fromIndex];
		this.tabLabels.splice(fromIndex, 1);
		this.tabLabels.splice(targetIndex, 0, editorLabel);

		// As such we need to redraw each tab
		this.forEachTab((editor, index, tabContainer, tabLabelWidget, tabLabel) => {
			this.redrawTab(editor, index, tabContainer, tabLabelWidget, tabLabel);
		});

		// Moving an editor requires a layout to keep the active editor visible
		this.layout(this.dimension);
	}

	pinEditor(editor: IEditorInput): void {
		this.withTab(editor, (tabContainer, tabLabelWidget, tabLabel) => this.redrawLabel(editor, tabContainer, tabLabelWidget, tabLabel));
	}

	setActive(isGroupActive: boolean): void {

		// Activity has an impact on each tab
		this.forEachTab((editor, index, tabContainer, tabLabelWidget, tabLabel) => {
			this.redrawEditorActiveAndDirty(isGroupActive, editor, tabContainer, tabLabelWidget);
		});

		// Activity has an impact on the toolbar, so we need to update and layout
		this.updateEditorActionsToolbar();
		this.layout(this.dimension);
	}

	updateEditorLabel(editor: IEditorInput): void {

		// A change to a label requires to recompute all labels
		this.computeTabLabels();

		// As such we need to redraw each label
		this.forEachTab((editor, index, tabContainer, tabLabelWidget, tabLabel) => {
			this.redrawLabel(editor, tabContainer, tabLabelWidget, tabLabel);
		});

		// A change to a label requires a layout to keep the active editor visible
		this.layout(this.dimension);
	}

	updateEditorDirty(editor: IEditorInput): void {
		this.withTab(editor, (tabContainer, tabLabelWidget) => this.redrawEditorActiveAndDirty(this.accessor.activeGroup === this.group, editor, tabContainer, tabLabelWidget));
	}

	updateOptions(oldOptions: IEditorPartOptions, newOptions: IEditorPartOptions): void {

		// A change to a label format options requires to recompute all labels
		if (oldOptions.labelFormat !== newOptions.labelFormat) {
			this.computeTabLabels();
		}

		// Apply new options if something of interest changed
		if (
			oldOptions.labelFormat !== newOptions.labelFormat ||
			oldOptions.tabCloseButton !== newOptions.tabCloseButton ||
			oldOptions.tabSizing !== newOptions.tabSizing ||
			oldOptions.showIcons !== newOptions.showIcons ||
			oldOptions.iconTheme !== newOptions.iconTheme ||
			oldOptions.highlightModifiedTabs !== newOptions.highlightModifiedTabs
		) {
			this.redraw();
		}
	}

	updateStyles(): void {
		this.redraw();
	}

	private withTab(editor: IEditorInput, fn: (tabContainer: HTMLElement, tabLabelWidget: IResourceLabel, tabLabel: IEditorInputLabel) => void): void {
		const editorIndex = this.group.getIndexOfEditor(editor);

		const tabContainer = this.tabsContainer.children[editorIndex] as HTMLElement;
		if (tabContainer) {
			fn(tabContainer, this.tabResourceLabels.get(editorIndex), this.tabLabels[editorIndex]);
		}
	}

	private createTab(index: number): HTMLElement {

		// Tab Container
		const tabContainer = document.createElement('div');
		tabContainer.draggable = true;
		tabContainer.tabIndex = 0;
		tabContainer.setAttribute('role', 'presentation'); // cannot use role "tab" here due to https://github.com/Microsoft/vscode/issues/8659
		addClass(tabContainer, 'tab');

		// Gesture Support
		Gesture.addTarget(tabContainer);

		// Tab Border Top
		const tabBorderTopContainer = document.createElement('div');
		addClass(tabBorderTopContainer, 'tab-border-top-container');
		tabContainer.appendChild(tabBorderTopContainer);

		// Tab Editor Label
		const editorLabel = this.tabResourceLabels.create(tabContainer);

		// Tab Close Button
		const tabCloseContainer = document.createElement('div');
		addClass(tabCloseContainer, 'tab-close');
		tabContainer.appendChild(tabCloseContainer);

		// Tab Border Bottom
		const tabBorderBottomContainer = document.createElement('div');
		addClass(tabBorderBottomContainer, 'tab-border-bottom-container');
		tabContainer.appendChild(tabBorderBottomContainer);

		const tabActionRunner = new EditorCommandsContextActionRunner({ groupId: this.group.id, editorIndex: index });

		const tabActionBar = new ActionBar(tabCloseContainer, { ariaLabel: localize('araLabelTabActions', "Tab actions"), actionRunner: tabActionRunner });
		tabActionBar.push(this.closeOneEditorAction, { icon: true, label: false, keybinding: this.getKeybindingLabel(this.closeOneEditorAction) });
		tabActionBar.onDidBeforeRun(() => this.blockRevealActiveTabOnce());

		// Eventing
		const eventsDisposable = this.registerTabListeners(tabContainer, index);

		this.tabDisposeables.push(combinedDisposable([eventsDisposable, tabActionBar, tabActionRunner, editorLabel]));

		return tabContainer;
	}

	private registerTabListeners(tab: HTMLElement, index: number): IDisposable {
		const disposables: IDisposable[] = [];

		const handleClickOrTouch = (e: MouseEvent | GestureEvent): void => {
			tab.blur();

			if (e instanceof MouseEvent && e.button !== 0) {
				if (e.button === 1) {
					e.preventDefault(); // required to prevent auto-scrolling (https://github.com/Microsoft/vscode/issues/16690)
				}

				return undefined; // only for left mouse click
			}

			if (this.originatesFromTabActionBar(e)) {
				return; // not when clicking on actions
			}

			// Open tabs editor
			const input = this.group.getEditor(index);
			if (input) {
				this.group.openEditor(input);
			}

			return undefined;
		};

		const showContextMenu = (e: Event) => {
			EventHelper.stop(e);

			const input = this.group.getEditor(index);
			if (input) {
				this.onContextMenu(input, e, tab);
			}
		};

		// Open on Click / Touch
		disposables.push(addDisposableListener(tab, EventType.MOUSE_DOWN, (e: MouseEvent) => handleClickOrTouch(e)));
		disposables.push(addDisposableListener(tab, TouchEventType.Tap, (e: GestureEvent) => handleClickOrTouch(e)));

		// Touch Scroll Support
		disposables.push(addDisposableListener(tab, TouchEventType.Change, (e: GestureEvent) => {
			this.tabsScrollbar.setScrollPosition({ scrollLeft: this.tabsScrollbar.getScrollPosition().scrollLeft - e.translationX });
		}));

		// Close on mouse middle click
		disposables.push(addDisposableListener(tab, EventType.MOUSE_UP, (e: MouseEvent) => {
			EventHelper.stop(e);

			tab.blur();

			if (e.button === 1 /* Middle Button*/) {
				e.stopPropagation(); // for https://github.com/Microsoft/vscode/issues/56715

				this.blockRevealActiveTabOnce();
				this.closeOneEditorAction.run({ groupId: this.group.id, editorIndex: index });
			}
		}));

		// Context menu on Shift+F10
		disposables.push(addDisposableListener(tab, EventType.KEY_DOWN, (e: KeyboardEvent) => {
			const event = new StandardKeyboardEvent(e);
			if (event.shiftKey && event.keyCode === KeyCode.F10) {
				showContextMenu(e);
			}
		}));

		// Context menu on touch context menu gesture
		disposables.push(addDisposableListener(tab, TouchEventType.Contextmenu, (e: GestureEvent) => {
			showContextMenu(e);
		}));

		// Keyboard accessibility
		disposables.push(addDisposableListener(tab, EventType.KEY_UP, (e: KeyboardEvent) => {
			const event = new StandardKeyboardEvent(e);
			let handled = false;

			// Run action on Enter/Space
			if (event.equals(KeyCode.Enter) || event.equals(KeyCode.Space)) {
				handled = true;
				const input = this.group.getEditor(index);
				if (input) {
					this.group.openEditor(input);
				}
			}

			// Navigate in editors
			else if ([KeyCode.LeftArrow, KeyCode.RightArrow, KeyCode.UpArrow, KeyCode.DownArrow, KeyCode.Home, KeyCode.End].some(kb => event.equals(kb))) {
				let targetIndex: number;
				if (event.equals(KeyCode.LeftArrow) || event.equals(KeyCode.UpArrow)) {
					targetIndex = index - 1;
				} else if (event.equals(KeyCode.RightArrow) || event.equals(KeyCode.DownArrow)) {
					targetIndex = index + 1;
				} else if (event.equals(KeyCode.Home)) {
					targetIndex = 0;
				} else {
					targetIndex = this.group.count - 1;
				}

				const target = this.group.getEditor(targetIndex);
				if (target) {
					handled = true;
					this.group.openEditor(target, { preserveFocus: true });
					(<HTMLElement>this.tabsContainer.childNodes[targetIndex]).focus();
				}
			}

			if (handled) {
				EventHelper.stop(e, true);
			}

			// moving in the tabs container can have an impact on scrolling position, so we need to update the custom scrollbar
			this.tabsScrollbar.setScrollPosition({
				scrollLeft: this.tabsContainer.scrollLeft
			});
		}));

		// Pin on double click
		disposables.push(addDisposableListener(tab, EventType.DBLCLICK, (e: MouseEvent) => {
			EventHelper.stop(e);

			this.group.pinEditor(this.group.getEditor(index) || undefined);
		}));

		// Context menu
		disposables.push(addDisposableListener(tab, EventType.CONTEXT_MENU, (e: Event) => {
			EventHelper.stop(e, true);

			const input = this.group.getEditor(index);
			if (input) {
				this.onContextMenu(input, e, tab);
			}
		}, true /* use capture to fix https://github.com/Microsoft/vscode/issues/19145 */));

		// Drag support
		disposables.push(addDisposableListener(tab, EventType.DRAG_START, (e: DragEvent) => {
			const editor = this.group.getEditor(index);
			if (!editor) {
				return;
			}

			this.editorTransfer.setData([new DraggedEditorIdentifier({ editor, groupId: this.group.id })], DraggedEditorIdentifier.prototype);

			e.dataTransfer!.effectAllowed = 'copyMove';

			// Apply some datatransfer types to allow for dragging the element outside of the application
			const resource = toResource(editor, { supportSideBySide: SideBySideEditor.MASTER });
			if (resource) {
				this.instantiationService.invokeFunction(fillResourceDataTransfers, [resource], e);
			}

			// Fixes https://github.com/Microsoft/vscode/issues/18733
			addClass(tab, 'dragged');
			scheduleAtNextAnimationFrame(() => removeClass(tab, 'dragged'));
		}));

		// Drop support
		disposables.push(new DragAndDropObserver(tab, {
			onDragEnter: e => {

				// Update class to signal drag operation
				addClass(tab, 'dragged-over');

				// Return if transfer is unsupported
				if (!this.isSupportedDropTransfer(e)) {
					e.dataTransfer!.dropEffect = 'none';
					return;
				}

				// Return if dragged editor is the current tab dragged over
				let isLocalDragAndDrop = false;
				if (this.editorTransfer.hasData(DraggedEditorIdentifier.prototype)) {
					isLocalDragAndDrop = true;

					const localDraggedEditor = this.editorTransfer.getData(DraggedEditorIdentifier.prototype)![0].identifier;
					if (localDraggedEditor.editor === this.group.getEditor(index) && localDraggedEditor.groupId === this.group.id) {
						e.dataTransfer!.dropEffect = 'none';
						return;
					}
				}

				// Update the dropEffect to "copy" if there is no local data to be dragged because
				// in that case we can only copy the data into and not move it from its source
				if (!isLocalDragAndDrop) {
					e.dataTransfer!.dropEffect = 'copy';
				}

				this.updateDropFeedback(tab, true, index);
			},

			onDragLeave: e => {
				removeClass(tab, 'dragged-over');
				this.updateDropFeedback(tab, false, index);
			},

			onDragEnd: e => {
				removeClass(tab, 'dragged-over');
				this.updateDropFeedback(tab, false, index);

				this.editorTransfer.clearData(DraggedEditorIdentifier.prototype);
			},

			onDrop: e => {
				removeClass(tab, 'dragged-over');
				this.updateDropFeedback(tab, false, index);

				this.onDrop(e, index);
			}
		}));

		return combinedDisposable(disposables);
	}

	private isSupportedDropTransfer(e: DragEvent): boolean {
		if (this.groupTransfer.hasData(DraggedEditorGroupIdentifier.prototype)) {
			const group = this.groupTransfer.getData(DraggedEditorGroupIdentifier.prototype)![0];
			if (group.identifier === this.group.id) {
				return false; // groups cannot be dropped on title area it originates from
			}

			return true;
		}

		if (this.editorTransfer.hasData(DraggedEditorIdentifier.prototype)) {
			return true; // (local) editors can always be dropped
		}

		if (e.dataTransfer && e.dataTransfer.types.length > 0) {
			return true; // optimistically allow external data (// see https://github.com/Microsoft/vscode/issues/25789)
		}

		return false;
	}

	private updateDropFeedback(element: HTMLElement, isDND: boolean, index?: number): void {
		const isTab = (typeof index === 'number');
		const editor = typeof index === 'number' ? this.group.getEditor(index) : null;
		const isActiveTab = isTab && !!editor && this.group.isActive(editor);

		// Background
		const noDNDBackgroundColor = isTab ? this.getColor(isActiveTab ? TAB_ACTIVE_BACKGROUND : TAB_INACTIVE_BACKGROUND) : null;
		element.style.backgroundColor = isDND ? this.getColor(EDITOR_DRAG_AND_DROP_BACKGROUND) : noDNDBackgroundColor;

		// Outline
		const activeContrastBorderColor = this.getColor(activeContrastBorder);
		if (activeContrastBorderColor && isDND) {
			element.style.outlineWidth = '2px';
			element.style.outlineStyle = 'dashed';
			element.style.outlineColor = activeContrastBorderColor;
			element.style.outlineOffset = isTab ? '-5px' : '-3px';
		} else {
			element.style.outlineWidth = null;
			element.style.outlineStyle = null;
			element.style.outlineColor = activeContrastBorderColor;
			element.style.outlineOffset = null;
		}

		// {{SQL CARBON EDIT}} -- Display the editor's tab color
		if (isTab) {
			const tabContainer = this.tabsContainer.children[index];
			if (tabContainer instanceof HTMLElement) {
				let editor = this.group.getEditor(index);
				if (editor) {
					this.setEditorTabColor(editor, tabContainer, isActiveTab);
				}
			}
		}
	}

	private computeTabLabels(): void {
		const { labelFormat } = this.accessor.partOptions;
		const { verbosity, shortenDuplicates } = this.getLabelConfigFlags(labelFormat);

		// Build labels and descriptions for each editor
		const labels = this.group.editors.map(editor => ({
			editor,
			name: editor.getName()!,
			description: withNullAsUndefined(editor.getDescription(verbosity)),
			title: withNullAsUndefined(editor.getTitle(Verbosity.LONG))
		}));

		// Shorten labels as needed
		if (shortenDuplicates) {
			this.shortenTabLabels(labels);
		}

		this.tabLabels = labels;
	}

	private shortenTabLabels(labels: AugmentedLabel[]): void {

		// Gather duplicate titles, while filtering out invalid descriptions
		const mapTitleToDuplicates = new Map<string, AugmentedLabel[]>();
		for (const label of labels) {
			if (typeof label.description === 'string') {
				getOrSet(mapTitleToDuplicates, label.name, []).push(label);
			} else {
				label.description = '';
			}
		}

		// Identify duplicate titles and shorten descriptions
		mapTitleToDuplicates.forEach(duplicateTitles => {

			// Remove description if the title isn't duplicated
			if (duplicateTitles.length === 1) {
				duplicateTitles[0].description = '';

				return;
			}

			// Identify duplicate descriptions
			const mapDescriptionToDuplicates = new Map<string, AugmentedLabel[]>();
			for (const label of duplicateTitles) {
				getOrSet(mapDescriptionToDuplicates, label.description, []).push(label);
			}

			// For editors with duplicate descriptions, check whether any long descriptions differ
			let useLongDescriptions = false;
			mapDescriptionToDuplicates.forEach((duplicateDescriptions, name) => {
				if (!useLongDescriptions && duplicateDescriptions.length > 1) {
					const [first, ...rest] = duplicateDescriptions.map(({ editor }) => editor.getDescription(Verbosity.LONG));
					useLongDescriptions = rest.some(description => description !== first);
				}
			});

			// If so, replace all descriptions with long descriptions
			if (useLongDescriptions) {
				mapDescriptionToDuplicates.clear();
				duplicateTitles.forEach(label => {
					label.description = withNullAsUndefined(label.editor.getDescription(Verbosity.LONG));
					getOrSet(mapDescriptionToDuplicates, label.description, []).push(label);
				});
			}

			// Obtain final set of descriptions
			const descriptions: string[] = [];
			mapDescriptionToDuplicates.forEach((_, description) => descriptions.push(description));

			// Remove description if all descriptions are identical
			if (descriptions.length === 1) {
				for (const label of mapDescriptionToDuplicates.get(descriptions[0]) || []) {
					label.description = '';
				}

				return;
			}

			// Shorten descriptions
			const shortenedDescriptions = shorten(descriptions);
			descriptions.forEach((description, i) => {
				for (const label of mapDescriptionToDuplicates.get(description) || []) {
					label.description = shortenedDescriptions[i];
				}
			});
		});
	}

	private getLabelConfigFlags(value: string | undefined) {
		switch (value) {
			case 'short':
				return { verbosity: Verbosity.SHORT, shortenDuplicates: false };
			case 'medium':
				return { verbosity: Verbosity.MEDIUM, shortenDuplicates: false };
			case 'long':
				return { verbosity: Verbosity.LONG, shortenDuplicates: false };
			default:
				return { verbosity: Verbosity.MEDIUM, shortenDuplicates: true };
		}
	}

	private redraw(): void {

		// For each tab
		this.forEachTab((editor, index, tabContainer, tabLabelWidget, tabLabel) => {
			this.redrawTab(editor, index, tabContainer, tabLabelWidget, tabLabel);
		});

		// Update Editor Actions Toolbar
		this.updateEditorActionsToolbar();

		// Ensure the active tab is always revealed
		this.layout(this.dimension);
	}

	private forEachTab(fn: (editor: IEditorInput, index: number, tabContainer: HTMLElement, tabLabelWidget: IResourceLabel, tabLabel: IEditorInputLabel) => void): void {
		this.group.editors.forEach((editor, index) => {
			const tabContainer = this.tabsContainer.children[index] as HTMLElement;
			if (tabContainer) {
				fn(editor, index, tabContainer, this.tabResourceLabels.get(index), this.tabLabels[index]);
			}
		});
	}

	private redrawTab(editor: IEditorInput, index: number, tabContainer: HTMLElement, tabLabelWidget: IResourceLabel, tabLabel: IEditorInputLabel): void {

		// Label
		this.redrawLabel(editor, tabContainer, tabLabelWidget, tabLabel);

		// Borders / Outline
		const borderRightColor = (this.getColor(TAB_BORDER) || this.getColor(contrastBorder));
		tabContainer.style.borderRight = borderRightColor ? `1px solid ${borderRightColor}` : null;
		tabContainer.style.outlineColor = this.getColor(activeContrastBorder);

		// Settings
		const options = this.accessor.partOptions;

		['off', 'left', 'right'].forEach(option => {
			const domAction = options.tabCloseButton === option ? addClass : removeClass;
			domAction(tabContainer, `close-button-${option}`);
		});

		['fit', 'shrink'].forEach(option => {
			const domAction = options.tabSizing === option ? addClass : removeClass;
			domAction(tabContainer, `sizing-${option}`);
		});

		if (options.showIcons && !!options.iconTheme) {
			addClass(tabContainer, 'has-icon-theme');
		} else {
			removeClass(tabContainer, 'has-icon-theme');
		}

		// Active / dirty state
		this.redrawEditorActiveAndDirty(this.accessor.activeGroup === this.group, editor, tabContainer, tabLabelWidget);
	}

	private redrawLabel(editor: IEditorInput, tabContainer: HTMLElement, tabLabelWidget: IResourceLabel, tabLabel: IEditorInputLabel): void {
		const name = tabLabel.name;
		const description = tabLabel.description || '';
		const title = tabLabel.title || '';

		// Container
		tabContainer.setAttribute('aria-label', `${name}, tab`);
		tabContainer.title = title;

		// Label
<<<<<<< HEAD
		tabLabelWidget.setResource({ name, description, resource: toResource(editor, { supportSideBySide: true }) || undefined }, { title, extraClasses: ['tab-label'], italic: !this.group.isPinned(editor) });

		// {{SQL CARBON EDIT}} -- Display the editor's tab color
		const isTabActive = this.group.isActive(editor);
		this.setEditorTabColor(editor, tabContainer, isTabActive);
=======
		tabLabelWidget.setResource({ name, description, resource: toResource(editor, { supportSideBySide: SideBySideEditor.MASTER }) || undefined }, { title, extraClasses: ['tab-label'], italic: !this.group.isPinned(editor) });
>>>>>>> 3dae9c13
	}

	private redrawEditorActiveAndDirty(isGroupActive: boolean, editor: IEditorInput, tabContainer: HTMLElement, tabLabelWidget: IResourceLabel): void {
		const isTabActive = this.group.isActive(editor);

		const hasModifiedBorderTop = this.doRedrawEditorDirty(isGroupActive, isTabActive, editor, tabContainer);

		this.doRedrawEditorActive(isGroupActive, !hasModifiedBorderTop, editor, tabContainer, tabLabelWidget);
	}

	private doRedrawEditorActive(isGroupActive: boolean, allowBorderTop: boolean, editor: IEditorInput, tabContainer: HTMLElement, tabLabelWidget: IResourceLabel): void {

		// Tab is active
		if (this.group.isActive(editor)) {

			// Container
			addClass(tabContainer, 'active');
			tabContainer.setAttribute('aria-selected', 'true');
			tabContainer.style.backgroundColor = this.getColor(TAB_ACTIVE_BACKGROUND);

			const activeTabBorderColorBottom = this.getColor(isGroupActive ? TAB_ACTIVE_BORDER : TAB_UNFOCUSED_ACTIVE_BORDER);
			if (activeTabBorderColorBottom) {
				addClass(tabContainer, 'tab-border-bottom');
				tabContainer.style.setProperty('--tab-border-bottom-color', activeTabBorderColorBottom.toString());
			} else {
				removeClass(tabContainer, 'tab-border-bottom');
				tabContainer.style.removeProperty('--tab-border-bottom-color');
			}

			const activeTabBorderColorTop = allowBorderTop ? this.getColor(isGroupActive ? TAB_ACTIVE_BORDER_TOP : TAB_UNFOCUSED_ACTIVE_BORDER_TOP) : undefined;
			if (activeTabBorderColorTop) {
				addClass(tabContainer, 'tab-border-top');
				tabContainer.style.setProperty('--tab-border-top-color', activeTabBorderColorTop.toString());
			} else {
				removeClass(tabContainer, 'tab-border-top');
				tabContainer.style.removeProperty('--tab-border-top-color');
			}

			// Label
			tabLabelWidget.element.style.color = this.getColor(isGroupActive ? TAB_ACTIVE_FOREGROUND : TAB_UNFOCUSED_ACTIVE_FOREGROUND);
		}

		// Tab is inactive
		else {

			// Container
			removeClass(tabContainer, 'active');
			tabContainer.setAttribute('aria-selected', 'false');
			tabContainer.style.backgroundColor = this.getColor(TAB_INACTIVE_BACKGROUND);
			tabContainer.style.boxShadow = null;

			// Label
			tabLabelWidget.element.style.color = this.getColor(isGroupActive ? TAB_INACTIVE_FOREGROUND : TAB_UNFOCUSED_INACTIVE_FOREGROUND);
		}

		// {{SQL CARBON EDIT}} - Override the editor's tab color if query tab coloring is set
		this.setEditorTabColor(editor, tabContainer, this.group.isActive(editor));
	}

	private doRedrawEditorDirty(isGroupActive: boolean, isTabActive: boolean, editor: IEditorInput, tabContainer: HTMLElement): boolean {
		let hasModifiedBorderColor = false;

		// Tab: dirty
		if (editor.isDirty()) {
			addClass(tabContainer, 'dirty');

			// Highlight modified tabs with a border if configured
			if (this.accessor.partOptions.highlightModifiedTabs) {
				let modifiedBorderColor: string | null;
				if (isGroupActive && isTabActive) {
					modifiedBorderColor = this.getColor(TAB_ACTIVE_MODIFIED_BORDER);
				} else if (isGroupActive && !isTabActive) {
					modifiedBorderColor = this.getColor(TAB_INACTIVE_MODIFIED_BORDER);
				} else if (!isGroupActive && isTabActive) {
					modifiedBorderColor = this.getColor(TAB_UNFOCUSED_ACTIVE_MODIFIED_BORDER);
				} else {
					modifiedBorderColor = this.getColor(TAB_UNFOCUSED_INACTIVE_MODIFIED_BORDER);
				}

				if (modifiedBorderColor) {
					hasModifiedBorderColor = true;

					addClass(tabContainer, 'dirty-border-top');
					tabContainer.style.setProperty('--tab-dirty-border-top-color', modifiedBorderColor);
				}
			} else {
				removeClass(tabContainer, 'dirty-border-top');
				tabContainer.style.removeProperty('--tab-dirty-border-top-color');
			}
		}

		// Tab: not dirty
		else {
			removeClass(tabContainer, 'dirty');

			removeClass(tabContainer, 'dirty-border-top');
			tabContainer.style.removeProperty('--tab-dirty-border-top-color');
		}

		return hasModifiedBorderColor;
	}

	layout(dimension: Dimension): void {
		this.dimension = dimension;

		const activeTab = this.group.activeEditor ? this.getTab(this.group.activeEditor) : undefined;
		if (!activeTab || !this.dimension) {
			return;
		}

		// The layout of tabs can be an expensive operation because we access DOM properties
		// that can result in the browser doing a full page layout to validate them. To buffer
		// this a little bit we try at least to schedule this work on the next animation frame.
		if (!this.layoutScheduled) {
			this.layoutScheduled = scheduleAtNextAnimationFrame(() => {
				this.doLayout(this.dimension);
				this.layoutScheduled = undefined;
			});
		}
	}

	private doLayout(dimension: Dimension): void {
		const activeTab = this.group.activeEditor ? this.getTab(this.group.activeEditor) : undefined;
		if (!activeTab) {
			return;
		}

		if (this.breadcrumbsControl && !this.breadcrumbsControl.isHidden()) {
			this.breadcrumbsControl.layout({ width: dimension.width, height: BreadcrumbsControl.HEIGHT });
			this.tabsScrollbar.getDomNode().style.height = `${dimension.height - BreadcrumbsControl.HEIGHT}px`;
		}

		const visibleContainerWidth = this.tabsContainer.offsetWidth;
		const totalContainerWidth = this.tabsContainer.scrollWidth;

		let activeTabPosX: number;
		let activeTabWidth: number;

		if (!this.blockRevealActiveTab) {
			activeTabPosX = activeTab.offsetLeft;
			activeTabWidth = activeTab.offsetWidth;
		}

		// Update scrollbar
		this.tabsScrollbar.setScrollDimensions({
			width: visibleContainerWidth,
			scrollWidth: totalContainerWidth
		});

		// Return now if we are blocked to reveal the active tab and clear flag
		if (this.blockRevealActiveTab) {
			this.blockRevealActiveTab = false;
			return;
		}

		// Reveal the active one
		const containerScrollPosX = this.tabsScrollbar.getScrollPosition().scrollLeft;
		const activeTabFits = activeTabWidth! <= visibleContainerWidth;

		// Tab is overflowing to the right: Scroll minimally until the element is fully visible to the right
		// Note: only try to do this if we actually have enough width to give to show the tab fully!
		if (activeTabFits && containerScrollPosX + visibleContainerWidth < activeTabPosX! + activeTabWidth!) {
			this.tabsScrollbar.setScrollPosition({
				scrollLeft: containerScrollPosX + ((activeTabPosX! + activeTabWidth!) /* right corner of tab */ - (containerScrollPosX + visibleContainerWidth) /* right corner of view port */)
			});
		}

		// Tab is overlflowng to the left or does not fit: Scroll it into view to the left
		else if (containerScrollPosX > activeTabPosX! || !activeTabFits) {
			this.tabsScrollbar.setScrollPosition({
				scrollLeft: activeTabPosX!
			});
		}
	}

	private getTab(editor: IEditorInput): HTMLElement | undefined {
		const editorIndex = this.group.getIndexOfEditor(editor);
		if (editorIndex >= 0) {
			return this.tabsContainer.children[editorIndex] as HTMLElement;
		}

		return undefined;
	}

	private blockRevealActiveTabOnce(): void {

		// When closing tabs through the tab close button or gesture, the user
		// might want to rapidly close tabs in sequence and as such revealing
		// the active tab after each close would be annoying. As such we block
		// the automated revealing of the active tab once after the close is
		// triggered.
		this.blockRevealActiveTab = true;
	}

	private originatesFromTabActionBar(e: MouseEvent | GestureEvent): boolean {
		let element: HTMLElement;
		if (e instanceof MouseEvent) {
			element = (e.target || e.srcElement) as HTMLElement;
		} else {
			element = (e as GestureEvent).initialTarget as HTMLElement;
		}

		return !!findParentWithClass(element, 'action-item', 'tab');
	}

	private onDrop(e: DragEvent, targetIndex: number): void {
		EventHelper.stop(e, true);

		this.updateDropFeedback(this.tabsContainer, false);
		removeClass(this.tabsContainer, 'scroll');

		// Local Editor DND
		if (this.editorTransfer.hasData(DraggedEditorIdentifier.prototype)) {
			const draggedEditor = this.editorTransfer.getData(DraggedEditorIdentifier.prototype)![0].identifier;
			const sourceGroup = this.accessor.getGroup(draggedEditor.groupId);

			if (sourceGroup) {

				// Move editor to target position and index
				if (this.isMoveOperation(e, draggedEditor.groupId)) {
					sourceGroup.moveEditor(draggedEditor.editor, this.group, { index: targetIndex });
				}

				// Copy editor to target position and index
				else {
					sourceGroup.copyEditor(draggedEditor.editor, this.group, { index: targetIndex });
				}
			}

			this.group.focus();
			this.editorTransfer.clearData(DraggedEditorIdentifier.prototype);
		}

		// Local Editor Group DND
		else if (this.groupTransfer.hasData(DraggedEditorGroupIdentifier.prototype)) {
			const sourceGroup = this.accessor.getGroup(this.groupTransfer.getData(DraggedEditorGroupIdentifier.prototype)![0].identifier);

			if (sourceGroup) {
				const mergeGroupOptions: IMergeGroupOptions = { index: targetIndex };
				if (!this.isMoveOperation(e, sourceGroup.id)) {
					mergeGroupOptions.mode = MergeGroupMode.COPY_EDITORS;
				}

				this.accessor.mergeGroup(sourceGroup, this.group, mergeGroupOptions);
			}

			this.group.focus();
			this.groupTransfer.clearData(DraggedEditorGroupIdentifier.prototype);
		}

		// External DND
		else {
			const dropHandler = this.instantiationService.createInstance(ResourcesDropHandler, { allowWorkspaceOpen: false /* open workspace file as file if dropped */ });
			dropHandler.handleDrop(e, () => this.group, () => this.group.focus(), targetIndex);
		}
	}

	private isMoveOperation(e: DragEvent, source: GroupIdentifier) {
		const isCopy = (e.ctrlKey && !isMacintosh) || (e.altKey && isMacintosh);

		return !isCopy || source === this.group.id;
	}

	// {{SQL CARBON EDIT}} -- Display the editor's tab color
	private setEditorTabColor(editor: IEditorInput, tabContainer: HTMLElement, isTabActive: boolean) {
		let sqlEditor = editor as any;
		let tabColorMode = WorkbenchUtils.getSqlConfigValue<string>(this.configurationService, 'tabColorMode');
		if (tabColorMode === QueryConstants.tabColorModeOff || (tabColorMode !== QueryConstants.tabColorModeBorder && tabColorMode !== QueryConstants.tabColorModeFill)
			|| this.themeService.getTheme().type === HIGH_CONTRAST || !sqlEditor.tabColor) {
			tabContainer.style.borderTopColor = '';
			tabContainer.style.borderTopWidth = '';
			tabContainer.style.borderTopStyle = '';
			return;
		}
		tabContainer.style.borderTopColor = sqlEditor.tabColor;
		tabContainer.style.borderTopWidth = isTabActive ? '3px' : '2px';
		tabContainer.style.borderTopStyle = 'solid';
		if (tabColorMode === QueryConstants.tabColorModeFill) {
			let backgroundColor = Color.Format.CSS.parseHex(sqlEditor.tabColor);
			if (backgroundColor) {
				tabContainer.style.backgroundColor = backgroundColor.transparent(isTabActive ? 0.5 : 0.2).toString();
			}
		}
	}

	dispose(): void {
		super.dispose();

		dispose(this.layoutScheduled);
		this.layoutScheduled = undefined;
	}
}

registerThemingParticipant((theme: ITheme, collector: ICssStyleCollector) => {

	// Styling with Outline color (e.g. high contrast theme)
	const activeContrastBorderColor = theme.getColor(activeContrastBorder);
	if (activeContrastBorderColor) {
		collector.addRule(`
			.monaco-workbench .part.editor > .content .editor-group-container > .title .tabs-container > .tab.active,
			.monaco-workbench .part.editor > .content .editor-group-container > .title .tabs-container > .tab.active:hover  {
				outline: 1px solid;
				outline-offset: -5px;
			}

			.monaco-workbench .part.editor > .content .editor-group-container > .title .tabs-container > .tab:hover  {
				outline: 1px dashed;
				outline-offset: -5px;
			}

			.monaco-workbench .part.editor > .content .editor-group-container > .title .tabs-container > .tab.active > .tab-close .action-label,
			.monaco-workbench .part.editor > .content .editor-group-container > .title .tabs-container > .tab.active:hover > .tab-close .action-label,
			.monaco-workbench .part.editor > .content .editor-group-container > .title .tabs-container > .tab.dirty > .tab-close .action-label,
			.monaco-workbench .part.editor > .content .editor-group-container > .title .tabs-container > .tab:hover > .tab-close .action-label {
				opacity: 1 !important;
			}
		`);
	}

	// High Contrast Border Color for Editor Actions
	const contrastBorderColor = theme.getColor(contrastBorder);
	if (contrastBorder) {
		collector.addRule(`
			.monaco-workbench .part.editor > .content .editor-group-container > .title .editor-actions {
				outline: 1px solid ${contrastBorderColor}
			}
		`);
	}

	// Hover Background
	const tabHoverBackground = theme.getColor(TAB_HOVER_BACKGROUND);
	if (tabHoverBackground) {
		collector.addRule(`
			.monaco-workbench .part.editor > .content .editor-group-container.active > .title .tabs-container > .tab:hover  {
				background-color: ${tabHoverBackground} !important;
			}
		`);
	}

	const tabUnfocusedHoverBackground = theme.getColor(TAB_UNFOCUSED_HOVER_BACKGROUND);
	if (tabUnfocusedHoverBackground) {
		collector.addRule(`
			.monaco-workbench .part.editor > .content .editor-group-container > .title .tabs-container > .tab:hover  {
				background-color: ${tabUnfocusedHoverBackground} !important;
			}
		`);
	}

	// Hover Border
	const tabHoverBorder = theme.getColor(TAB_HOVER_BORDER);
	if (tabHoverBorder) {
		collector.addRule(`
			.monaco-workbench .part.editor > .content .editor-group-container.active > .title .tabs-container > .tab:hover  {
				box-shadow: ${tabHoverBorder} 0 -1px inset !important;
			}
		`);
	}

	const tabUnfocusedHoverBorder = theme.getColor(TAB_UNFOCUSED_HOVER_BORDER);
	if (tabUnfocusedHoverBorder) {
		collector.addRule(`
			.monaco-workbench .part.editor > .content .editor-group-container > .title .tabs-container > .tab:hover  {
				box-shadow: ${tabUnfocusedHoverBorder} 0 -1px inset !important;
			}
		`);
	}

	// Fade out styles via linear gradient (when tabs are set to shrink)
	if (theme.type !== 'hc') {
		const workbenchBackground = WORKBENCH_BACKGROUND(theme);
		const editorBackgroundColor = theme.getColor(editorBackground);
		const editorGroupHeaderTabsBackground = theme.getColor(EDITOR_GROUP_HEADER_TABS_BACKGROUND);
		const editorDragAndDropBackground = theme.getColor(EDITOR_DRAG_AND_DROP_BACKGROUND);

		let adjustedTabBackground: Color | undefined;
		if (editorGroupHeaderTabsBackground && editorBackgroundColor) {
			adjustedTabBackground = editorGroupHeaderTabsBackground.flatten(editorBackgroundColor, editorBackgroundColor, workbenchBackground);
		}

		let adjustedTabDragBackground: Color | undefined;
		if (editorGroupHeaderTabsBackground && editorBackgroundColor && editorDragAndDropBackground && editorBackgroundColor) {
			adjustedTabDragBackground = editorGroupHeaderTabsBackground.flatten(editorBackgroundColor, editorDragAndDropBackground, editorBackgroundColor, workbenchBackground);
		}

		// Adjust gradient for (focused) hover background
		if (tabHoverBackground && adjustedTabBackground && adjustedTabDragBackground) {
			const adjustedColor = tabHoverBackground.flatten(adjustedTabBackground);
			const adjustedColorDrag = tabHoverBackground.flatten(adjustedTabDragBackground);
			collector.addRule(`
				.monaco-workbench .part.editor > .content:not(.dragged-over) .editor-group-container.active > .title .tabs-container > .tab.sizing-shrink:not(.dragged):hover > .tab-label::after {
					background: linear-gradient(to left, ${adjustedColor}, transparent) !important;
				}


				.monaco-workbench .part.editor > .content.dragged-over .editor-group-container.active > .title .tabs-container > .tab.sizing-shrink:not(.dragged):hover > .tab-label::after {
					background: linear-gradient(to left, ${adjustedColorDrag}, transparent) !important;
				}
			`);
		}

		// Adjust gradient for unfocused hover background
		if (tabUnfocusedHoverBackground && adjustedTabBackground && adjustedTabDragBackground) {
			const adjustedColor = tabUnfocusedHoverBackground.flatten(adjustedTabBackground);
			const adjustedColorDrag = tabUnfocusedHoverBackground.flatten(adjustedTabDragBackground);
			collector.addRule(`
				.monaco-workbench .part.editor > .content:not(.dragged-over) .editor-group-container > .title .tabs-container > .tab.sizing-shrink:not(.dragged):hover > .tab-label::after {
					background: linear-gradient(to left, ${adjustedColor}, transparent) !important;
				}

				.monaco-workbench .part.editor > .content.dragged-over .editor-group-container > .title .tabs-container > .tab.sizing-shrink:not(.dragged):hover > .tab-label::after {
					background: linear-gradient(to left, ${adjustedColorDrag}, transparent) !important;
				}
			`);
		}

		// Adjust gradient for drag and drop background
		if (editorDragAndDropBackground && adjustedTabDragBackground) {
			const adjustedColorDrag = editorDragAndDropBackground.flatten(adjustedTabDragBackground);
			collector.addRule(`
			.monaco-workbench .part.editor > .content.dragged-over .editor-group-container.active > .title .tabs-container > .tab.sizing-shrink.dragged-over:not(.active):not(.dragged) > .tab-label::after,
			.monaco-workbench .part.editor > .content.dragged-over .editor-group-container:not(.active) > .title .tabs-container > .tab.sizing-shrink.dragged-over:not(.dragged) > .tab-label::after {
				background: linear-gradient(to left, ${adjustedColorDrag}, transparent) !important;
			}
		`);
		}

		// Adjust gradient for active tab background
		const tabActiveBackground = theme.getColor(TAB_ACTIVE_BACKGROUND);
		if (tabActiveBackground && adjustedTabBackground && adjustedTabDragBackground) {
			const adjustedColor = tabActiveBackground.flatten(adjustedTabBackground);
			const adjustedColorDrag = tabActiveBackground.flatten(adjustedTabDragBackground);
			collector.addRule(`
				.monaco-workbench .part.editor > .content:not(.dragged-over) .editor-group-container > .title .tabs-container > .tab.sizing-shrink.active:not(.dragged) > .tab-label::after {
					background: linear-gradient(to left, ${adjustedColor}, transparent);
				}

				.monaco-workbench .part.editor > .content.dragged-over .editor-group-container > .title .tabs-container > .tab.sizing-shrink.active:not(.dragged) > .tab-label::after {
					background: linear-gradient(to left, ${adjustedColorDrag}, transparent);
				}
			`);
		}

		// Adjust gradient for inactive tab background
		const tabInactiveBackground = theme.getColor(TAB_INACTIVE_BACKGROUND);
		if (tabInactiveBackground && adjustedTabBackground && adjustedTabDragBackground) {
			const adjustedColor = tabInactiveBackground.flatten(adjustedTabBackground);
			const adjustedColorDrag = tabInactiveBackground.flatten(adjustedTabDragBackground);
			collector.addRule(`
			.monaco-workbench .part.editor > .content:not(.dragged-over) .editor-group-container > .title .tabs-container > .tab.sizing-shrink:not(.dragged) > .tab-label::after {
				background: linear-gradient(to left, ${adjustedColor}, transparent);
			}

			.monaco-workbench .part.editor > .content.dragged-over .editor-group-container > .title .tabs-container > .tab.sizing-shrink:not(.dragged) > .tab-label::after {
				background: linear-gradient(to left, ${adjustedColorDrag}, transparent);
			}
		`);
		}
	}
});<|MERGE_RESOLUTION|>--- conflicted
+++ resolved
@@ -899,15 +899,11 @@
 		tabContainer.title = title;
 
 		// Label
-<<<<<<< HEAD
 		tabLabelWidget.setResource({ name, description, resource: toResource(editor, { supportSideBySide: true }) || undefined }, { title, extraClasses: ['tab-label'], italic: !this.group.isPinned(editor) });
 
 		// {{SQL CARBON EDIT}} -- Display the editor's tab color
 		const isTabActive = this.group.isActive(editor);
 		this.setEditorTabColor(editor, tabContainer, isTabActive);
-=======
-		tabLabelWidget.setResource({ name, description, resource: toResource(editor, { supportSideBySide: SideBySideEditor.MASTER }) || undefined }, { title, extraClasses: ['tab-label'], italic: !this.group.isPinned(editor) });
->>>>>>> 3dae9c13
 	}
 
 	private redrawEditorActiveAndDirty(isGroupActive: boolean, editor: IEditorInput, tabContainer: HTMLElement, tabLabelWidget: IResourceLabel): void {
