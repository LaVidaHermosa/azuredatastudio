--- conflicted
+++ resolved
@@ -990,76 +990,35 @@
 			}
 
 			// Change mode for active editor
-<<<<<<< HEAD
-			// {{SQL CARBON EDIT}} - Get activeControl instead of activeEditor @todo anthonydresser 4/12/19 investigate
-			const activeEditor = this.editorService.activeControl;
-			const activeTextEditorWidget = this.editorService.activeTextEditorWidget;
-			const models: ITextModel[] = [];
-			if (isCodeEditor(activeTextEditorWidget)) {
-				const codeEditorModel = activeTextEditorWidget.getModel();
-				if (codeEditorModel) {
-					models.push(codeEditorModel);
-				}
-			} else if (isDiffEditor(activeTextEditorWidget)) {
-				const diffEditorModel = activeTextEditorWidget.getModel();
-				if (diffEditorModel) {
-					if (diffEditorModel.original) {
-						models.push(diffEditorModel.original);
-					}
-					if (diffEditorModel.modified) {
-						models.push(diffEditorModel.modified);
-=======
-			const activeEditor = this.editorService.activeEditor;
+			const activeEditor = this.editorService.activeControl; // {{SQL CARBON EDIT}} @anthonydresser change to activeControl from active editor
 			if (activeEditor) {
-				const modeSupport = toEditorWithModeSupport(activeEditor);
+				const modeSupport = toEditorWithModeSupport(activeEditor.input); // {{SQL CARBON EDIT}} @anthonydresser reference input rather than activeeditor directly
 				if (modeSupport) {
 
 					// Find mode
 					let languageSelection: ILanguageSelection | undefined;
 					if (pick === autoDetectMode) {
 						if (textModel) {
-							const resource = toResource(activeEditor, { supportSideBySide: SideBySideEditor.MASTER });
+							const resource = toResource(activeEditor.input, { supportSideBySide: SideBySideEditor.MASTER }); // {{SQL CARBON EDIT}} @anthonydresser reference input rather than activeeditor directly
 							if (resource) {
 								languageSelection = this.modeService.createByFilepathOrFirstLine(resource.fsPath, textModel.getLineContent(1));
 							}
 						}
 					} else {
 						languageSelection = this.modeService.createByLanguageName(pick.label);
->>>>>>> 30c45463
 					}
 
-<<<<<<< HEAD
-			// Find mode
-			let languageSelection: ILanguageSelection | undefined;
-			if (pick === autoDetectMode) {
-				if (textModel) {
-					// {{SQL CARBON EDIT}} - use activeEditor.input instead of activeEditor
-					const resource = toResource(activeEditor.input, { supportSideBySide: SideBySideEditor.MASTER });
-					if (resource) {
-						languageSelection = this.modeService.createByFilepathOrFirstLine(resource.fsPath, textModel.getLineContent(1));
+					// {{SQL CARBON EDIT}} @anthonydresser preform a check before we actuall set the mode
+					// Change mode
+					if (typeof languageSelection !== 'undefined') {
+						QueryEditorService.sqlLanguageModeCheck(textModel, languageSelection, activeEditor).then(newTextModel => {
+							if (newTextModel) {
+								modeSupport.setMode(languageSelection.languageIdentifier.language);
+							}
+						});
 					}
 				}
-			} else {
-				languageSelection = this.modeService.createByLanguageName(pick.label);
-			}
-
-			// {{SQL CARBON EDIT}}
-			// Change mode
-			models.forEach(textModel => {
-				QueryEditorService.sqlLanguageModeCheck(textModel, languageSelection, activeEditor).then((newTextModel) => {
-					if (newTextModel) {
-						this.modelService.setMode(newTextModel, languageSelection);
-					}
-				});
-			});
-=======
-					// Change mode
-					if (typeof languageSelection !== 'undefined') {
-						modeSupport.setMode(languageSelection.languageIdentifier.language);
-					}
-				}
-			}
->>>>>>> 30c45463
+			}
 		});
 	}
 
