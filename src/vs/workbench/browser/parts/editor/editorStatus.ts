--- conflicted
+++ resolved
@@ -328,11 +328,7 @@
 		if (!this.screenReaderNotification) {
 			this.screenReaderNotification = this.notificationService.prompt(
 				Severity.Info,
-<<<<<<< HEAD
-				nls.localize('screenReaderDetectedExplanation.question', "Are you using a screen reader to operate Azure Data Studio? (Certain features like folding, minimap or word wrap are disabled when using a screen reader)"),
-=======
-				nls.localize('screenReaderDetectedExplanation.question', "Are you using a screen reader to operate VS Code? (Certain features like word wrap are disabled when using a screen reader)"),
->>>>>>> 85064257
+				nls.localize('screenReaderDetectedExplanation.question', "Are you using a screen reader to operate Azure Data Studio? (Certain features like word wrap are disabled when using a screen reader)"), // {{SQL CARBON EDIT}} change vscode to ads
 				[{
 					label: nls.localize('screenReaderDetectedExplanation.answerYes', "Yes"),
 					run: () => {
