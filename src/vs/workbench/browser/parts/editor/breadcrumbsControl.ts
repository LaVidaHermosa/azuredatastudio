--- conflicted
+++ resolved
@@ -493,6 +493,7 @@
 //#region commands
 
 // toggle command
+// toggle command
 registerAction2(class ToggleBreadcrumb extends Action2 {
 
 	constructor() {
@@ -512,8 +513,15 @@
 			]
 		});
 	}
-<<<<<<< HEAD
-});
+
+	run(accessor: ServicesAccessor): void {
+		let config = accessor.get(IConfigurationService);
+		let value = BreadcrumbsConfig.IsEnabled.bindTo(config).getValue();
+		BreadcrumbsConfig.IsEnabled.bindTo(config).updateValue(!value);
+	}
+
+});
+
 /* {{SQL CARBON EDIT}} - Disable unused menu item
 MenuRegistry.appendMenuItem(MenuId.MenubarViewMenu, {
 	group: '5_editor',
@@ -525,20 +533,6 @@
 	}
 });
 */
-CommandsRegistry.registerCommand('breadcrumbs.toggle', accessor => {
-	let config = accessor.get(IConfigurationService);
-	let value = BreadcrumbsConfig.IsEnabled.bindTo(config).getValue();
-	BreadcrumbsConfig.IsEnabled.bindTo(config).updateValue(!value);
-=======
-
-	run(accessor: ServicesAccessor): void {
-		let config = accessor.get(IConfigurationService);
-		let value = BreadcrumbsConfig.IsEnabled.bindTo(config).getValue();
-		BreadcrumbsConfig.IsEnabled.bindTo(config).updateValue(!value);
-	}
-
->>>>>>> 559e9bee
-});
 
 // focus/focus-and-select
 function focusAndSelectHandler(accessor: ServicesAccessor, select: boolean): void {
