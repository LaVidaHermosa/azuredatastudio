--- conflicted
+++ resolved
@@ -73,14 +73,8 @@
 	}
 
 	createEditorControl(parent: HTMLElement, configuration: ICodeEditorOptions): IDiffEditor {
-<<<<<<< HEAD
-		if (this.reverseColor) { // {{SQL CARBON EDIT}}
-			(configuration as IDiffEditorOptions).reverse = true;
-		}
-		return this.instantiationService.createInstance(DiffEditorWidget as any, parent, configuration, this.clipboardService); // {{SQL CARBON EDIT}} strict-null-check...i guess?
-=======
+		if (this.reverseColor) { (configuration as IDiffEditorOptions).reverse = true; } // {{SQL CARBON EDIT}}
 		return this.instantiationService.createInstance(DiffEditorWidget, parent, configuration);
->>>>>>> 49e99922
 	}
 
 	async setInput(input: EditorInput, options: EditorOptions | undefined, token: CancellationToken): Promise<void> {
