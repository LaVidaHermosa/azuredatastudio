/*---------------------------------------------------------------------------------------------
 *  Copyright (c) Microsoft Corporation. All rights reserved.
 *  Licensed under the Source EULA. See License.txt in the project root for license information.
 *--------------------------------------------------------------------------------------------*/

import { localize } from 'vs/nls';
import { deepClone } from 'vs/base/common/objects';
import { isObject, isArray, assertIsDefined, withUndefinedAsNull, withNullAsUndefined } from 'vs/base/common/types';
import { ICodeEditor, IDiffEditor } from 'vs/editor/browser/editorBrowser';
import { IDiffEditorOptions, IEditorOptions as ICodeEditorOptions } from 'vs/editor/common/config/editorOptions';
import { AbstractTextEditor, IEditorConfiguration } from 'vs/workbench/browser/parts/editor/textEditor';
import { TEXT_DIFF_EDITOR_ID, IEditorFactoryRegistry, EditorExtensions, ITextDiffEditorPane, IEditorOpenContext, EditorInputCapabilities, isEditorInput, isTextEditorViewState } from 'vs/workbench/common/editor';
import { EditorInput } from 'vs/workbench/common/editor/editorInput';
import { applyTextEditorOptions } from 'vs/workbench/common/editor/editorOptions';
import { DiffEditorInput } from 'vs/workbench/common/editor/diffEditorInput';
import { DiffNavigator } from 'vs/editor/browser/widget/diffNavigator';
import { DiffEditorWidget } from 'vs/editor/browser/widget/diffEditorWidget';
import { TextDiffEditorModel } from 'vs/workbench/common/editor/textDiffEditorModel';
import { ITelemetryService } from 'vs/platform/telemetry/common/telemetry';
import { IStorageService } from 'vs/platform/storage/common/storage';
import { ITextResourceConfigurationService } from 'vs/editor/common/services/textResourceConfiguration';
import { IInstantiationService } from 'vs/platform/instantiation/common/instantiation';
import { IThemeService } from 'vs/platform/theme/common/themeService';
import { TextFileOperationError, TextFileOperationResult } from 'vs/workbench/services/textfile/common/textfiles';
import { ScrollType, IDiffEditorViewState, IDiffEditorModel } from 'vs/editor/common/editorCommon';
import { DisposableStore } from 'vs/base/common/lifecycle';
import { Registry } from 'vs/platform/registry/common/platform';
import { URI } from 'vs/base/common/uri';
import { IEditorGroup, IEditorGroupsService } from 'vs/workbench/services/editor/common/editorGroupsService';
import { IEditorService } from 'vs/workbench/services/editor/common/editorService';
import { CancellationToken } from 'vs/base/common/cancellation';
import { EditorActivation, ITextEditorOptions } from 'vs/platform/editor/common/editor';
import { IContextKeyService } from 'vs/platform/contextkey/common/contextkey';
import { isEqual } from 'vs/base/common/resources';
import { Dimension, multibyteAwareBtoa } from 'vs/base/browser/dom';
import { IFileService } from 'vs/platform/files/common/files';

/**
 * The text editor that leverages the diff text editor for the editing experience.
 */
export class TextDiffEditor extends AbstractTextEditor<IDiffEditorViewState> implements ITextDiffEditorPane {

	static readonly ID = TEXT_DIFF_EDITOR_ID;

	private diffEditorControl: IDiffEditor | undefined = undefined;

	private diffNavigator: DiffNavigator | undefined;
	private readonly diffNavigatorDisposables = this._register(new DisposableStore());
	private reverseColor?: boolean; // {{SQL CARBON EDIT}} add property

	override get scopedContextKeyService(): IContextKeyService | undefined {
		if (!this.diffEditorControl) {
			return undefined;
		}

		const originalEditor = this.diffEditorControl.getOriginalEditor();
		const modifiedEditor = this.diffEditorControl.getModifiedEditor();

		return (originalEditor.hasTextFocus() ? originalEditor : modifiedEditor).invokeWithinContext(accessor => accessor.get(IContextKeyService));
	}

	constructor(
		@ITelemetryService telemetryService: ITelemetryService,
		@IInstantiationService instantiationService: IInstantiationService,
		@IStorageService storageService: IStorageService,
		@ITextResourceConfigurationService configurationService: ITextResourceConfigurationService,
		@IEditorService editorService: IEditorService,
		@IThemeService themeService: IThemeService,
		@IEditorGroupsService editorGroupService: IEditorGroupsService,
		@IFileService fileService: IFileService
	) {
		super(TextDiffEditor.ID, telemetryService, instantiationService, storageService, configurationService, themeService, editorService, editorGroupService, fileService);
	}

	override getTitle(): string {
		if (this.input) {
			return this.input.getName();
		}

		return localize('textDiffEditor', "Text Diff Editor");
	}

<<<<<<< HEAD
	// {{SQL CARBON EDIT}}
	reverseColoring(): void {
		this.reverseColor = true;
	}

	override createEditorControl(parent: HTMLElement, configuration: ICodeEditorOptions): IDiffEditor {
		if (this.reverseColor) { (configuration as IDiffEditorOptions).reverse = true; } // {{SQL CARBON EDIT}}
		return this.instantiationService.createInstance(DiffEditorWidget, parent, configuration, {});
=======
	override createEditorControl(parent: HTMLElement, configuration: ICodeEditorOptions): void {
		this.diffEditorControl = this._register(this.instantiationService.createInstance(DiffEditorWidget, parent, configuration, {}));
>>>>>>> 268c941b
	}

	protected updateEditorControlOptions(options: ICodeEditorOptions): void {
		this.diffEditorControl?.updateOptions(options);
	}

	protected getMainControl(): ICodeEditor | undefined {
		return this.diffEditorControl?.getModifiedEditor();
	}

	override async setInput(input: DiffEditorInput, options: ITextEditorOptions | undefined, context: IEditorOpenContext, token: CancellationToken): Promise<void> {

		// Dispose previous diff navigator
		this.diffNavigatorDisposables.clear();

		// Set input and resolve
		await super.setInput(input, options, context, token);

		try {
			const resolvedModel = await input.resolve();

			// Check for cancellation
			if (token.isCancellationRequested) {
				return undefined;
			}

			// Fallback to open as binary if not text
			if (!(resolvedModel instanceof TextDiffEditorModel)) {
				this.openAsBinary(input, options);
				return undefined;
			}

			// Set Editor Model
			const control = assertIsDefined(this.diffEditorControl);
			const resolvedDiffEditorModel = resolvedModel as TextDiffEditorModel;
			control.setModel(withUndefinedAsNull(resolvedDiffEditorModel.textDiffEditorModel));

			// Restore view state (unless provided by options)
			let hasPreviousViewState = false;
			if (!isTextEditorViewState(options?.viewState)) {
				hasPreviousViewState = this.restoreTextDiffEditorViewState(input, options, context, control);
			}

			// Apply options to editor if any
			let optionsGotApplied = false;
			if (options) {
				optionsGotApplied = applyTextEditorOptions(options, control, ScrollType.Immediate);
			}

			// Diff navigator
			this.diffNavigator = new DiffNavigator(control, {
				alwaysRevealFirst: !optionsGotApplied && !hasPreviousViewState // only reveal first change if we had no options or viewstate
			});
			this.diffNavigatorDisposables.add(this.diffNavigator);

			// Since the resolved model provides information about being readonly
			// or not, we apply it here to the editor even though the editor input
			// was already asked for being readonly or not. The rationale is that
			// a resolved model might have more specific information about being
			// readonly or not that the input did not have.
			control.updateOptions({
				readOnly: resolvedDiffEditorModel.modifiedModel?.isReadonly(),
				originalEditable: !resolvedDiffEditorModel.originalModel?.isReadonly()
			});
		} catch (error) {

			// In case we tried to open a file and the response indicates that this is not a text file, fallback to binary diff.
			if (this.isFileBinaryError(error)) {
				this.openAsBinary(input, options);
				return;
			}

			throw error;
		}
	}

	private restoreTextDiffEditorViewState(editor: DiffEditorInput, options: ITextEditorOptions | undefined, context: IEditorOpenContext, control: IDiffEditor): boolean {
		const editorViewState = this.loadEditorViewState(editor, context);
		if (editorViewState) {
			if (options?.selection && editorViewState.modified) {
				editorViewState.modified.cursorState = []; // prevent duplicate selections via options
			}

			control.restoreViewState(editorViewState);

			return true;
		}

		return false;
	}

	private openAsBinary(input: DiffEditorInput, options: ITextEditorOptions | undefined): void {
		const original = input.original;
		const modified = input.modified;

		const binaryDiffInput = this.instantiationService.createInstance(DiffEditorInput, input.getName(), input.getDescription(), original, modified, true);

		// Forward binary flag to input if supported
		const fileEditorFactory = Registry.as<IEditorFactoryRegistry>(EditorExtensions.EditorFactory).getFileEditorFactory();
		if (fileEditorFactory.isFileEditor(original)) {
			original.setForceOpenAsBinary();
		}

		if (fileEditorFactory.isFileEditor(modified)) {
			modified.setForceOpenAsBinary();
		}

		// Replace this editor with the binary one
		(this.group ?? this.editorGroupService.activeGroup).replaceEditors([{
			editor: input,
			replacement: binaryDiffInput,
			options: {
				...options,
				// Make sure to not steal away the currently active group
				// because we are triggering another openEditor() call
				// and do not control the initial intent that resulted
				// in us now opening as binary.
				activation: EditorActivation.PRESERVE,
				pinned: this.group?.isPinned(input),
				sticky: this.group?.isSticky(input)
			}
		}]);
	}

	override setOptions(options: ITextEditorOptions | undefined): void {
		super.setOptions(options);

		if (options) {
			applyTextEditorOptions(options, assertIsDefined(this.diffEditorControl), ScrollType.Smooth);
		}
	}

	protected override computeConfiguration(configuration: IEditorConfiguration): ICodeEditorOptions {
		const editorConfiguration = super.computeConfiguration(configuration);

		// Handle diff editor specially by merging in diffEditor configuration
		if (isObject(configuration.diffEditor)) {
			const diffEditorConfiguration: IDiffEditorOptions = deepClone(configuration.diffEditor);

			// User settings defines `diffEditor.codeLens`, but here we rename that to `diffEditor.diffCodeLens` to avoid collisions with `editor.codeLens`.
			diffEditorConfiguration.diffCodeLens = diffEditorConfiguration.codeLens;
			delete diffEditorConfiguration.codeLens;

			// User settings defines `diffEditor.wordWrap`, but here we rename that to `diffEditor.diffWordWrap` to avoid collisions with `editor.wordWrap`.
			diffEditorConfiguration.diffWordWrap = <'off' | 'on' | 'inherit' | undefined>diffEditorConfiguration.wordWrap;
			delete diffEditorConfiguration.wordWrap;

			Object.assign(editorConfiguration, diffEditorConfiguration);
		}

		return editorConfiguration;
	}

	protected override getConfigurationOverrides(): IDiffEditorOptions {
		const readOnly = this.input instanceof DiffEditorInput && this.input.modified.hasCapability(EditorInputCapabilities.Readonly);

		return {
			...super.getConfigurationOverrides(),
			readOnly,
			enableDropIntoEditor: !readOnly,
			originalEditable: this.input instanceof DiffEditorInput && !this.input.original.hasCapability(EditorInputCapabilities.Readonly),
			lineDecorationsWidth: '2ch'
		};
	}

	protected override updateReadonly(input: EditorInput): void {
		if (input instanceof DiffEditorInput) {
			this.diffEditorControl?.updateOptions({
				readOnly: input.hasCapability(EditorInputCapabilities.Readonly),
				originalEditable: !input.original.hasCapability(EditorInputCapabilities.Readonly),
				enableDropIntoEditor: !input.hasCapability(EditorInputCapabilities.Readonly)
			});
		} else {
			super.updateReadonly(input);
		}
	}

	private isFileBinaryError(error: Error[]): boolean;
	private isFileBinaryError(error: Error): boolean;
	private isFileBinaryError(error: Error | Error[]): boolean {
		if (isArray(error)) {
			const errors = <Error[]>error;

			return errors.some(error => this.isFileBinaryError(error));
		}

		return (<TextFileOperationError>error).textFileOperationResult === TextFileOperationResult.FILE_IS_BINARY;
	}

	override clearInput(): void {
		super.clearInput();

		// Dispose previous diff navigator
		this.diffNavigatorDisposables.clear();

		// Clear Model
		this.diffEditorControl?.setModel(null);
	}

	getDiffNavigator(): DiffNavigator | undefined {
		return this.diffNavigator;
	}

	override getControl(): IDiffEditor | undefined {
		return this.diffEditorControl;
	}

	override focus(): void {
		this.diffEditorControl?.focus();
	}

	override hasFocus(): boolean {
		return this.diffEditorControl?.hasTextFocus() || super.hasFocus();
	}

	protected override setEditorVisible(visible: boolean, group: IEditorGroup | undefined): void {
		super.setEditorVisible(visible, group);

		if (visible) {
			this.diffEditorControl?.onVisible();
		} else {
			this.diffEditorControl?.onHide();
		}
	}

	override layout(dimension: Dimension): void {
		this.diffEditorControl?.layout(dimension);
	}

	protected override tracksEditorViewState(input: EditorInput): boolean {
		return input instanceof DiffEditorInput;
	}

	protected override computeEditorViewState(resource: URI): IDiffEditorViewState | undefined {
		if (!this.diffEditorControl) {
			return undefined;
		}

		const model = this.diffEditorControl.getModel();
		if (!model || !model.modified || !model.original) {
			return undefined; // view state always needs a model
		}

		const modelUri = this.toEditorViewStateResource(model);
		if (!modelUri) {
			return undefined; // model URI is needed to make sure we save the view state correctly
		}

		if (!isEqual(modelUri, resource)) {
			return undefined; // prevent saving view state for a model that is not the expected one
		}

		return withNullAsUndefined(this.diffEditorControl.saveViewState());
	}

	protected override toEditorViewStateResource(modelOrInput: IDiffEditorModel | EditorInput): URI | undefined {
		let original: URI | undefined;
		let modified: URI | undefined;

		if (modelOrInput instanceof DiffEditorInput) {
			original = modelOrInput.original.resource;
			modified = modelOrInput.modified.resource;
		} else if (!isEditorInput(modelOrInput)) {
			original = modelOrInput.original.uri;
			modified = modelOrInput.modified.uri;
		}

		if (!original || !modified) {
			return undefined;
		}

		// create a URI that is the Base64 concatenation of original + modified resource
		return URI.from({ scheme: 'diff', path: `${multibyteAwareBtoa(original.toString())}${multibyteAwareBtoa(modified.toString())}` });
	}
}<|MERGE_RESOLUTION|>--- conflicted
+++ resolved
@@ -80,19 +80,14 @@
 		return localize('textDiffEditor', "Text Diff Editor");
 	}
 
-<<<<<<< HEAD
 	// {{SQL CARBON EDIT}}
 	reverseColoring(): void {
 		this.reverseColor = true;
 	}
 
-	override createEditorControl(parent: HTMLElement, configuration: ICodeEditorOptions): IDiffEditor {
+	override createEditorControl(parent: HTMLElement, configuration: ICodeEditorOptions): void {
 		if (this.reverseColor) { (configuration as IDiffEditorOptions).reverse = true; } // {{SQL CARBON EDIT}}
-		return this.instantiationService.createInstance(DiffEditorWidget, parent, configuration, {});
-=======
-	override createEditorControl(parent: HTMLElement, configuration: ICodeEditorOptions): void {
 		this.diffEditorControl = this._register(this.instantiationService.createInstance(DiffEditorWidget, parent, configuration, {}));
->>>>>>> 268c941b
 	}
 
 	protected updateEditorControlOptions(options: ICodeEditorOptions): void {
