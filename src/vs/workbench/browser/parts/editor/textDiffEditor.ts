--- conflicted
+++ resolved
@@ -79,16 +79,10 @@
 	}
 
 	createEditorControl(parent: HTMLElement, configuration: ICodeEditorOptions): IDiffEditor {
-<<<<<<< HEAD
-		// {{SQL CARBON EDIT}}
-		if (this.reverseColor) {
+		if (this.reverseColor) { // {{SQL CARBON EDIT}}
 			(configuration as IDiffEditorOptions).reverse = true;
 		}
-
-		return this.instantiationService.createInstance(DiffEditorWidget, parent, configuration);
-=======
 		return this.instantiationService.createInstance(DiffEditorWidget, parent, configuration, this._clipboardService);
->>>>>>> bd9458e6
 	}
 
 	async setInput(input: EditorInput, options: EditorOptions | undefined, token: CancellationToken): Promise<void> {
