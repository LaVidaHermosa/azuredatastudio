--- conflicted
+++ resolved
@@ -291,12 +291,10 @@
 		this._register(addDisposableListener(this.element, EventType.DBLCLICK, async (e) => {
 			if (this.isEmpty) {
 				EventHelper.stop(e);
-<<<<<<< HEAD
 				// {{SQL CARBON EDIT}} - Create our own editor input so we open an untitled query editor
 				const queryEditorInput = await this.queryEditorService.newSqlEditor({ connectWithGlobal: true, open: false });
 				this.openEditor(queryEditorInput, { pinned: true });
-=======
-
+				/*
 				this.editorService.openEditor({
 					resource: undefined,
 					forceUntitled: true,
@@ -305,7 +303,7 @@
 						override: DEFAULT_EDITOR_ASSOCIATION.id
 					}
 				}, this.id);
->>>>>>> 4f113276
+				*/
 			}
 		}));
 
