--- conflicted
+++ resolved
@@ -905,13 +905,8 @@
 		// Guard against invalid inputs. Disposed inputs
 		// should never open because they emit no events
 		// e.g. to indicate dirty changes.
-<<<<<<< HEAD
-		if (editor.isDisposed()) {
+		if (!editor || editor.isDisposed()) {
 			return undefined; // {{SQL CARBON EDIT}} strict-null-checks
-=======
-		if (!editor || editor.isDisposed()) {
-			return;
->>>>>>> 1b591be3
 		}
 
 		// Determine options
@@ -1669,11 +1664,7 @@
 		for (const { editor, replacement, forceReplaceDirty, options } of inactiveReplacements) {
 
 			// Open inactive editor
-<<<<<<< HEAD
-			await this.openEditor(replacement, options); // {{SQL CARBON EDIT}} use this.openEditor to allow us to override the open, we could potentially add this to vscode but i don't think they would care
-=======
 			await this.openEditor(replacement, options);
->>>>>>> 1b591be3
 
 			// Close replaced inactive editor unless they match
 			if (!editor.matches(replacement)) {
@@ -1694,11 +1685,7 @@
 		if (activeReplacement) {
 
 			// Open replacement as active editor
-<<<<<<< HEAD
-			const openEditorResult = this.openEditor(activeReplacement.replacement, activeReplacement.options); // {{SQL CARBON EDIT}} use this.openEditor to allow us to override the open, we could potentially add this to vscode but i don't think they would care
-=======
 			const openEditorResult = this.openEditor(activeReplacement.replacement, activeReplacement.options);
->>>>>>> 1b591be3
 
 			// Close replaced active editor unless they match
 			if (!activeReplacement.editor.matches(activeReplacement.replacement)) {
