--- conflicted
+++ resolved
@@ -291,12 +291,8 @@
 			if (this.isEmpty) {
 				EventHelper.stop(e);
 
-<<<<<<< HEAD
 				// {{SQL CARBON EDIT}} - use editor service to open editor, which will go through the override step and resolve to UntitledQueryEditorInput.
-				this.editorService.openEditor(this.editorService.createEditorInput({ forceUntitled: true }), EditorOptions.create({ pinned: true }));
-=======
-				this.openEditor(this.editorService.createEditorInput({ forceUntitled: true }), { pinned: true });
->>>>>>> daabc187
+				this.editorService.openEditor(this.editorService.createEditorInput({ forceUntitled: true }), { pinned: true });
 			}
 		}));
 
