--- conflicted
+++ resolved
@@ -291,10 +291,7 @@
 			if (this.isEmpty) {
 				EventHelper.stop(e);
 
-<<<<<<< HEAD
 				// {{SQL CARBON EDIT}} - use editor service to open editor, which will go through the override step and resolve to UntitledQueryEditorInput.
-				this.editorService.openEditor(this.editorService.createEditorInput({ forceUntitled: true }), { pinned: true });
-=======
 				this.editorService.openEditor({
 					forceUntitled: true,
 					options: {
@@ -302,7 +299,6 @@
 						override: DEFAULT_EDITOR_ASSOCIATION.id
 					}
 				}, this.id);
->>>>>>> f9eb74eb
 			}
 		}));
 
