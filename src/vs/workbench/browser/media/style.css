--- conflicted
+++ resolved
@@ -202,13 +202,10 @@
 	width: 16px;
 	height: 16px;
 	line-height: 16px;
-<<<<<<< HEAD
-=======
 	position: absolute; /* {{SQL CARBON EDIT}} - fix positioning styles */
 	top: 0;
 	bottom: 0;
 	right: 6px;
->>>>>>> 26455e91
 	margin: auto;
 	pointer-events: none;
 }
