--- conflicted
+++ resolved
@@ -364,13 +364,8 @@
 	}
 
 	setResource(label: IResourceLabelProps, options: IResourceLabelOptions = Object.create(null)): void {
-<<<<<<< HEAD
-		/*const resource = toResource(this.label); {{SQL CARBON EDIT}} we don't want to special case untitled files
-		const isMasterDetail = this.label?.resource && !URI.isUri(this.label.resource);
-=======
-		const resource = toResource(label);
+		/*const resource = toResource(label); {{SQL CARBON EDIT}} we don't want to special case untitled files
 		const isMasterDetail = label?.resource && !URI.isUri(label.resource);
->>>>>>> dd0f2fec
 
 		if (!isMasterDetail && resource?.scheme === Schemas.untitled) {
 			// Untitled labels are very dynamic because they may change
