--- conflicted
+++ resolved
@@ -364,14 +364,10 @@
 	}
 
 	setResource(label: IResourceLabelProps, options: IResourceLabelOptions = Object.create(null)): void {
-<<<<<<< HEAD
-		/*if (label.resource?.scheme === Schemas.untitled) { {{SQL CARBON EDIT}} we don't want to special case untitled files
-=======
-		const resource = toResource(this.label);
+		/*const resource = toResource(this.label); {{SQL CARBON EDIT}} we don't want to special case untitled files
 		const isMasterDetail = this.label?.resource && !URI.isUri(this.label.resource);
 
 		if (!isMasterDetail && resource?.scheme === Schemas.untitled) {
->>>>>>> b36f377b
 			// Untitled labels are very dynamic because they may change
 			// whenever the content changes (unless a path is associated).
 			// As such we always ask the actual editor for it's name and
