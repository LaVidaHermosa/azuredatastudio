--- conflicted
+++ resolved
@@ -387,26 +387,8 @@
 			};
 		}
 
-<<<<<<< HEAD
-		// Try to find encoding and mode from text model
-		let encoding: string | undefined = undefined;
-		let mode: string | undefined = undefined;
-
-		const model = file.resource.scheme === Schemas.untitled ? textFileService.untitled.get(file.resource) : textFileService.files.get(file.resource);
-		if (model) {
-			encoding = model.getEncoding();
-			mode = model.getMode();
-		}
-
-		// If the resource is dirty or untitled, send over its content
-		// to restore dirty state. Get that from the text model directly
-		let dirtyContent: string | undefined = undefined;
-		if (model?.isDirty()) {
-			dirtyContent = model.textEditorModel!.getValue(); // {{SQL CARBON EDIT}} strict-null-checks
-=======
 		if (!editor) {
 			continue; // skip over editors that cannot be transferred via dnd
->>>>>>> 0e9d9b92
 		}
 
 		// Add as dragged editor
