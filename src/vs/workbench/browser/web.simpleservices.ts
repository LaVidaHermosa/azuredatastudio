/*---------------------------------------------------------------------------------------------
 *  Copyright (c) Microsoft Corporation. All rights reserved.
 *  Licensed under the Source EULA. See License.txt in the project root for license information.
 *--------------------------------------------------------------------------------------------*/

import { URI } from 'vs/base/common/uri';
import * as browser from 'vs/base/browser/browser';
import { registerSingleton } from 'vs/platform/instantiation/common/extensions';
import { Event } from 'vs/base/common/event';
import { createDecorator } from 'vs/platform/instantiation/common/instantiation';
import { ExtensionIdentifier } from 'vs/platform/extensions/common/extensions';
import { IURLHandler, IURLService } from 'vs/platform/url/common/url';
import { ILogService } from 'vs/platform/log/common/log';
import { Disposable, IDisposable } from 'vs/base/common/lifecycle';
import { IStorageService, StorageScope } from 'vs/platform/storage/common/storage';
import { IUpdateService, State } from 'vs/platform/update/common/update';
import { IWindowService, INativeOpenDialogOptions, IEnterWorkspaceResult, IURIToOpen, IMessageBoxResult, IWindowsService, IOpenSettings, IWindowSettings } from 'vs/platform/windows/common/windows';
import { IWorkspaceIdentifier, ISingleFolderWorkspaceIdentifier, IWorkspaceFolderCreationData, IWorkspacesService } from 'vs/platform/workspaces/common/workspaces';
import { IRecentlyOpened, IRecent, isRecentFile, isRecentFolder } from 'vs/platform/history/common/history';
import { ISerializableCommandAction } from 'vs/platform/actions/common/actions';
import { IWorkspaceEditingService } from 'vs/workbench/services/workspace/common/workspaceEditing';
import { ITunnelService } from 'vs/platform/remote/common/tunnel';
// tslint:disable-next-line: import-patterns
import { IWorkspaceContextService, WorkbenchState, IWorkspace } from 'vs/platform/workspace/common/workspace';
import { addDisposableListener, EventType, windowOpenNoOpener } from 'vs/base/browser/dom';
import { IEditorService, IResourceEditor } from 'vs/workbench/services/editor/common/editorService';
import { pathsToEditors } from 'vs/workbench/common/editor';
import { IFileService } from 'vs/platform/files/common/files';
import { IConfigurationService } from 'vs/platform/configuration/common/configuration';
import { ParsedArgs } from 'vs/platform/environment/common/environment';
import { IProcessEnvironment } from 'vs/base/common/platform';
import { toStoreData, restoreRecentlyOpened } from 'vs/platform/history/common/historyStorage';
import { IDialogService } from 'vs/platform/dialogs/common/dialogs';
import { IProductService } from 'vs/platform/product/common/product';
import Severity from 'vs/base/common/severity';
import { localize } from 'vs/nls';
import { IClipboardService } from 'vs/platform/clipboard/common/clipboardService';
// tslint:disable-next-line: import-patterns
import { IWorkspaceStatsService, Tags } from 'vs/workbench/contrib/stats/common/workspaceStats';

<<<<<<< HEAD
//#region Extension Tips

export class SimpleExtensionTipsService implements IExtensionTipsService {
	_serviceBrand: any;

	onRecommendationChange = Event.None;

	getAllRecommendationsWithReason(): { [id: string]: { reasonId: ExtensionRecommendationReason; reasonText: string; }; } {
		return Object.create(null);
	}

	getFileBasedRecommendations(): IExtensionRecommendation[] {
		return [];
	}

	getOtherRecommendations(): Promise<IExtensionRecommendation[]> {
		return Promise.resolve([]);
	}

	getWorkspaceRecommendations(): Promise<IExtensionRecommendation[]> {
		return Promise.resolve([]);
	}

	getKeymapRecommendations(): IExtensionRecommendation[] {
		return [];
	}

	toggleIgnoredRecommendation(extensionId: string, shouldIgnore: boolean): void {
	}

	getAllIgnoredRecommendations(): { global: string[]; workspace: string[]; } {
		return { global: [], workspace: [] };
	}

	// {{SQL CARBON EDIT}}
	getRecommendedExtensionsByScenario(scenarioType: string): Promise<IExtensionRecommendation[]> {
		return Promise.resolve([]);
	}

	promptRecommendedExtensionsByScenario(scenarioType: string): void {
		return;
	}
	// {{SQL CARBON EDIT}} - End
}

registerSingleton(IExtensionTipsService, SimpleExtensionTipsService, true);

//#endregion

=======
>>>>>>> 3eaa4e8b
//#region Extension URL Handler

export const IExtensionUrlHandler = createDecorator<IExtensionUrlHandler>('inactiveExtensionUrlHandler');

export interface IExtensionUrlHandler {
	readonly _serviceBrand: any;
	registerExtensionHandler(extensionId: ExtensionIdentifier, handler: IURLHandler): void;
	unregisterExtensionHandler(extensionId: ExtensionIdentifier): void;
}

export class SimpleExtensionURLHandler implements IExtensionUrlHandler {

	_serviceBrand: any;

	registerExtensionHandler(extensionId: ExtensionIdentifier, handler: IURLHandler): void { }

	unregisterExtensionHandler(extensionId: ExtensionIdentifier): void { }
}

registerSingleton(IExtensionUrlHandler, SimpleExtensionURLHandler, true);

//#endregion

//#region Update

export class SimpleUpdateService implements IUpdateService {

	_serviceBrand: any;

	onStateChange = Event.None;
	state: State;

	checkForUpdates(context: any): Promise<void> {
		return Promise.resolve(undefined);
	}

	downloadUpdate(): Promise<void> {
		return Promise.resolve(undefined);
	}

	applyUpdate(): Promise<void> {
		return Promise.resolve(undefined);
	}

	quitAndInstall(): Promise<void> {
		return Promise.resolve(undefined);
	}

	isLatestVersion(): Promise<boolean> {
		return Promise.resolve(true);
	}
}

registerSingleton(IUpdateService, SimpleUpdateService);

//#endregion

//#region URL

export class SimpleURLService implements IURLService {
	_serviceBrand: any;

	open(url: URI): Promise<boolean> {
		return Promise.resolve(false);
	}

	registerHandler(handler: IURLHandler): IDisposable {
		return Disposable.None;
	}
}

registerSingleton(IURLService, SimpleURLService);

//#endregion

//#region Window

export class SimpleWindowService extends Disposable implements IWindowService {

	_serviceBrand: any;

	readonly onDidChangeFocus: Event<boolean> = Event.None;
	readonly onDidChangeMaximize: Event<boolean> = Event.None;

	readonly hasFocus = true;

	readonly windowId = 0;

	static readonly RECENTLY_OPENED_KEY = 'recently.opened';

	constructor(
		@IEditorService private readonly editorService: IEditorService,
		@IFileService private readonly fileService: IFileService,
		@IConfigurationService private readonly configurationService: IConfigurationService,
		@IStorageService private readonly storageService: IStorageService,
		@IWorkspaceContextService private readonly workspaceService: IWorkspaceContextService,
		@ILogService private readonly logService: ILogService,
	) {
		super();

		this.addWorkspaceToRecentlyOpened();
		this.registerListeners();
	}

	private addWorkspaceToRecentlyOpened(): void {
		const workspace = this.workspaceService.getWorkspace();
		switch (this.workspaceService.getWorkbenchState()) {
			case WorkbenchState.FOLDER:
				this.addRecentlyOpened([{ folderUri: workspace.folders[0].uri }]);
				break;
			case WorkbenchState.WORKSPACE:
				this.addRecentlyOpened([{ workspace: { id: workspace.id, configPath: workspace.configuration! } }]);
				break;
		}
	}

	private registerListeners(): void {
		this._register(addDisposableListener(document, EventType.FULLSCREEN_CHANGE, () => {
			if (document.fullscreenElement || (<any>document).webkitFullscreenElement) {
				browser.setFullscreen(true);
			} else {
				browser.setFullscreen(false);
			}
		}));

		this._register(addDisposableListener(document, EventType.WK_FULLSCREEN_CHANGE, () => {
			if (document.fullscreenElement || (<any>document).webkitFullscreenElement || (<any>document).webkitIsFullScreen) {
				browser.setFullscreen(true);
			} else {
				browser.setFullscreen(false);
			}
		}));
	}

	isFocused(): Promise<boolean> {
		return Promise.resolve(this.hasFocus);
	}

	isMaximized(): Promise<boolean> {
		return Promise.resolve(false);
	}

	pickFileFolderAndOpen(_options: INativeOpenDialogOptions): Promise<void> {
		return Promise.resolve();
	}

	pickFileAndOpen(_options: INativeOpenDialogOptions): Promise<void> {
		return Promise.resolve();
	}

	pickFolderAndOpen(_options: INativeOpenDialogOptions): Promise<void> {
		return Promise.resolve();
	}

	pickWorkspaceAndOpen(_options: INativeOpenDialogOptions): Promise<void> {
		return Promise.resolve();
	}

	reloadWindow(): Promise<void> {
		window.location.reload();

		return Promise.resolve();
	}

	openDevTools(): Promise<void> {
		return Promise.resolve();
	}

	toggleDevTools(): Promise<void> {
		return Promise.resolve();
	}

	closeWorkspace(): Promise<void> {
		return Promise.resolve();
	}

	enterWorkspace(_path: URI): Promise<IEnterWorkspaceResult | undefined> {
		return Promise.resolve(undefined);
	}

	toggleFullScreen(target?: HTMLElement): Promise<void> {
		if (!target) {
			return Promise.resolve();
		}

		// Chromium
		if ((<any>document).fullscreen !== undefined) {
			if (!(<any>document).fullscreen) {

				return (<any>target).requestFullscreen().catch(() => {
					// if it fails, chromium throws an exception with error undefined.
					// re https://developer.mozilla.org/en-US/docs/Web/API/Element/requestFullscreen
					console.warn('Toggle Full Screen failed');
				});
			} else {
				return document.exitFullscreen().catch(() => {
					console.warn('Exit Full Screen failed');
				});
			}
		}

		// Safari and Edge 14 are all using webkit prefix
		if ((<any>document).webkitIsFullScreen !== undefined) {
			try {
				if (!(<any>document).webkitIsFullScreen) {
					(<any>target).webkitRequestFullscreen(); // it's async, but doesn't return a real promise.
				} else {
					(<any>document).webkitExitFullscreen(); // it's async, but doesn't return a real promise.
				}
			} catch {
				console.warn('Enter/Exit Full Screen failed');
			}
		}

		return Promise.resolve();
	}

	setRepresentedFilename(_fileName: string): Promise<void> {
		return Promise.resolve();
	}

	async getRecentlyOpened(): Promise<IRecentlyOpened> {
		const recentlyOpenedRaw = this.storageService.get(SimpleWindowService.RECENTLY_OPENED_KEY, StorageScope.GLOBAL);
		if (recentlyOpenedRaw) {
			return restoreRecentlyOpened(JSON.parse(recentlyOpenedRaw), this.logService);
		}

		return { workspaces: [], files: [] };
	}

	async addRecentlyOpened(recents: IRecent[]): Promise<void> {
		const recentlyOpened = await this.getRecentlyOpened();

		recents.forEach(recent => {
			if (isRecentFile(recent)) {
				this.doRemoveFromRecentlyOpened(recentlyOpened, [recent.fileUri]);
				recentlyOpened.files.unshift(recent);
			} else if (isRecentFolder(recent)) {
				this.doRemoveFromRecentlyOpened(recentlyOpened, [recent.folderUri]);
				recentlyOpened.workspaces.unshift(recent);
			} else {
				this.doRemoveFromRecentlyOpened(recentlyOpened, [recent.workspace.configPath]);
				recentlyOpened.workspaces.unshift(recent);
			}
		});

		return this.saveRecentlyOpened(recentlyOpened);
	}

	async removeFromRecentlyOpened(paths: URI[]): Promise<void> {
		const recentlyOpened = await this.getRecentlyOpened();

		this.doRemoveFromRecentlyOpened(recentlyOpened, paths);

		return this.saveRecentlyOpened(recentlyOpened);
	}

	private doRemoveFromRecentlyOpened(recentlyOpened: IRecentlyOpened, paths: URI[]): void {
		recentlyOpened.files = recentlyOpened.files.filter(file => {
			return !paths.some(path => path.toString() === file.fileUri.toString());
		});

		recentlyOpened.workspaces = recentlyOpened.workspaces.filter(workspace => {
			return !paths.some(path => path.toString() === (isRecentFolder(workspace) ? workspace.folderUri.toString() : workspace.workspace.configPath.toString()));
		});
	}

	private async saveRecentlyOpened(data: IRecentlyOpened): Promise<void> {
		return this.storageService.store(SimpleWindowService.RECENTLY_OPENED_KEY, JSON.stringify(toStoreData(data)), StorageScope.GLOBAL);
	}

	focusWindow(): Promise<void> {
		return Promise.resolve();
	}

	maximizeWindow(): Promise<void> {
		return Promise.resolve();
	}

	unmaximizeWindow(): Promise<void> {
		return Promise.resolve();
	}

	minimizeWindow(): Promise<void> {
		return Promise.resolve();
	}

	async openWindow(_uris: IURIToOpen[], _options?: IOpenSettings): Promise<void> {
		const { openFolderInNewWindow } = this.shouldOpenNewWindow(_options);
		for (let i = 0; i < _uris.length; i++) {
			const uri = _uris[i];
			if ('folderUri' in uri) {
				const newAddress = `${document.location.origin}/?folder=${uri.folderUri.path}`;
				if (openFolderInNewWindow) {
					window.open(newAddress);
				} else {
					window.location.href = newAddress;
				}
			}
			if ('workspaceUri' in uri) {
				const newAddress = `${document.location.origin}/?workspace=${uri.workspaceUri.path}`;
				if (openFolderInNewWindow) {
					window.open(newAddress);
				} else {
					window.location.href = newAddress;
				}
			}
			if ('fileUri' in uri) {
				const inputs: IResourceEditor[] = await pathsToEditors([uri], this.fileService);
				this.editorService.openEditors(inputs);
			}
		}
		return Promise.resolve();
	}

	private shouldOpenNewWindow(_options: IOpenSettings = {}): { openFolderInNewWindow: boolean } {
		const windowConfig = this.configurationService.getValue<IWindowSettings>('window');
		const openFolderInNewWindowConfig = (windowConfig && windowConfig.openFoldersInNewWindow) || 'default' /* default */;
		let openFolderInNewWindow = !!_options.forceNewWindow && !_options.forceReuseWindow;
		if (!_options.forceNewWindow && !_options.forceReuseWindow && (openFolderInNewWindowConfig === 'on' || openFolderInNewWindowConfig === 'off')) {
			openFolderInNewWindow = (openFolderInNewWindowConfig === 'on');
		}
		return { openFolderInNewWindow };
	}

	closeWindow(): Promise<void> {
		window.close();

		return Promise.resolve();
	}

	setDocumentEdited(_flag: boolean): Promise<void> {
		return Promise.resolve();
	}

	onWindowTitleDoubleClick(): Promise<void> {
		return Promise.resolve();
	}

	showMessageBox(_options: Electron.MessageBoxOptions): Promise<IMessageBoxResult> {
		return Promise.resolve({ button: 0 });
	}

	showSaveDialog(_options: Electron.SaveDialogOptions): Promise<string> {
		throw new Error('not implemented');
	}

	showOpenDialog(_options: Electron.OpenDialogOptions): Promise<string[]> {
		throw new Error('not implemented');
	}

	updateTouchBar(_items: ISerializableCommandAction[][]): Promise<void> {
		return Promise.resolve();
	}

	resolveProxy(url: string): Promise<string | undefined> {
		return Promise.resolve(undefined);
	}
}

registerSingleton(IWindowService, SimpleWindowService);

//#endregion

//#region Window

export class SimpleWindowsService implements IWindowsService {
	_serviceBrand: any;

	windowCount = 1;

	readonly onWindowOpen: Event<number> = Event.None;
	readonly onWindowFocus: Event<number> = Event.None;
	readonly onWindowBlur: Event<number> = Event.None;
	readonly onWindowMaximize: Event<number> = Event.None;
	readonly onWindowUnmaximize: Event<number> = Event.None;
	readonly onRecentlyOpenedChange: Event<void> = Event.None;

	constructor(
		@IDialogService private readonly dialogService: IDialogService,
		@IProductService private readonly productService: IProductService,
		@IClipboardService private readonly clipboardService: IClipboardService
	) {
	}
	isFocused(_windowId: number): Promise<boolean> {
		return Promise.resolve(true);
	}

	pickFileFolderAndOpen(_options: INativeOpenDialogOptions): Promise<void> {
		return Promise.resolve();
	}

	pickFileAndOpen(_options: INativeOpenDialogOptions): Promise<void> {
		return Promise.resolve();
	}

	pickFolderAndOpen(_options: INativeOpenDialogOptions): Promise<void> {
		return Promise.resolve();
	}

	pickWorkspaceAndOpen(_options: INativeOpenDialogOptions): Promise<void> {
		return Promise.resolve();
	}

	reloadWindow(_windowId: number): Promise<void> {
		return Promise.resolve();
	}

	openDevTools(_windowId: number): Promise<void> {
		return Promise.resolve();
	}

	toggleDevTools(_windowId: number): Promise<void> {
		return Promise.resolve();
	}

	closeWorkspace(_windowId: number): Promise<void> {
		return Promise.resolve();
	}

	enterWorkspace(_windowId: number, _path: URI): Promise<IEnterWorkspaceResult | undefined> {
		return Promise.resolve(undefined);
	}

	toggleFullScreen(_windowId: number): Promise<void> {
		return Promise.resolve();
	}

	setRepresentedFilename(_windowId: number, _fileName: string): Promise<void> {
		return Promise.resolve();
	}

	addRecentlyOpened(recents: IRecent[]): Promise<void> {
		return Promise.resolve();
	}

	removeFromRecentlyOpened(_paths: URI[]): Promise<void> {
		return Promise.resolve();
	}

	clearRecentlyOpened(): Promise<void> {
		return Promise.resolve();
	}

	getRecentlyOpened(_windowId: number): Promise<IRecentlyOpened> {
		return Promise.resolve({
			workspaces: [],
			files: []
		});
	}

	focusWindow(_windowId: number): Promise<void> {
		return Promise.resolve();
	}

	closeWindow(_windowId: number): Promise<void> {
		return Promise.resolve();
	}

	isMaximized(_windowId: number): Promise<boolean> {
		return Promise.resolve(false);
	}

	maximizeWindow(_windowId: number): Promise<void> {
		return Promise.resolve();
	}

	minimizeWindow(_windowId: number): Promise<void> {
		return Promise.resolve();
	}

	unmaximizeWindow(_windowId: number): Promise<void> {
		return Promise.resolve();
	}

	onWindowTitleDoubleClick(_windowId: number): Promise<void> {
		return Promise.resolve();
	}

	setDocumentEdited(_windowId: number, _flag: boolean): Promise<void> {
		return Promise.resolve();
	}

	quit(): Promise<void> {
		return Promise.resolve();
	}

	relaunch(_options: { addArgs?: string[], removeArgs?: string[] }): Promise<void> {
		window.location.reload();

		return Promise.resolve();
	}

	whenSharedProcessReady(): Promise<void> {
		return Promise.resolve();
	}

	toggleSharedProcess(): Promise<void> {
		return Promise.resolve();
	}

	// Global methods
	openWindow(_windowId: number, _uris: IURIToOpen[], _options: IOpenSettings): Promise<void> {
		return Promise.resolve();
	}

	openNewWindow(): Promise<void> {
		return Promise.resolve();
	}

	openExtensionDevelopmentHostWindow(args: ParsedArgs, env: IProcessEnvironment): Promise<void> {

		// we pass the "ParsedArgs" as query parameters of the URL

		let newAddress = `${document.location.origin}/?`;
		let gotFolder = false;

		const addQueryParameter = (key: string, value: string) => {
			const lastChar = newAddress.charAt(newAddress.length - 1);
			if (lastChar !== '?' && lastChar !== '&') {
				newAddress += '&';
			}
			newAddress += `${key}=${encodeURIComponent(value)}`;
		};

		const f = args['folder-uri'];
		if (f) {
			let u: URI | undefined;
			if (Array.isArray(f)) {
				if (f.length > 0) {
					u = URI.parse(f[0]);
				}
			} else {
				u = URI.parse(f);
			}
			if (u) {
				gotFolder = true;
				addQueryParameter('folder', u.path);
			}
		}
		if (!gotFolder) {
			// request empty window
			addQueryParameter('ew', 'true');
		}

		const ep = args['extensionDevelopmentPath'];
		if (ep) {
			let u: string | undefined;
			if (Array.isArray(ep)) {
				if (ep.length > 0) {
					u = ep[0];
				}
			} else {
				u = ep;
			}
			if (u) {
				addQueryParameter('edp', u);
			}
		}

		const di = args['debugId'];
		if (di) {
			addQueryParameter('di', di);
		}

		const ibe = args['inspect-brk-extensions'];
		if (ibe) {
			addQueryParameter('ibe', ibe);
		}

		window.open(newAddress);

		return Promise.resolve();
	}

	getWindows(): Promise<{ id: number; workspace?: IWorkspaceIdentifier; folderUri?: ISingleFolderWorkspaceIdentifier; title: string; filename?: string; }[]> {
		return Promise.resolve([]);
	}

	getWindowCount(): Promise<number> {
		return Promise.resolve(this.windowCount);
	}

	log(_severity: string, _args: string[]): Promise<void> {
		return Promise.resolve();
	}

	showItemInFolder(_path: URI): Promise<void> {
		return Promise.resolve();
	}

	newWindowTab(): Promise<void> {
		return Promise.resolve();
	}

	showPreviousWindowTab(): Promise<void> {
		return Promise.resolve();
	}

	showNextWindowTab(): Promise<void> {
		return Promise.resolve();
	}

	moveWindowTabToNewWindow(): Promise<void> {
		return Promise.resolve();
	}

	mergeAllWindowTabs(): Promise<void> {
		return Promise.resolve();
	}

	toggleWindowTabsBar(): Promise<void> {
		return Promise.resolve();
	}

	updateTouchBar(_windowId: number, _items: ISerializableCommandAction[][]): Promise<void> {
		return Promise.resolve();
	}

	getActiveWindowId(): Promise<number | undefined> {
		return Promise.resolve(undefined);
	}

	// This needs to be handled from browser process to prevent
	// foreground ordering issues on Windows
	openExternal(_url: string): Promise<boolean> {
		windowOpenNoOpener(_url);

		return Promise.resolve(true);
	}

	// TODO: this is a bit backwards
	startCrashReporter(_config: Electron.CrashReporterStartOptions): Promise<void> {
		return Promise.resolve();
	}

	showMessageBox(_windowId: number, _options: Electron.MessageBoxOptions): Promise<IMessageBoxResult> {
		throw new Error('not implemented');
	}

	showSaveDialog(_windowId: number, _options: Electron.SaveDialogOptions): Promise<string> {
		throw new Error('not implemented');
	}

	showOpenDialog(_windowId: number, _options: Electron.OpenDialogOptions): Promise<string[]> {
		throw new Error('not implemented');
	}

	async openAboutDialog(): Promise<void> {
		const detail = localize('aboutDetail',
			"Version: {0}\nCommit: {1}\nDate: {2}\nBrowser: {3}",
			this.productService.version || 'Unknown',
			this.productService.commit || 'Unknown',
			this.productService.date || 'Unknown',
			navigator.userAgent
		);

		const result = await this.dialogService.show(Severity.Info, this.productService.nameLong, [localize('copy', "Copy"), localize('ok', "OK")], { detail });

		if (result === 0) {
			this.clipboardService.writeText(detail);
		}
	}

	resolveProxy(windowId: number, url: string): Promise<string | undefined> {
		return Promise.resolve(undefined);
	}
}

registerSingleton(IWindowsService, SimpleWindowsService);

//#endregion

//#region Workspace Editing

export class SimpleWorkspaceEditingService implements IWorkspaceEditingService {

	_serviceBrand: any;

	addFolders(folders: IWorkspaceFolderCreationData[], donotNotifyError?: boolean): Promise<void> {
		return Promise.resolve(undefined);
	}

	removeFolders(folders: URI[], donotNotifyError?: boolean): Promise<void> {
		return Promise.resolve(undefined);
	}

	updateFolders(index: number, deleteCount?: number, foldersToAdd?: IWorkspaceFolderCreationData[], donotNotifyError?: boolean): Promise<void> {
		return Promise.resolve(undefined);
	}

	enterWorkspace(path: URI): Promise<void> {
		return Promise.resolve(undefined);
	}

	createAndEnterWorkspace(folders: IWorkspaceFolderCreationData[], path?: URI): Promise<void> {
		return Promise.resolve(undefined);
	}

	saveAndEnterWorkspace(path: URI): Promise<void> {
		return Promise.resolve(undefined);
	}

	copyWorkspaceSettings(toWorkspace: IWorkspaceIdentifier): Promise<void> {
		return Promise.resolve(undefined);
	}

	pickNewWorkspacePath(): Promise<URI> {
		// @ts-ignore
		return Promise.resolve(undefined);
	}
}

registerSingleton(IWorkspaceEditingService, SimpleWorkspaceEditingService, true);

//#endregion

//#region Workspaces

export class SimpleWorkspacesService implements IWorkspacesService {

	_serviceBrand: any;

	createUntitledWorkspace(folders?: IWorkspaceFolderCreationData[], remoteAuthority?: string): Promise<IWorkspaceIdentifier> {
		// @ts-ignore
		return Promise.resolve(undefined);
	}

	deleteUntitledWorkspace(workspace: IWorkspaceIdentifier): Promise<void> {
		return Promise.resolve(undefined);
	}

	getWorkspaceIdentifier(workspacePath: URI): Promise<IWorkspaceIdentifier> {
		// @ts-ignore
		return Promise.resolve(undefined);
	}
}

registerSingleton(IWorkspacesService, SimpleWorkspacesService);

//#endregion

//#region remote

class SimpleTunnelService implements ITunnelService {
	_serviceBrand: any;
	openTunnel(remotePort: number) {
		return undefined;
	}
}

registerSingleton(ITunnelService, SimpleTunnelService);

//#endregion

//#region workspace stats

class SimpleWorkspaceStatsService implements IWorkspaceStatsService {

	_serviceBrand: any;

	getTags(): Promise<Tags> {
		return Promise.resolve({});
	}

	getTelemetryWorkspaceId(workspace: IWorkspace, state: WorkbenchState): string | undefined {
		return undefined;
	}

	getHashedRemotesFromUri(workspaceUri: URI, stripEndingDotGit?: boolean): Promise<string[]> {
		return Promise.resolve([]);
	}

}

registerSingleton(IWorkspaceStatsService, SimpleWorkspaceStatsService);

//#endregion<|MERGE_RESOLUTION|>--- conflicted
+++ resolved
@@ -38,58 +38,6 @@
 // tslint:disable-next-line: import-patterns
 import { IWorkspaceStatsService, Tags } from 'vs/workbench/contrib/stats/common/workspaceStats';
 
-<<<<<<< HEAD
-//#region Extension Tips
-
-export class SimpleExtensionTipsService implements IExtensionTipsService {
-	_serviceBrand: any;
-
-	onRecommendationChange = Event.None;
-
-	getAllRecommendationsWithReason(): { [id: string]: { reasonId: ExtensionRecommendationReason; reasonText: string; }; } {
-		return Object.create(null);
-	}
-
-	getFileBasedRecommendations(): IExtensionRecommendation[] {
-		return [];
-	}
-
-	getOtherRecommendations(): Promise<IExtensionRecommendation[]> {
-		return Promise.resolve([]);
-	}
-
-	getWorkspaceRecommendations(): Promise<IExtensionRecommendation[]> {
-		return Promise.resolve([]);
-	}
-
-	getKeymapRecommendations(): IExtensionRecommendation[] {
-		return [];
-	}
-
-	toggleIgnoredRecommendation(extensionId: string, shouldIgnore: boolean): void {
-	}
-
-	getAllIgnoredRecommendations(): { global: string[]; workspace: string[]; } {
-		return { global: [], workspace: [] };
-	}
-
-	// {{SQL CARBON EDIT}}
-	getRecommendedExtensionsByScenario(scenarioType: string): Promise<IExtensionRecommendation[]> {
-		return Promise.resolve([]);
-	}
-
-	promptRecommendedExtensionsByScenario(scenarioType: string): void {
-		return;
-	}
-	// {{SQL CARBON EDIT}} - End
-}
-
-registerSingleton(IExtensionTipsService, SimpleExtensionTipsService, true);
-
-//#endregion
-
-=======
->>>>>>> 3eaa4e8b
 //#region Extension URL Handler
 
 export const IExtensionUrlHandler = createDecorator<IExtensionUrlHandler>('inactiveExtensionUrlHandler');
