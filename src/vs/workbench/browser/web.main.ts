--- conflicted
+++ resolved
@@ -172,23 +172,15 @@
 
 					if (container.active) {
 						storageService.store('workbench.sidebar.activeviewletid', viewletId, StorageScope.WORKSPACE);
-<<<<<<< HEAD
-					} else {
-						if ((<any>container).visible !== undefined) { // {{SQL CARBON EDIT}} strict-null-checks
-							state.pinned = (<any>container).visible; // {{SQL CARBON EDIT}} strict-null-checks
-							state.visible = (<any>container).visible; // {{SQL CARBON EDIT}} strict-null-checks
-						}
-=======
->>>>>>> a71632b7
-					}
-
-					if (container.order !== undefined || (container.active === undefined && container.visible !== undefined)) {
+					}
+
+					if (container.order !== undefined || (container.active === undefined && (<any>container).visible !== undefined)) { // {{SQL CARBON EDIT}} strict-null-checks
 						order = container.order ?? (order + 1);
 						const state: SideBarActivityState = {
 							id: viewletId,
 							order: order,
-							pinned: (container.active || container.visible) ?? true,
-							visible: (container.active || container.visible) ?? true
+							pinned: (container.active || (<any>container).visible) ?? true, // {{SQL CARBON EDIT}} strict-null-checks
+							visible: (container.active || (<any>container).visible) ?? true // {{SQL CARBON EDIT}} strict-null-checks
 						};
 
 						sidebarState.push(state);
@@ -273,24 +265,16 @@
 
 					if (container.active) {
 						storageService.store('workbench.panelpart.activepanelid', panelId, StorageScope.WORKSPACE);
-<<<<<<< HEAD
-					} else {
-						if ((<any>container).visible !== undefined) { // {{SQL CARBON EDIT}} strict-null-checks
-							state.pinned = (<any>container).visible; // {{SQL CARBON EDIT}} strict-null-checks
-							state.visible = (<any>container).visible; // {{SQL CARBON EDIT}} strict-null-checks
-						}
-=======
->>>>>>> a71632b7
-					}
-
-					if (container.order !== undefined || (container.active === undefined && container.visible !== undefined)) {
+					}
+
+					if (container.order !== undefined || (container.active === undefined && (<any>container).visible !== undefined)) { // {{SQL CARBON EDIT}} strict-null-checks
 						order = container.order ?? (order + 1);
 						const state: PanelActivityState = {
 							id: panelId,
 							name: name,
 							order: order,
-							pinned: (container.active || container.visible) ?? true,
-							visible: (container.active || container.visible) ?? true
+							pinned: (container.active || (<any>container).visible) ?? true, // {{SQL CARBON EDIT}} strict-null-checks
+							visible: (container.active || (<any>container).visible) ?? true // {{SQL CARBON EDIT}} strict-null-checks
 						};
 
 						panelState.push(state);
