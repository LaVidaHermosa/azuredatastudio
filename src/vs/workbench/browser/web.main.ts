--- conflicted
+++ resolved
@@ -106,177 +106,6 @@
 		});
 	}
 
-<<<<<<< HEAD
-	private applyDefaultLayout(storageService: BrowserStorageService) {
-		const { defaultLayout } = this.configuration;
-		if (!defaultLayout) {
-			return;
-		}
-
-		const firstRun = storageService.get(firstSessionDateStorageKey, StorageScope.GLOBAL);
-		if (firstRun !== undefined) {
-			return;
-		}
-
-		const { sidebar } = defaultLayout;
-		if (sidebar) {
-			if (sidebar.visible !== undefined) {
-				if (sidebar.visible) {
-					storageService.remove('workbench.sidebar.hidden', StorageScope.WORKSPACE);
-				} else {
-					storageService.store('workbench.sidebar.hidden', true, StorageScope.WORKSPACE);
-				}
-			}
-
-			if (sidebar.containers !== undefined) {
-				const sidebarState: SideBarActivityState[] = [];
-
-				let order = -1;
-				for (const container of sidebar.containers.sort((a, b) => (a.order ?? 1) - (b.order ?? 1))) {
-					let viewletId;
-					switch (container.id) {
-						case 'explorer':
-							viewletId = 'workbench.view.explorer';
-							break;
-						case 'run':
-							viewletId = 'workbench.view.debug';
-							break;
-						case 'scm':
-							viewletId = 'workbench.view.scm';
-							break;
-						case 'search':
-							viewletId = 'workbench.view.search';
-							break;
-						case 'extensions':
-							viewletId = 'workbench.view.extensions';
-							break;
-						case 'remote':
-							viewletId = 'workbench.view.remote';
-							break;
-						default:
-							viewletId = `workbench.view.extension.${container.id}`;
-					}
-
-					if (container.active) {
-						storageService.store('workbench.sidebar.activeviewletid', viewletId, StorageScope.WORKSPACE);
-					}
-
-					if (container.order !== undefined || (container.active === undefined && (<any>container).visible !== undefined)) { // {{SQL CARBON EDIT}} strict-null-checks
-						order = container.order ?? (order + 1);
-						const state: SideBarActivityState = {
-							id: viewletId,
-							order: order,
-							pinned: (container.active || (<any>container).visible) ?? true, // {{SQL CARBON EDIT}} strict-null-checks
-							visible: (container.active || (<any>container).visible) ?? true // {{SQL CARBON EDIT}} strict-null-checks
-						};
-
-						sidebarState.push(state);
-					}
-
-					if (container.views !== undefined) {
-						const viewsState: { id: string, isHidden?: boolean, order?: number }[] = [];
-						const viewsWorkspaceState: { [id: string]: { collapsed: boolean, isHidden?: boolean, size?: number } } = {};
-
-						for (const view of container.views) {
-							if (view.order !== undefined || view.visible !== undefined) {
-								viewsState.push({
-									id: view.id,
-									isHidden: view.visible === undefined ? undefined : !view.visible,
-									order: view.order === undefined ? undefined : view.order
-								});
-							}
-
-							if (view.collapsed !== undefined) {
-								viewsWorkspaceState[view.id] = {
-									collapsed: view.collapsed,
-									isHidden: view.visible === undefined ? undefined : !view.visible,
-								};
-							}
-						}
-
-						storageService.store(`${viewletId}.state.hidden`, JSON.stringify(viewsState), StorageScope.GLOBAL);
-						storageService.store(`${viewletId}.state`, JSON.stringify(viewsWorkspaceState), StorageScope.WORKSPACE);
-					}
-				}
-
-				if (sidebarState.length) {
-					storageService.store('workbench.activity.pinnedViewlets2', JSON.stringify(sidebarState), StorageScope.GLOBAL);
-				}
-			}
-		}
-
-		const { panel } = defaultLayout;
-		if (panel) {
-			if (panel.visible !== undefined) {
-				if (panel.visible) {
-					storageService.store('workbench.panel.hidden', false, StorageScope.WORKSPACE);
-				} else {
-					storageService.remove('workbench.panel.hidden', StorageScope.WORKSPACE);
-				}
-			}
-
-			if (panel.containers !== undefined) {
-				const panelState: PanelActivityState[] = [];
-
-				let order = -1;
-				for (const container of panel.containers.sort((a, b) => (a.order ?? 1) - (b.order ?? 1))) {
-					let name;
-					let panelId = container.id;
-					switch (panelId) {
-						case 'terminal':
-							name = 'Terminal';
-							panelId = 'workbench.panel.terminal';
-							break;
-						case 'debug':
-							name = 'Debug Console';
-							panelId = 'workbench.panel.repl';
-							break;
-						case 'problems':
-							name = 'Problems';
-							panelId = 'workbench.panel.markers';
-							break;
-						case 'output':
-							name = 'Output';
-							panelId = 'workbench.panel.output';
-							break;
-						case 'comments':
-							name = 'Comments';
-							panelId = 'workbench.panel.comments';
-							break;
-						case 'refactor':
-							name = 'Refactor Preview';
-							panelId = 'refactorPreview';
-						default:
-							continue;
-					}
-
-					if (container.active) {
-						storageService.store('workbench.panelpart.activepanelid', panelId, StorageScope.WORKSPACE);
-					}
-
-					if (container.order !== undefined || (container.active === undefined && (<any>container).visible !== undefined)) { // {{SQL CARBON EDIT}} strict-null-checks
-						order = container.order ?? (order + 1);
-						const state: PanelActivityState = {
-							id: panelId,
-							name: name,
-							order: order,
-							pinned: (container.active || (<any>container).visible) ?? true, // {{SQL CARBON EDIT}} strict-null-checks
-							visible: (container.active || (<any>container).visible) ?? true // {{SQL CARBON EDIT}} strict-null-checks
-						};
-
-						panelState.push(state);
-					}
-				}
-
-				if (panelState.length) {
-					storageService.store('workbench.panel.pinnedPanels', JSON.stringify(panelState), StorageScope.GLOBAL);
-				}
-			}
-		}
-	}
-
-=======
->>>>>>> 9731360e
 	private registerListeners(workbench: Workbench, storageService: BrowserStorageService): void {
 
 		// Layout
