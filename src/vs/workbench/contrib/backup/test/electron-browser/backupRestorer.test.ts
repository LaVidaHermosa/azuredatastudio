--- conflicted
+++ resolved
@@ -51,20 +51,8 @@
 	}
 }
 
-<<<<<<< HEAD
-class ServiceAccessor {
-	constructor(
-		@ITextFileService public textFileService: TestTextFileService
-	) {
-	}
-}
-
 suite.skip('BackupRestorer', () => { // {{SQL CARBON EDIT}} TODO @anthonydresser these tests are failing due to tabColorMode, should investigate and fix
-	let accessor: ServiceAccessor;
-=======
-suite('BackupRestorer', () => {
 	let accessor: TestServiceAccessor;
->>>>>>> 4aa7935e
 
 	let disposables: IDisposable[] = [];
 
