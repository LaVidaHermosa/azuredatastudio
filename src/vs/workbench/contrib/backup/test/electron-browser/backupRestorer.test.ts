--- conflicted
+++ resolved
@@ -60,11 +60,7 @@
 	}
 }
 
-<<<<<<< HEAD
-suite.skip('BackupModelRestorer', () => { // {{SQL CARBON EDIT}} TODO @anthonydresser these tests are failing due to tabColorMode, should investigate and fix
-=======
-suite('BackupRestorer', () => {
->>>>>>> e6651b90
+suite.skip('BackupRestorer', () => { // {{SQL CARBON EDIT}} TODO @anthonydresser these tests are failing due to tabColorMode, should investigate and fix
 	let accessor: ServiceAccessor;
 
 	let disposables: IDisposable[] = [];
