/*---------------------------------------------------------------------------------------------
 *  Copyright (c) Microsoft Corporation. All rights reserved.
 *  Licensed under the Source EULA. See License.txt in the project root for license information.
 *--------------------------------------------------------------------------------------------*/

import * as assert from 'assert';
import * as platform from 'vs/base/common/platform';
import * as os from 'os';
import * as path from 'vs/base/common/path';
import * as pfs from 'vs/base/node/pfs';
import { URI } from 'vs/base/common/uri';
import { createTextBufferFactory } from 'vs/editor/common/model/textModel';
import { flakySuite, getRandomTestPath } from 'vs/base/test/node/testUtils';
import { DefaultEndOfLine } from 'vs/editor/common/model';
import { hashPath } from 'vs/workbench/services/backup/electron-browser/backupFileService';
import { NativeBackupTracker } from 'vs/workbench/contrib/backup/electron-sandbox/backupTracker';
import { workbenchInstantiationService } from 'vs/workbench/test/electron-browser/workbenchTestServices';
import { TextFileEditorModelManager } from 'vs/workbench/services/textfile/common/textFileEditorModelManager';
import { IEditorService } from 'vs/workbench/services/editor/common/editorService';
import { EditorPart } from 'vs/workbench/browser/parts/editor/editorPart';
import { IEditorGroupsService } from 'vs/workbench/services/editor/common/editorGroupsService';
import { EditorService } from 'vs/workbench/services/editor/browser/editorService';
import { Registry } from 'vs/platform/registry/common/platform';
import { EditorInput } from 'vs/workbench/common/editor';
import { FileEditorInput } from 'vs/workbench/contrib/files/common/editors/fileEditorInput';
import { SyncDescriptor } from 'vs/platform/instantiation/common/descriptors';
import { IEditorRegistry, EditorDescriptor, Extensions as EditorExtensions } from 'vs/workbench/browser/editor';
import { TextFileEditor } from 'vs/workbench/contrib/files/browser/editors/textFileEditor';
import { IBackupFileService } from 'vs/workbench/services/backup/common/backup';
import { NodeTestBackupFileService } from 'vs/workbench/services/backup/test/electron-browser/backupFileService.test';
import { dispose, IDisposable } from 'vs/base/common/lifecycle';
import { Schemas } from 'vs/base/common/network';
import { isEqual } from 'vs/base/common/resources';
import { TestServiceAccessor } from 'vs/workbench/test/browser/workbenchTestServices';
import { BackupRestorer } from 'vs/workbench/contrib/backup/common/backupRestorer';

class TestBackupRestorer extends BackupRestorer {
	async doRestoreBackups(): Promise<URI[] | undefined> {
		return super.doRestoreBackups();
	}
}

<<<<<<< HEAD
suite.skip('BackupRestorer', () => { // {{SQL CARBON EDIT}} TODO @anthonydresser these tests are failing due to tabColorMode, should investigate and fix
=======
flakySuite('BackupRestorer', () => {
>>>>>>> 1e44ae5d
	let accessor: TestServiceAccessor;
	let disposables: IDisposable[] = [];

	const userdataDir = getRandomTestPath(os.tmpdir(), 'vsctests', 'backuprestorer');
	const backupHome = path.join(userdataDir, 'Backups');
	const workspacesJsonPath = path.join(backupHome, 'workspaces.json');

	const workspaceResource = URI.file(platform.isWindows ? 'c:\\workspace' : '/workspace');
	const workspaceBackupPath = path.join(backupHome, hashPath(workspaceResource));
	const fooFile = URI.file(platform.isWindows ? 'c:\\Foo' : '/Foo');
	const barFile = URI.file(platform.isWindows ? 'c:\\Bar' : '/Bar');
	const untitledFile1 = URI.from({ scheme: Schemas.untitled, path: 'Untitled-1' });
	const untitledFile2 = URI.from({ scheme: Schemas.untitled, path: 'Untitled-2' });

	setup(async () => {
		disposables.push(Registry.as<IEditorRegistry>(EditorExtensions.Editors).registerEditor(
			EditorDescriptor.create(
				TextFileEditor,
				TextFileEditor.ID,
				'Text File Editor'
			),
			[new SyncDescriptor<EditorInput>(FileEditorInput)]
		));

		// Delete any existing backups completely and then re-create it.
		await pfs.rimraf(backupHome);
		await pfs.mkdirp(backupHome);

		return pfs.writeFile(workspacesJsonPath, '');
	});

	teardown(() => {
		dispose(disposables);
		disposables = [];

		(<TextFileEditorModelManager>accessor.textFileService.files).dispose();

		return pfs.rimraf(backupHome);
	});

	test('Restore backups', async function () {
		const backupFileService = new NodeTestBackupFileService(workspaceBackupPath);
		const instantiationService = workbenchInstantiationService();
		instantiationService.stub(IBackupFileService, backupFileService);

		const part = instantiationService.createInstance(EditorPart);
		part.create(document.createElement('div'));
		part.layout(400, 300);

		instantiationService.stub(IEditorGroupsService, part);

		const editorService: EditorService = instantiationService.createInstance(EditorService);
		instantiationService.stub(IEditorService, editorService);

		accessor = instantiationService.createInstance(TestServiceAccessor);

		await part.whenRestored;

		const tracker = instantiationService.createInstance(NativeBackupTracker);
		const restorer = instantiationService.createInstance(TestBackupRestorer);

		// Backup 2 normal files and 2 untitled file
		await backupFileService.backup(untitledFile1, createTextBufferFactory('untitled-1').create(DefaultEndOfLine.LF).textBuffer.createSnapshot(false));
		await backupFileService.backup(untitledFile2, createTextBufferFactory('untitled-2').create(DefaultEndOfLine.LF).textBuffer.createSnapshot(false));
		await backupFileService.backup(fooFile, createTextBufferFactory('fooFile').create(DefaultEndOfLine.LF).textBuffer.createSnapshot(false));
		await backupFileService.backup(barFile, createTextBufferFactory('barFile').create(DefaultEndOfLine.LF).textBuffer.createSnapshot(false));

		// Verify backups restored and opened as dirty
		await restorer.doRestoreBackups();
		assert.equal(editorService.count, 4);
		assert.ok(editorService.editors.every(editor => editor.isDirty()));

		let counter = 0;
		for (const editor of editorService.editors) {
			const resource = editor.resource;
			if (isEqual(resource, untitledFile1)) {
				const model = await accessor.textFileService.untitled.resolve({ untitledResource: resource });
				if (model.textEditorModel.getValue() !== 'untitled-1') {
					const backupContents = await backupFileService.getBackupContents(untitledFile1);
					assert.fail(`Unable to restore backup for resource ${untitledFile1.toString()}. Backup contents: ${backupContents}`);
				}
				model.dispose();
				counter++;
			} else if (isEqual(resource, untitledFile2)) {
				const model = await accessor.textFileService.untitled.resolve({ untitledResource: resource });
				if (model.textEditorModel.getValue() !== 'untitled-2') {
					const backupContents = await backupFileService.getBackupContents(untitledFile2);
					assert.fail(`Unable to restore backup for resource ${untitledFile2.toString()}. Backup contents: ${backupContents}`);
				}
				model.dispose();
				counter++;
			} else if (isEqual(resource, fooFile)) {
				const model = await accessor.textFileService.files.get(fooFile!)?.load();
				if (model?.textEditorModel?.getValue() !== 'fooFile') {
					const backupContents = await backupFileService.getBackupContents(fooFile);
					assert.fail(`Unable to restore backup for resource ${fooFile.toString()}. Backup contents: ${backupContents}`);
				}
				counter++;
			} else {
				const model = await accessor.textFileService.files.get(barFile!)?.load();
				if (model?.textEditorModel?.getValue() !== 'barFile') {
					const backupContents = await backupFileService.getBackupContents(barFile);
					assert.fail(`Unable to restore backup for resource ${barFile.toString()}. Backup contents: ${backupContents}`);
				}
				counter++;
			}
		}

		assert.equal(counter, 4);

		part.dispose();
		tracker.dispose();
	});
});<|MERGE_RESOLUTION|>--- conflicted
+++ resolved
@@ -40,11 +40,7 @@
 	}
 }
 
-<<<<<<< HEAD
-suite.skip('BackupRestorer', () => { // {{SQL CARBON EDIT}} TODO @anthonydresser these tests are failing due to tabColorMode, should investigate and fix
-=======
 flakySuite('BackupRestorer', () => {
->>>>>>> 1e44ae5d
 	let accessor: TestServiceAccessor;
 	let disposables: IDisposable[] = [];
 
