--- conflicted
+++ resolved
@@ -415,14 +415,6 @@
 }
 
 class TestNotebookExecutionStateService implements INotebookExecutionStateService {
-<<<<<<< HEAD
-
-	getLastFailedCellForNotebook(notebook: URI): number | undefined {
-		return undefined; // {{SQL CARBON EDIT}} strict nulls
-	}
-
-=======
->>>>>>> 5b6af074
 	_serviceBrand: undefined;
 
 	private _executions = new ResourceMap<INotebookCellExecution>();
