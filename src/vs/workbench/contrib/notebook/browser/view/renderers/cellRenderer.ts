--- conflicted
+++ resolved
@@ -686,30 +686,6 @@
 			this.notebookEditor.focusNotebookCell(newCell, editState === CellEditState.Editing ? 'editor' : 'container');
 		}
 	}
-<<<<<<< HEAD
-
-	private getDropInsertDirection(templateData: BaseCellRenderTemplate, event: DragEvent): 'above' | 'below' | undefined {
-		if (templateData.currentRenderedCell === this.currentDraggedCell) {
-			return undefined; // {{SQL CARBON EDIT}} strict-null-checks
-		}
-
-		const dragOffset = this.getDragOffset(templateData.container, event);
-		if (dragOffset < 0.3) {
-			return 'above';
-		} else if (dragOffset >= 0.5) {
-			return 'below';
-		} else {
-			return undefined; // {{SQL CARBON EDIT}} strict-null-checks
-		}
-	}
-
-	private getDragOffset(container: HTMLElement, event: DragEvent): number {
-		const containerRect = container.getBoundingClientRect();
-		const dragoverContainerY = event.clientY - containerRect.top;
-		return dragoverContainerY / containerRect.height;
-	}
-=======
->>>>>>> c8687877
 }
 
 export class CellLanguageStatusBarItem extends Disposable {
