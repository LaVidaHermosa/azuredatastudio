--- conflicted
+++ resolved
@@ -800,12 +800,8 @@
 			}
 		}));
 
-<<<<<<< HEAD
-		this._register(this.webview.onMessage((data: FromWebviewMessage) => { // {{SQL CARBON EDIT}} Fix compile error | { readonly __vscode_notebook_message: undefined }) => {
-=======
 		this._register(this.webview.onMessage((message) => {
-			const data: FromWebviewMessage | { readonly __vscode_notebook_message: undefined } = message.message;
->>>>>>> 3499f63d
+			const data: FromWebviewMessage /*| { readonly __vscode_notebook_message: undefined }*/ = message.message; // {{SQL CARBON EDIT}} Fix compile error
 			if (this._disposed) {
 				return;
 			}
