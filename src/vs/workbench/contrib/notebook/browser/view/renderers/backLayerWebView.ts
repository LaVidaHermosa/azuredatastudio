/*---------------------------------------------------------------------------------------------
 *  Copyright (c) Microsoft Corporation. All rights reserved.
 *  Licensed under the Source EULA. See License.txt in the project root for license information.
 *--------------------------------------------------------------------------------------------*/

import { VSBuffer } from 'vs/base/common/buffer';
import { Emitter, Event } from 'vs/base/common/event';
import { Disposable } from 'vs/base/common/lifecycle';
import { getExtensionForMimeType } from 'vs/base/common/mime';
import { FileAccess, Schemas } from 'vs/base/common/network';
import { isWeb } from 'vs/base/common/platform';
import { dirname, joinPath } from 'vs/base/common/resources';
import { URI } from 'vs/base/common/uri';
import * as UUID from 'vs/base/common/uuid';
import { IFileDialogService } from 'vs/platform/dialogs/common/dialogs';
import { IFileService } from 'vs/platform/files/common/files';
import { IOpenerService, matchesScheme } from 'vs/platform/opener/common/opener';
import { IWorkspaceContextService } from 'vs/platform/workspace/common/workspace';
import { CellEditState, ICellOutputViewModel, ICommonCellInfo, ICommonNotebookEditor, IDisplayOutputLayoutUpdateRequest, IDisplayOutputViewModel, IGenericCellViewModel, IInsetRenderOutput, RenderOutputType } from 'vs/workbench/contrib/notebook/browser/notebookBrowser';
import { preloadsScriptStr } from 'vs/workbench/contrib/notebook/browser/view/renderers/webviewPreloads';
import { transformWebviewThemeVars } from 'vs/workbench/contrib/notebook/browser/view/renderers/webviewThemeMapping';
import { MarkdownCellViewModel } from 'vs/workbench/contrib/notebook/browser/viewModel/markdownCellViewModel';
import { INotebookRendererInfo } from 'vs/workbench/contrib/notebook/common/notebookCommon';
import { INotebookService } from 'vs/workbench/contrib/notebook/common/notebookService';
import { IWebviewService, WebviewContentPurpose, WebviewElement } from 'vs/workbench/contrib/webview/browser/webview';
import { asWebviewUri } from 'vs/workbench/contrib/webview/common/webviewUri';
import { IWorkbenchEnvironmentService } from 'vs/workbench/services/environment/common/environmentService';
import * as nls from 'vs/nls';
import { coalesce } from 'vs/base/common/arrays';

interface BaseToWebviewMessage {
	readonly __vscode_notebook_message: true;
}

export interface WebviewIntialized extends BaseToWebviewMessage {
	type: 'initialized';
}

export interface DimensionUpdate {
	id: string;
	init?: boolean;
	height: number;
	isOutput?: boolean;
}

export interface IDimensionMessage extends BaseToWebviewMessage {
	type: 'dimension';
	updates: readonly DimensionUpdate[];
}

export interface IMouseEnterMessage extends BaseToWebviewMessage {
	type: 'mouseenter';
	id: string;
}

export interface IMouseLeaveMessage extends BaseToWebviewMessage {
	type: 'mouseleave';
	id: string;
}

export interface IOutputFocusMessage extends BaseToWebviewMessage {
	type: 'outputFocus';
	id: string;
}

export interface IOutputBlurMessage extends BaseToWebviewMessage {
	type: 'outputBlur';
	id: string;
}

export interface IWheelMessage extends BaseToWebviewMessage {
	type: 'did-scroll-wheel';
	payload: any;
}

export interface IScrollAckMessage extends BaseToWebviewMessage {
	type: 'scroll-ack';
	data: { top: number };
	version: number;
}

export interface IBlurOutputMessage extends BaseToWebviewMessage {
	type: 'focus-editor';
	id: string;
	focusNext?: boolean;
}

export interface IClickedDataUrlMessage extends BaseToWebviewMessage {
	type: 'clicked-data-url';
	data: string | ArrayBuffer | null;
	downloadName?: string;
}

export interface IClickMarkdownPreviewMessage extends BaseToWebviewMessage {
	readonly type: 'clickMarkdownPreview';
	readonly cellId: string;
	readonly ctrlKey: boolean
	readonly altKey: boolean;
	readonly metaKey: boolean;
	readonly shiftKey: boolean;
}

export interface IMouseEnterMarkdownPreviewMessage extends BaseToWebviewMessage {
	type: 'mouseEnterMarkdownPreview';
	cellId: string;
}

export interface IMouseLeaveMarkdownPreviewMessage extends BaseToWebviewMessage {
	type: 'mouseLeaveMarkdownPreview';
	cellId: string;
}

export interface IToggleMarkdownPreviewMessage extends BaseToWebviewMessage {
	type: 'toggleMarkdownPreview';
	cellId: string;
}

export interface ICellDragStartMessage extends BaseToWebviewMessage {
	type: 'cell-drag-start';
	readonly cellId: string;
	readonly position: {
		readonly clientY: number;
	};
}

export interface ICellDragMessage extends BaseToWebviewMessage {
	type: 'cell-drag';
	readonly cellId: string;
	readonly position: {
		readonly clientY: number;
	};
}

export interface ICellDropMessage extends BaseToWebviewMessage {
	readonly type: 'cell-drop';
	readonly cellId: string;
	readonly ctrlKey: boolean
	readonly altKey: boolean;
	readonly position: {
		readonly clientY: number;
	};
}

export interface ICellDragEndMessage extends BaseToWebviewMessage {
	readonly type: 'cell-drag-end';
	readonly cellId: string;
}

export interface IInitializedMarkdownPreviewMessage extends BaseToWebviewMessage {
	readonly type: 'initializedMarkdownPreview';
}

export interface IClearMessage {
	type: 'clear';
}

export interface IOutputRequestMetadata {
	/**
	 * Additional attributes of a cell metadata.
	 */
	custom?: { [key: string]: unknown };
}

export interface IOutputRequestDto {
	/**
	 * { mime_type: value }
	 */
	data: { [key: string]: unknown; }

	metadata?: IOutputRequestMetadata;
	outputId: string;
}

export interface ICreationRequestMessage {
	type: 'html';
	content:
	| { type: RenderOutputType.Html; htmlContent: string }
	| { type: RenderOutputType.Extension; outputId: string; value: unknown; metadata: unknown; mimeType: string };
	cellId: string;
	outputId: string;
	cellTop: number;
	outputOffset: number;
	left: number;
	requiredPreloads: ReadonlyArray<IPreloadResource>;
	readonly initiallyHidden?: boolean;
	apiNamespace?: string | undefined;
}

export interface IContentWidgetTopRequest {
	outputId: string;
	cellTop: number;
	outputOffset: number;
	forceDisplay: boolean;
}

export interface IViewScrollTopRequestMessage {
	type: 'view-scroll';
	widgets: IContentWidgetTopRequest[];
	markdownPreviews: { id: string; top: number }[];
}

export interface IScrollRequestMessage {
	type: 'scroll';
	id: string;
	top: number;
	widgetTop?: number;
	version: number;
}

export interface IClearOutputRequestMessage {
	type: 'clearOutput';
	cellId: string;
	outputId: string;
	cellUri: string;
	apiNamespace: string | undefined;
}

export interface IHideOutputMessage {
	type: 'hideOutput';
	outputId: string;
	cellId: string;
}

export interface IShowOutputMessage {
	type: 'showOutput';
	cellId: string;
	outputId: string;
	cellTop: number;
	outputOffset: number;
}

export interface IFocusOutputMessage {
	type: 'focus-output';
	cellId: string;
}

export interface IPreloadResource {
	originalUri: string;
	uri: string;
}

export interface IUpdatePreloadResourceMessage {
	type: 'preload';
	resources: IPreloadResource[];
	source: 'renderer' | 'kernel';
}

export interface IUpdateDecorationsMessage {
	type: 'decorations';
	cellId: string;
	addedClassNames: string[];
	removedClassNames: string[];
}

export interface ICustomRendererMessage extends BaseToWebviewMessage {
	type: 'customRendererMessage';
	rendererId: string;
	message: unknown;
}

export interface ICreateMarkdownMessage {
	type: 'createMarkdownPreview',
	id: string;
	handle: number;
	content: string;
	top: number;
}
export interface IDeleteMarkdownMessage {
	type: 'deleteMarkdownPreview',
	ids: readonly string[];
}

export interface IHideMarkdownMessage {
	type: 'hideMarkdownPreviews';
	ids: readonly string[];
}

export interface IUnhideMarkdownMessage {
	type: 'unhideMarkdownPreviews';
	ids: readonly string[];
}

export interface IShowMarkdownMessage {
	type: 'showMarkdownPreview',
	id: string;
	handle: number;
	content: string | undefined;
	top: number;
}

export interface IUpdateSelectedMarkdownPreviews {
	readonly type: 'updateSelectedMarkdownPreviews',
	readonly selectedCellIds: readonly string[]
}

export interface IInitializeMarkdownMessage {
	type: 'initializeMarkdownPreview';
	cells: Array<{ cellId: string, cellHandle: number, content: string, offset: number }>;
}

export type FromWebviewMessage =
	| WebviewIntialized
	| IDimensionMessage
	| IMouseEnterMessage
	| IMouseLeaveMessage
	| IOutputFocusMessage
	| IOutputBlurMessage
	| IWheelMessage
	| IScrollAckMessage
	| IBlurOutputMessage
	| ICustomRendererMessage
	| IClickedDataUrlMessage
	| IClickMarkdownPreviewMessage
	| IMouseEnterMarkdownPreviewMessage
	| IMouseLeaveMarkdownPreviewMessage
	| IToggleMarkdownPreviewMessage
	| ICellDragStartMessage
	| ICellDragMessage
	| ICellDropMessage
	| ICellDragEndMessage
	| IInitializedMarkdownPreviewMessage
	;
export type ToWebviewMessage =
	| IClearMessage
	| IFocusOutputMessage
	| ICreationRequestMessage
	| IViewScrollTopRequestMessage
	| IScrollRequestMessage
	| IClearOutputRequestMessage
	| IHideOutputMessage
	| IShowOutputMessage
	| IUpdatePreloadResourceMessage
	| IUpdateDecorationsMessage
	| ICustomRendererMessage
	| ICreateMarkdownMessage
	| IDeleteMarkdownMessage
	| IShowMarkdownMessage
	| IHideMarkdownMessage
	| IUnhideMarkdownMessage
	| IUpdateSelectedMarkdownPreviews
	| IInitializeMarkdownMessage;

export type AnyMessage = FromWebviewMessage | ToWebviewMessage;

export interface ICachedInset<K extends ICommonCellInfo> {
	outputId: string;
	cellInfo: K;
	renderer?: INotebookRendererInfo;
	cachedCreation: ICreationRequestMessage;
}

function html(strings: TemplateStringsArray, ...values: any[]): string {
	let str = '';
	strings.forEach((string, i) => {
		str += string + (values[i] || '');
	});
	return str;
}

export interface INotebookWebviewMessage {
	message: unknown;
	forRenderer?: string;
}

export interface IResolvedBackLayerWebview {
	webview: WebviewElement;
}

export class BackLayerWebView<T extends ICommonCellInfo> extends Disposable {
	element: HTMLElement;
	webview: WebviewElement | undefined = undefined;
	insetMapping: Map<IDisplayOutputViewModel, ICachedInset<T>> = new Map();
	readonly markdownPreviewMapping = new Map<string, { version: number, visible: boolean }>();
	hiddenInsetMapping: Set<IDisplayOutputViewModel> = new Set();
	reversedInsetMapping: Map<string, IDisplayOutputViewModel> = new Map();
	localResourceRootsCache: URI[] | undefined = undefined;
	rendererRootsCache: URI[] = [];
	kernelRootsCache: URI[] = [];
	private readonly _onMessage = this._register(new Emitter<INotebookWebviewMessage>());
	private readonly _preloadsCache = new Set<string>();
	public readonly onMessage: Event<INotebookWebviewMessage> = this._onMessage.event;
	private _loaded!: Promise<void>;
	private _initalized?: Promise<void>;
	private _disposed = false;

	constructor(
		public notebookEditor: ICommonNotebookEditor,
		public id: string,
		public documentUri: URI,
		public options: {
			outputNodePadding: number,
			outputNodeLeftPadding: number,
			previewNodePadding: number,
			leftMargin: number,
			cellMargin: number,
			runGutter: number,
		},
		@IWebviewService readonly webviewService: IWebviewService,
		@IOpenerService readonly openerService: IOpenerService,
		@INotebookService private readonly notebookService: INotebookService,
		@IWorkspaceContextService private readonly contextService: IWorkspaceContextService,
		@IWorkbenchEnvironmentService private readonly environmentService: IWorkbenchEnvironmentService,
		@IFileDialogService private readonly fileDialogService: IFileDialogService,
		@IFileService private readonly fileService: IFileService,
	) {
		super();

		this.element = document.createElement('div');

		this.element.style.height = '1400px';
		this.element.style.position = 'absolute';
	}
	private generateContent(coreDependencies: string, baseUrl: string) {
		const markdownRenderersSrc = this.getMarkdownRendererScripts();
		return html`
		<html lang="en">
			<head>
				<meta charset="UTF-8">
				<base href="${baseUrl}/"/>

				<!--
				Markdown previews are rendered using a shadow dom and are not effected by normal css.
				Insert this style node into all preview shadow doms for styling.
				-->
				<template id="preview-styles">
					<style>
						img {
							max-width: 100%;
							max-height: 100%;
						}

						a {
							text-decoration: none;
						}

						a:hover {
							text-decoration: underline;
						}

						a:focus,
						input:focus,
						select:focus,
						textarea:focus {
							outline: 1px solid -webkit-focus-ring-color;
							outline-offset: -1px;
						}

						hr {
							border: 0;
							height: 2px;
							border-bottom: 2px solid;
						}

						h1 {
							font-size: 26px;
							padding-bottom: 8px;
							line-height: 31px;
							border-bottom-width: 1px;
							border-bottom-style: solid;
							border-color: var(--vscode-foreground);
							margin: 0;
							margin-bottom: 13px;
						}

						h2 {
							font-size: 19px;
							margin: 0;
							margin-bottom: 10px;
						}

						h1,
						h2,
						h3 {
							font-weight: normal;
						}

						div {
							width: 100%;
						}

						/* Adjust margin of first item in markdown cell */
						*:first-child {
							margin-top: 0px;
						}

						/* h1 tags don't need top margin */
						h1:first-child {
							margin-top: 0;
						}

						/* Removes bottom margin when only one item exists in markdown cell */
						*:only-child,
						*:last-child {
							margin-bottom: 0;
							padding-bottom: 0;
						}

						/* makes all markdown cells consistent */
						div {
							min-height: ${this.options.previewNodePadding * 2}px;
						}

						table {
							border-collapse: collapse;
							border-spacing: 0;
						}

						table th,
						table td {
							border: 1px solid;
						}

						table > thead > tr > th {
							text-align: left;
							border-bottom: 1px solid;
						}

						table > thead > tr > th,
						table > thead > tr > td,
						table > tbody > tr > th,
						table > tbody > tr > td {
							padding: 5px 10px;
						}

						table > tbody > tr + tr > td {
							border-top: 1px solid;
						}

						blockquote {
							margin: 0 7px 0 5px;
							padding: 0 16px 0 10px;
							border-left-width: 5px;
							border-left-style: solid;
						}

						code,
						.code {
							font-family: var(--monaco-monospace-font);
							font-size: 1em;
							line-height: 1.357em;
						}

						.code {
							white-space: pre-wrap;
						}

						.latex-block {
							display: block;
						}

						.latex {
							vertical-align: middle;
							display: inline-block;
						}

						.latex img,
						.latex-block img {
							filter: brightness(0) invert(0)
						}

						dragging {
							background-color: var(--vscode-editor-background);
						}
					</style>
				</template>
				<style>
					#container .output_container {
						width: 100%;
					}

					#container > div > div.output {
						width: calc(100% - ${this.options.leftMargin + (this.options.cellMargin * 2) + this.options.runGutter}px);
						margin-left: ${this.options.leftMargin + this.options.runGutter}px;
						padding: ${this.options.outputNodePadding}px ${this.options.outputNodePadding}px ${this.options.outputNodePadding}px ${this.options.outputNodeLeftPadding}px;
						box-sizing: border-box;
						background-color: var(--vscode-notebook-outputContainerBackgroundColor);
					}

					/* markdown */
					#container > div.preview {
						width: 100%;
						padding-right: ${this.options.previewNodePadding}px;
						padding-left: ${this.options.leftMargin}px;
						padding-top: ${this.options.previewNodePadding}px;
						padding-bottom: ${this.options.previewNodePadding}px;

						box-sizing: border-box;
						white-space: nowrap;
						overflow: hidden;
						user-select: none;
						-webkit-user-select: none;
						-ms-user-select: none;
						white-space: initial;
						cursor: grab;

						color: var(--vscode-foreground);
					}

					#container > div.preview.emptyMarkdownCell::before {
						content: "${nls.localize('notebook.emptyMarkdownPlaceholder', "Empty markdown cell, double click or press enter to edit.")}";
						font-style: italic;
						opacity: 0.6;
					}

					#container > div.preview.selected {
						background: var(--vscode-notebook-selectedCellBackground);
					}

					#container > div.preview.dragging {
						background-color: var(--vscode-editor-background);
					}

					.monaco-workbench.vs-dark .notebookOverlay .cell.markdown .latex img,
					.monaco-workbench.vs-dark .notebookOverlay .cell.markdown .latex-block img {
						filter: brightness(0) invert(1)
					}

					#container > div.nb-symbolHighlight > div {
						background-color: var(--vscode-notebook-symbolHighlightBackground);
					}

					#container > div.nb-cellDeleted > div {
						background-color: var(--vscode-diffEditor-removedTextBackground);
					}

					#container > div.nb-cellAdded > div {
						background-color: var(--vscode-diffEditor-insertedTextBackground);
					}

					#container > div > div:not(.preview) > div {
						overflow-x: scroll;
					}

					body {
						padding: 0px;
						height: 100%;
						width: 100%;
					}

					table, thead, tr, th, td, tbody {
						border: none !important;
						border-color: transparent;
						border-spacing: 0;
						border-collapse: collapse;
					}

					table {
						width: 100%;
					}

					table, th, tr {
						text-align: left !important;
					}

					thead {
						font-weight: bold;
						background-color: rgba(130, 130, 130, 0.16);
					}

					th, td {
						padding: 4px 8px;
					}

					tr:nth-child(even) {
						background-color: rgba(130, 130, 130, 0.08);
					}

					tbody th {
						font-weight: normal;
					}

				</style>
			</head>
			<body style="overflow: hidden;">
				<script>
					self.require = {};
				</script>
				${coreDependencies}
				<div id='container' class="widgetarea" style="position: absolute;width:100%;top: 0px"></div>
				<script>${preloadsScriptStr({
			outputNodePadding: this.options.outputNodePadding,
			outputNodeLeftPadding: this.options.outputNodeLeftPadding,
			previewNodePadding: this.options.previewNodePadding,
			leftMargin: this.options.leftMargin
		})}</script>
				${markdownRenderersSrc}
			</body>
		</html>`;
	}

	private getMarkdownRendererScripts() {
		const markdownRenderers = this.notebookService.getMarkdownRendererInfo();

		return markdownRenderers
			.sort((a, b) => {
				// prefer built-in extension
				if (a.extensionIsBuiltin) {
					return b.extensionIsBuiltin ? 0 : -1;
				}
				return b.extensionIsBuiltin ? 1 : -1;
			})
			.map(renderer => {
				return asWebviewUri(this.environmentService, this.id, renderer.entrypoint);
			})
			.map(src => `<script src="${src}"></script>`)
			.join('\n');
	}

	postRendererMessage(rendererId: string, message: any) {
		this._sendMessageToWebview({
			__vscode_notebook_message: true,
			type: 'customRendererMessage',
			message,
			rendererId
		});
	}

	private resolveOutputId(id: string): { cellInfo: T, output: ICellOutputViewModel } | undefined {
		const output = this.reversedInsetMapping.get(id);
		if (!output) {
			return undefined; // {{SQL CARBON EDIT}} strict-null-checks
		}

		const cellInfo = this.insetMapping.get(output)!.cellInfo;
		return { cellInfo, output };
	}

	isResolved(): this is IResolvedBackLayerWebview {
		return !!this.webview;
	}

	async createWebview(): Promise<void> {
		let coreDependencies = '';
		let resolveFunc: () => void;

		this._initalized = new Promise<void>((resolve, reject) => {
			resolveFunc = resolve;
		});

		const baseUrl = asWebviewUri(this.environmentService, this.id, dirname(this.documentUri));

		if (!isWeb) {
			const loaderUri = FileAccess.asFileUri('vs/loader.js', require);
			const loader = asWebviewUri(this.environmentService, this.id, loaderUri);

			coreDependencies = `<script src="${loader}"></script><script>
			var requirejs = (function() {
				return require;
			}());
			</script>`;
			const htmlContent = this.generateContent(coreDependencies, baseUrl.toString());
			this._initialize(htmlContent);
			resolveFunc!();
		} else {
			const loaderUri = FileAccess.asBrowserUri('vs/loader.js', require);

			fetch(loaderUri.toString(true)).then(async response => {
				if (response.status !== 200) {
					throw new Error(response.statusText);
				}

				const loaderJs = await response.text();

				coreDependencies = `
<script>
${loaderJs}
</script>
<script>
var requirejs = (function() {
	return require;
}());
</script>
`;

				const htmlContent = this.generateContent(coreDependencies, baseUrl.toString());
				this._initialize(htmlContent);
				resolveFunc!();
			});
		}

		await this._initalized;
	}

	private async _initialize(content: string) {
		if (!document.body.contains(this.element)) {
			throw new Error('Element is already detached from the DOM tree');
		}

		this.webview = this._createInset(this.webviewService, content);
		this.webview.mountTo(this.element);
		this._register(this.webview);

		this._register(this.webview.onDidClickLink(link => {
			if (this._disposed) {
				return;
			}

			if (!link) {
				return;
			}

			if (matchesScheme(link, Schemas.http) || matchesScheme(link, Schemas.https) || matchesScheme(link, Schemas.mailto)
				|| matchesScheme(link, Schemas.command)) {
				this.openerService.open(link, { fromUserGesture: true, allowContributedOpeners: true, allowCommands: true });
			}
		}));

		this._register(this.webview.onDidReload(() => {
			if (this._disposed) {
				return;
			}

			let renderers = new Set<INotebookRendererInfo>();
			for (const inset of this.insetMapping.values()) {
				if (inset.renderer) {
					renderers.add(inset.renderer);
				}
			}

			this._preloadsCache.clear();
			this.updateRendererPreloads(renderers);

			for (const [output, inset] of this.insetMapping.entries()) {
				this._sendMessageToWebview({ ...inset.cachedCreation, initiallyHidden: this.hiddenInsetMapping.has(output) });
			}
		}));

		this._register(this.webview.onMessage((message) => {
			const data: FromWebviewMessage /*| { readonly __vscode_notebook_message: undefined }*/ = message.message; // {{SQL CARBON EDIT}} Fix compile error
			if (this._disposed) {
				return;
			}

			if (!data.__vscode_notebook_message) {
				this._onMessage.fire({ message: data });
				return;
			}

			switch (data.type) {
				case 'dimension':
					{
						for (const update of data.updates) {
							const height = update.height;
							if (update.isOutput) {
								const resolvedResult = this.resolveOutputId(update.id);
								if (resolvedResult) {
									const { cellInfo, output } = resolvedResult;
									this.notebookEditor.updateOutputHeight(cellInfo, output, height, !!update.init, 'webview#dimension');
								}
							} else {
								this.notebookEditor.updateMarkdownCellHeight(update.id, height, !!update.init);
							}
						}
						break;
					}
				case 'mouseenter':
					{
						const resolvedResult = this.resolveOutputId(data.id);
						if (resolvedResult) {
							const latestCell = this.notebookEditor.getCellByInfo(resolvedResult.cellInfo);
							if (latestCell) {
								latestCell.outputIsHovered = true;
							}
						}
						break;
					}
				case 'mouseleave':
					{
						const resolvedResult = this.resolveOutputId(data.id);
						if (resolvedResult) {
							const latestCell = this.notebookEditor.getCellByInfo(resolvedResult.cellInfo);
							if (latestCell) {
								latestCell.outputIsHovered = false;
							}
						}
						break;
					}
				case 'outputFocus':
					{
						const resolvedResult = this.resolveOutputId(data.id);
						if (resolvedResult) {
							const latestCell = this.notebookEditor.getCellByInfo(resolvedResult.cellInfo);
							if (latestCell) {
								latestCell.outputIsFocused = true;
							}
						}
						break;
					}
				case 'outputBlur':
					{
						const resolvedResult = this.resolveOutputId(data.id);
						if (resolvedResult) {
							const latestCell = this.notebookEditor.getCellByInfo(resolvedResult.cellInfo);
							if (latestCell) {
								latestCell.outputIsFocused = false;
							}
						}
						break;
					}
				case 'scroll-ack':
					{
						// const date = new Date();
						// const top = data.data.top;
						// console.log('ack top ', top, ' version: ', data.version, ' - ', date.getMinutes() + ':' + date.getSeconds() + ':' + date.getMilliseconds());
						break;
					}
				case 'did-scroll-wheel':
					{
						this.notebookEditor.triggerScroll({
							...data.payload,
							preventDefault: () => { },
							stopPropagation: () => { }
						});
						break;
					}
				case 'focus-editor':
					{
						const resolvedResult = this.resolveOutputId(data.id);
						if (resolvedResult) {
							const latestCell = this.notebookEditor.getCellByInfo(resolvedResult.cellInfo);
							if (!latestCell) {
								return;
							}

							if (data.focusNext) {
								this.notebookEditor.focusNextNotebookCell(latestCell, 'editor');
							} else {
								this.notebookEditor.focusNotebookCell(latestCell, 'editor');
							}
						}
						break;
					}
				case 'clicked-data-url':
					{
						this._onDidClickDataLink(data);
						break;
					}
				case 'customRendererMessage':
					{
						this._onMessage.fire({ message: data.message, forRenderer: data.rendererId });
						break;
					}
				case 'clickMarkdownPreview':
					{
						const cell = this.notebookEditor.getCellById(data.cellId);
						if (cell) {
							if (data.shiftKey || data.metaKey) {
								// Add to selection
								this.notebookEditor.toggleNotebookCellSelection(cell);
							} else {
								// Normal click
								this.notebookEditor.focusNotebookCell(cell, 'container', { skipReveal: true });
							}
						}
						break;
					}
				case 'toggleMarkdownPreview':
					{
						const cell = this.notebookEditor.getCellById(data.cellId);
						if (cell) {
							this.notebookEditor.setMarkdownCellEditState(data.cellId, CellEditState.Editing);
							this.notebookEditor.focusNotebookCell(cell, 'editor', { skipReveal: true });
						}
						break;
					}
				case 'mouseEnterMarkdownPreview':
					{
						const cell = this.notebookEditor.getCellById(data.cellId);
						if (cell instanceof MarkdownCellViewModel) {
							cell.cellIsHovered = true;
						}
						break;
					}
				case 'mouseLeaveMarkdownPreview':
					{
						const cell = this.notebookEditor.getCellById(data.cellId);
						if (cell instanceof MarkdownCellViewModel) {
							cell.cellIsHovered = false;
						}
						break;
					}
				case 'cell-drag-start':
					{
						this.notebookEditor.markdownCellDragStart(data.cellId, data.position);
						break;
					}
				case 'cell-drag':
					{
						this.notebookEditor.markdownCellDrag(data.cellId, data.position);
						break;
					}
				case 'cell-drop':
					{
						this.notebookEditor.markdownCellDrop(data.cellId, {
							clientY: data.position.clientY,
							ctrlKey: data.ctrlKey,
							altKey: data.altKey,
						});
						break;
					}
				case 'cell-drag-end':
					{
						this.notebookEditor.markdownCellDragEnd(data.cellId);
						break;
					}
			}
		}));
	}

	private async _onDidClickDataLink(event: IClickedDataUrlMessage): Promise<void> {
		if (typeof event.data !== 'string') {
			return;
		}

		const [splitStart, splitData] = event.data.split(';base64,');
		if (!splitData || !splitStart) {
			return;
		}

		const defaultDir = dirname(this.documentUri);
		let defaultName: string;
		if (event.downloadName) {
			defaultName = event.downloadName;
		} else {
			const mimeType = splitStart.replace(/^data:/, '');
			const candidateExtension = mimeType && getExtensionForMimeType(mimeType);
			defaultName = candidateExtension ? `download${candidateExtension}` : 'download';
		}

		const defaultUri = joinPath(defaultDir, defaultName);
		const newFileUri = await this.fileDialogService.showSaveDialog({
			defaultUri
		});
		if (!newFileUri) {
			return;
		}

		const decoded = atob(splitData);
		const typedArray = new Uint8Array(decoded.length);
		for (let i = 0; i < decoded.length; i++) {
			typedArray[i] = decoded.charCodeAt(i);
		}

		const buff = VSBuffer.wrap(typedArray);
		await this.fileService.writeFile(newFileUri, buff);
		await this.openerService.open(newFileUri);
	}

	private _createInset(webviewService: IWebviewService, content: string) {
		const rootPath = isWeb ? FileAccess.asBrowserUri('', require) : FileAccess.asFileUri('', require);

		const workspaceFolders = this.contextService.getWorkspace().folders.map(x => x.uri);

		this.localResourceRootsCache = [
			...this.notebookService.getNotebookProviderResourceRoots(),
			...this.notebookService.getMarkdownRendererInfo().map(x => dirname(x.entrypoint)),
			...workspaceFolders,
			rootPath,
		];

		const webview = webviewService.createWebviewElement(this.id, {
			purpose: WebviewContentPurpose.NotebookRenderer,
			enableFindWidget: false,
			transformCssVariables: transformWebviewThemeVars,
		}, {
			allowMultipleAPIAcquire: true,
			allowScripts: true,
			localResourceRoots: this.localResourceRootsCache
		}, undefined);

		let resolveFunc: () => void;
		this._loaded = new Promise<void>((resolve, reject) => {
			resolveFunc = resolve;
		});

		const dispose = webview.onMessage((message) => {
			const data: FromWebviewMessage = message.message;
			if (data.__vscode_notebook_message && data.type === 'initialized') {
				resolveFunc();
				dispose.dispose();
			}
		});

		webview.html = content;
		return webview;
	}

	private shouldUpdateInset(cell: IGenericCellViewModel, output: ICellOutputViewModel, cellTop: number, outputOffset: number): boolean {
		if (this._disposed) {
<<<<<<< HEAD
			return undefined; // {{SQL CARBON EDIT}} strict-null-checks
=======
			return false;
>>>>>>> d3d7966f
		}

		if (cell.metadata?.outputCollapsed) {
			return false;
		}

		if (this.hiddenInsetMapping.has(output)) {
			return true;
		}

		const outputCache = this.insetMapping.get(output);
		if (!outputCache) {
			return false;
		}

		if (outputOffset === outputCache.cachedCreation.outputOffset && cellTop === outputCache.cachedCreation.cellTop) {
			return false;
		}

		return true;
	}

	updateScrollTops(outputRequests: IDisplayOutputLayoutUpdateRequest[], markdownPreviews: { id: string, top: number }[]) {
		if (this._disposed) {
			return;
		}

		const widgets = coalesce(outputRequests.map((request): IContentWidgetTopRequest | undefined => {
			const outputCache = this.insetMapping.get(request.output);
			if (!outputCache) {
				return;
			}

			if (!request.forceDisplay && !this.shouldUpdateInset(request.cell, request.output, request.cellTop, request.outputOffset)) {
				return;
			}

			const id = outputCache.outputId;
			outputCache.cachedCreation.cellTop = request.cellTop;
			outputCache.cachedCreation.outputOffset = request.outputOffset;
			this.hiddenInsetMapping.delete(request.output);

			return {
				outputId: id,
				cellTop: request.cellTop,
				outputOffset: request.outputOffset,
				forceDisplay: request.forceDisplay,
			};
		}));

		if (!widgets.length && !markdownPreviews.length) {
			return;
		}

		this._sendMessageToWebview({
			type: 'view-scroll',
			widgets: widgets,
			markdownPreviews,
		});
	}

	private async createMarkdownPreview(cellId: string, cellHandle: number, content: string, cellTop: number, contentVersion: number) {
		if (this._disposed) {
			return;
		}

		if (this.markdownPreviewMapping.has(cellId)) {
			console.error('Trying to create markdown preview that already exists');
			return;
		}

		const initialTop = cellTop;
		this.markdownPreviewMapping.set(cellId, { version: contentVersion, visible: true });

		this._sendMessageToWebview({
			type: 'createMarkdownPreview',
			id: cellId,
			handle: cellHandle,
			content: content,
			top: initialTop,
		});
	}

	async showMarkdownPreview(cellId: string, cellHandle: number, content: string, cellTop: number, contentVersion: number) {
		if (this._disposed) {
			return;
		}

		if (!this.markdownPreviewMapping.has(cellId)) {
			return this.createMarkdownPreview(cellId, cellHandle, content, cellTop, contentVersion);
		}

		const entry = this.markdownPreviewMapping.get(cellId);
		if (!entry) {
			console.error('Try to show a preview that does not exist');
			return;
		}

		if (entry.version !== contentVersion || !entry.visible) {
			this._sendMessageToWebview({
				type: 'showMarkdownPreview',
				id: cellId,
				handle: cellHandle,
				// If the content has not changed, we still want to make sure the
				// preview is visible but don't need to send anything over
				content: entry.version === contentVersion ? undefined : content,
				top: cellTop
			});
		}

		entry.version = contentVersion;
		entry.visible = true;
	}

	async hideMarkdownPreviews(cellIds: readonly string[]) {
		if (this._disposed) {
			return;
		}

		const cellsToHide: string[] = [];
		for (const cellId of cellIds) {
			const entry = this.markdownPreviewMapping.get(cellId);
			if (entry) {
				if (entry.visible) {
					cellsToHide.push(cellId);
					entry.visible = false;
				}
			}
		}

		if (cellsToHide.length) {
			this._sendMessageToWebview({
				type: 'hideMarkdownPreviews',
				ids: cellsToHide
			});
		}
	}

	async unhideMarkdownPreviews(cellIds: readonly string[]) {
		if (this._disposed) {
			return;
		}

		const toUnhide: string[] = [];
		for (const cellId of cellIds) {
			const entry = this.markdownPreviewMapping.get(cellId);
			if (entry) {
				if (!entry.visible) {
					entry.visible = true;
					toUnhide.push(cellId);
				}
			} else {
				console.error(`Trying to unhide a preview that does not exist: ${cellId}`);
			}
		}

		this._sendMessageToWebview({
			type: 'unhideMarkdownPreviews',
			ids: toUnhide,
		});
	}

	async deleteMarkdownPreviews(cellIds: readonly string[]) {
		if (this._disposed) {
			return;
		}

		for (const id of cellIds) {
			if (!this.markdownPreviewMapping.has(id)) {
				console.error(`Trying to delete a preview that does not exist: ${id}`);
			}
			this.markdownPreviewMapping.delete(id);
		}

		if (cellIds.length) {
			this._sendMessageToWebview({
				type: 'deleteMarkdownPreview',
				ids: cellIds
			});
		}
	}

	async updateMarkdownPreviewSelections(selectedCellsIds: string[]) {
		if (this._disposed) {
			return;
		}

		this._sendMessageToWebview({
			type: 'updateSelectedMarkdownPreviews',
			selectedCellIds: selectedCellsIds.filter(id => this.markdownPreviewMapping.has(id)),
		});
	}

	async initializeMarkdown(cells: Array<{ cellId: string, cellHandle: number, content: string, offset: number }>) {
		await this._loaded;

		if (this._disposed) {
			return;
		}

		// TODO: use proper handler
		const p = new Promise<void>(resolve => {
			this.webview?.onMessage(e => {
				if (e.message.type === 'initializedMarkdownPreview') {
					resolve();
				}
			});
		});

		for (const cell of cells) {
			this.markdownPreviewMapping.set(cell.cellId, { version: 0, visible: false });
		}

		this._sendMessageToWebview({
			type: 'initializeMarkdownPreview',
			cells: cells,
		});

		await p;
	}

	async createOutput(cellInfo: T, content: IInsetRenderOutput, cellTop: number, offset: number) {
		if (this._disposed) {
			return;
		}

		if (this.insetMapping.has(content.source)) {
			const outputCache = this.insetMapping.get(content.source);

			if (outputCache) {
				this.hiddenInsetMapping.delete(content.source);
				this._sendMessageToWebview({
					type: 'showOutput',
					cellId: outputCache.cellInfo.cellId,
					outputId: outputCache.outputId,
					cellTop: cellTop,
					outputOffset: offset
				});
				return;
			}
		}

		const messageBase = {
			type: 'html',
			cellId: cellInfo.cellId,
			cellTop: cellTop,
			outputOffset: offset,
			left: 0,
			requiredPreloads: [],
		} as const;

		let message: ICreationRequestMessage;
		let renderer: INotebookRendererInfo | undefined;
		if (content.type === RenderOutputType.Extension) {
			const output = content.source.model;
			renderer = content.renderer;
			const outputDto = output.outputs.find(op => op.mime === content.mimeType);
			message = {
				...messageBase,
				outputId: output.outputId,
				apiNamespace: content.renderer.id,
				requiredPreloads: await this.updateRendererPreloads([content.renderer]),
				content: {
					type: RenderOutputType.Extension,
					outputId: output.outputId,
					mimeType: content.mimeType,
					value: outputDto?.value,
					metadata: outputDto?.metadata,
				},
			};
		} else {
			message = {
				...messageBase,
				outputId: UUID.generateUuid(),
				content: {
					type: content.type,
					htmlContent: content.htmlContent,
				}
			};
		}

		this._sendMessageToWebview(message);
		this.insetMapping.set(content.source, { outputId: message.outputId, cellInfo: cellInfo, renderer, cachedCreation: message });
		this.hiddenInsetMapping.delete(content.source);
		this.reversedInsetMapping.set(message.outputId, content.source);
	}

	removeInsets(outputs: readonly ICellOutputViewModel[]) {
		if (this._disposed) {
			return;
		}

		for (const output of outputs) {
			const outputCache = this.insetMapping.get(output);
			if (!outputCache) {
				continue;
			}

			const id = outputCache.outputId;

			this._sendMessageToWebview({
				type: 'clearOutput',
				apiNamespace: outputCache.cachedCreation.apiNamespace,
				cellUri: outputCache.cellInfo.cellUri.toString(),
				outputId: id,
				cellId: outputCache.cellInfo.cellId
			});
			this.insetMapping.delete(output);
			this.reversedInsetMapping.delete(id);
		}
	}

	hideInset(output: ICellOutputViewModel) {
		if (this._disposed) {
			return;
		}

		const outputCache = this.insetMapping.get(output);
		if (!outputCache) {
			return;
		}

		this.hiddenInsetMapping.add(output);

		this._sendMessageToWebview({
			type: 'hideOutput',
			outputId: outputCache.outputId,
			cellId: outputCache.cellInfo.cellId,
		});
	}

	clearInsets() {
		if (this._disposed) {
			return;
		}

		this._sendMessageToWebview({
			type: 'clear'
		});

		this.insetMapping = new Map();
		this.reversedInsetMapping = new Map();
	}

	focusWebview() {
		if (this._disposed) {
			return;
		}

		this.webview?.focus();
	}

	focusOutput(cellId: string) {
		if (this._disposed) {
			return;
		}

		this.webview?.focus();
		setTimeout(() => { // Need this, or focus decoration is not shown. No clue.
			this._sendMessageToWebview({
				type: 'focus-output',
				cellId,
			});
		}, 50);
	}

	deltaCellOutputContainerClassNames(cellId: string, added: string[], removed: string[]) {
		this._sendMessageToWebview({
			type: 'decorations',
			cellId,
			addedClassNames: added,
			removedClassNames: removed
		});

	}

	async updateKernelPreloads(extensionLocations: URI[], preloads: URI[]) {
		if (this._disposed) {
			return;
		}

		await this._loaded;

		const resources: IPreloadResource[] = [];
		for (const preload of preloads) {
			const uri = this.environmentService.isExtensionDevelopment && (preload.scheme === 'http' || preload.scheme === 'https')
				? preload : asWebviewUri(this.environmentService, this.id, preload);

			if (!this._preloadsCache.has(uri.toString())) {
				resources.push({ uri: uri.toString(), originalUri: preload.toString() });
				this._preloadsCache.add(uri.toString());
			}
		}

		if (!resources.length) {
			return;
		}

		this.kernelRootsCache = [...extensionLocations, ...this.kernelRootsCache];
		this._updatePreloads(resources, 'kernel');
	}

	async updateRendererPreloads(renderers: Iterable<INotebookRendererInfo>) {
		if (this._disposed) {
			return [];
		}

		await this._loaded;

		const requiredPreloads: IPreloadResource[] = [];
		const resources: IPreloadResource[] = [];
		const extensionLocations: URI[] = [];
		for (const rendererInfo of renderers) {
			extensionLocations.push(rendererInfo.extensionLocation);
			for (const preload of [rendererInfo.entrypoint, ...rendererInfo.preloads]) {
				const uri = asWebviewUri(this.environmentService, this.id, preload);
				const resource: IPreloadResource = { uri: uri.toString(), originalUri: preload.toString() };
				requiredPreloads.push(resource);

				if (!this._preloadsCache.has(uri.toString())) {
					resources.push(resource);
					this._preloadsCache.add(uri.toString());
				}
			}
		}

		if (!resources.length) {
			return requiredPreloads;
		}

		this.rendererRootsCache = extensionLocations;
		this._updatePreloads(resources, 'renderer');
		return requiredPreloads;
	}

	private _updatePreloads(resources: IPreloadResource[], source: 'renderer' | 'kernel') {
		if (!this.webview) {
			return;
		}

		const mixedResourceRoots = [...(this.localResourceRootsCache || []), ...this.rendererRootsCache, ...this.kernelRootsCache];

		this.webview.localResourcesRoot = mixedResourceRoots;

		this._sendMessageToWebview({
			type: 'preload',
			resources: resources,
			source: source
		});
	}

	private _sendMessageToWebview(message: ToWebviewMessage) {
		if (this._disposed) {
			return;
		}

		this.webview?.postMessage(message);
	}

	clearPreloadsCache() {
		this._preloadsCache.clear();
	}

	dispose() {
		this._disposed = true;
		this.webview?.dispose();
		super.dispose();
	}
}<|MERGE_RESOLUTION|>--- conflicted
+++ resolved
@@ -1087,11 +1087,7 @@
 
 	private shouldUpdateInset(cell: IGenericCellViewModel, output: ICellOutputViewModel, cellTop: number, outputOffset: number): boolean {
 		if (this._disposed) {
-<<<<<<< HEAD
-			return undefined; // {{SQL CARBON EDIT}} strict-null-checks
-=======
 			return false;
->>>>>>> d3d7966f
 		}
 
 		if (cell.metadata?.outputCollapsed) {
@@ -1122,11 +1118,11 @@
 		const widgets = coalesce(outputRequests.map((request): IContentWidgetTopRequest | undefined => {
 			const outputCache = this.insetMapping.get(request.output);
 			if (!outputCache) {
-				return;
+				return undefined; // {{SQL CARBON EDIT}} Strict null
 			}
 
 			if (!request.forceDisplay && !this.shouldUpdateInset(request.cell, request.output, request.cellTop, request.outputOffset)) {
-				return;
+				return undefined; // {{SQL CARBON EDIT}} Strict null
 			}
 
 			const id = outputCache.outputId;
