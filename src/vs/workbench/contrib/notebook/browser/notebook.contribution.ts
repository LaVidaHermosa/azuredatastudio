/*---------------------------------------------------------------------------------------------
 *  Copyright (c) Microsoft Corporation. All rights reserved.
 *  Licensed under the Source EULA. See License.txt in the project root for license information.
 *--------------------------------------------------------------------------------------------*/

import { Schemas } from 'vs/base/common/network';
import { IDisposable, Disposable, DisposableStore, dispose } from 'vs/base/common/lifecycle';
import { parse } from 'vs/base/common/marshalling';
import { isEqual } from 'vs/base/common/resources';
import { assertType } from 'vs/base/common/types';
import { URI } from 'vs/base/common/uri';
import { toFormattedString } from 'vs/base/common/jsonFormatter';
import { ITextModel, ITextBufferFactory, DefaultEndOfLine, ITextBuffer } from 'vs/editor/common/model';
import { IModelService } from 'vs/editor/common/services/model';
import { ILanguageSelection, ILanguageService } from 'vs/editor/common/languages/language';
import { ITextModelContentProvider, ITextModelService } from 'vs/editor/common/services/resolverService';
import * as nls from 'vs/nls';
import { Extensions, IConfigurationPropertySchema, IConfigurationRegistry } from 'vs/platform/configuration/common/configurationRegistry';
import { SyncDescriptor } from 'vs/platform/instantiation/common/descriptors';
import { registerSingleton } from 'vs/platform/instantiation/common/extensions';
import { IInstantiationService } from 'vs/platform/instantiation/common/instantiation';
import { LifecyclePhase } from 'vs/workbench/services/lifecycle/common/lifecycle';
import { Registry } from 'vs/platform/registry/common/platform';
import { EditorPaneDescriptor, IEditorPaneRegistry } from 'vs/workbench/browser/editor';
import { Extensions as WorkbenchExtensions, IWorkbenchContribution, IWorkbenchContributionsRegistry } from 'vs/workbench/common/contributions';
import { IEditorSerializer, IEditorFactoryRegistry, EditorExtensions } from 'vs/workbench/common/editor';
import { EditorInput } from 'vs/workbench/common/editor/editorInput';
import { NotebookEditor } from 'vs/workbench/contrib/notebook/browser/notebookEditor';
import { isCompositeNotebookEditorInput, NotebookEditorInput, NotebookEditorInputOptions } from 'vs/workbench/contrib/notebook/common/notebookEditorInput';
import { INotebookService } from 'vs/workbench/contrib/notebook/common/notebookService';
import { NotebookService } from 'vs/workbench/contrib/notebook/browser/notebookServiceImpl';
import { CellKind, CellUri, IResolvedNotebookEditorModel, NotebookDocumentBackupData, NotebookWorkingCopyTypeIdentifier, NotebookSetting, ICellOutput, ICell } from 'vs/workbench/contrib/notebook/common/notebookCommon';
import { IEditorService } from 'vs/workbench/services/editor/common/editorService';
import { IUndoRedoService } from 'vs/platform/undoRedo/common/undoRedo';
import { INotebookEditorModelResolverService } from 'vs/workbench/contrib/notebook/common/notebookEditorModelResolverService';
import { NotebookDiffEditorInput } from 'vs/workbench/contrib/notebook/browser/notebookDiffEditorInput';
import { NotebookTextDiffEditor } from 'vs/workbench/contrib/notebook/browser/diff/notebookTextDiffEditor';
import { INotebookEditorWorkerService } from 'vs/workbench/contrib/notebook/common/services/notebookWorkerService';
import { NotebookEditorWorkerServiceImpl } from 'vs/workbench/contrib/notebook/browser/services/notebookWorkerServiceImpl';
import { INotebookCellStatusBarService } from 'vs/workbench/contrib/notebook/common/notebookCellStatusBarService';
import { NotebookCellStatusBarService } from 'vs/workbench/contrib/notebook/browser/notebookCellStatusBarServiceImpl';
import { INotebookEditorService } from 'vs/workbench/contrib/notebook/browser/notebookEditorService';
import { NotebookEditorWidgetService } from 'vs/workbench/contrib/notebook/browser/notebookEditorServiceImpl';
import { IJSONContributionRegistry, Extensions as JSONExtensions } from 'vs/platform/jsonschemas/common/jsonContributionRegistry';
import { IJSONSchema, IJSONSchemaMap } from 'vs/base/common/jsonSchema';
import { Event } from 'vs/base/common/event';
import { getFormattedMetadataJSON, getStreamOutputData } from 'vs/workbench/contrib/notebook/browser/diff/diffElementViewModel';
import { NotebookModelResolverServiceImpl } from 'vs/workbench/contrib/notebook/common/notebookEditorModelResolverServiceImpl';
import { INotebookKernelService } from 'vs/workbench/contrib/notebook/common/notebookKernelService';
import { NotebookKernelService } from 'vs/workbench/contrib/notebook/browser/notebookKernelServiceImpl';
import { IWorkingCopyIdentifier } from 'vs/workbench/services/workingCopy/common/workingCopy';
import { IResourceEditorInput } from 'vs/platform/editor/common/editor';
import { IExtensionService } from 'vs/workbench/services/extensions/common/extensions';
import { IWorkingCopyEditorService } from 'vs/workbench/services/workingCopy/common/workingCopyEditorService';
import { IConfigurationService } from 'vs/platform/configuration/common/configuration';
import { ILabelService } from 'vs/platform/label/common/label';
import { IWorkingCopyBackupService } from 'vs/workbench/services/workingCopy/common/workingCopyBackup';
import { IEditorGroupsService } from 'vs/workbench/services/editor/common/editorGroupsService';
import { NotebookRendererMessagingService } from 'vs/workbench/contrib/notebook/browser/notebookRendererMessagingServiceImpl';
import { INotebookRendererMessagingService } from 'vs/workbench/contrib/notebook/common/notebookRendererMessagingService';

// Editor Controller
import 'vs/workbench/contrib/notebook/browser/controller/coreActions';
import 'vs/workbench/contrib/notebook/browser/controller/insertCellActions';
import 'vs/workbench/contrib/notebook/browser/controller/executeActions';
import 'vs/workbench/contrib/notebook/browser/controller/layoutActions';
import 'vs/workbench/contrib/notebook/browser/controller/editActions';
import 'vs/workbench/contrib/notebook/browser/controller/apiActions';
import 'vs/workbench/contrib/notebook/browser/controller/foldingController';

// Editor Contribution
import 'vs/workbench/contrib/notebook/browser/contrib/clipboard/notebookClipboard';
import 'vs/workbench/contrib/notebook/browser/contrib/find/notebookFind';
import 'vs/workbench/contrib/notebook/browser/contrib/format/formatting';
import 'vs/workbench/contrib/notebook/browser/contrib/gettingStarted/notebookGettingStarted';
import 'vs/workbench/contrib/notebook/browser/contrib/layout/layoutActions';
import 'vs/workbench/contrib/notebook/browser/contrib/marker/markerProvider';
import 'vs/workbench/contrib/notebook/browser/contrib/navigation/arrow';
import 'vs/workbench/contrib/notebook/browser/contrib/outline/notebookOutline';
import 'vs/workbench/contrib/notebook/browser/contrib/profile/notebookProfile';
import 'vs/workbench/contrib/notebook/browser/contrib/cellStatusBar/statusBarProviders';
import 'vs/workbench/contrib/notebook/browser/contrib/cellStatusBar/contributedStatusBarItemController';
import 'vs/workbench/contrib/notebook/browser/contrib/cellStatusBar/executionStatusBarItemController';
import 'vs/workbench/contrib/notebook/browser/contrib/editorStatusBar/editorStatusBar';
import 'vs/workbench/contrib/notebook/browser/contrib/undoRedo/notebookUndoRedo';
import 'vs/workbench/contrib/notebook/browser/contrib/cellCommands/cellCommands';
import 'vs/workbench/contrib/notebook/browser/contrib/viewportCustomMarkdown/viewportCustomMarkdown';
import 'vs/workbench/contrib/notebook/browser/contrib/troubleshoot/layout';
// import 'vs/workbench/contrib/notebook/browser/contrib/breakpoints/notebookBreakpoints'; {{SQL CARBON EDIT}} Disabling since we don't have debug service enabled
import 'vs/workbench/contrib/notebook/browser/contrib/execute/executionEditorProgress';

// Diff Editor Contribution
import 'vs/workbench/contrib/notebook/browser/diff/notebookDiffActions';

// Services
import { editorOptionsRegistry } from 'vs/editor/common/config/editorOptions';
import { NotebookExecutionStateService } from 'vs/workbench/contrib/notebook/browser/notebookExecutionStateServiceImpl';
import { NotebookExecutionService } from 'vs/workbench/contrib/notebook/browser/notebookExecutionServiceImpl';
import { INotebookExecutionService } from 'vs/workbench/contrib/notebook/common/notebookExecutionService';
import { INotebookKeymapService } from 'vs/workbench/contrib/notebook/common/notebookKeymapService';
import { NotebookKeymapService } from 'vs/workbench/contrib/notebook/browser/services/notebookKeymapServiceImpl';
import { PLAINTEXT_LANGUAGE_ID } from 'vs/editor/common/languages/modesRegistry';
import { INotebookExecutionStateService } from 'vs/workbench/contrib/notebook/common/notebookExecutionStateService';
import { ILanguageFeaturesService } from 'vs/editor/common/services/languageFeatures';
import { NotebookInfo } from 'vs/editor/common/languageFeatureRegistry';
import { COMMENTEDITOR_DECORATION_KEY } from 'vs/workbench/contrib/comments/browser/commentReply';
import { ICodeEditorService } from 'vs/editor/browser/services/codeEditorService';
import * as locConstants from 'sql/base/common/locConstants';

/*--------------------------------------------------------------------------------------------- */

Registry.as<IEditorPaneRegistry>(EditorExtensions.EditorPane).registerEditorPane(
	EditorPaneDescriptor.create(
		NotebookEditor,
		NotebookEditor.ID,
		'Notebook Editor'
	),
	[
		new SyncDescriptor(NotebookEditorInput)
	]
);

Registry.as<IEditorPaneRegistry>(EditorExtensions.EditorPane).registerEditorPane(
	EditorPaneDescriptor.create(
		NotebookTextDiffEditor,
		NotebookTextDiffEditor.ID,
		'Notebook Diff Editor'
	),
	[
		new SyncDescriptor(NotebookDiffEditorInput)
	]
);

class NotebookDiffEditorSerializer implements IEditorSerializer {
	canSerialize(): boolean {
		return true;
	}

	serialize(input: EditorInput): string {
		assertType(input instanceof NotebookDiffEditorInput);
		return JSON.stringify({
			resource: input.resource,
			originalResource: input.original.resource,
			name: input.getName(),
			originalName: input.original.getName(),
			textDiffName: input.getName(),
			viewType: input.viewType,
		});
	}

	deserialize(instantiationService: IInstantiationService, raw: string) {
		type Data = { resource: URI; originalResource: URI; name: string; originalName: string; viewType: string; textDiffName: string | undefined; group: number };
		const data = <Data>parse(raw);
		if (!data) {
			return undefined;
		}
		const { resource, originalResource, name, viewType } = data;
		if (!data || !URI.isUri(resource) || !URI.isUri(originalResource) || typeof name !== 'string' || typeof viewType !== 'string') {
			return undefined;
		}

		const input = NotebookDiffEditorInput.create(instantiationService, resource, name, undefined, originalResource, viewType);
		return input;
	}

	static canResolveBackup(editorInput: EditorInput, backupResource: URI): boolean {
		return false;
	}

}
type SerializedNotebookEditorData = { resource: URI; viewType: string; options?: NotebookEditorInputOptions };
class NotebookEditorSerializer implements IEditorSerializer {
	canSerialize(): boolean {
		return true;
	}
	serialize(input: EditorInput): string {
		assertType(input instanceof NotebookEditorInput);
		const data: SerializedNotebookEditorData = {
			resource: input.resource,
			viewType: input.viewType,
			options: input.options
		};
		return JSON.stringify(data);
	}
	deserialize(instantiationService: IInstantiationService, raw: string) {
		const data = <SerializedNotebookEditorData>parse(raw);
		if (!data) {
			return undefined;
		}
		const { resource, viewType, options } = data;
		if (!data || !URI.isUri(resource) || typeof viewType !== 'string') {
			return undefined;
		}

		const input = NotebookEditorInput.create(instantiationService, resource, viewType, options);
		return input;
	}
}

Registry.as<IEditorFactoryRegistry>(EditorExtensions.EditorFactory).registerEditorSerializer(
	NotebookEditorInput.ID,
	NotebookEditorSerializer
);

Registry.as<IEditorFactoryRegistry>(EditorExtensions.EditorFactory).registerEditorSerializer(
	NotebookDiffEditorInput.ID,
	NotebookDiffEditorSerializer
);

export class NotebookContribution extends Disposable implements IWorkbenchContribution {
	private _uriComparisonKeyComputer?: IDisposable;

	constructor(
		@IUndoRedoService undoRedoService: IUndoRedoService,
		@IConfigurationService configurationService: IConfigurationService,
		@ICodeEditorService private readonly codeEditorService: ICodeEditorService,
	) {
		super();

		this.updateCellUndoRedoComparisonKey(configurationService, undoRedoService);

		// Watch for changes to undoRedoPerCell setting
		this._register(configurationService.onDidChangeConfiguration(e => {
			if (e.affectsConfiguration(NotebookSetting.undoRedoPerCell)) {
				this.updateCellUndoRedoComparisonKey(configurationService, undoRedoService);
			}
		}));

		// register comment decoration
		this.codeEditorService.registerDecorationType('comment-controller', COMMENTEDITOR_DECORATION_KEY, {});
	}

	// Add or remove the cell undo redo comparison key based on the user setting
	private updateCellUndoRedoComparisonKey(configurationService: IConfigurationService, undoRedoService: IUndoRedoService) {
		const undoRedoPerCell = configurationService.getValue<boolean>(NotebookSetting.undoRedoPerCell);

		if (!undoRedoPerCell) {
			// Add comparison key to map cell => main document
			if (!this._uriComparisonKeyComputer) {
				this._uriComparisonKeyComputer = undoRedoService.registerUriComparisonKeyComputer(CellUri.scheme, {
					getComparisonKey: (uri: URI): string => {
						if (undoRedoPerCell) {
							return uri.toString();
						}
						return NotebookContribution._getCellUndoRedoComparisonKey(uri);
					}
				});
			}
		} else {
			// Dispose comparison key
			this._uriComparisonKeyComputer?.dispose();
			this._uriComparisonKeyComputer = undefined;
		}
	}

	private static _getCellUndoRedoComparisonKey(uri: URI) {
		const data = CellUri.parse(uri);
		if (!data) {
			return uri.toString();
		}

		return data.notebook.toString();
	}

	override dispose(): void {
		super.dispose();
		this._uriComparisonKeyComputer?.dispose();
	}
}

class CellContentProvider implements ITextModelContentProvider {

	private readonly _registration: IDisposable;

	constructor(
		@ITextModelService textModelService: ITextModelService,
		@IModelService private readonly _modelService: IModelService,
		@ILanguageService private readonly _languageService: ILanguageService,
		@INotebookEditorModelResolverService private readonly _notebookModelResolverService: INotebookEditorModelResolverService,
	) {
		this._registration = textModelService.registerTextModelContentProvider(CellUri.scheme, this);
	}

	dispose(): void {
		this._registration.dispose();
	}

	async provideTextContent(resource: URI): Promise<ITextModel | null> {
		const existing = this._modelService.getModel(resource);
		if (existing) {
			return existing;
		}
		const data = CellUri.parse(resource);
		// const data = parseCellUri(resource);
		if (!data) {
			return null;
		}

		const ref = await this._notebookModelResolverService.resolve(data.notebook);
		let result: ITextModel | null = null;

		for (const cell of ref.object.notebook.cells) {
			if (cell.uri.toString() === resource.toString()) {
				const bufferFactory: ITextBufferFactory = {
					create: (defaultEOL) => {
						const newEOL = (defaultEOL === DefaultEndOfLine.CRLF ? '\r\n' : '\n');
						(cell.textBuffer as ITextBuffer).setEOL(newEOL);
						return { textBuffer: cell.textBuffer as ITextBuffer, disposable: Disposable.None };
					},
					getFirstLineText: (limit: number) => {
						return cell.textBuffer.getLineContent(1).substring(0, limit);
					}
				};
				const languageId = this._languageService.getLanguageIdByLanguageName(cell.language);
				const languageSelection = languageId ? this._languageService.createById(languageId) : (cell.cellKind === CellKind.Markup ? this._languageService.createById('markdown') : this._languageService.createByFilepathOrFirstLine(resource, cell.textBuffer.getLineContent(1)));
				result = this._modelService.createModel(
					bufferFactory,
					languageSelection,
					resource
				);
				break;
			}
		}

		if (!result) {
			ref.dispose();
			return null;
		}

		const once = Event.any(result.onWillDispose, ref.object.notebook.onWillDispose)(() => {
			once.dispose();
			ref.dispose();
		});

		return result;
	}
}

class CellInfoContentProvider {
	private readonly _disposables: IDisposable[] = [];

	constructor(
		@ITextModelService textModelService: ITextModelService,
		@IModelService private readonly _modelService: IModelService,
		@ILanguageService private readonly _languageService: ILanguageService,
		@ILabelService private readonly _labelService: ILabelService,
		@INotebookEditorModelResolverService private readonly _notebookModelResolverService: INotebookEditorModelResolverService,
	) {
		this._disposables.push(textModelService.registerTextModelContentProvider(Schemas.vscodeNotebookCellMetadata, {
			provideTextContent: this.provideMetadataTextContent.bind(this)
		}));

		this._disposables.push(textModelService.registerTextModelContentProvider(Schemas.vscodeNotebookCellOutput, {
			provideTextContent: this.provideOutputTextContent.bind(this)
		}));

		this._disposables.push(this._labelService.registerFormatter({
			scheme: Schemas.vscodeNotebookCellMetadata,
			formatting: {
				label: '${path} (metadata)',
				separator: '/'
			}
		}));

		this._disposables.push(this._labelService.registerFormatter({
			scheme: Schemas.vscodeNotebookCellOutput,
			formatting: {
				label: '${path} (output)',
				separator: '/'
			}
		}));
	}

	dispose(): void {
		dispose(this._disposables);
	}

	async provideMetadataTextContent(resource: URI): Promise<ITextModel | null> {
		const existing = this._modelService.getModel(resource);
		if (existing) {
			return existing;
		}

		const data = CellUri.parseCellUri(resource, Schemas.vscodeNotebookCellMetadata);
		if (!data) {
			return null;
		}

		const ref = await this._notebookModelResolverService.resolve(data.notebook);
		let result: ITextModel | null = null;

		const mode = this._languageService.createById('json');

		for (const cell of ref.object.notebook.cells) {
			if (cell.handle === data.handle) {
				const metadataSource = getFormattedMetadataJSON(ref.object.notebook, cell.metadata, cell.language);
				result = this._modelService.createModel(
					metadataSource,
					mode,
					resource
				);
				break;
			}
		}

		if (!result) {
			ref.dispose();
			return null;
		}

		const once = result.onWillDispose(() => {
			once.dispose();
			ref.dispose();
		});

		return result;
	}

	private parseStreamOutput(op?: ICellOutput): { content: string; mode: ILanguageSelection } | undefined {
		if (!op) {
			return undefined; // {{SQL CARBON EDIT}} - not all paths return a value
		}

		const streamOutputData = getStreamOutputData(op.outputs);
		if (streamOutputData) {
			return {
				content: streamOutputData,
				mode: this._languageService.createById(PLAINTEXT_LANGUAGE_ID)
			};
		}

		return undefined; // {{SQL CARBON EDIT}} - not all paths return a value
	}

	private _getResult(data: {
		notebook: URI;
		outputId?: string | undefined;
	}, cell: ICell) {
		let result: { content: string; mode: ILanguageSelection } | undefined = undefined;

		const mode = this._languageService.createById('json');
		const op = cell.outputs.find(op => op.outputId === data.outputId);
		const streamOutputData = this.parseStreamOutput(op);
		if (streamOutputData) {
			result = streamOutputData;
			return result;
		}

		const obj = cell.outputs.map(output => ({
			metadata: output.metadata,
			outputItems: output.outputs.map(opit => ({
				mimeType: opit.mime,
				data: opit.data.toString()
			}))
		}));

		const outputSource = toFormattedString(obj, {});
		result = {
			content: outputSource,
			mode
		};

		return result;
	}

	async provideOutputTextContent(resource: URI): Promise<ITextModel | null> {
		const existing = this._modelService.getModel(resource);
		if (existing) {
			return existing;
		}

		const data = CellUri.parseCellOutputUri(resource);
		if (!data) {
			return null;
		}

		const ref = await this._notebookModelResolverService.resolve(data.notebook);
		const cell = ref.object.notebook.cells.find(cell => !!cell.outputs.find(op => op.outputId === data.outputId));

		if (!cell) {
			ref.dispose();
			return null;
		}

		const result = this._getResult(data, cell);

		if (!result) {
			ref.dispose();
			return null;
		}

		const model = this._modelService.createModel(result.content, result.mode, resource);
		const cellModelListener = Event.any(cell.onDidChangeOutputs ?? Event.None, cell.onDidChangeOutputItems ?? Event.None)(() => {
			const newResult = this._getResult(data, cell);

			if (!newResult) {
				return;
			}

			model.setValue(newResult.content);
			model.setMode(newResult.mode.languageId);
		});

		const once = model.onWillDispose(() => {
			once.dispose();
			cellModelListener.dispose();
			ref.dispose();
		});

		return model;
	}
}

class RegisterSchemasContribution extends Disposable implements IWorkbenchContribution {
	constructor() {
		super();
		this.registerMetadataSchemas();
	}

	private registerMetadataSchemas(): void {
		const jsonRegistry = Registry.as<IJSONContributionRegistry>(JSONExtensions.JSONContribution);
		const metadataSchema: IJSONSchema = {
			properties: {
				['language']: {
					type: 'string',
					description: 'The language for the cell'
				}
			},
			// patternProperties: allSettings.patternProperties,
			additionalProperties: true,
			allowTrailingCommas: true,
			allowComments: true
		};

		jsonRegistry.registerSchema('vscode://schemas/notebook/cellmetadata', metadataSchema);
	}
}

class NotebookEditorManager implements IWorkbenchContribution {

	private readonly _disposables = new DisposableStore();

	constructor(
		@IEditorService private readonly _editorService: IEditorService,
		@INotebookEditorModelResolverService private readonly _notebookEditorModelService: INotebookEditorModelResolverService,
		@INotebookService notebookService: INotebookService,
		@IEditorGroupsService editorGroups: IEditorGroupsService,
	) {

		// OPEN notebook editor for models that have turned dirty without being visible in an editor
		type E = IResolvedNotebookEditorModel;
		this._disposables.add(Event.debounce<E, E[]>(
			this._notebookEditorModelService.onDidChangeDirty,
			(last, current) => !last ? [current] : [...last, current],
			100
		)(this._openMissingDirtyNotebookEditors, this));

		// CLOSE notebook editor for models that have no more serializer
		this._disposables.add(notebookService.onWillRemoveViewType(e => {
			for (const group of editorGroups.groups) {
				const staleInputs = group.editors.filter(input => input instanceof NotebookEditorInput && input.viewType === e);
				group.closeEditors(staleInputs);
			}
		}));

		// CLOSE editors when we are about to open conflicting notebooks
		this._disposables.add(_notebookEditorModelService.onWillFailWithConflict(e => {
			for (const group of editorGroups.groups) {
				const conflictInputs = group.editors.filter(input => input instanceof NotebookEditorInput && input.viewType !== e.viewType && isEqual(input.resource, e.resource));
				const p = group.closeEditors(conflictInputs);
				e.waitUntil(p);
			}
		}));
	}

	dispose(): void {
		this._disposables.dispose();
	}

	private _openMissingDirtyNotebookEditors(models: IResolvedNotebookEditorModel[]): void {
		const result: IResourceEditorInput[] = [];
		for (const model of models) {
			if (model.isDirty() && !this._editorService.isOpened({ resource: model.resource, typeId: NotebookEditorInput.ID, editorId: model.viewType }) && model.resource.scheme !== Schemas.vscodeInteractive) {
				result.push({
					resource: model.resource,
					options: { inactive: true, preserveFocus: true, pinned: true, override: model.viewType }
				});
			}
		}
		if (result.length > 0) {
			this._editorService.openEditors(result);
		}
	}
}

class SimpleNotebookWorkingCopyEditorHandler extends Disposable implements IWorkbenchContribution {

	constructor(
		@IInstantiationService private readonly _instantiationService: IInstantiationService,
		@IWorkingCopyEditorService private readonly _workingCopyEditorService: IWorkingCopyEditorService,
		@IExtensionService private readonly _extensionService: IExtensionService
	) {
		super();

		this._installHandler();
	}

	private async _installHandler(): Promise<void> {
		await this._extensionService.whenInstalledExtensionsRegistered();

		this._register(this._workingCopyEditorService.registerHandler({
			handles: workingCopy => typeof this._getViewType(workingCopy) === 'string',
			isOpen: (workingCopy, editor) => editor instanceof NotebookEditorInput && editor.viewType === this._getViewType(workingCopy) && isEqual(workingCopy.resource, editor.resource),
			createEditor: workingCopy => NotebookEditorInput.create(this._instantiationService, workingCopy.resource, this._getViewType(workingCopy)!)
		}));
	}

	private _getViewType(workingCopy: IWorkingCopyIdentifier): string | undefined {
		return NotebookWorkingCopyTypeIdentifier.parse(workingCopy.typeId);
	}
}

class ComplexNotebookWorkingCopyEditorHandler extends Disposable implements IWorkbenchContribution {

	constructor(
		@IInstantiationService private readonly _instantiationService: IInstantiationService,
		@IWorkingCopyEditorService private readonly _workingCopyEditorService: IWorkingCopyEditorService,
		@IExtensionService private readonly _extensionService: IExtensionService,
		@IWorkingCopyBackupService private readonly _workingCopyBackupService: IWorkingCopyBackupService
	) {
		super();

		this._installHandler();
	}

	private async _installHandler(): Promise<void> {
		await this._extensionService.whenInstalledExtensionsRegistered();

		this._register(this._workingCopyEditorService.registerHandler({
			handles: workingCopy => workingCopy.resource.scheme === Schemas.vscodeNotebook,
			isOpen: (workingCopy, editor) => {
				if (isCompositeNotebookEditorInput(editor)) {
					return !!editor.editorInputs.find(input => isEqual(URI.from({ scheme: Schemas.vscodeNotebook, path: input.resource.toString() }), workingCopy.resource));
				}

				return editor instanceof NotebookEditorInput && isEqual(URI.from({ scheme: Schemas.vscodeNotebook, path: editor.resource.toString() }), workingCopy.resource);
			},
			createEditor: async workingCopy => {
				// TODO this is really bad and should adopt the `typeId`
				// for backups instead of storing that information in the
				// backup.
				// But since complex notebooks are deprecated, not worth
				// pushing for it and should eventually delete this code
				// entirely.
				const backup = await this._workingCopyBackupService.resolve<NotebookDocumentBackupData>(workingCopy);
				if (!backup?.meta) {
					throw new Error(`No backup found for Notebook editor: ${workingCopy.resource}`);
				}

				return NotebookEditorInput.create(this._instantiationService, workingCopy.resource, backup.meta.viewType, { startDirty: true });
			}
		}));
	}
}

class NotebookLanguageSelectorScoreRefine {

	constructor(
		@INotebookService private readonly _notebookService: INotebookService,
		@ILanguageFeaturesService languageFeaturesService: ILanguageFeaturesService,
	) {
		languageFeaturesService.setNotebookTypeResolver(this._getNotebookInfo.bind(this));
	}

	private _getNotebookInfo(uri: URI): NotebookInfo | undefined {
		const cellUri = CellUri.parse(uri);
		if (!cellUri) {
			return undefined;
		}
		const notebook = this._notebookService.getNotebookTextModel(cellUri.notebook);
		if (!notebook) {
			return undefined;
		}
		return {
			uri: notebook.uri,
			type: notebook.viewType
		};
	}
}

const workbenchContributionsRegistry = Registry.as<IWorkbenchContributionsRegistry>(WorkbenchExtensions.Workbench);
workbenchContributionsRegistry.registerWorkbenchContribution(NotebookContribution, LifecyclePhase.Starting);
workbenchContributionsRegistry.registerWorkbenchContribution(CellContentProvider, LifecyclePhase.Starting);
workbenchContributionsRegistry.registerWorkbenchContribution(CellInfoContentProvider, LifecyclePhase.Starting);
workbenchContributionsRegistry.registerWorkbenchContribution(RegisterSchemasContribution, LifecyclePhase.Starting);
workbenchContributionsRegistry.registerWorkbenchContribution(NotebookEditorManager, LifecyclePhase.Ready);
workbenchContributionsRegistry.registerWorkbenchContribution(NotebookLanguageSelectorScoreRefine, LifecyclePhase.Ready);
workbenchContributionsRegistry.registerWorkbenchContribution(SimpleNotebookWorkingCopyEditorHandler, LifecyclePhase.Ready);
workbenchContributionsRegistry.registerWorkbenchContribution(ComplexNotebookWorkingCopyEditorHandler, LifecyclePhase.Ready);

registerSingleton(INotebookService, NotebookService);
registerSingleton(INotebookEditorWorkerService, NotebookEditorWorkerServiceImpl);
registerSingleton(INotebookEditorModelResolverService, NotebookModelResolverServiceImpl, true);
registerSingleton(INotebookCellStatusBarService, NotebookCellStatusBarService, true);
registerSingleton(INotebookEditorService, NotebookEditorWidgetService, true);
registerSingleton(INotebookKernelService, NotebookKernelService, true);
registerSingleton(INotebookExecutionService, NotebookExecutionService, true);
registerSingleton(INotebookExecutionStateService, NotebookExecutionStateService, true);
registerSingleton(INotebookRendererMessagingService, NotebookRendererMessagingService, true);
registerSingleton(INotebookKeymapService, NotebookKeymapService, true);

const schemas: IJSONSchemaMap = {};
function isConfigurationPropertySchema(x: IConfigurationPropertySchema | { [path: string]: IConfigurationPropertySchema }): x is IConfigurationPropertySchema {
	return (typeof x.type !== 'undefined' || typeof x.anyOf !== 'undefined');
}
for (const editorOption of editorOptionsRegistry) {
	const schema = editorOption.schema;
	if (schema) {
		if (isConfigurationPropertySchema(schema)) {
			schemas[`editor.${editorOption.name}`] = schema;
		} else {
			for (const key in schema) {
				if (Object.hasOwnProperty.call(schema, key)) {
					schemas[key] = schema[key];
				}
			}
		}
	}
}

// {{SQL CARBON EDIT}} Add updated description
const editorOptionsCustomizationSchema: IConfigurationPropertySchema = {
	description: locConstants.experimentalCustomizationDescription,
	default: {},
	allOf: [
		{
			properties: schemas,
		}
		// , {
		// 	patternProperties: {
		// 		'^\\[.*\\]$': {
		// 			type: 'object',
		// 			default: {},
		// 			properties: schemas
		// 		}
		// 	}
		// }
	],
	tags: ['notebookLayout']
};

// {{SQL CARBON EDIT}} Add updated descriptions
const configurationRegistry = Registry.as<IConfigurationRegistry>(Extensions.Configuration);
configurationRegistry.registerConfiguration({
	id: 'notebook',
	order: 100,
	title: nls.localize('notebookConfigurationTitle', "Notebook"),
	type: 'object',
	properties: {
		[NotebookSetting.displayOrder]: {
			description: locConstants.displayOrderDescription,
			type: 'array',
			items: {
				type: 'string'
			},
			default: []
		},
		[NotebookSetting.cellToolbarLocation]: {
			description: locConstants.cellToolbarLocationDescription,
			type: 'object',
			additionalProperties: {
				markdownDescription: nls.localize('notebook.cellToolbarLocation.viewType', "Configure the cell toolbar position for for specific file types"),
				type: 'string',
				enum: ['left', 'right', 'hidden']
			},
			default: {
				'default': 'right'
			},
			tags: ['notebookLayout']
		},
		[NotebookSetting.showCellStatusBar]: {
			description: locConstants.showCellStatusbarDescription,
			type: 'string',
			enum: ['hidden', 'visible', 'visibleAfterExecute'],
			enumDescriptions: [
				nls.localize('notebook.showCellStatusbar.hidden.description', "The cell Status bar is always hidden."),
				nls.localize('notebook.showCellStatusbar.visible.description', "The cell Status bar is always visible."),
				nls.localize('notebook.showCellStatusbar.visibleAfterExecute.description', "The cell Status bar is hidden until the cell has executed. Then it becomes visible to show the execution status.")],
			default: 'visible',
			tags: ['notebookLayout']
		},
		[NotebookSetting.textDiffEditorPreview]: {
			description: locConstants.diffEnablePreviewDescription,
			type: 'boolean',
			default: true,
			tags: ['notebookLayout']
		},
		[NotebookSetting.cellToolbarVisibility]: {
			markdownDescription: locConstants.cellToolbarVisibilityDescription,
			type: 'string',
			enum: ['hover', 'click'],
			default: 'click',
			tags: ['notebookLayout']
		},
		[NotebookSetting.undoRedoPerCell]: {
			description: locConstants.undoRedoPerCellDescription,
			type: 'boolean',
			default: true,
			tags: ['notebookLayout']
		},
		[NotebookSetting.compactView]: {
			description: locConstants.compactViewDescription,
			type: 'boolean',
			default: true,
			tags: ['notebookLayout']
		},
		[NotebookSetting.focusIndicator]: {
			description: locConstants.focusIndicatorDescription,
			type: 'string',
			enum: ['border', 'gutter'],
			default: 'gutter',
			tags: ['notebookLayout']
		},
		[NotebookSetting.insertToolbarLocation]: {
			description: locConstants.insertToolbarPositionDescription,
			type: 'string',
			enum: ['betweenCells', 'notebookToolbar', 'both', 'hidden'],
			enumDescriptions: [
				nls.localize('insertToolbarLocation.betweenCells', "A toolbar that appears on hover between cells."),
				nls.localize('insertToolbarLocation.notebookToolbar', "The toolbar at the top of the notebook editor."),
				nls.localize('insertToolbarLocation.both', "Both toolbars."),
				nls.localize('insertToolbarLocation.hidden', "The insert actions don't appear anywhere."),
			],
			default: 'both',
			tags: ['notebookLayout']
		},
		[NotebookSetting.globalToolbar]: {
			description: locConstants.globalToolbarDescription,
			type: 'boolean',
			default: true,
			tags: ['notebookLayout']
		},
		[NotebookSetting.consolidatedOutputButton]: {
			description: locConstants.consolidatedOutputButtonDescription,
			type: 'boolean',
			default: true,
			tags: ['notebookLayout']
		},
		[NotebookSetting.showFoldingControls]: {
			description: locConstants.showFoldingControlsDescription,
			type: 'string',
			enum: ['always', 'never', 'mouseover'],
			enumDescriptions: [
				nls.localize('showFoldingControls.always', "The folding controls are always visible."),
				nls.localize('showFoldingControls.never', "Never show the folding controls and reduce the gutter size."),
				nls.localize('showFoldingControls.mouseover', "The folding controls are visible only on mouseover."),
			],
			default: 'mouseover',
			tags: ['notebookLayout']
		},
		[NotebookSetting.dragAndDropEnabled]: {
			description: locConstants.dragAndDropDescription,
			type: 'boolean',
			default: true,
			tags: ['notebookLayout']
		},
		[NotebookSetting.consolidatedRunButton]: {
			description: locConstants.consolidatedRunButtonDescription,
			type: 'boolean',
			default: false,
			tags: ['notebookLayout']
		},
		[NotebookSetting.globalToolbarShowLabel]: {
			description: locConstants.globalToolbarShowLabelDescription,
			type: 'string',
			enum: ['always', 'never', 'dynamic'],
			default: 'always',
			tags: ['notebookLayout']
		},
		[NotebookSetting.textOutputLineLimit]: {
			description: locConstants.textOutputLineLimitDescription,
			type: 'number',
			default: 30,
			tags: ['notebookLayout']
		},
		[NotebookSetting.markupFontSize]: {
<<<<<<< HEAD
			markdownDescription: locConstants.markupFontSizeDescription,
=======
			markdownDescription: nls.localize('notebook.markup.fontSize', "Controls the font size in pixels of rendered markup in notebooks. When set to {0}, 120% of {1} is used.", '`0`', '`#editor.fontSize#`'),
>>>>>>> 78693265
			type: 'number',
			default: 0,
			tags: ['notebookLayout']
		},
		[NotebookSetting.cellEditorOptionsCustomizations]: editorOptionsCustomizationSchema,
		[NotebookSetting.interactiveWindowCollapseCodeCells]: {
			markdownDescription: locConstants.interactiveWindowCollapseCodeCellsDescription,
			type: 'string',
			enum: ['always', 'never', 'fromEditor'],
			default: 'fromEditor'
		},
		[NotebookSetting.outputLineHeight]: {
			markdownDescription: locConstants.outputLineHeightDescription,
			type: 'number',
			default: 22,
			tags: ['notebookLayout']
		},
		[NotebookSetting.outputFontSize]: {
<<<<<<< HEAD
			markdownDescription: locConstants.outputFontSizeDescription,
=======
			markdownDescription: nls.localize('notebook.outputFontSize', "Font size for the output text for notebook cells. When set to {0}, {1} is used.", '`0`', '`#editor.fontSize#`'),
>>>>>>> 78693265
			type: 'number',
			default: 0,
			tags: ['notebookLayout']
		},
		[NotebookSetting.outputFontFamily]: {
<<<<<<< HEAD
			markdownDescription: locConstants.outputFontFamilyDescription,
=======
			markdownDescription: nls.localize('notebook.outputFontFamily', "The font family for the output text for notebook cells. When set to empty, the {0} is used.", '`#editor.fontFamily#`'),
>>>>>>> 78693265
			type: 'string',
			tags: ['notebookLayout']
		},
	}
});<|MERGE_RESOLUTION|>--- conflicted
+++ resolved
@@ -884,11 +884,7 @@
 			tags: ['notebookLayout']
 		},
 		[NotebookSetting.markupFontSize]: {
-<<<<<<< HEAD
 			markdownDescription: locConstants.markupFontSizeDescription,
-=======
-			markdownDescription: nls.localize('notebook.markup.fontSize', "Controls the font size in pixels of rendered markup in notebooks. When set to {0}, 120% of {1} is used.", '`0`', '`#editor.fontSize#`'),
->>>>>>> 78693265
 			type: 'number',
 			default: 0,
 			tags: ['notebookLayout']
@@ -907,23 +903,15 @@
 			tags: ['notebookLayout']
 		},
 		[NotebookSetting.outputFontSize]: {
-<<<<<<< HEAD
 			markdownDescription: locConstants.outputFontSizeDescription,
-=======
-			markdownDescription: nls.localize('notebook.outputFontSize', "Font size for the output text for notebook cells. When set to {0}, {1} is used.", '`0`', '`#editor.fontSize#`'),
->>>>>>> 78693265
 			type: 'number',
 			default: 0,
 			tags: ['notebookLayout']
 		},
 		[NotebookSetting.outputFontFamily]: {
-<<<<<<< HEAD
 			markdownDescription: locConstants.outputFontFamilyDescription,
-=======
-			markdownDescription: nls.localize('notebook.outputFontFamily', "The font family for the output text for notebook cells. When set to empty, the {0} is used.", '`#editor.fontFamily#`'),
->>>>>>> 78693265
 			type: 'string',
 			tags: ['notebookLayout']
-		},
+		}
 	}
 });