--- conflicted
+++ resolved
@@ -100,11 +100,9 @@
 import { INotebookExecutionService } from 'vs/workbench/contrib/notebook/common/notebookExecutionService';
 import { INotebookKeymapService } from 'vs/workbench/contrib/notebook/common/notebookKeymapService';
 import { NotebookKeymapService } from 'vs/workbench/contrib/notebook/browser/notebookKeymapServiceImpl';
-<<<<<<< HEAD
-import { cellToolbarCompatibilityMessage } from 'sql/base/common/locConstants';
-=======
 import { NotebookCellTextModel } from 'vs/workbench/contrib/notebook/common/model/notebookCellTextModel';
->>>>>>> 1d4b4130
+import { cellToolbarCompatibilityMessage } from 'sql/base/common/locConstants'; // {{SQL CARBON EDIT}}
+
 
 /*--------------------------------------------------------------------------------------------- */
 
@@ -704,7 +702,6 @@
 			},
 			tags: ['notebookLayout']
 		},
-<<<<<<< HEAD
 		// {{SQL CARBON EDIT}} Remove unused VS Code Notebook configurations
 		//[ShowCellStatusBar]: {
 		// 	description: nls.localize('notebook.showCellStatusbar.description', "Whether the cell status bar should be shown."),
@@ -799,8 +796,9 @@
 		// },
 		[GlobalToolbarShowLabel]: {
 		// 	description: nls.localize('notebook.globalToolbarShowLabel', "Control whether the actions on the notebook toolbar should render label or not."),
-		// 	type: 'boolean',
-		// 	default: true,
+			type: 'boolean',
+			enum: ['always', 'never', 'dynamic'],
+			default: true,
 		// 	tags: ['notebookLayout']
 		// },
 		[TextOutputLineLimit]: {
@@ -809,112 +807,6 @@
 		// 	default: 30,
 		// 	tags: ['notebookLayout']
 		// },
-=======
-		[NotebookSetting.showCellStatusBar]: {
-			description: nls.localize('notebook.showCellStatusbar.description', "Whether the cell status bar should be shown."),
-			type: 'string',
-			enum: ['hidden', 'visible', 'visibleAfterExecute'],
-			enumDescriptions: [
-				nls.localize('notebook.showCellStatusbar.hidden.description', "The cell Status bar is always hidden."),
-				nls.localize('notebook.showCellStatusbar.visible.description', "The cell Status bar is always visible."),
-				nls.localize('notebook.showCellStatusbar.visibleAfterExecute.description', "The cell Status bar is hidden until the cell has executed. Then it becomes visible to show the execution status.")],
-			default: 'visible',
-			tags: ['notebookLayout']
-		},
-		[NotebookSetting.textDiffEditorPreview]: {
-			description: nls.localize('notebook.diff.enablePreview.description', "Whether to use the enhanced text diff editor for notebook."),
-			type: 'boolean',
-			default: true,
-			tags: ['notebookLayout']
-		},
-		[NotebookSetting.cellToolbarVisibility]: {
-			markdownDescription: nls.localize('notebook.cellToolbarVisibility.description', "Whether the cell toolbar should appear on hover or click."),
-			type: 'string',
-			enum: ['hover', 'click'],
-			default: 'click',
-			tags: ['notebookLayout']
-		},
-		[NotebookSetting.undoRedoPerCell]: {
-			description: nls.localize('notebook.undoRedoPerCell.description', "Whether to use separate undo/redo stack for each cell."),
-			type: 'boolean',
-			default: true,
-			tags: ['notebookLayout']
-		},
-		[NotebookSetting.compactView]: {
-			description: nls.localize('notebook.compactView.description', "Control whether the notebook editor should be rendered in a compact form. For example, when turned on, it will decrease the left margin width."),
-			type: 'boolean',
-			default: true,
-			tags: ['notebookLayout']
-		},
-		[NotebookSetting.focusIndicator]: {
-			description: nls.localize('notebook.focusIndicator.description', "Controls where the focus indicator is rendered, either along the cell borders or on the left gutter"),
-			type: 'string',
-			enum: ['border', 'gutter'],
-			default: 'gutter',
-			tags: ['notebookLayout']
-		},
-		[NotebookSetting.insertToolbarLocation]: {
-			description: nls.localize('notebook.insertToolbarPosition.description', "Control where the insert cell actions should appear."),
-			type: 'string',
-			enum: ['betweenCells', 'notebookToolbar', 'both', 'hidden'],
-			enumDescriptions: [
-				nls.localize('insertToolbarLocation.betweenCells', "A toolbar that appears on hover between cells."),
-				nls.localize('insertToolbarLocation.notebookToolbar', "The toolbar at the top of the notebook editor."),
-				nls.localize('insertToolbarLocation.both', "Both toolbars."),
-				nls.localize('insertToolbarLocation.hidden', "The insert actions don't appear anywhere."),
-			],
-			default: 'both',
-			tags: ['notebookLayout']
-		},
-		[NotebookSetting.globalToolbar]: {
-			description: nls.localize('notebook.globalToolbar.description', "Control whether to render a global toolbar inside the notebook editor."),
-			type: 'boolean',
-			default: true,
-			tags: ['notebookLayout']
-		},
-		[NotebookSetting.consolidatedOutputButton]: {
-			description: nls.localize('notebook.consolidatedOutputButton.description', "Control whether outputs action should be rendered in the output toolbar."),
-			type: 'boolean',
-			default: true,
-			tags: ['notebookLayout']
-		},
-		[NotebookSetting.showFoldingControls]: {
-			description: nls.localize('notebook.showFoldingControls.description', "Controls when the Markdown header folding arrow is shown."),
-			type: 'string',
-			enum: ['always', 'mouseover'],
-			enumDescriptions: [
-				nls.localize('showFoldingControls.always', "The folding controls are always visible."),
-				nls.localize('showFoldingControls.mouseover', "The folding controls are visible only on mouseover."),
-			],
-			default: 'mouseover',
-			tags: ['notebookLayout']
-		},
-		[NotebookSetting.dragAndDropEnabled]: {
-			description: nls.localize('notebook.dragAndDrop.description', "Control whether the notebook editor should allow moving cells through drag and drop."),
-			type: 'boolean',
-			default: true,
-			tags: ['notebookLayout']
-		},
-		[NotebookSetting.consolidatedRunButton]: {
-			description: nls.localize('notebook.consolidatedRunButton.description', "Control whether extra actions are shown in a dropdown next to the run button."),
-			type: 'boolean',
-			default: false,
-			tags: ['notebookLayout']
-		},
-		[NotebookSetting.globalToolbarShowLabel]: {
-			description: nls.localize('notebook.globalToolbarShowLabel', "Control whether the actions on the notebook toolbar should render label or not."),
-			type: 'string',
-			enum: ['always', 'never', 'dynamic'],
-			default: 'always',
-			tags: ['notebookLayout']
-		},
-		[NotebookSetting.textOutputLineLimit]: {
-			description: nls.localize('notebook.textOutputLineLimit', "Control how many lines of text in a text output is rendered."),
-			type: 'number',
-			default: 30,
-			tags: ['notebookLayout']
-		},
->>>>>>> 1d4b4130
 		[NotebookSetting.markupFontSize]: {
 			markdownDescription: nls.localize('notebook.markup.fontSize', "Controls the font size of rendered markup in notebooks. When set to `0`, 120% `#editor.fontSize#` is used."),
 			type: 'number',
