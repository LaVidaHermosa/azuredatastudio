--- conflicted
+++ resolved
@@ -105,17 +105,8 @@
 
 function getContextFromActiveEditor(editorService: IEditorService): INotebookActionContext | undefined {
 	const editor = getNotebookEditorFromEditorPane(editorService.activeEditorPane);
-<<<<<<< HEAD
-	if (!editor) {
+	if (!editor || !editor.hasModel()) {
 		return undefined; // {{SQL CARBON EDIT}} Strict nulls
-	}
-
-	if (!editor.hasModel()) {
-		return undefined; // {{SQL CARBON EDIT}} Strict nulls
-=======
-	if (!editor || !editor.hasModel()) {
-		return;
->>>>>>> 71b23eb3
 	}
 
 	const activeCell = editor.getActiveCell();
