--- conflicted
+++ resolved
@@ -120,11 +120,11 @@
 function getContextFromActiveEditor(editorService: IEditorService) {
 	const editor = getNotebookEditorFromEditorPane(editorService.activeEditorPane);
 	if (!editor) {
-		return;
+		return undefined; // {{SQL CARBON EDIT}} Strict nulls
 	}
 
 	if (!editor.hasModel()) {
-		return;
+		return undefined; // {{SQL CARBON EDIT}} Strict nulls
 	}
 
 	const activeCell = editor.getActiveCell();
@@ -219,27 +219,7 @@
 	}
 
 	protected getEditorContextFromArgsOrActive(accessor: ServicesAccessor, context?: any): INotebookActionContext | undefined {
-<<<<<<< HEAD
-		const editorService = accessor.get(IEditorService);
-
-		const editor = getActiveNotebookEditor(editorService);
-		if (!editor) {
-			return undefined; // {{SQL CARBON EDIT}} strict-null-checks
-		}
-
-		if (!editor.hasModel()) {
-			return undefined; // {{SQL CARBON EDIT}} strict-null-checks
-		}
-
-		const activeCell = editor.getActiveCell();
-
-		return {
-			cell: activeCell,
-			notebookEditor: editor
-		};
-=======
 		return getContextFromActiveEditor(accessor.get(IEditorService));
->>>>>>> e60b94d6
 	}
 }
 
@@ -592,39 +572,7 @@
 	}
 
 	getEditorContextFromArgsOrActive(accessor: ServicesAccessor, context?: UriComponents): INotebookActionContext | undefined {
-<<<<<<< HEAD
-		if (context) {
-			const uri = URI.revive(context);
-
-			if (uri) {
-				const widget = getWidgetFromUri(accessor, uri);
-
-				if (widget) {
-					return {
-						notebookEditor: widget,
-					};
-				}
-			}
-		}
-
-		const editorService = accessor.get(IEditorService);
-		const editor = getActiveNotebookEditor(editorService);
-		if (!editor) {
-			return undefined;
-		}
-
-		if (!editor.hasModel()) {
-			return undefined;
-		}
-
-		const activeCell = editor.getActiveCell();
-		return {
-			cell: activeCell,
-			notebookEditor: editor
-		};
-=======
 		return getContextFromUri(accessor, context) ?? getContextFromActiveEditor(accessor.get(IEditorService));
->>>>>>> e60b94d6
 	}
 
 	async runWithContext(accessor: ServicesAccessor, context: INotebookActionContext): Promise<void> {
@@ -671,39 +619,7 @@
 	}
 
 	getEditorContextFromArgsOrActive(accessor: ServicesAccessor, context?: UriComponents): INotebookActionContext | undefined {
-<<<<<<< HEAD
-		if (context) {
-			const uri = URI.revive(context);
-
-			if (uri) {
-				const widget = getWidgetFromUri(accessor, uri);
-
-				if (widget) {
-					return {
-						notebookEditor: widget,
-					};
-				}
-			}
-		}
-
-		const editorService = accessor.get(IEditorService);
-		const editor = getActiveNotebookEditor(editorService);
-		if (!editor) {
-			return undefined;
-		}
-
-		if (!editor.hasModel()) {
-			return undefined;
-		}
-
-		const activeCell = editor.getActiveCell();
-		return {
-			cell: activeCell,
-			notebookEditor: editor
-		};
-=======
 		return getContextFromUri(accessor, context) ?? getContextFromActiveEditor(accessor.get(IEditorService));
->>>>>>> e60b94d6
 	}
 
 	async runWithContext(accessor: ServicesAccessor, context: INotebookActionContext): Promise<void> {
