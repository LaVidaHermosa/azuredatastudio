--- conflicted
+++ resolved
@@ -31,13 +31,8 @@
 function getFocusedWebviewDelegate(accessor: ServicesAccessor): Webview | undefined {
 	const editorService = accessor.get(IEditorService);
 	const editor = getNotebookEditorFromEditorPane(editorService.activeEditorPane);
-<<<<<<< HEAD
-	if (!editor?.hasFocus()) {
+	if (!editor?.hasEditorFocus()) {
 		return undefined; // {{SQL CARBON EDIT}} strict nulls
-=======
-	if (!editor?.hasEditorFocus()) {
-		return;
->>>>>>> 118421e7
 	}
 
 	if (!editor?.hasWebviewFocus()) {
