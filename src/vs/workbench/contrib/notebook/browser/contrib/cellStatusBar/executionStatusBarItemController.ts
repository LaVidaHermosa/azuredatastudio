--- conflicted
+++ resolved
@@ -104,13 +104,8 @@
 	 *	Returns undefined if there should be no change, and an empty array if all items should be removed.
 	 */
 	private _getItemsForCell(cell: ICellViewModel): INotebookCellStatusBarItem[] | undefined {
-<<<<<<< HEAD
-		if (this._currentExecutingStateTimer) {
+		if (this._currentExecutingStateTimer && !cell.internalMetadata.isPaused) {
 			return undefined; // {{SQL CARBON EDIT}} Strict nulls
-=======
-		if (this._currentExecutingStateTimer && !cell.internalMetadata.isPaused) {
-			return;
->>>>>>> 28383a32
 		}
 
 		const item = this._getItemForState(cell.internalMetadata);
