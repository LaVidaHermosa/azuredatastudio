--- conflicted
+++ resolved
@@ -428,360 +428,4 @@
 	title: localize('notebookMenu.cellTitle', "Notebook Cell"),
 	group: CellOverflowToolbarGroups.Insert,
 	when: NOTEBOOK_EDITOR_FOCUSED
-<<<<<<< HEAD
-});
-
-export async function changeCellToKind(kind: CellKind, context: INotebookActionContext, language?: string, mime?: string): Promise<void> {
-	const { notebookEditor } = context;
-	if (!notebookEditor.viewModel) {
-		return;
-	}
-
-	if (notebookEditor.viewModel.options.isReadOnly) {
-		return;
-	}
-
-	if (context.ui && context.cell) {
-		// action from UI
-		const { cell } = context;
-
-		if (cell.cellKind === kind) {
-			return;
-		}
-
-		const text = cell.getText();
-		const idx = notebookEditor.viewModel.getCellIndex(cell);
-
-		if (language === undefined) {
-			const availableLanguages = notebookEditor.activeKernel?.supportedLanguages ?? [];
-			language = availableLanguages[0] ?? 'plaintext';
-		}
-
-		notebookEditor.textModel.applyEdits([
-			{
-				editType: CellEditType.Replace,
-				index: idx,
-				count: 1,
-				cells: [{
-					cellKind: kind,
-					source: text,
-					language: language!,
-					mime: mime ?? cell.mime,
-					outputs: cell.model.outputs,
-					metadata: cell.metadata,
-				}]
-			}
-		], true, {
-			kind: SelectionStateType.Index,
-			focus: notebookEditor.getFocus(),
-			selections: notebookEditor.getSelections()
-		}, () => {
-			return {
-				kind: SelectionStateType.Index,
-				focus: notebookEditor.getFocus(),
-				selections: notebookEditor.getSelections()
-			};
-		}, undefined, true);
-		const newCell = notebookEditor.viewModel.cellAt(idx);
-
-		if (!newCell) {
-			return;
-		}
-
-		notebookEditor.focusNotebookCell(newCell, cell.getEditState() === CellEditState.Editing ? 'editor' : 'container');
-	} else if (context.selectedCells) {
-		const selectedCells = context.selectedCells;
-		const rawEdits: ICellEditOperation[] = [];
-
-		selectedCells.forEach(cell => {
-			if (cell.cellKind === kind) {
-				return;
-			}
-			const text = cell.getText();
-			const idx = notebookEditor.viewModel.getCellIndex(cell);
-
-			if (language === undefined) {
-				const availableLanguages = notebookEditor.activeKernel?.supportedLanguages ?? [];
-				language = availableLanguages[0] ?? 'plaintext';
-			}
-
-			rawEdits.push(
-				{
-					editType: CellEditType.Replace,
-					index: idx,
-					count: 1,
-					cells: [{
-						cellKind: kind,
-						source: text,
-						language: language!,
-						mime: mime ?? cell.mime,
-						outputs: cell.model.outputs,
-						metadata: cell.metadata,
-					}]
-				}
-			);
-		});
-
-		notebookEditor.textModel.applyEdits(rawEdits, true, {
-			kind: SelectionStateType.Index,
-			focus: notebookEditor.getFocus(),
-			selections: notebookEditor.getSelections()
-		}, () => {
-			return {
-				kind: SelectionStateType.Index,
-				focus: notebookEditor.getFocus(),
-				selections: notebookEditor.getSelections()
-			};
-		}, undefined, true);
-	}
-}
-
-export function runDeleteAction(viewModel: NotebookViewModel, cell: ICellViewModel) {
-	const selections = viewModel.getSelections();
-	const targetCellIndex = viewModel.getCellIndex(cell);
-	const containingSelection = selections.find(selection => selection.start <= targetCellIndex && targetCellIndex < selection.end);
-
-	if (containingSelection) {
-		const edits: ICellReplaceEdit[] = selections.reverse().map(selection => ({
-			editType: CellEditType.Replace, index: selection.start, count: selection.end - selection.start, cells: []
-		}));
-
-		const nextCellAfterContainingSelection = viewModel.cellAt(containingSelection.end);
-
-		viewModel.notebookDocument.applyEdits(edits, true, { kind: SelectionStateType.Index, focus: viewModel.getFocus(), selections: viewModel.getSelections() }, () => {
-			if (nextCellAfterContainingSelection) {
-				const cellIndex = viewModel.notebookDocument.cells.findIndex(cell => cell.handle === nextCellAfterContainingSelection.handle);
-				return { kind: SelectionStateType.Index, focus: { start: cellIndex, end: cellIndex + 1 }, selections: [{ start: cellIndex, end: cellIndex + 1 }] };
-			} else {
-				if (viewModel.notebookDocument.length) {
-					const lastCellIndex = viewModel.notebookDocument.length - 1;
-					return { kind: SelectionStateType.Index, focus: { start: lastCellIndex, end: lastCellIndex + 1 }, selections: [{ start: lastCellIndex, end: lastCellIndex + 1 }] };
-
-				} else {
-					return { kind: SelectionStateType.Index, focus: { start: 0, end: 0 }, selections: [{ start: 0, end: 0 }] };
-				}
-			}
-		}, undefined);
-	} else {
-		const focus = viewModel.getFocus();
-		const edits: ICellReplaceEdit[] = [{
-			editType: CellEditType.Replace, index: targetCellIndex, count: 1, cells: []
-		}];
-
-		let finalSelections: ICellRange[] = [];
-		for (let i = 0; i < selections.length; i++) {
-			const selection = selections[i];
-
-			if (selection.end <= targetCellIndex) {
-				finalSelections.push(selection);
-			} else if (selection.start > targetCellIndex) {
-				finalSelections.push({ start: selection.start - 1, end: selection.end - 1 });
-			} else {
-				finalSelections.push({ start: targetCellIndex, end: targetCellIndex + 1 });
-			}
-		}
-
-		if (viewModel.cellAt(focus.start) === cell) {
-			// focus is the target, focus is also not part of any selection
-			const newFocus = focus.end === viewModel.length ? { start: focus.start - 1, end: focus.end - 1 } : focus;
-
-			viewModel.notebookDocument.applyEdits(edits, true, { kind: SelectionStateType.Index, focus: viewModel.getFocus(), selections: viewModel.getSelections() }, () => ({
-				kind: SelectionStateType.Index, focus: newFocus, selections: finalSelections
-			}), undefined);
-		} else {
-			// users decide to delete a cell out of current focus/selection
-			const newFocus = focus.start > targetCellIndex ? { start: focus.start - 1, end: focus.end - 1 } : focus;
-
-			viewModel.notebookDocument.applyEdits(edits, true, { kind: SelectionStateType.Index, focus: viewModel.getFocus(), selections: viewModel.getSelections() }, () => ({
-				kind: SelectionStateType.Index, focus: newFocus, selections: finalSelections
-			}), undefined);
-		}
-	}
-}
-
-export interface ILanguagePickInput extends IQuickPickItem {
-	languageId: string;
-	description: string;
-}
-
-interface IChangeCellContext extends INotebookCellActionContext {
-	// TODO@rebornix : `cells`
-	// range: ICellRange;
-	language?: string;
-}
-
-registerAction2(class ChangeCellLanguageAction extends NotebookCellAction<ICellRange> {
-	constructor() {
-		super({
-			id: CHANGE_CELL_LANGUAGE,
-			title: localize('changeLanguage', 'Change Cell Language'),
-			description: {
-				description: localize('changeLanguage', 'Change Cell Language'),
-				args: [
-					{
-						name: 'range',
-						description: 'The cell range',
-						schema: {
-							'type': 'object',
-							'required': ['start', 'end'],
-							'properties': {
-								'start': {
-									'type': 'number'
-								},
-								'end': {
-									'type': 'number'
-								}
-							}
-						}
-					},
-					{
-						name: 'language',
-						description: 'The target cell language',
-						schema: {
-							'type': 'string'
-						}
-					}
-				]
-			}
-		});
-	}
-
-	protected override getCellContextFromArgs(accessor: ServicesAccessor, context?: ICellRange, ...additionalArgs: any[]): IChangeCellContext | undefined {
-		if (!context || typeof context.start !== 'number' || typeof context.end !== 'number' || context.start >= context.end) {
-			return undefined; // {{SQL CARBON EDIT}} strict nulls
-		}
-
-		const language = additionalArgs.length && typeof additionalArgs[0] === 'string' ? additionalArgs[0] : undefined;
-		const activeEditorContext = this.getEditorContextFromArgsOrActive(accessor);
-
-		if (!activeEditorContext || !activeEditorContext.notebookEditor.viewModel || context.start >= activeEditorContext.notebookEditor.viewModel.length) {
-			return undefined; // {{SQL CARBON EDIT}} Fix strict null
-		}
-
-		// TODO@rebornix, support multiple cells
-		return {
-			notebookEditor: activeEditorContext.notebookEditor,
-			cell: activeEditorContext.notebookEditor.viewModel.cellAt(context.start)!,
-			language
-		};
-	}
-
-
-	async runWithContext(accessor: ServicesAccessor, context: IChangeCellContext): Promise<void> {
-		if (context.language) {
-			await this.setLanguage(context, context.language);
-		} else {
-			await this.showLanguagePicker(accessor, context);
-		}
-	}
-
-	private async showLanguagePicker(accessor: ServicesAccessor, context: IChangeCellContext) {
-		const topItems: ILanguagePickInput[] = [];
-		const mainItems: ILanguagePickInput[] = [];
-
-		const modeService = accessor.get(IModeService);
-		const modelService = accessor.get(IModelService);
-		const quickInputService = accessor.get(IQuickInputService);
-		const languageDetectionService = accessor.get(ILanguageDetectionService);
-
-		const providerLanguages = new Set([
-			...(context.notebookEditor.activeKernel?.supportedLanguages ?? modeService.getRegisteredModes()),
-			'markdown'
-		]);
-
-		providerLanguages.forEach(languageId => {
-			let description: string;
-			if (context.cell.cellKind === CellKind.Markup ? (languageId === 'markdown') : (languageId === context.cell.language)) {
-				description = localize('languageDescription', "({0}) - Current Language", languageId);
-			} else {
-				description = localize('languageDescriptionConfigured', "({0})", languageId);
-			}
-
-			const languageName = modeService.getLanguageName(languageId);
-			if (!languageName) {
-				// Notebook has unrecognized language
-				return;
-			}
-
-			const item = <ILanguagePickInput>{
-				label: languageName,
-				iconClasses: getIconClasses(modelService, modeService, this.getFakeResource(languageName, modeService)),
-				description,
-				languageId
-			};
-
-			if (languageId === 'markdown' || languageId === context.cell.language) {
-				topItems.push(item);
-			} else {
-				mainItems.push(item);
-			}
-		});
-
-		mainItems.sort((a, b) => {
-			return a.description.localeCompare(b.description);
-		});
-
-		// Offer to "Auto Detect"
-		const autoDetectMode: IQuickPickItem = {
-			label: localize('autoDetect', "Auto Detect")
-		};
-
-		const picks: QuickPickInput[] = [
-			autoDetectMode,
-			{ type: 'separator', label: localize('languagesPicks', "languages (identifier)") },
-			...topItems,
-			{ type: 'separator' },
-			...mainItems
-		];
-
-		const selection = await quickInputService.pick(picks, { placeHolder: localize('pickLanguageToConfigure', "Select Language Mode") }) as ILanguagePickInput | undefined;
-		let languageId = selection === autoDetectMode
-			? await languageDetectionService.detectLanguage(context.cell.uri)
-			: selection?.languageId;
-
-		if (languageId) {
-			await this.setLanguage(context, languageId);
-		}
-	}
-
-	private async setLanguage(context: IChangeCellContext, languageId: string) {
-		if (languageId === 'markdown' && context.cell?.language !== 'markdown') {
-			const idx = context.notebookEditor.viewModel.getCellIndex(context.cell);
-			await changeCellToKind(CellKind.Markup, { cell: context.cell, notebookEditor: context.notebookEditor }, 'markdown', Mimes.markdown);
-			const newCell = context.notebookEditor.viewModel.cellAt(idx);
-
-			if (newCell) {
-				context.notebookEditor.focusNotebookCell(newCell, 'editor');
-			}
-		} else if (languageId !== 'markdown' && context.cell?.cellKind === CellKind.Markup) {
-			await changeCellToKind(CellKind.Code, { cell: context.cell, notebookEditor: context.notebookEditor }, languageId);
-		} else {
-			const index = context.notebookEditor.textModel.cells.indexOf(context.cell.model);
-			context.notebookEditor.textModel.applyEdits(
-				[{ editType: CellEditType.CellLanguage, index, language: languageId }],
-				true, undefined, () => undefined, undefined
-			);
-		}
-	}
-
-	/**
-	 * Copied from editorStatus.ts
-	 */
-	private getFakeResource(lang: string, modeService: IModeService): URI | undefined {
-		let fakeResource: URI | undefined;
-
-		const extensions = modeService.getExtensions(lang);
-		if (extensions?.length) {
-			fakeResource = URI.file(extensions[0]);
-		} else {
-			const filenames = modeService.getFilenames(lang);
-			if (filenames?.length) {
-				fakeResource = URI.file(filenames[0]);
-			}
-		}
-
-		return fakeResource;
-	}
-=======
->>>>>>> b3549393
 });