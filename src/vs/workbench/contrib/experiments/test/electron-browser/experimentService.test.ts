/*---------------------------------------------------------------------------------------------
 *  Copyright (c) Microsoft Corporation. All rights reserved.
 *  Licensed under the Source EULA. See License.txt in the project root for license information.
 *--------------------------------------------------------------------------------------------*/

import * as assert from 'assert';
import * as sinon from 'sinon';
import { ExperimentActionType, ExperimentState, IExperiment, ExperimentService, getCurrentActivationRecord, currentSchemaVersion } from 'vs/workbench/contrib/experiments/common/experimentService';
import { TestInstantiationService } from 'vs/platform/instantiation/test/common/instantiationServiceMock';
import { TestLifecycleService } from 'vs/workbench/test/browser/workbenchTestServices';
import {
	IExtensionManagementService, DidInstallExtensionEvent, DidUninstallExtensionEvent, InstallExtensionEvent, IExtensionIdentifier, ILocalExtension
} from 'vs/platform/extensionManagement/common/extensionManagement';
import { IWorkbenchExtensionEnablementService } from 'vs/workbench/services/extensionManagement/common/extensionManagement';
import { ExtensionManagementService } from 'vs/platform/extensionManagement/node/extensionManagementService';
import { Emitter } from 'vs/base/common/event';
import { TestExtensionEnablementService } from 'vs/workbench/services/extensionManagement/test/browser/extensionEnablementService.test';
import { NativeURLService } from 'vs/platform/url/common/urlService';
import { IURLService } from 'vs/platform/url/common/url';
import { ITelemetryService, lastSessionDateStorageKey } from 'vs/platform/telemetry/common/telemetry';
import { NullTelemetryService } from 'vs/platform/telemetry/common/telemetryUtils';
import { IConfigurationService } from 'vs/platform/configuration/common/configuration';
import { TestConfigurationService } from 'vs/platform/configuration/test/common/testConfigurationService';
import { ILifecycleService } from 'vs/workbench/services/lifecycle/common/lifecycle';
import { URI } from 'vs/base/common/uri';
import { IStorageService, StorageScope } from 'vs/platform/storage/common/storage';
import { getGalleryExtensionId } from 'vs/platform/extensionManagement/common/extensionManagementUtil';
import { ExtensionType } from 'vs/platform/extensions/common/extensions';
import { IProductService } from 'vs/platform/product/common/productService';
import { IWillActivateEvent, IExtensionService } from 'vs/workbench/services/extensions/common/extensions';
import { TestExtensionService } from 'vs/workbench/test/common/workbenchTestServices';
import { OS } from 'vs/base/common/platform';
import { IWorkspaceTrustService } from 'vs/platform/workspace/common/workspaceTrust';
import { TestWorkspaceTrustService } from 'vs/workbench/services/workspaces/test/common/testWorkspaceTrustService';

interface ExperimentSettings {
	enabled?: boolean;
	id?: string;
	state?: ExperimentState;
}

let experimentData: { [i: string]: any; } = {
	experiments: []
};

const local = aLocalExtension('installedExtension1', { version: '1.0.0' });

function aLocalExtension(name: string = 'someext', manifest: any = {}, properties: any = {}): ILocalExtension {
	manifest = Object.assign({ name, publisher: 'pub', version: '1.0.0' }, manifest);
	properties = Object.assign({
		type: ExtensionType.User,
		location: URI.file(`pub.${name}`),
		identifier: { id: getGalleryExtensionId(manifest.publisher, manifest.name), uuid: undefined },
		metadata: { id: getGalleryExtensionId(manifest.publisher, manifest.name), publisherId: manifest.publisher, publisherDisplayName: 'somename' }
	}, properties);
	return <ILocalExtension>Object.create({ manifest, ...properties });
}

export class TestExperimentService extends ExperimentService {
	public getExperiments(): Promise<any[]> {
		return Promise.resolve(experimentData.experiments);
	}
}

suite('Experiment Service', () => {
	let instantiationService: TestInstantiationService;
	let testConfigurationService: TestConfigurationService;
	let testObject: ExperimentService;
	let activationEvent: Emitter<IWillActivateEvent>;
	let installEvent: Emitter<InstallExtensionEvent>,
		didInstallEvent: Emitter<DidInstallExtensionEvent>,
		uninstallEvent: Emitter<IExtensionIdentifier>,
		didUninstallEvent: Emitter<DidUninstallExtensionEvent>;

	suiteSetup(() => {
		instantiationService = new TestInstantiationService();
		installEvent = new Emitter<InstallExtensionEvent>();
		didInstallEvent = new Emitter<DidInstallExtensionEvent>();
		uninstallEvent = new Emitter<IExtensionIdentifier>();
		didUninstallEvent = new Emitter<DidUninstallExtensionEvent>();
		activationEvent = new Emitter<IWillActivateEvent>();

		instantiationService.stub(IExtensionService, TestExtensionService);
		instantiationService.stub(IExtensionService, 'onWillActivateByEvent', activationEvent.event);
		instantiationService.stub(IExtensionManagementService, ExtensionManagementService);
		instantiationService.stub(IExtensionManagementService, 'onInstallExtension', installEvent.event);
		instantiationService.stub(IExtensionManagementService, 'onDidInstallExtension', didInstallEvent.event);
		instantiationService.stub(IExtensionManagementService, 'onUninstallExtension', uninstallEvent.event);
		instantiationService.stub(IExtensionManagementService, 'onDidUninstallExtension', didUninstallEvent.event);
		instantiationService.stub(IWorkbenchExtensionEnablementService, new TestExtensionEnablementService(instantiationService));
		instantiationService.stub(ITelemetryService, NullTelemetryService);
		instantiationService.stub(IURLService, NativeURLService);
		instantiationService.stubPromise(IExtensionManagementService, 'getInstalled', [local]);
		testConfigurationService = new TestConfigurationService();
		instantiationService.stub(IConfigurationService, testConfigurationService);
		instantiationService.stub(ILifecycleService, new TestLifecycleService());
		instantiationService.stub(IStorageService, <Partial<IStorageService>>{ get: (a: string, b: StorageScope, c?: string) => c, getBoolean: (a: string, b: StorageScope, c?: boolean) => c, store: () => { }, remove: () => { } });
		instantiationService.stub(IWorkspaceTrustService, new TestWorkspaceTrustService());

		setup(() => {
			instantiationService.stub(IProductService, {});
			instantiationService.stub(IStorageService, <Partial<IStorageService>>{ get: (a: string, b: StorageScope, c?: string) => c, getBoolean: (a: string, b: StorageScope, c?: boolean) => c, store: () => { }, remove: () => { } });
		});

		teardown(() => {
			if (testObject) {
				testObject.dispose();
			}
		});
	});

<<<<<<< HEAD
=======
	test('Simple Experiment Test', () => {
		experimentData = {
			experiments: [
				{
					id: 'experiment1'
				},
				{
					id: 'experiment2',
					enabled: false
				},
				{
					id: 'experiment3',
					enabled: true
				},
				{
					id: 'experiment4',
					enabled: true,
					condition: {

					}
				},
				{
					id: 'experiment5',
					enabled: true,
					condition: {
						insidersOnly: true
					}
				}
			]
		};

		testObject = instantiationService.createInstance(TestExperimentService);
		const tests: Promise<IExperiment>[] = [];
		tests.push(testObject.getExperimentById('experiment1'));
		tests.push(testObject.getExperimentById('experiment2'));
		tests.push(testObject.getExperimentById('experiment3'));
		tests.push(testObject.getExperimentById('experiment4'));
		tests.push(testObject.getExperimentById('experiment5'));

		return Promise.all(tests).then(results => {
			assert.strictEqual(results[0].id, 'experiment1');
			assert.strictEqual(results[0].enabled, false);
			assert.strictEqual(results[0].state, ExperimentState.NoRun);

			assert.strictEqual(results[1].id, 'experiment2');
			assert.strictEqual(results[1].enabled, false);
			assert.strictEqual(results[1].state, ExperimentState.NoRun);

			assert.strictEqual(results[2].id, 'experiment3');
			assert.strictEqual(results[2].enabled, true);
			assert.strictEqual(results[2].state, ExperimentState.Run);

			assert.strictEqual(results[3].id, 'experiment4');
			assert.strictEqual(results[3].enabled, true);
			assert.strictEqual(results[3].state, ExperimentState.Run);

			assert.strictEqual(results[4].id, 'experiment5');
			assert.strictEqual(results[4].enabled, true);
			assert.strictEqual(results[4].state, ExperimentState.Run);
		});
	});

>>>>>>> 31fd94b6
	test('filters out experiments with newer schema versions', async () => {
		experimentData = {
			experiments: [
				{
					id: 'experiment1',
					// no version == 0
				},
				{
					id: 'experiment2',
					schemaVersion: currentSchemaVersion,
				},
				{
					id: 'experiment3',
					schemaVersion: currentSchemaVersion + 1,
				},
			]
		};

		testObject = instantiationService.createInstance(TestExperimentService);
		const actual = await Promise.all([
			testObject.getExperimentById('experiment1'),
			testObject.getExperimentById('experiment2'),
			testObject.getExperimentById('experiment3'),
		]);

		assert.strictEqual(actual[0]?.id, 'experiment1');
		assert.strictEqual(actual[1]?.id, 'experiment2');
		assert.strictEqual(actual[2], undefined);
	});

	test('Insiders only experiment shouldnt be enabled in stable', () => {
		experimentData = {
			experiments: [
				{
					id: 'experiment1',
					enabled: true,
					condition: {
						insidersOnly: true
					}
				}
			]
		};

		instantiationService.stub(IProductService, { quality: 'stable' });
		testObject = instantiationService.createInstance(TestExperimentService);
		return testObject.getExperimentById('experiment1').then(result => {
			assert.strictEqual(result.enabled, true);
			assert.strictEqual(result.state, ExperimentState.NoRun);
		});
	});

	test('NewUsers experiment shouldnt be enabled for old users', () => {
		experimentData = {
			experiments: [
				{
					id: 'experiment1',
					enabled: true,
					condition: {
						newUser: true
					}
				}
			]
		};

		instantiationService.stub(IStorageService, <Partial<IStorageService>>{
			get: (a: string, b: StorageScope, c?: string) => {
				return a === lastSessionDateStorageKey ? 'some-date' : undefined;
			},
			getBoolean: (a: string, b: StorageScope, c?: boolean) => c, store: () => { }, remove: () => { }
		});
		testObject = instantiationService.createInstance(TestExperimentService);
		return testObject.getExperimentById('experiment1').then(result => {
			assert.strictEqual(result.enabled, true);
			assert.strictEqual(result.state, ExperimentState.NoRun);
		});
	});

<<<<<<< HEAD
=======
	test('OldUsers experiment shouldnt be enabled for new users', () => {
		experimentData = {
			experiments: [
				{
					id: 'experiment1',
					enabled: true,
					condition: {
						newUser: false
					}
				}
			]
		};

		testObject = instantiationService.createInstance(TestExperimentService);
		return testObject.getExperimentById('experiment1').then(result => {
			assert.strictEqual(result.enabled, true);
			assert.strictEqual(result.state, ExperimentState.NoRun);
		});
	});

>>>>>>> 31fd94b6
	test('Experiment without NewUser condition should be enabled for old users', () => {
		experimentData = {
			experiments: [
				{
					id: 'experiment1',
					enabled: true,
					condition: {}
				}
			]
		};

		instantiationService.stub(IStorageService, <Partial<IStorageService>>{
			get: (a: string, b: StorageScope, c: string | undefined) => {
				return a === lastSessionDateStorageKey ? 'some-date' : undefined;
			},
			getBoolean: (a: string, b: StorageScope, c?: boolean) => c, store: () => { }, remove: () => { }
		});
		testObject = instantiationService.createInstance(TestExperimentService);
		return testObject.getExperimentById('experiment1').then(result => {
			assert.strictEqual(result.enabled, true);
			assert.strictEqual(result.state, ExperimentState.Run);
		});
	});

	test('Experiment without NewUser condition should be enabled for new users', () => {
		experimentData = {
			experiments: [
				{
					id: 'experiment1',
					enabled: true,
					condition: {}
				}
			]
		};

		testObject = instantiationService.createInstance(TestExperimentService);
		return testObject.getExperimentById('experiment1').then(result => {
			assert.strictEqual(result.enabled, true);
			assert.strictEqual(result.state, ExperimentState.Run);
		});
	});

	test('Experiment with OS should be enabled on current OS', () => {
		experimentData = {
			experiments: [
				{
					id: 'experiment1',
					enabled: true,
					condition: {
						os: [OS],
					}
				}
			]
		};

		testObject = instantiationService.createInstance(TestExperimentService);
		return testObject.getExperimentById('experiment1').then(result => {
			assert.strictEqual(result.state, ExperimentState.Run);
		});
	});

	test('Experiment with OS should be disabled on other OS', () => {
		experimentData = {
			experiments: [
				{
					id: 'experiment1',
					enabled: true,
					condition: {
						os: [OS - 1],
					}
				}
			]
		};

		testObject = instantiationService.createInstance(TestExperimentService);
		return testObject.getExperimentById('experiment1').then(result => {
			assert.strictEqual(result.state, ExperimentState.NoRun);
		});
	});

	test('Activation event experiment with not enough events should be evaluating', () => {
		experimentData = {
			experiments: [
				{
					id: 'experiment1',
					enabled: true,
					condition: {
						activationEvent: {
							event: 'my:event',
							minEvents: 5,
						}
					}
				}
			]
		};

		instantiationService.stub(IStorageService, 'get', (a: string, b: StorageScope, c?: string) => {
			return a === 'experimentEventRecord-my-event'
				? JSON.stringify({ count: [2], mostRecentBucket: Date.now() })
				: undefined;
		});

		testObject = instantiationService.createInstance(TestExperimentService);
		return testObject.getExperimentById('experiment1').then(result => {
			assert.strictEqual(result.enabled, true);
			assert.strictEqual(result.state, ExperimentState.Evaluating);
		});
	});

	test('Activation event works with enough events', () => {
		experimentData = {
			experiments: [
				{
					id: 'experiment1',
					enabled: true,
					condition: {
						activationEvent: {
							event: 'my:event',
							minEvents: 5,
						}
					}
				}
			]
		};

		instantiationService.stub(IStorageService, 'get', (a: string, b: StorageScope, c?: string) => {
			return a === 'experimentEventRecord-my-event'
				? JSON.stringify({ count: [10], mostRecentBucket: Date.now() })
				: undefined;
		});

		testObject = instantiationService.createInstance(TestExperimentService);
		return testObject.getExperimentById('experiment1').then(result => {
			assert.strictEqual(result.enabled, true);
			assert.strictEqual(result.state, ExperimentState.Run);
		});
	});

	test('Activation event does not work with old data', () => {
		experimentData = {
			experiments: [
				{
					id: 'experiment1',
					enabled: true,
					condition: {
						activationEvent: {
							event: 'my:event',
							minEvents: 5,
						}
					}
				}
			]
		};

		instantiationService.stub(IStorageService, 'get', (a: string, b: StorageScope, c?: string) => {
			return a === 'experimentEventRecord-my-event'
				? JSON.stringify({ count: [10], mostRecentBucket: Date.now() - (1000 * 60 * 60 * 24 * 10) })
				: undefined;
		});

		testObject = instantiationService.createInstance(TestExperimentService);
		return testObject.getExperimentById('experiment1').then(result => {
			assert.strictEqual(result.enabled, true);
			assert.strictEqual(result.state, ExperimentState.Evaluating);
		});
	});

	test('Parses activation records correctly', () => {
		const timers = sinon.useFakeTimers(); // so Date.now() is stable
		const oneDay = 1000 * 60 * 60 * 24;
		teardown(() => timers.restore());

		let rec = getCurrentActivationRecord();

		// good default:
		assert.deepEqual(rec, {
			count: [0, 0, 0, 0, 0, 0, 0],
			mostRecentBucket: Date.now(),
		});

		rec.count[0] = 1;
		timers.tick(1);
		rec = getCurrentActivationRecord(rec);

		// does not advance unnecessarily
		assert.deepEqual(getCurrentActivationRecord(rec), {
			count: [1, 0, 0, 0, 0, 0, 0],
			mostRecentBucket: Date.now() - 1,
		});

		// advances time
		timers.tick(oneDay * 3);
		rec = getCurrentActivationRecord(rec);
		assert.deepEqual(getCurrentActivationRecord(rec), {
			count: [0, 0, 0, 1, 0, 0, 0],
			mostRecentBucket: Date.now() - 1,
		});

		// rotates off time
		timers.tick(oneDay * 4);
		rec.count[0] = 2;
		rec = getCurrentActivationRecord(rec);
		assert.deepEqual(getCurrentActivationRecord(rec), {
			count: [0, 0, 0, 0, 2, 0, 0],
			mostRecentBucket: Date.now() - 1,
		});
	});

	test('Activation event updates', async () => {
		experimentData = {
			experiments: [
				{
					id: 'experiment1',
					enabled: true,
					condition: {
						activationEvent: {
							event: 'my:event',
							minEvents: 2,
						}
					}
				}
			]
		};

		instantiationService.stub(IStorageService, 'get', (a: string, b: StorageScope, c?: string) => {
			return a === 'experimentEventRecord-my-event'
				? JSON.stringify({ count: [10, 0, 0, 0, 0, 0, 0], mostRecentBucket: Date.now() - (1000 * 60 * 60 * 24 * 2) })
				: undefined;
		});

		let didGetCall = false;
		instantiationService.stub(IStorageService, 'store', (key: string, value: string, scope: StorageScope) => {
			if (key.includes('experimentEventRecord')) {
				didGetCall = true;
				assert.strictEqual(key, 'experimentEventRecord-my-event');
				assert.deepEqual(JSON.parse(value).count, [1, 0, 10, 0, 0, 0, 0]);
				assert.strictEqual(scope, StorageScope.GLOBAL);
			}
		});

		testObject = instantiationService.createInstance(TestExperimentService);
		await testObject.getExperimentById('experiment1');
		activationEvent.fire({ event: 'not our event', activation: Promise.resolve() });
		activationEvent.fire({ event: 'my:event', activation: Promise.resolve() });
		assert(didGetCall);
	});

<<<<<<< HEAD
=======
	test('Activation events run experiments in realtime', async () => {
		experimentData = {
			experiments: [
				{
					id: 'experiment1',
					enabled: true,
					condition: {
						activationEvent: {
							event: 'my:event',
							minEvents: 2,
						}
					}
				}
			]
		};

		let calls = 0;
		instantiationService.stub(IStorageService, 'get', (a: string, b: StorageScope, c?: string) => {
			return a === 'experimentEventRecord-my-event'
				? JSON.stringify({ count: [++calls, 0, 0, 0, 0, 0, 0], mostRecentBucket: Date.now() })
				: undefined;
		});

		const enabledListener = sinon.stub();
		testObject = instantiationService.createInstance(TestExperimentService);
		testObject.onExperimentEnabled(enabledListener);

		assert.strictEqual((await testObject.getExperimentById('experiment1')).state, ExperimentState.Evaluating);
		assert.strictEqual((await testObject.getExperimentById('experiment1')).state, ExperimentState.Evaluating);
		assert.strictEqual(enabledListener.callCount, 0);

		activationEvent.fire({ event: 'my:event', activation: Promise.resolve() });
		await timeout(1);
		assert.strictEqual(enabledListener.callCount, 1);
		assert.strictEqual((await testObject.getExperimentById('experiment1')).state, ExperimentState.Run);
	});

>>>>>>> 31fd94b6
	test('Experiment not matching user setting should be disabled', () => {
		experimentData = {
			experiments: [
				{
					id: 'experiment1',
					enabled: true,
					condition: {
						userSetting: { neat: true }
					}
				}
			]
		};

		instantiationService.stub(IConfigurationService, 'getValue',
			(key: string) => key === 'neat' ? false : undefined);
		testObject = instantiationService.createInstance(TestExperimentService);
		return testObject.getExperimentById('experiment1').then(result => {
			assert.strictEqual(result.enabled, true);
			assert.strictEqual(result.state, ExperimentState.NoRun);
		});
	});

	test('Experiment matching user setting should be enabled', () => {
		experimentData = {
			experiments: [
				{
					id: 'experiment1',
					enabled: true,
					condition: {
						userSetting: { neat: true }
					}
				}
			]
		};

		instantiationService.stub(IConfigurationService, 'getValue',
			(key: string) => key === 'neat' ? true : undefined);
		testObject = instantiationService.createInstance(TestExperimentService);
		return testObject.getExperimentById('experiment1').then(result => {
			assert.strictEqual(result.enabled, true);
			assert.strictEqual(result.state, ExperimentState.Run);
		});
	});

	test('Experiment with no matching display language should be disabled', () => {
		experimentData = {
			experiments: [
				{
					id: 'experiment1',
					enabled: true,
					condition: {
						displayLanguage: 'somethingthat-nooneknows'
					}
				}
			]
		};

		testObject = instantiationService.createInstance(TestExperimentService);
		return testObject.getExperimentById('experiment1').then(result => {
			assert.strictEqual(result.enabled, true);
			assert.strictEqual(result.state, ExperimentState.NoRun);
		});
	});

	test('Experiment with condition type InstalledExtensions is enabled when one of the expected extensions is installed', () => {
		experimentData = {
			experiments: [
				{
					id: 'experiment1',
					enabled: true,
					condition: {
						installedExtensions: {
							inlcudes: ['pub.installedExtension1', 'uninstalled-extention-id']
						}
					}
				}
			]
		};

		testObject = instantiationService.createInstance(TestExperimentService);
		return testObject.getExperimentById('experiment1').then(result => {
			assert.strictEqual(result.enabled, true);
			assert.strictEqual(result.state, ExperimentState.Run);
		});
	});

	test('Experiment with condition type InstalledExtensions is disabled when none of the expected extensions is installed', () => {
		experimentData = {
			experiments: [
				{
					id: 'experiment1',
					enabled: true,
					condition: {
						installedExtensions: {
							includes: ['uninstalled-extention-id1', 'uninstalled-extention-id2']
						}
					}
				}
			]
		};

		testObject = instantiationService.createInstance(TestExperimentService);
		return testObject.getExperimentById('experiment1').then(result => {
			assert.strictEqual(result.enabled, true);
			assert.strictEqual(result.state, ExperimentState.NoRun);
		});
	});

	test('Experiment with condition type InstalledExtensions is disabled when one of the exlcuded extensions is installed', () => {
		experimentData = {
			experiments: [
				{
					id: 'experiment1',
					enabled: true,
					condition: {
						installedExtensions: {
							excludes: ['pub.installedExtension1', 'uninstalled-extention-id2']
						}
					}
				}
			]
		};

		testObject = instantiationService.createInstance(TestExperimentService);
		return testObject.getExperimentById('experiment1').then(result => {
			assert.strictEqual(result.enabled, true);
			assert.strictEqual(result.state, ExperimentState.NoRun);
		});
	});

	test('Experiment that is marked as complete should be disabled regardless of the conditions', () => {
		experimentData = {
			experiments: [
				{
					id: 'experiment1',
					enabled: true,
					condition: {
						installedExtensions: {
							includes: ['pub.installedExtension1', 'uninstalled-extention-id2']
						}
					}
				}
			]
		};

		instantiationService.stub(IStorageService, <Partial<IStorageService>>{
			get: (a: string, b: StorageScope, c?: string) => a === 'experiments.experiment1' ? JSON.stringify({ state: ExperimentState.Complete }) : c,
			store: () => { }
		});

		testObject = instantiationService.createInstance(TestExperimentService);
		return testObject.getExperimentById('experiment1').then(result => {
			assert.strictEqual(result.enabled, true);
			assert.strictEqual(result.state, ExperimentState.Complete);
		});
	});

	test('Experiment with evaluate only once should read enablement from storage service', () => {
		experimentData = {
			experiments: [
				{
					id: 'experiment1',
					enabled: true,
					condition: {
						installedExtensions: {
							excludes: ['pub.installedExtension1', 'uninstalled-extention-id2']
						},
						evaluateOnlyOnce: true
					}
				}
			]
		};

		instantiationService.stub(IStorageService, <Partial<IStorageService>>{
			get: (a: string, b: StorageScope, c?: string) => a === 'experiments.experiment1' ? JSON.stringify({ enabled: true, state: ExperimentState.Run }) : c,
			store: () => { }
		});
		testObject = instantiationService.createInstance(TestExperimentService);
		return testObject.getExperimentById('experiment1').then(result => {
			assert.strictEqual(result.enabled, true);
			assert.strictEqual(result.state, ExperimentState.Run);
		});
	});

	test('Curated list should be available if experiment is enabled.', () => {
		const promptText = 'Hello there! Can you see this?';
		const curatedExtensionsKey = 'AzureDeploy';
		const curatedExtensionsList = ['uninstalled-extention-id1', 'uninstalled-extention-id2'];
		experimentData = {
			experiments: [
				{
					id: 'experiment1',
					enabled: true,
					action: {
						type: 'Prompt',
						properties: {
							promptText,
							commands: [
								{
									text: 'Search Marketplace',
									dontShowAgain: true,
									curatedExtensionsKey,
									curatedExtensionsList
								},
								{
									text: 'No'
								}
							]
						}
					}
				}
			]
		};

		testObject = instantiationService.createInstance(TestExperimentService);
		return testObject.getExperimentById('experiment1').then(result => {
			assert.strictEqual(result.enabled, true);
			assert.strictEqual(result.state, ExperimentState.Run);
			return testObject.getCuratedExtensionsList(curatedExtensionsKey).then(curatedList => {
				assert.strictEqual(curatedList, curatedExtensionsList);
			});
		});
	});

<<<<<<< HEAD
=======
	test('Curated list shouldnt be available if experiment is disabled.', () => {
		const promptText = 'Hello there! Can you see this?';
		const curatedExtensionsKey = 'AzureDeploy';
		const curatedExtensionsList = ['uninstalled-extention-id1', 'uninstalled-extention-id2'];
		experimentData = {
			experiments: [
				{
					id: 'experiment1',
					enabled: false,
					action: {
						type: 'Prompt',
						properties: {
							promptText,
							commands: [
								{
									text: 'Search Marketplace',
									dontShowAgain: true,
									curatedExtensionsKey,
									curatedExtensionsList
								},
								{
									text: 'No'
								}
							]
						}
					}
				}
			]
		};

		testObject = instantiationService.createInstance(TestExperimentService);
		return testObject.getExperimentById('experiment1').then(result => {
			assert.strictEqual(result.enabled, false);
			assert.strictEqual(result.action?.type, 'Prompt');
			assert.strictEqual(result.state, ExperimentState.NoRun);
			return testObject.getCuratedExtensionsList(curatedExtensionsKey).then(curatedList => {
				assert.strictEqual(curatedList.length, 0);
			});
		});
	});

	test('Maps action2 to action.', () => {
		experimentData = {
			experiments: [
				{
					id: 'experiment1',
					enabled: false,
					action2: {
						type: 'Prompt',
						properties: {
							promptText: 'Hello world',
							commands: []
						}
					}
				}
			]
		};

		testObject = instantiationService.createInstance(TestExperimentService);
		return testObject.getExperimentById('experiment1').then(result => {
			assert.strictEqual(result.action?.type, 'Prompt');
		});
	});

>>>>>>> 31fd94b6
	test('Experiment that is disabled or deleted should be removed from storage', () => {
		experimentData = {
			experiments: [
				{
					id: 'experiment1',
					enabled: false
				},
				{
					id: 'experiment3',
					enabled: true
				}
			]
		};

		let storageDataExperiment1: ExperimentSettings | null = { enabled: false };
		let storageDataExperiment2: ExperimentSettings | null = { enabled: false };
		let storageDataAllExperiments: string[] | null = ['experiment1', 'experiment2', 'experiment3'];
		instantiationService.stub(IStorageService, <Partial<IStorageService>>{
			get: (a: string, b: StorageScope, c?: string) => {
				switch (a) {
					case 'experiments.experiment1':
						return JSON.stringify(storageDataExperiment1);
					case 'experiments.experiment2':
						return JSON.stringify(storageDataExperiment2);
					case 'allExperiments':
						return JSON.stringify(storageDataAllExperiments);
					default:
						break;
				}
				return c;
			},
			store: (a: string, b: any, c: StorageScope) => {
				switch (a) {
					case 'experiments.experiment1':
						storageDataExperiment1 = JSON.parse(b);
						break;
					case 'experiments.experiment2':
						storageDataExperiment2 = JSON.parse(b);
						break;
					case 'allExperiments':
						storageDataAllExperiments = JSON.parse(b);
						break;
					default:
						break;
				}
			},
			remove: (a: string) => {
				switch (a) {
					case 'experiments.experiment1':
						storageDataExperiment1 = null;
						break;
					case 'experiments.experiment2':
						storageDataExperiment2 = null;
						break;
					case 'allExperiments':
						storageDataAllExperiments = null;
						break;
					default:
						break;
				}
			}
		});

		testObject = instantiationService.createInstance(TestExperimentService);
		const disabledExperiment = testObject.getExperimentById('experiment1').then(result => {
			assert.strictEqual(result.enabled, false);
			assert.strictEqual(!!storageDataExperiment1, false);
		});
		const deletedExperiment = testObject.getExperimentById('experiment2').then(result => {
			assert.strictEqual(!!result, false);
			assert.strictEqual(!!storageDataExperiment2, false);
		});
		return Promise.all([disabledExperiment, deletedExperiment]).then(() => {
			assert.strictEqual(storageDataAllExperiments!.length, 1);
			assert.strictEqual(storageDataAllExperiments![0], 'experiment3');
		});

	});

	test('Offline mode', () => {
		experimentData = {
			experiments: null
		};

		let storageDataExperiment1: ExperimentSettings | null = { enabled: true, state: ExperimentState.Run };
		let storageDataExperiment2: ExperimentSettings | null = { enabled: true, state: ExperimentState.NoRun };
		let storageDataExperiment3: ExperimentSettings | null = { enabled: true, state: ExperimentState.Evaluating };
		let storageDataExperiment4: ExperimentSettings | null = { enabled: true, state: ExperimentState.Complete };
		let storageDataAllExperiments: string[] | null = ['experiment1', 'experiment2', 'experiment3', 'experiment4'];
		instantiationService.stub(IStorageService, <Partial<IStorageService>>{
			get: (a: string, b: StorageScope, c?: string) => {
				switch (a) {
					case 'experiments.experiment1':
						return JSON.stringify(storageDataExperiment1);
					case 'experiments.experiment2':
						return JSON.stringify(storageDataExperiment2);
					case 'experiments.experiment3':
						return JSON.stringify(storageDataExperiment3);
					case 'experiments.experiment4':
						return JSON.stringify(storageDataExperiment4);
					case 'allExperiments':
						return JSON.stringify(storageDataAllExperiments);
					default:
						break;
				}
				return c;
			},
			store: (a, b, c) => {
				switch (a) {
					case 'experiments.experiment1':
						storageDataExperiment1 = JSON.parse(b + '');
						break;
					case 'experiments.experiment2':
						storageDataExperiment2 = JSON.parse(b + '');
						break;
					case 'experiments.experiment3':
						storageDataExperiment3 = JSON.parse(b + '');
						break;
					case 'experiments.experiment4':
						storageDataExperiment4 = JSON.parse(b + '');
						break;
					case 'allExperiments':
						storageDataAllExperiments = JSON.parse(b + '');
						break;
					default:
						break;
				}
			},
			remove: a => {
				switch (a) {
					case 'experiments.experiment1':
						storageDataExperiment1 = null;
						break;
					case 'experiments.experiment2':
						storageDataExperiment2 = null;
						break;
					case 'experiments.experiment3':
						storageDataExperiment3 = null;
						break;
					case 'experiments.experiment4':
						storageDataExperiment4 = null;
						break;
					case 'allExperiments':
						storageDataAllExperiments = null;
						break;
					default:
						break;
				}
			}
		});

		testObject = instantiationService.createInstance(TestExperimentService);

		const tests: Promise<IExperiment>[] = [];
		tests.push(testObject.getExperimentById('experiment1'));
		tests.push(testObject.getExperimentById('experiment2'));
		tests.push(testObject.getExperimentById('experiment3'));
		tests.push(testObject.getExperimentById('experiment4'));

		return Promise.all(tests).then(results => {
			assert.strictEqual(results[0].id, 'experiment1');
			assert.strictEqual(results[0].enabled, true);
			assert.strictEqual(results[0].state, ExperimentState.Run);

			assert.strictEqual(results[1].id, 'experiment2');
			assert.strictEqual(results[1].enabled, true);
			assert.strictEqual(results[1].state, ExperimentState.NoRun);

			assert.strictEqual(results[2].id, 'experiment3');
			assert.strictEqual(results[2].enabled, true);
			assert.strictEqual(results[2].state, ExperimentState.Evaluating);

			assert.strictEqual(results[3].id, 'experiment4');
			assert.strictEqual(results[3].enabled, true);
			assert.strictEqual(results[3].state, ExperimentState.Complete);
		});

	});

	test('getExperimentByType', () => {
		const customProperties = {
			some: 'random-value'
		};
		experimentData = {
			experiments: [
				{
					id: 'simple-experiment',
					enabled: true
				},
				{
					id: 'custom-experiment',
					enabled: true,
					action: {
						type: 'Custom',
						properties: customProperties
					}
				},
				{
					id: 'custom-experiment-no-properties',
					enabled: true,
					action: {
						type: 'Custom'
					}
				},
				{
					id: 'prompt-with-no-commands',
					enabled: true,
					action: {
						type: 'Prompt',
						properties: {
							promptText: 'someText'
						}
					}
				},
				{
					id: 'prompt-with-commands',
					enabled: true,
					action: {
						type: 'Prompt',
						properties: {
							promptText: 'someText',
							commands: [
								{
									text: 'Hello'
								}
							]
						}
					}
				}
			]
		};

		testObject = instantiationService.createInstance(TestExperimentService);
		const custom = testObject.getExperimentsByType(ExperimentActionType.Custom).then(result => {
			assert.strictEqual(result.length, 3);
			assert.strictEqual(result[0].id, 'simple-experiment');
			assert.strictEqual(result[1].id, 'custom-experiment');
			assert.strictEqual(result[1].action!.properties, customProperties);
			assert.strictEqual(result[2].id, 'custom-experiment-no-properties');
			assert.strictEqual(!!result[2].action!.properties, true);
		});
		const prompt = testObject.getExperimentsByType(ExperimentActionType.Prompt).then(result => {
			assert.strictEqual(result.length, 2);
			assert.strictEqual(result[0].id, 'prompt-with-no-commands');
			assert.strictEqual(result[1].id, 'prompt-with-commands');
		});
		return Promise.all([custom, prompt]);
	});

	test('experimentsPreviouslyRun includes, excludes check', () => {
		experimentData = {
			experiments: [
				{
					id: 'experiment3',
					enabled: true,
					condition: {
						experimentsPreviouslyRun: {
							includes: ['experiment1'],
							excludes: ['experiment2']
						}
					}
				},
				{
					id: 'experiment4',
					enabled: true,
					condition: {
						experimentsPreviouslyRun: {
							includes: ['experiment1'],
							excludes: ['experiment200']
						}
					}
				}
			]
		};

		let storageDataExperiment3 = { enabled: true, state: ExperimentState.Evaluating };
		let storageDataExperiment4 = { enabled: true, state: ExperimentState.Evaluating };
		instantiationService.stub(IStorageService, <Partial<IStorageService>>{
			get: (a: string, b: StorageScope, c?: string) => {
				switch (a) {
					case 'currentOrPreviouslyRunExperiments':
						return JSON.stringify(['experiment1', 'experiment2']);
					default:
						break;
				}
				return c;
			},
			store: (a, b, c) => {
				switch (a) {
					case 'experiments.experiment3':
						storageDataExperiment3 = JSON.parse(b + '');
						break;
					case 'experiments.experiment4':
						storageDataExperiment4 = JSON.parse(b + '');
						break;
					default:
						break;
				}
			}
		});

		testObject = instantiationService.createInstance(TestExperimentService);
		return testObject.getExperimentsByType(ExperimentActionType.Custom).then(result => {
			assert.strictEqual(result.length, 2);
			assert.strictEqual(result[0].id, 'experiment3');
			assert.strictEqual(result[0].state, ExperimentState.NoRun);
			assert.strictEqual(result[1].id, 'experiment4');
			assert.strictEqual(result[1].state, ExperimentState.Run);
			assert.strictEqual(storageDataExperiment3.state, ExperimentState.NoRun);
			assert.strictEqual(storageDataExperiment4.state, ExperimentState.Run);
			return Promise.resolve(null);
		});
	});
	// test('Experiment with condition type FileEdit should increment editcount as appropriate', () => {

	// });

	// test('Experiment with condition type WorkspaceEdit should increment editcount as appropriate', () => {

	// });



});

<|MERGE_RESOLUTION|>--- conflicted
+++ resolved
@@ -1,6 +1,6 @@
 /*---------------------------------------------------------------------------------------------
  *  Copyright (c) Microsoft Corporation. All rights reserved.
- *  Licensed under the Source EULA. See License.txt in the project root for license information.
+ *  Licensed under the MIT License. See License.txt in the project root for license information.
  *--------------------------------------------------------------------------------------------*/
 
 import * as assert from 'assert';
@@ -28,6 +28,7 @@
 import { ExtensionType } from 'vs/platform/extensions/common/extensions';
 import { IProductService } from 'vs/platform/product/common/productService';
 import { IWillActivateEvent, IExtensionService } from 'vs/workbench/services/extensions/common/extensions';
+import { timeout } from 'vs/base/common/async';
 import { TestExtensionService } from 'vs/workbench/test/common/workbenchTestServices';
 import { OS } from 'vs/base/common/platform';
 import { IWorkspaceTrustService } from 'vs/platform/workspace/common/workspaceTrust';
@@ -109,8 +110,6 @@
 		});
 	});
 
-<<<<<<< HEAD
-=======
 	test('Simple Experiment Test', () => {
 		experimentData = {
 			experiments: [
@@ -173,7 +172,6 @@
 		});
 	});
 
->>>>>>> 31fd94b6
 	test('filters out experiments with newer schema versions', async () => {
 		experimentData = {
 			experiments: [
@@ -251,8 +249,6 @@
 		});
 	});
 
-<<<<<<< HEAD
-=======
 	test('OldUsers experiment shouldnt be enabled for new users', () => {
 		experimentData = {
 			experiments: [
@@ -273,7 +269,6 @@
 		});
 	});
 
->>>>>>> 31fd94b6
 	test('Experiment without NewUser condition should be enabled for old users', () => {
 		experimentData = {
 			experiments: [
@@ -521,8 +516,6 @@
 		assert(didGetCall);
 	});
 
-<<<<<<< HEAD
-=======
 	test('Activation events run experiments in realtime', async () => {
 		experimentData = {
 			experiments: [
@@ -560,7 +553,6 @@
 		assert.strictEqual((await testObject.getExperimentById('experiment1')).state, ExperimentState.Run);
 	});
 
->>>>>>> 31fd94b6
 	test('Experiment not matching user setting should be disabled', () => {
 		experimentData = {
 			experiments: [
@@ -785,8 +777,6 @@
 		});
 	});
 
-<<<<<<< HEAD
-=======
 	test('Curated list shouldnt be available if experiment is disabled.', () => {
 		const promptText = 'Hello there! Can you see this?';
 		const curatedExtensionsKey = 'AzureDeploy';
@@ -851,7 +841,6 @@
 		});
 	});
 
->>>>>>> 31fd94b6
 	test('Experiment that is disabled or deleted should be removed from storage', () => {
 		experimentData = {
 			experiments: [
