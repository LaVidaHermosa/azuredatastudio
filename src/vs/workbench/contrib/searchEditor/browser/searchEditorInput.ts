--- conflicted
+++ resolved
@@ -127,13 +127,8 @@
 		this._register(this.workingCopyService.registerWorkingCopy(workingCopyAdapter));
 	}
 
-<<<<<<< HEAD
-	override async save(group: GroupIdentifier, options?: ITextFileSaveOptions): Promise<IEditorInput | undefined> {
+	override async save(group: GroupIdentifier, options?: ITextFileSaveOptions): Promise<EditorInput | undefined> {
 		if (((await this.getModels()).resultsModel).isDisposed()) { return undefined; } // {{SQL CARBON EDIT}} strict-null-checks
-=======
-	override async save(group: GroupIdentifier, options?: ITextFileSaveOptions): Promise<EditorInput | undefined> {
-		if (((await this.getModels()).resultsModel).isDisposed()) { return; }
->>>>>>> 240cde21
 
 		if (this.backingUri) {
 			await this.textFileService.write(this.backingUri, await this.serializeForDisk(), options);
