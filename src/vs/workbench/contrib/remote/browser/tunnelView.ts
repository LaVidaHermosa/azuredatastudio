--- conflicted
+++ resolved
@@ -437,12 +437,8 @@
 			inputBox,
 			dom.addStandardDisposableListener(inputBox.inputElement, dom.EventType.KEY_DOWN, async (e: IKeyboardEvent) => {
 				if (e.equals(KeyCode.Enter)) {
-<<<<<<< HEAD
+					e.stopPropagation();
 					if (inputBox.validate()) { // {{SQL CARBON EDIT}}
-=======
-					e.stopPropagation();
-					if (inputBox.validate() !== MessageType.ERROR) {
->>>>>>> d3d7966f
 						return done(true, true);
 					} else {
 						return done(false, true);
