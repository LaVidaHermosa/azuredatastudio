/*---------------------------------------------------------------------------------------------
 *  Copyright (c) Microsoft Corporation. All rights reserved.
 *  Licensed under the Source EULA. See License.txt in the project root for license information.
 *--------------------------------------------------------------------------------------------*/

import 'vs/css!./media/tunnelView';
import * as nls from 'vs/nls';
import * as dom from 'vs/base/browser/dom';
import { IViewDescriptor, IEditableData, IViewsService, IViewDescriptorService } from 'vs/workbench/common/views';
import { IKeybindingService } from 'vs/platform/keybinding/common/keybinding';
import { IContextMenuService, IContextViewService } from 'vs/platform/contextview/browser/contextView';
import { IContextKeyService, IContextKey, RawContextKey, ContextKeyExpr } from 'vs/platform/contextkey/common/contextkey';
import { IConfigurationService } from 'vs/platform/configuration/common/configuration';
import { IInstantiationService } from 'vs/platform/instantiation/common/instantiation';
import { IOpenerService } from 'vs/platform/opener/common/opener';
import { IQuickInputService, IQuickPickItem, QuickPickInput } from 'vs/platform/quickinput/common/quickInput';
import { ICommandService, ICommandHandler, CommandsRegistry } from 'vs/platform/commands/common/commands';
import { Event } from 'vs/base/common/event';
import { IWorkbenchEnvironmentService } from 'vs/workbench/services/environment/common/environmentService';
import { Disposable, IDisposable, toDisposable, MutableDisposable, dispose, DisposableStore } from 'vs/base/common/lifecycle';
import { ActionBar } from 'vs/base/browser/ui/actionbar/actionbar';
import { IconLabel } from 'vs/base/browser/ui/iconLabel/iconLabel';
import { ActionRunner, IAction } from 'vs/base/common/actions';
import { IMenuService, MenuId, MenuRegistry, ILocalizedString } from 'vs/platform/actions/common/actions';
import { createAndFillInContextMenuActions, createAndFillInActionBarActions, createActionViewItem } from 'vs/platform/actions/browser/menuEntryActionViewItem';
import { IRemoteExplorerService, TunnelModel, makeAddress, TunnelType, ITunnelItem, Tunnel, TUNNEL_VIEW_ID, parseAddress, CandidatePort, TunnelPrivacy, TunnelEditId, mapHasAddressLocalhostOrAllInterfaces } from 'vs/workbench/services/remote/common/remoteExplorerService';
import { IClipboardService } from 'vs/platform/clipboard/common/clipboardService';
import { INotificationService, Severity } from 'vs/platform/notification/common/notification';
import { InputBox, MessageType } from 'vs/base/browser/ui/inputbox/inputBox';
import { attachButtonStyler, attachInputBoxStyler } from 'vs/platform/theme/common/styler';
import { once } from 'vs/base/common/functional';
import { KeyCode, KeyMod } from 'vs/base/common/keyCodes';
import { IThemeService, registerThemingParticipant, ThemeIcon } from 'vs/platform/theme/common/themeService';
import { IKeyboardEvent } from 'vs/base/browser/keyboardEvent';
import { ViewPane, IViewPaneOptions } from 'vs/workbench/browser/parts/views/viewPane';
import { URI } from 'vs/base/common/uri';
import { isPortPrivileged, ITunnelService, RemoteTunnel } from 'vs/platform/remote/common/tunnel';
import { SyncDescriptor } from 'vs/platform/instantiation/common/descriptors';
import { KeybindingsRegistry, KeybindingWeight } from 'vs/platform/keybinding/common/keybindingsRegistry';
import { ITelemetryService } from 'vs/platform/telemetry/common/telemetry';
import { ActionViewItem } from 'vs/base/browser/ui/actionbar/actionViewItems';
import { copyAddressIcon, forwardedPortWithoutProcessIcon, forwardedPortWithProcessIcon, forwardPortIcon, labelPortIcon, openBrowserIcon, openPreviewIcon, portsViewIcon, privatePortIcon, publicPortIcon, stopForwardIcon } from 'vs/workbench/contrib/remote/browser/remoteIcons';
import { IExternalUriOpenerService } from 'vs/workbench/contrib/externalUriOpener/common/externalUriOpenerService';
import { CancellationTokenSource } from 'vs/base/common/cancellation';
import { isMacintosh, isWeb } from 'vs/base/common/platform';
import { ITableColumn, ITableContextMenuEvent, ITableEvent, ITableMouseEvent, ITableRenderer, ITableVirtualDelegate } from 'vs/base/browser/ui/table/table';
import { WorkbenchTable } from 'vs/platform/list/browser/listService';
import { Button } from 'vs/base/browser/ui/button/button';
import { registerColor } from 'vs/platform/theme/common/colorRegistry';
import { IMarkdownString, MarkdownString } from 'vs/base/common/htmlContent';
import { IHoverDelegateOptions } from 'vs/base/browser/ui/iconLabel/iconHoverDelegate';
import { IHoverService } from 'vs/workbench/services/hover/browser/hover';
import { STATUS_BAR_HOST_NAME_BACKGROUND } from 'vs/workbench/common/theme';

export const forwardedPortsViewEnabled = new RawContextKey<boolean>('forwardedPortsViewEnabled', false, nls.localize('tunnel.forwardedPortsViewEnabled', "Whether the Ports view is enabled."));

class TunnelTreeVirtualDelegate implements ITableVirtualDelegate<ITunnelItem> {

	readonly headerRowHeight: number = 22;

	constructor(private readonly remoteExplorerService: IRemoteExplorerService) { }

	getHeight(row: ITunnelItem): number {
		return (row.tunnelType === TunnelType.Add && !this.remoteExplorerService.getEditableData(undefined)) ? 30 : 22;
	}
}

export interface ITunnelViewModel {
	readonly onForwardedPortsChanged: Event<void>;
	readonly all: TunnelItem[];
	readonly input: TunnelItem;
	isEmpty(): boolean;
}

export class TunnelViewModel implements ITunnelViewModel {

	readonly onForwardedPortsChanged: Event<void>;
	private model: TunnelModel;
	private _candidates: Map<string, CandidatePort> = new Map();

	readonly input = {
		label: nls.localize('remote.tunnelsView.addPort', "Add Port"),
		icon: undefined,
		tunnelType: TunnelType.Add,
		hasRunningProcess: false,
		remoteHost: '',
		remotePort: 0,
		processDescription: '',
		tooltipPostfix: '',
		iconTooltip: '',
		portTooltip: '',
		processTooltip: '',
		originTooltip: '',
		privacyTooltip: '',
		source: ''
	};

	constructor(
		@IRemoteExplorerService private readonly remoteExplorerService: IRemoteExplorerService
	) {
		this.model = remoteExplorerService.tunnelModel;
		this.onForwardedPortsChanged = Event.any(this.model.onForwardPort, this.model.onClosePort, this.model.onPortName, this.model.onCandidatesChanged);
	}

	get all(): TunnelItem[] {
		const result: TunnelItem[] = [];
		this._candidates = new Map();
		this.model.candidates.forEach(candidate => {
			this._candidates.set(makeAddress(candidate.host, candidate.port), candidate);
		});
		if ((this.model.forwarded.size > 0) || this.remoteExplorerService.getEditableData(undefined)) {
			result.push(...this.forwarded);
		}
		if (this.model.detected.size > 0) {
			result.push(...this.detected);
		}

		result.push(this.input);
		return result;
	}

	private addProcessInfoFromCandidate(tunnelItem: ITunnelItem) {
		const key = makeAddress(tunnelItem.remoteHost, tunnelItem.remotePort);
		if (this._candidates.has(key)) {
			tunnelItem.processDescription = this._candidates.get(key)!.detail;
		}
	}

	private get forwarded(): TunnelItem[] {
		const forwarded = Array.from(this.model.forwarded.values()).map(tunnel => {
			const tunnelItem = TunnelItem.createFromTunnel(this.remoteExplorerService, tunnel);
			this.addProcessInfoFromCandidate(tunnelItem);
			return tunnelItem;
		}).sort((a: TunnelItem, b: TunnelItem) => {
			if (a.remotePort === b.remotePort) {
				return a.remoteHost < b.remoteHost ? -1 : 1;
			} else {
				return a.remotePort < b.remotePort ? -1 : 1;
			}
		});
		return forwarded;
	}

	private get detected(): TunnelItem[] {
		return Array.from(this.model.detected.values()).map(tunnel => {
			const tunnelItem = TunnelItem.createFromTunnel(this.remoteExplorerService, tunnel, TunnelType.Detected, false);
			this.addProcessInfoFromCandidate(tunnelItem);
			return tunnelItem;
		});
	}

	isEmpty(): boolean {
		return (this.detected.length === 0) &&
			((this.forwarded.length === 0) || (this.forwarded.length === 1 &&
				(this.forwarded[0].tunnelType === TunnelType.Add) && !this.remoteExplorerService.getEditableData(undefined)));
	}
}

function emptyCell(item: ITunnelItem): ActionBarCell {
	return { label: '', tunnel: item, editId: TunnelEditId.None, tooltip: '' };
}

class IconColumn implements ITableColumn<ITunnelItem, ActionBarCell> {
	readonly label: string = '';
	readonly tooltip: string = '';
	readonly weight: number = 1;
	readonly minimumWidth = 40;
	readonly maximumWidth = 40;
	readonly templateId: string = 'actionbar';
	project(row: ITunnelItem): ActionBarCell {
		if (row.tunnelType === TunnelType.Add) {
			return emptyCell(row);
		}

		const icon = row.processDescription ? forwardedPortWithProcessIcon : forwardedPortWithoutProcessIcon;
		let tooltip: string = '';
		if (row instanceof TunnelItem) {
			tooltip = `${row.iconTooltip} ${row.tooltipPostfix}`;
		}
		return {
			label: '', icon, tunnel: row, editId: TunnelEditId.None, tooltip
		};
	}
}

class PortColumn implements ITableColumn<ITunnelItem, ActionBarCell> {
	readonly label: string = nls.localize('tunnel.portColumn.label', "Port");
	readonly tooltip: string = nls.localize('tunnel.portColumn.tooltip', "The label and remote port number of the forwarded port.");
	readonly weight: number = 1;
	readonly templateId: string = 'actionbar';
	project(row: ITunnelItem): ActionBarCell {
		const isAdd = row.tunnelType === TunnelType.Add;
		const label = row.label;
		let tooltip: string = '';
		if (row instanceof TunnelItem && !isAdd) {
			tooltip = `${row.portTooltip} ${row.tooltipPostfix}`;
		} else {
			tooltip = label;
		}
		return {
			label, tunnel: row, menuId: MenuId.TunnelPortInline,
			editId: row.tunnelType === TunnelType.Add ? TunnelEditId.New : TunnelEditId.Label, tooltip
		};
	}
}

class LocalAddressColumn implements ITableColumn<ITunnelItem, ActionBarCell> {
	readonly label: string = nls.localize('tunnel.addressColumn.label', "Local Address");
	readonly tooltip: string = nls.localize('tunnel.addressColumn.tooltip', "The address that the forwarded port is available at locally.");
	readonly weight: number = 1;
	readonly templateId: string = 'actionbar';
	project(row: ITunnelItem): ActionBarCell {
		if (row.tunnelType === TunnelType.Add) {
			return emptyCell(row);
		}

		const label = row.localAddress ?? '';
		let tooltip: string = label;
		if (row instanceof TunnelItem) {
			tooltip = row.tooltipPostfix;
		}
		return {
			label,
			menuId: MenuId.TunnelLocalAddressInline,
			tunnel: row,
			editId: TunnelEditId.LocalPort,
			tooltip,
			markdownTooltip: label ? LocalAddressColumn.getHoverText(label) : undefined
		};
	}

	private static getHoverText(localAddress: string) {
		return function (configurationService: IConfigurationService) {
			const editorConf = configurationService.getValue<{ multiCursorModifier: 'ctrlCmd' | 'alt' }>('editor');

			let clickLabel = '';
			if (editorConf.multiCursorModifier === 'ctrlCmd') {
				if (isMacintosh) {
					clickLabel = nls.localize('portsLink.followLinkAlt.mac', "option + click");
				} else {
					clickLabel = nls.localize('portsLink.followLinkAlt', "alt + click");
				}
			} else {
				if (isMacintosh) {
					clickLabel = nls.localize('portsLink.followLinkCmd', "cmd + click");
				} else {
					clickLabel = nls.localize('portsLink.followLinkCtrl', "ctrl + click");
				}
			}

			const markdown = new MarkdownString('', true);
			const uri = localAddress.startsWith('http') ? localAddress : `http://${localAddress}`;
			return markdown.appendMarkdown(`[Follow link](${uri}) (${clickLabel})`);
		};
	}
}

class RunningProcessColumn implements ITableColumn<ITunnelItem, ActionBarCell> {
	readonly label: string = nls.localize('tunnel.processColumn.label', "Running Process");
	readonly tooltip: string = nls.localize('tunnel.processColumn.tooltip', "The command line of the process that is using the port.");
	readonly weight: number = 2;
	readonly templateId: string = 'actionbar';
	project(row: ITunnelItem): ActionBarCell {
		if (row.tunnelType === TunnelType.Add) {
			return emptyCell(row);
		}

		const label = row.processDescription ?? '';
		return { label, tunnel: row, editId: TunnelEditId.None, tooltip: row instanceof TunnelItem ? row.processTooltip : '' };
	}
}

class OriginColumn implements ITableColumn<ITunnelItem, ActionBarCell> {
	readonly label: string = nls.localize('tunnel.originColumn.label', "Origin");
	readonly tooltip: string = nls.localize('tunnel.originColumn.tooltip', "The source that a forwarded port originates from. Can be an extension, user forwarded, statically forwarded, or automatically forwarded.");
	readonly weight: number = 1;
	readonly templateId: string = 'actionbar';
	project(row: ITunnelItem): ActionBarCell {
		if (row.tunnelType === TunnelType.Add) {
			return emptyCell(row);
		}

		const label = row.source;
		const tooltip = `${row instanceof TunnelItem ? row.originTooltip : ''}. ${row instanceof TunnelItem ? row.tooltipPostfix : ''}`;
		return { label, menuId: MenuId.TunnelOriginInline, tunnel: row, editId: TunnelEditId.None, tooltip };
	}
}

class PrivacyColumn implements ITableColumn<ITunnelItem, ActionBarCell> {
	readonly label: string = nls.localize('tunnel.privacyColumn.label', "Privacy");
	readonly tooltip: string = nls.localize('tunnel.privacyColumn.tooltip', "The availability of the forwarded port.");
	readonly weight: number = 1;
	readonly templateId: string = 'actionbar';
	project(row: ITunnelItem): ActionBarCell {
		if (row.tunnelType === TunnelType.Add) {
			return emptyCell(row);
		}

		const label = row.privacy === TunnelPrivacy.Public ? nls.localize('tunnel.privacyPublic', "Public") : nls.localize('tunnel.privacyPrivate', "Private");
		let tooltip: string = '';
		if (row instanceof TunnelItem) {
			tooltip = `${row.privacyTooltip} ${row.tooltipPostfix}`;
		}
		return { label, tunnel: row, icon: row.icon, editId: TunnelEditId.None, tooltip };
	}
}

interface IActionBarTemplateData {
	elementDisposable: IDisposable;
	container: HTMLElement;
	label: IconLabel;
	button?: Button;
	icon: HTMLElement;
	actionBar: ActionBar;
}

interface ActionBarCell {
	label: string;
	icon?: ThemeIcon;
	tooltip: string;
	markdownTooltip?: (configurationService: IConfigurationService) => IMarkdownString;
	menuId?: MenuId;
	tunnel: ITunnelItem;
	editId: TunnelEditId;
}

class ActionBarRenderer extends Disposable implements ITableRenderer<ActionBarCell, IActionBarTemplateData> {
	readonly templateId = 'actionbar';
	private inputDone?: (success: boolean, finishEditing: boolean) => void;
	private _actionRunner: ActionRunner | undefined;

	constructor(
		@IInstantiationService private readonly instantiationService: IInstantiationService,
		@IContextKeyService private readonly contextKeyService: IContextKeyService,
		@IMenuService private readonly menuService: IMenuService,
		@IContextViewService private readonly contextViewService: IContextViewService,
		@IThemeService private readonly themeService: IThemeService,
		@IRemoteExplorerService private readonly remoteExplorerService: IRemoteExplorerService,
		@ICommandService private readonly commandService: ICommandService,
		@IConfigurationService private readonly configurationService: IConfigurationService,
		@IHoverService private readonly hoverService: IHoverService
	) { super(); }

	set actionRunner(actionRunner: ActionRunner) {
		this._actionRunner = actionRunner;
	}

	renderTemplate(container: HTMLElement): IActionBarTemplateData {
		const cell = dom.append(container, dom.$('.ports-view-actionbar-cell'));
		const icon = dom.append(cell, dom.$('.ports-view-actionbar-cell-icon'));
		const label = new IconLabel(cell,
			{
				supportHighlights: true,
				hoverDelegate: {
					showHover: (options: IHoverDelegateOptions): IDisposable | undefined => {
						return this.hoverService.showHover(options);
					},
					delay: <number>this.configurationService.getValue('workbench.hover.delay')
				}
			});
		const actionsContainer = dom.append(cell, dom.$('.actions'));
		const actionBar = new ActionBar(actionsContainer, {
			actionViewItemProvider: createActionViewItem.bind(undefined, this.instantiationService)
		});
		return { label, icon, actionBar, container: cell, elementDisposable: Disposable.None };
	}

	renderElement(element: ActionBarCell, index: number, templateData: IActionBarTemplateData): void {
		// reset
		templateData.actionBar.clear();
		templateData.icon.className = 'ports-view-actionbar-cell-icon';
		templateData.icon.style.display = 'none';
		templateData.label.setLabel('');
		templateData.label.element.style.display = 'none';
		if (templateData.button) {
			templateData.button.element.style.display = 'none';
			templateData.button.dispose();
		}
		templateData.container.style.paddingLeft = '0px';
		templateData.elementDisposable.dispose();

		let editableData: IEditableData | undefined;
		if (element.editId === TunnelEditId.New && (editableData = this.remoteExplorerService.getEditableData(undefined))) {
			this.renderInputBox(templateData.container, editableData);
		} else {
			editableData = this.remoteExplorerService.getEditableData(element.tunnel, element.editId);
			if (editableData) {
				this.renderInputBox(templateData.container, editableData);
			} else if ((element.tunnel.tunnelType === TunnelType.Add) && (element.menuId === MenuId.TunnelPortInline)) {
				this.renderButton(element, templateData);
			} else {
				this.renderActionBarItem(element, templateData);
			}
		}
	}

	renderButton(element: ActionBarCell, templateData: IActionBarTemplateData): void {
		templateData.container.style.paddingLeft = '7px';
		templateData.container.style.height = '28px';
		templateData.button = this._register(new Button(templateData.container));
		templateData.button.label = element.label;
		templateData.button.element.title = element.tooltip;
		this._register(attachButtonStyler(templateData.button, this.themeService));
		this._register(templateData.button.onDidClick(() => {
			this.commandService.executeCommand(ForwardPortAction.INLINE_ID);
		}));
	}

	renderActionBarItem(element: ActionBarCell, templateData: IActionBarTemplateData): void {
		templateData.label.element.style.display = 'flex';
		templateData.label.setLabel(element.label, undefined,
			{
				title: element.markdownTooltip ?
					{ markdown: element.markdownTooltip(this.configurationService), markdownNotSupportedFallback: element.tooltip }
					: element.tooltip,
				extraClasses: element.menuId === MenuId.TunnelLocalAddressInline ? ['ports-view-actionbar-cell-localaddress'] : undefined
			});
		templateData.actionBar.context = element.tunnel;
		templateData.container.style.paddingLeft = '10px';
		const context: [string, any][] =
			[
				['view', TUNNEL_VIEW_ID],
				[TunnelTypeContextKey.key, element.tunnel.tunnelType],
				[TunnelCloseableContextKey.key, element.tunnel.closeable],
				[TunnelPrivacyContextKey.key, element.tunnel.privacy]
			];
		const contextKeyService = this.contextKeyService.createOverlay(context);
		const disposableStore = new DisposableStore();
		templateData.elementDisposable = disposableStore;
		if (element.menuId) {
			const menu = disposableStore.add(this.menuService.createMenu(element.menuId, contextKeyService));
			let actions: IAction[] = [];
			disposableStore.add(createAndFillInActionBarActions(menu, { shouldForwardArgs: true }, actions));
			if (actions) {
				let labelActions = actions.filter(action => action.id.toLowerCase().indexOf('label') >= 0);
				if (labelActions.length > 1) {
					labelActions.sort((a, b) => a.label.length - b.label.length);
					labelActions.pop();
					actions = actions.filter(action => labelActions.indexOf(action) < 0);
				}
				templateData.actionBar.push(actions, { icon: true, label: false });
				if (this._actionRunner) {
					templateData.actionBar.actionRunner = this._actionRunner;
				}
			}
		}
		if (element.icon) {
			templateData.icon.className = `ports-view-actionbar-cell-icon ${ThemeIcon.asClassName(element.icon)}`;
			templateData.icon.title = element.tooltip;
			templateData.icon.style.display = 'inline';
		}
	}

	private renderInputBox(container: HTMLElement, editableData: IEditableData): IDisposable {
		// Required for FireFox. The blur event doesn't fire on FireFox when you just mash the "+" button to forward a port.
		if (this.inputDone) {
			this.inputDone(false, false);
			this.inputDone = undefined;
		}
		container.style.paddingLeft = '5px';
		const value = editableData.startingValue || '';
		const inputBox = new InputBox(container, this.contextViewService, {
			ariaLabel: nls.localize('remote.tunnelsView.input', "Press Enter to confirm or Escape to cancel."),
			validationOptions: {
				validation: (value) => {
					const message = editableData.validationMessage(value);
					if (!message) {
						return null;
					}

					return {
						content: message.content,
						formatContent: true,
						type: message.severity === Severity.Error ? MessageType.ERROR : MessageType.INFO
					};
				}
			},
			placeholder: editableData.placeholder || ''
		});
		const styler = attachInputBoxStyler(inputBox, this.themeService);

		inputBox.value = value;
		inputBox.focus();
		inputBox.select({ start: 0, end: editableData.startingValue ? editableData.startingValue.length : 0 });

		const done = once(async (success: boolean, finishEditing: boolean) => {
			dispose(toDispose);
			if (this.inputDone) {
				this.inputDone = undefined;
			}
			inputBox.element.style.display = 'none';
			const inputValue = inputBox.value;
			if (finishEditing) {
				return editableData.onFinish(inputValue, success);
			}
		});
		this.inputDone = done;

		const toDispose = [
			inputBox,
			dom.addStandardDisposableListener(inputBox.inputElement, dom.EventType.KEY_DOWN, async (e: IKeyboardEvent) => {
				if (e.equals(KeyCode.Enter)) {
<<<<<<< HEAD
					e.stopPropagation();
					if (inputBox.validate()) { // {{SQL CARBON EDIT}}
						return done(true, true);
=======
					if (inputBox.validate() !== MessageType.ERROR) {
						done(true, true);
>>>>>>> d91660b6
					} else {
						return done(false, true);
					}
				} else if (e.equals(KeyCode.Escape)) {
					e.preventDefault();
					e.stopPropagation();
					return done(false, true);
				}
			}),
			dom.addDisposableListener(inputBox.inputElement, dom.EventType.BLUR, () => {
<<<<<<< HEAD
				return done(inputBox.isInputValid(), true);
=======
				done(inputBox.validate() !== MessageType.ERROR, true);
>>>>>>> d91660b6
			}),
			styler
		];

		return toDisposable(() => {
			done(false, false);
		});
	}

	disposeElement(element: ActionBarCell, index: number, templateData: IActionBarTemplateData, height: number | undefined) {
		templateData.elementDisposable.dispose();
	}

	disposeTemplate(templateData: IActionBarTemplateData): void {
		templateData.label.dispose();
		templateData.actionBar.dispose();
		templateData.elementDisposable.dispose();
		templateData.button?.dispose();
	}
}

class TunnelItem implements ITunnelItem {
	static createFromTunnel(remoteExplorerService: IRemoteExplorerService, tunnel: Tunnel, type: TunnelType = TunnelType.Forwarded, closeable?: boolean) {
		return new TunnelItem(type,
			tunnel.remoteHost,
			tunnel.remotePort,
			tunnel.source ?? (tunnel.userForwarded ? nls.localize('tunnel.user', "User Forwarded") :
				(type === TunnelType.Detected ? nls.localize('tunnel.staticallyForwarded', "Statically Forwarded") : nls.localize('tunnel.automatic', "Auto Forwarded"))),
			!!tunnel.hasRunningProcess,
			tunnel.localAddress,
			tunnel.localPort,
			closeable === undefined ? tunnel.closeable : closeable,
			tunnel.name,
			tunnel.runningProcess,
			tunnel.pid,
			tunnel.privacy,
			remoteExplorerService);
	}

	constructor(
		public tunnelType: TunnelType,
		public remoteHost: string,
		public remotePort: number,
		public source: string,
		public hasRunningProcess: boolean,
		public localAddress?: string,
		public localPort?: number,
		public closeable?: boolean,
		public name?: string,
		private runningProcess?: string,
		private pid?: number,
		public privacy?: TunnelPrivacy,
		private remoteExplorerService?: IRemoteExplorerService
	) { }

	get label(): string {
		if (this.tunnelType === TunnelType.Add && this.name) {
			return this.name;
		} else if (this.name) {
			return `${this.name} (${this.remotePort})`;
		} else {
			return `${this.remotePort}`;
		}
	}

	set processDescription(description: string | undefined) {
		this.runningProcess = description;
	}

	get processDescription(): string | undefined {
		let description: string = '';
		if (this.runningProcess) {
			if (this.pid && this.remoteExplorerService?.namedProcesses.has(this.pid)) {
				// This is a known process. Give it a friendly name.
				description = this.remoteExplorerService.namedProcesses.get(this.pid)!;
			} else {
				description = this.runningProcess.replace(/\0/g, ' ').trim();
			}
			if (this.pid) {
				description += ` (${this.pid})`;
			}
		} else if (this.hasRunningProcess) {
			description = nls.localize('tunnelView.runningProcess.inacessable', "Process information unavailable");
		}

		return description;
	}

	get icon(): ThemeIcon | undefined {
		switch (this.privacy) {
			case TunnelPrivacy.Public: return publicPortIcon;
			default: {
				if (this.tunnelType !== TunnelType.Add) {
					return privatePortIcon;
				} else {
					return undefined;
				}
			}
		}
	}

	get tooltipPostfix(): string {
		let information: string;
		if (this.localAddress) {
			information = nls.localize('remote.tunnel.tooltipForwarded', "Remote port {0}:{1} forwarded to local address {2}. ", this.remoteHost, this.remotePort, this.localAddress);
		} else {
			information = nls.localize('remote.tunnel.tooltipCandidate', "Remote port {0}:{1} not forwarded. ", this.remoteHost, this.remotePort);
		}

		return information;
	}

	get iconTooltip(): string {
		const isAdd = this.tunnelType === TunnelType.Add;
		if (!isAdd) {
			return `${this.processDescription ? nls.localize('tunnel.iconColumn.running', "Port has running process.") :
				nls.localize('tunnel.iconColumn.notRunning', "No running process.")}`;
		} else {
			return this.label;
		}
	}

	get portTooltip(): string {
		const isAdd = this.tunnelType === TunnelType.Add;
		if (!isAdd) {
			return `${this.name ? nls.localize('remote.tunnel.tooltipName', "Port labeled {0}. ", this.name) : ''}`;
		} else {
			return '';
		}
	}

	get processTooltip(): string {
		return this.processDescription ?? '';
	}

	get originTooltip(): string {
		return this.source;
	}

	get privacyTooltip(): string {
		return `${this.privacy === TunnelPrivacy.Public ? nls.localize('remote.tunnel.tooltipPublic', "Accessible publicly. ") :
			nls.localize('remote.tunnel.tooltipPrivate', "Only accessible from this machine. ")}`;
	}
}

export const TunnelTypeContextKey = new RawContextKey<TunnelType>('tunnelType', TunnelType.Add, true);
export const TunnelCloseableContextKey = new RawContextKey<boolean>('tunnelCloseable', false, true);
const TunnelPrivacyContextKey = new RawContextKey<TunnelPrivacy | undefined>('tunnelPrivacy', undefined, true);
const TunnelViewFocusContextKey = new RawContextKey<boolean>('tunnelViewFocus', false, nls.localize('tunnel.focusContext', "Whether the Ports view has focus."));
const TunnelViewSelectionKeyName = 'tunnelViewSelection';
const TunnelViewSelectionContextKey = new RawContextKey<ITunnelItem | undefined>(TunnelViewSelectionKeyName, undefined, true);
const PortChangableContextKey = new RawContextKey<boolean>('portChangable', false, true);
const WebContextKey = new RawContextKey<boolean>('isWeb', isWeb, true);

export class TunnelPanel extends ViewPane {

	static readonly ID = TUNNEL_VIEW_ID;
	static readonly TITLE = nls.localize('remote.tunnel', "Ports");

	private table!: WorkbenchTable<ITunnelItem>;
	private tunnelTypeContext: IContextKey<TunnelType>;
	private tunnelCloseableContext: IContextKey<boolean>;
	private tunnelPrivacyContext: IContextKey<TunnelPrivacy | undefined>;
	private tunnelViewFocusContext: IContextKey<boolean>;
	private tunnelViewSelectionContext: IContextKey<ITunnelItem | undefined>;
	private portChangableContextKey: IContextKey<boolean>;
	private isEditing: boolean = false;
	private titleActions: IAction[] = [];
	private lastFocus: number[] = [];
	private readonly titleActionsDisposable = this._register(new MutableDisposable());

	constructor(
		protected viewModel: ITunnelViewModel,
		options: IViewPaneOptions,
		@IKeybindingService keybindingService: IKeybindingService,
		@IContextMenuService contextMenuService: IContextMenuService,
		@IContextKeyService contextKeyService: IContextKeyService,
		@IConfigurationService configurationService: IConfigurationService,
		@IInstantiationService instantiationService: IInstantiationService,
		@IViewDescriptorService viewDescriptorService: IViewDescriptorService,
		@IOpenerService openerService: IOpenerService,
		@IQuickInputService protected quickInputService: IQuickInputService,
		@ICommandService protected commandService: ICommandService,
		@IMenuService private readonly menuService: IMenuService,
		@IThemeService themeService: IThemeService,
		@IRemoteExplorerService private readonly remoteExplorerService: IRemoteExplorerService,
		@ITelemetryService telemetryService: ITelemetryService,
		@ITunnelService private readonly tunnelService: ITunnelService,
		@IContextViewService private readonly contextViewService: IContextViewService,
		@IHoverService private readonly hoverService: IHoverService
	) {
		super(options, keybindingService, contextMenuService, configurationService, contextKeyService, viewDescriptorService, instantiationService, openerService, themeService, telemetryService);
		this.tunnelTypeContext = TunnelTypeContextKey.bindTo(contextKeyService);
		this.tunnelCloseableContext = TunnelCloseableContextKey.bindTo(contextKeyService);
		this.tunnelPrivacyContext = TunnelPrivacyContextKey.bindTo(contextKeyService);
		this.tunnelViewFocusContext = TunnelViewFocusContextKey.bindTo(contextKeyService);
		this.tunnelViewSelectionContext = TunnelViewSelectionContextKey.bindTo(contextKeyService);
		this.portChangableContextKey = PortChangableContextKey.bindTo(contextKeyService);

		const overlayContextKeyService = this._register(this.contextKeyService.createOverlay([['view', TunnelPanel.ID]]));
		const titleMenu = this._register(this.menuService.createMenu(MenuId.TunnelTitle, overlayContextKeyService));
		const updateActions = () => {
			this.titleActions = [];
			this.titleActionsDisposable.value = createAndFillInActionBarActions(titleMenu, undefined, this.titleActions);
			this.updateActions();
		};

		this._register(titleMenu.onDidChange(updateActions));
		updateActions();

		this._register(toDisposable(() => {
			this.titleActions = [];
		}));
	}

	get portCount(): number {
		return this.remoteExplorerService.tunnelModel.forwarded.size + this.remoteExplorerService.tunnelModel.detected.size;
	}

	protected override renderBody(container: HTMLElement): void {
		super.renderBody(container);

		const panelContainer = dom.append(container, dom.$('.tree-explorer-viewlet-tree-view'));
		const widgetContainer = dom.append(panelContainer, dom.$('.customview-tree'));
		widgetContainer.classList.add('ports-view');
		widgetContainer.classList.add('file-icon-themable-tree', 'show-file-icons');

		const actionBarRenderer = new ActionBarRenderer(this.instantiationService, this.contextKeyService,
			this.menuService, this.contextViewService, this.themeService, this.remoteExplorerService, this.commandService,
			this.configurationService, this.hoverService);
		const columns = [new IconColumn(), new PortColumn(), new LocalAddressColumn(), new RunningProcessColumn()];
		if (this.tunnelService.canMakePublic) {
			columns.push(new PrivacyColumn());
		}
		columns.push(new OriginColumn());

		this.table = this.instantiationService.createInstance(WorkbenchTable,
			'RemoteTunnels',
			widgetContainer,
			new TunnelTreeVirtualDelegate(this.remoteExplorerService),
			columns,
			[actionBarRenderer],
			{
				keyboardNavigationLabelProvider: {
					getKeyboardNavigationLabel: (item: ITunnelItem) => {
						return item.label;
					}
				},
				multipleSelectionSupport: false,
				accessibilityProvider: {
					getAriaLabel: (item: ITunnelItem) => {
						if (item instanceof TunnelItem) {
							return `${item.tooltipPostfix} ${item.portTooltip} ${item.iconTooltip} ${item.processTooltip} ${item.originTooltip} ${this.tunnelService.canMakePublic ? item.privacyTooltip : ''}`;
						} else {
							return item.label;
						}
					},
					getWidgetAriaLabel: () => nls.localize('tunnelView', "Tunnel View")
				},
				openOnSingleClick: true
			}
		) as WorkbenchTable<ITunnelItem>;

		const actionRunner: ActionRunner = new ActionRunner();
		actionBarRenderer.actionRunner = actionRunner;

		this._register(this.table.onContextMenu(e => this.onContextMenu(e, actionRunner)));
		this._register(this.table.onMouseDblClick(e => this.onMouseDblClick(e)));
		this._register(this.table.onDidChangeFocus(e => this.onFocusChanged(e)));
		this._register(this.table.onDidFocus(() => this.tunnelViewFocusContext.set(true)));
		this._register(this.table.onDidBlur(() => this.tunnelViewFocusContext.set(false)));

		const rerender = () => this.table.splice(0, Number.POSITIVE_INFINITY, this.viewModel.all);

		rerender();
		let lastPortCount = this.portCount;
		this._register(Event.debounce(this.viewModel.onForwardedPortsChanged, (_last, e) => e, 50)(() => {
			const newPortCount = this.portCount;
			if (((lastPortCount === 0) || (newPortCount === 0)) && (lastPortCount !== newPortCount)) {
				this._onDidChangeViewWelcomeState.fire();
			}
			lastPortCount = newPortCount;
			rerender();
		}));

		this._register(this.table.onDidOpen(e => {
			if (!e.element || (e.element.tunnelType !== TunnelType.Forwarded)) {
				return;
			}
			if (e.browserEvent?.type === 'dblclick') {
				this.commandService.executeCommand(LabelTunnelAction.ID);
			} else if (e.browserEvent instanceof MouseEvent) {
				const editorConf = this.configurationService.getValue<{ multiCursorModifier: 'ctrlCmd' | 'alt' }>('editor');

				let modifierKey = false;
				if (editorConf.multiCursorModifier === 'ctrlCmd') {
					modifierKey = e.browserEvent.altKey;
				} else {
					if (isMacintosh) {
						modifierKey = e.browserEvent.metaKey;
					} else {
						modifierKey = e.browserEvent.ctrlKey;
					}
				}
				if (modifierKey) {
					this.commandService.executeCommand(OpenPortInBrowserAction.ID, e.element);
				}
			}
		}));

		this._register(this.remoteExplorerService.onDidChangeEditable(e => {
			this.isEditing = !!this.remoteExplorerService.getEditableData(e?.tunnel, e?.editId);
			this._onDidChangeViewWelcomeState.fire();

			if (!this.isEditing) {
				widgetContainer.classList.remove('highlight');
			}

			rerender();

			if (this.isEditing) {
				widgetContainer.classList.add('highlight');
				if (!e) {
					// When we are in editing mode for a new forward, rather than updating an existing one we need to reveal the input box since it might be out of view.
					this.table.reveal(this.table.indexOf(this.viewModel.input));
				}
			} else {
				if (e && (e.tunnel.tunnelType !== TunnelType.Add)) {
					this.table.setFocus(this.lastFocus);
				}
				this.focus();
			}
		}));
	}

	override shouldShowWelcome(): boolean {
		return this.viewModel.isEmpty() && !this.isEditing;
	}

	override focus(): void {
		super.focus();
		this.table.domFocus();
	}

	private onFocusChanged(event: ITableEvent<ITunnelItem>) {
		if (event.indexes.length > 0 && event.elements.length > 0) {
			this.lastFocus = event.indexes;
		}
		const elements = event.elements;
		const item = elements && elements.length ? elements[0] : undefined;
		if (item) {
			this.tunnelViewSelectionContext.set(item);
			this.tunnelTypeContext.set(item.tunnelType);
			this.tunnelCloseableContext.set(!!item.closeable);
			this.tunnelPrivacyContext.set(item.privacy);
			this.portChangableContextKey.set(!!item.localPort);
		} else {
			this.tunnelTypeContext.reset();
			this.tunnelViewSelectionContext.reset();
			this.tunnelCloseableContext.reset();
			this.tunnelPrivacyContext.reset();
			this.portChangableContextKey.reset();
		}
	}

	private onContextMenu(event: ITableContextMenuEvent<ITunnelItem>, actionRunner: ActionRunner): void {
		if ((event.element !== undefined) && !(event.element instanceof TunnelItem)) {
			return;
		}

		event.browserEvent.preventDefault();
		event.browserEvent.stopPropagation();

		const node: ITunnelItem | undefined = event.element;

		if (node) {
			this.table.setFocus([this.table.indexOf(node)]);
			this.tunnelTypeContext.set(node.tunnelType);
			this.tunnelCloseableContext.set(!!node.closeable);
			this.tunnelPrivacyContext.set(node.privacy);
			this.portChangableContextKey.set(!!node.localPort);
		} else {
			this.tunnelTypeContext.set(TunnelType.Add);
			this.tunnelCloseableContext.set(false);
			this.tunnelPrivacyContext.set(undefined);
			this.portChangableContextKey.set(false);
		}

		const menu = this.menuService.createMenu(MenuId.TunnelContext, this.table.contextKeyService);
		const actions: IAction[] = [];
		this._register(createAndFillInContextMenuActions(menu, { shouldForwardArgs: true }, actions));
		menu.dispose();

		this.contextMenuService.showContextMenu({
			getAnchor: () => event.anchor,
			getActions: () => actions,
			getActionViewItem: (action) => {
				const keybinding = this.keybindingService.lookupKeybinding(action.id);
				if (keybinding) {
					return new ActionViewItem(action, action, { label: true, keybinding: keybinding.getLabel() });
				}
				return undefined;
			},
			onHide: (wasCancelled?: boolean) => {
				if (wasCancelled) {
					this.table.domFocus();
				}
			},
			getActionsContext: () => node,
			actionRunner
		});
	}

	private onMouseDblClick(e: ITableMouseEvent<ITunnelItem>): void {
		if (!e.element) {
			this.commandService.executeCommand(ForwardPortAction.INLINE_ID);
		}
	}

	protected override layoutBody(height: number, width: number): void {
		super.layoutBody(height, width);
		this.table.layout(height, width);
	}
}

export class TunnelPanelDescriptor implements IViewDescriptor {
	readonly id = TunnelPanel.ID;
	readonly name = TunnelPanel.TITLE;
	readonly ctorDescriptor: SyncDescriptor<TunnelPanel>;
	readonly canToggleVisibility = true;
	readonly hideByDefault = false;
	readonly workspace = true;
	// group is not actually used for views that are not extension contributed. Use order instead.
	readonly group = 'details@0';
	// -500 comes from the remote explorer viewOrderDelegate
	readonly order = -500;
	readonly remoteAuthority?: string | string[];
	readonly canMoveView = true;
	readonly containerIcon = portsViewIcon;

	constructor(viewModel: ITunnelViewModel, environmentService: IWorkbenchEnvironmentService) {
		this.ctorDescriptor = new SyncDescriptor(TunnelPanel, [viewModel]);
		this.remoteAuthority = environmentService.remoteAuthority ? environmentService.remoteAuthority.split('+')[0] : undefined;
	}
}

namespace LabelTunnelAction {
	export const ID = 'remote.tunnel.label';
	export const LABEL = nls.localize('remote.tunnel.label', "Set Port Label");
	export const COMMAND_ID_KEYWORD = 'label';

	export function handler(): ICommandHandler {
		return async (accessor, arg): Promise<{ port: number, label: string } | undefined> => {
			const context = (arg !== undefined || arg instanceof TunnelItem) ? arg : accessor.get(IContextKeyService).getContextKeyValue(TunnelViewSelectionKeyName);
			if (context instanceof TunnelItem) {
				return new Promise(resolve => {
					const remoteExplorerService = accessor.get(IRemoteExplorerService);
					const startingValue = context.name ? context.name : `${context.remotePort}`;
					remoteExplorerService.setEditable(context, TunnelEditId.Label, {
						onFinish: async (value, success) => {
							value = value.trim();
							remoteExplorerService.setEditable(context, TunnelEditId.Label, null);
							const changed = success && (value !== startingValue);
							if (changed) {
								await remoteExplorerService.tunnelModel.name(context.remoteHost, context.remotePort, value);
							}
							resolve(changed ? { port: context.remotePort, label: value } : undefined);
						},
						validationMessage: () => null,
						placeholder: nls.localize('remote.tunnelsView.labelPlaceholder', "Port label"),
						startingValue
					});
				});
			}
			return undefined;
		};
	}
}

const invalidPortString: string = nls.localize('remote.tunnelsView.portNumberValid', "Forwarded port is invalid.");
const maxPortNumber: number = 65536;
const invalidPortNumberString: string = nls.localize('remote.tunnelsView.portNumberToHigh', "Port number must be \u2265 0 and < {0}.", maxPortNumber);
const requiresSudoString: string = nls.localize('remote.tunnelView.inlineElevationMessage', "May Require Sudo");
const alreadyForwarded: string = nls.localize('remote.tunnelView.alreadyForwarded', "Port is already forwarded");

export namespace ForwardPortAction {
	export const INLINE_ID = 'remote.tunnel.forwardInline';
	export const COMMANDPALETTE_ID = 'remote.tunnel.forwardCommandPalette';
	export const LABEL: ILocalizedString = { value: nls.localize('remote.tunnel.forward', "Forward a Port"), original: 'Forward a Port' };
	export const TREEITEM_LABEL = nls.localize('remote.tunnel.forwardItem', "Forward Port");
	const forwardPrompt = nls.localize('remote.tunnel.forwardPrompt', "Port number or address (eg. 3000 or 10.10.10.10:2000).");

	function validateInput(remoteExplorerService: IRemoteExplorerService, value: string, canElevate: boolean): { content: string, severity: Severity } | null {
		const parsed = parseAddress(value);
		if (!parsed) {
			return { content: invalidPortString, severity: Severity.Error };
		} else if (parsed.port >= maxPortNumber) {
			return { content: invalidPortNumberString, severity: Severity.Error };
		} else if (canElevate && isPortPrivileged(parsed.port)) {
			return { content: requiresSudoString, severity: Severity.Info };
		} else if (mapHasAddressLocalhostOrAllInterfaces(remoteExplorerService.tunnelModel.forwarded, parsed.host, parsed.port)) {
			return { content: alreadyForwarded, severity: Severity.Error };
		}
		return null;
	}

	function error(notificationService: INotificationService, tunnel: RemoteTunnel | void, host: string, port: number) {
		if (!tunnel) {
			notificationService.warn(nls.localize('remote.tunnel.forwardError', "Unable to forward {0}:{1}. The host may not be available or that remote port may already be forwarded", host, port));
		}
	}

	export function inlineHandler(): ICommandHandler {
		return async (accessor, arg) => {
			const remoteExplorerService = accessor.get(IRemoteExplorerService);
			const notificationService = accessor.get(INotificationService);
			const tunnelService = accessor.get(ITunnelService);
			remoteExplorerService.setEditable(undefined, TunnelEditId.New, {
				onFinish: async (value, success) => {
					remoteExplorerService.setEditable(undefined, TunnelEditId.New, null);
					let parsed: { host: string, port: number } | undefined;
					if (success && (parsed = parseAddress(value))) {
						remoteExplorerService.forward({ host: parsed.host, port: parsed.port }, undefined, undefined, undefined, true).then(tunnel => error(notificationService, tunnel, parsed!.host, parsed!.port));
					}
				},
				validationMessage: (value) => validateInput(remoteExplorerService, value, tunnelService.canElevate),
				placeholder: forwardPrompt
			});
		};
	}

	export function commandPaletteHandler(): ICommandHandler {
		return async (accessor, arg) => {
			const remoteExplorerService = accessor.get(IRemoteExplorerService);
			const notificationService = accessor.get(INotificationService);
			const viewsService = accessor.get(IViewsService);
			const quickInputService = accessor.get(IQuickInputService);
			const tunnelService = accessor.get(ITunnelService);
			await viewsService.openView(TunnelPanel.ID, true);
			const value = await quickInputService.input({
				prompt: forwardPrompt,
				validateInput: (value) => Promise.resolve(validateInput(remoteExplorerService, value, tunnelService.canElevate))
			});
			let parsed: { host: string, port: number } | undefined;
			if (value && (parsed = parseAddress(value))) {
				remoteExplorerService.forward({ host: parsed.host, port: parsed.port }, undefined, undefined, undefined, true).then(tunnel => error(notificationService, tunnel, parsed!.host, parsed!.port));
			}
		};
	}
}

interface QuickPickTunnel extends IQuickPickItem {
	tunnel?: ITunnelItem
}

function makeTunnelPicks(tunnels: Tunnel[], remoteExplorerService: IRemoteExplorerService): QuickPickInput<QuickPickTunnel>[] {
	const picks: QuickPickInput<QuickPickTunnel>[] = tunnels.map(forwarded => {
		const item = TunnelItem.createFromTunnel(remoteExplorerService, forwarded);
		return {
			label: item.label,
			description: item.processDescription,
			tunnel: item
		};
	});
	if (picks.length === 0) {
		picks.push({
			label: nls.localize('remote.tunnel.closeNoPorts', "No ports currently forwarded. Try running the {0} command", ForwardPortAction.LABEL.value)
		});
	}
	return picks;
}

namespace ClosePortAction {
	export const INLINE_ID = 'remote.tunnel.closeInline';
	export const COMMANDPALETTE_ID = 'remote.tunnel.closeCommandPalette';
	export const LABEL: ILocalizedString = { value: nls.localize('remote.tunnel.close', "Stop Forwarding Port"), original: 'Stop Forwarding Port' };

	export function inlineHandler(): ICommandHandler {
		return async (accessor, arg) => {
			const context = (arg !== undefined || arg instanceof TunnelItem) ? arg : accessor.get(IContextKeyService).getContextKeyValue(TunnelViewSelectionKeyName);
			if (context instanceof TunnelItem) {
				const remoteExplorerService = accessor.get(IRemoteExplorerService);
				await remoteExplorerService.close({ host: context.remoteHost, port: context.remotePort });
			}
		};
	}

	export function commandPaletteHandler(): ICommandHandler {
		return async (accessor) => {
			const quickInputService = accessor.get(IQuickInputService);
			const remoteExplorerService = accessor.get(IRemoteExplorerService);
			const commandService = accessor.get(ICommandService);

			const picks: QuickPickInput<QuickPickTunnel>[] = makeTunnelPicks(Array.from(remoteExplorerService.tunnelModel.forwarded.values()).filter(tunnel => tunnel.closeable), remoteExplorerService);
			const result = await quickInputService.pick(picks, { placeHolder: nls.localize('remote.tunnel.closePlaceholder', "Choose a port to stop forwarding") });
			if (result && result.tunnel) {
				await remoteExplorerService.close({ host: result.tunnel.remoteHost, port: result.tunnel.remotePort });
			} else if (result) {
				await commandService.executeCommand(ForwardPortAction.COMMANDPALETTE_ID);
			}
		};
	}
}

export namespace OpenPortInBrowserAction {
	export const ID = 'remote.tunnel.open';
	export const LABEL = nls.localize('remote.tunnel.open', "Open in Browser");

	export function handler(): ICommandHandler {
		return async (accessor, arg) => {
			let key: string | undefined;
			if (arg instanceof TunnelItem) {
				key = makeAddress(arg.remoteHost, arg.remotePort);
			} else if (arg.tunnelRemoteHost && arg.tunnelRemotePort) {
				key = makeAddress(arg.tunnelRemoteHost, arg.tunnelRemotePort);
			}
			if (key) {
				const model = accessor.get(IRemoteExplorerService).tunnelModel;
				const openerService = accessor.get(IOpenerService);
				return run(model, openerService, key);
			}
		};
	}

	export function run(model: TunnelModel, openerService: IOpenerService, key: string) {
		const tunnel = model.forwarded.get(key) || model.detected.get(key);
		let address: string | undefined;
		if (tunnel && tunnel.localAddress && (address = model.address(tunnel.remoteHost, tunnel.remotePort))) {
			if (!address.startsWith('http')) {
				address = `http://${address}`;
			}
			return openerService.open(URI.parse(address), { allowContributedOpeners: false });
		}
		return Promise.resolve();
	}
}

export namespace OpenPortInPreviewAction {
	export const ID = 'remote.tunnel.openPreview';
	export const LABEL = nls.localize('remote.tunnel.openPreview', "Preview in Editor");

	export function handler(): ICommandHandler {
		return async (accessor, arg) => {
			let key: string | undefined;
			if (arg instanceof TunnelItem) {
				key = makeAddress(arg.remoteHost, arg.remotePort);
			} else if (arg.tunnelRemoteHost && arg.tunnelRemotePort) {
				key = makeAddress(arg.tunnelRemoteHost, arg.tunnelRemotePort);
			}
			if (key) {
				const model = accessor.get(IRemoteExplorerService).tunnelModel;
				const openerService = accessor.get(IOpenerService);
				const externalOpenerService = accessor.get(IExternalUriOpenerService);
				return run(model, openerService, externalOpenerService, key);
			}
		};
	}

	export async function run(model: TunnelModel, openerService: IOpenerService, externalOpenerService: IExternalUriOpenerService, key: string) {
		const tunnel = model.forwarded.get(key) || model.detected.get(key);
		let address: string | undefined;
		if (tunnel && tunnel.localAddress && (address = model.address(tunnel.remoteHost, tunnel.remotePort))) {
			if (!address.startsWith('http')) {
				address = `http://${address}`;
			}
			const uri = URI.parse(address);
			const sourceUri = URI.parse(`http://${tunnel.remoteHost}:${tunnel.remotePort}`);
			const opener = await externalOpenerService.getOpener(uri, { sourceUri }, new CancellationTokenSource().token);
			if (opener) {
				return opener.openExternalUri(uri, { sourceUri }, new CancellationTokenSource().token);
			}
			return openerService.open(uri);
		}
		return Promise.resolve();
	}
}

namespace OpenPortInBrowserCommandPaletteAction {
	export const ID = 'remote.tunnel.openCommandPalette';
	export const LABEL = nls.localize('remote.tunnel.openCommandPalette', "Open Port in Browser");

	interface QuickPickTunnel extends IQuickPickItem {
		tunnel?: TunnelItem;
	}

	export function handler(): ICommandHandler {
		return async (accessor, arg) => {
			const remoteExplorerService = accessor.get(IRemoteExplorerService);
			const model = remoteExplorerService.tunnelModel;
			const quickPickService = accessor.get(IQuickInputService);
			const openerService = accessor.get(IOpenerService);
			const commandService = accessor.get(ICommandService);
			const options: QuickPickTunnel[] = [...model.forwarded, ...model.detected].map(value => {
				const tunnelItem = TunnelItem.createFromTunnel(remoteExplorerService, value[1]);
				return {
					label: tunnelItem.label,
					description: tunnelItem.processDescription,
					tunnel: tunnelItem
				};
			});
			if (options.length === 0) {
				options.push({
					label: nls.localize('remote.tunnel.openCommandPaletteNone', "No ports currently forwarded. Open the Ports view to get started.")
				});
			} else {
				options.push({
					label: nls.localize('remote.tunnel.openCommandPaletteView', "Open the Ports view...")
				});
			}
			const picked = await quickPickService.pick<QuickPickTunnel>(options, { placeHolder: nls.localize('remote.tunnel.openCommandPalettePick', "Choose the port to open") });
			if (picked && picked.tunnel) {
				return OpenPortInBrowserAction.run(model, openerService, makeAddress(picked.tunnel.remoteHost, picked.tunnel.remotePort));
			} else if (picked) {
				return commandService.executeCommand(`${TUNNEL_VIEW_ID}.focus`);
			}
		};
	}
}

namespace CopyAddressAction {
	export const INLINE_ID = 'remote.tunnel.copyAddressInline';
	export const COMMANDPALETTE_ID = 'remote.tunnel.copyAddressCommandPalette';
	export const INLINE_LABEL = nls.localize('remote.tunnel.copyAddressInline', "Copy Local Address");
	export const COMMANDPALETTE_LABEL = nls.localize('remote.tunnel.copyAddressCommandPalette', "Copy Forwarded Port Address");

	async function copyAddress(remoteExplorerService: IRemoteExplorerService, clipboardService: IClipboardService, tunnelItem: ITunnelItem) {
		const address = remoteExplorerService.tunnelModel.address(tunnelItem.remoteHost, tunnelItem.remotePort);
		if (address) {
			await clipboardService.writeText(address.toString());
		}
	}

	export function inlineHandler(): ICommandHandler {
		return async (accessor, arg) => {
			const context = (arg !== undefined || arg instanceof TunnelItem) ? arg : accessor.get(IContextKeyService).getContextKeyValue(TunnelViewSelectionKeyName);
			if (context instanceof TunnelItem) {
				return copyAddress(accessor.get(IRemoteExplorerService), accessor.get(IClipboardService), context);
			}
		};
	}

	export function commandPaletteHandler(): ICommandHandler {
		return async (accessor, arg) => {
			const quickInputService = accessor.get(IQuickInputService);
			const remoteExplorerService = accessor.get(IRemoteExplorerService);
			const commandService = accessor.get(ICommandService);
			const clipboardService = accessor.get(IClipboardService);

			const tunnels = Array.from(remoteExplorerService.tunnelModel.forwarded.values()).concat(Array.from(remoteExplorerService.tunnelModel.detected.values()));
			const result = await quickInputService.pick(makeTunnelPicks(tunnels, remoteExplorerService), { placeHolder: nls.localize('remote.tunnel.copyAddressPlaceholdter', "Choose a forwarded port") });
			if (result && result.tunnel) {
				await copyAddress(remoteExplorerService, clipboardService, result.tunnel);
			} else if (result) {
				await commandService.executeCommand(ForwardPortAction.COMMANDPALETTE_ID);
			}
		};
	}
}

namespace ChangeLocalPortAction {
	export const ID = 'remote.tunnel.changeLocalPort';
	export const LABEL = nls.localize('remote.tunnel.changeLocalPort', "Change Local Address Port");

	function validateInput(value: string, canElevate: boolean): { content: string, severity: Severity } | null {
		if (!value.match(/^[0-9]+$/)) {
			return { content: invalidPortString, severity: Severity.Error };
		} else if (Number(value) >= maxPortNumber) {
			return { content: invalidPortNumberString, severity: Severity.Error };
		} else if (canElevate && isPortPrivileged(Number(value))) {
			return { content: requiresSudoString, severity: Severity.Info };
		}
		return null;
	}

	export function handler(): ICommandHandler {
		return async (accessor, arg) => {
			const remoteExplorerService = accessor.get(IRemoteExplorerService);
			const notificationService = accessor.get(INotificationService);
			const tunnelService = accessor.get(ITunnelService);
			const context = (arg !== undefined || arg instanceof TunnelItem) ? arg : accessor.get(IContextKeyService).getContextKeyValue(TunnelViewSelectionKeyName);
			if (context instanceof TunnelItem) {
				remoteExplorerService.setEditable(context, TunnelEditId.LocalPort, {
					onFinish: async (value, success) => {
						remoteExplorerService.setEditable(context, TunnelEditId.LocalPort, null);
						if (success) {
							await remoteExplorerService.close({ host: context.remoteHost, port: context.remotePort });
							const numberValue = Number(value);
							const newForward = await remoteExplorerService.forward({ host: context.remoteHost, port: context.remotePort }, numberValue, context.name, undefined, true);
							if (newForward && newForward.tunnelLocalPort !== numberValue) {
								notificationService.warn(nls.localize('remote.tunnel.changeLocalPortNumber', "The local port {0} is not available. Port number {1} has been used instead", value, newForward.tunnelLocalPort ?? newForward.localAddress));
							}
						}
					},
					validationMessage: (value) => validateInput(value, tunnelService.canElevate),
					placeholder: nls.localize('remote.tunnelsView.changePort', "New local port")
				});
			}
		};
	}
}

namespace MakePortPublicAction {
	export const ID = 'remote.tunnel.makePublic';
	export const LABEL = nls.localize('remote.tunnel.makePublic', "Make Public");

	export function handler(): ICommandHandler {
		return async (accessor, arg) => {
			if (arg instanceof TunnelItem) {
				const remoteExplorerService = accessor.get(IRemoteExplorerService);
				await remoteExplorerService.close({ host: arg.remoteHost, port: arg.remotePort });
				return remoteExplorerService.forward({ host: arg.remoteHost, port: arg.remotePort }, arg.localPort, arg.name, undefined, true, true);
			}
		};
	}
}

namespace MakePortPrivateAction {
	export const ID = 'remote.tunnel.makePrivate';
	export const LABEL = nls.localize('remote.tunnel.makePrivate', "Make Private");

	export function handler(): ICommandHandler {
		return async (accessor, arg) => {
			if (arg instanceof TunnelItem) {
				const remoteExplorerService = accessor.get(IRemoteExplorerService);
				await remoteExplorerService.close({ host: arg.remoteHost, port: arg.remotePort });
				return remoteExplorerService.forward({ host: arg.remoteHost, port: arg.remotePort }, arg.localPort, arg.name, undefined, true, false);
			}
		};
	}
}

const tunnelViewCommandsWeightBonus = 10; // give our commands a little bit more weight over other default list/tree commands

KeybindingsRegistry.registerCommandAndKeybindingRule({
	id: LabelTunnelAction.ID,
	weight: KeybindingWeight.WorkbenchContrib + tunnelViewCommandsWeightBonus,
	when: ContextKeyExpr.and(TunnelViewFocusContextKey, TunnelTypeContextKey.isEqualTo(TunnelType.Forwarded)),
	primary: KeyCode.F2,
	mac: {
		primary: KeyCode.Enter
	},
	handler: LabelTunnelAction.handler()
});
CommandsRegistry.registerCommand(ForwardPortAction.INLINE_ID, ForwardPortAction.inlineHandler());
CommandsRegistry.registerCommand(ForwardPortAction.COMMANDPALETTE_ID, ForwardPortAction.commandPaletteHandler());
KeybindingsRegistry.registerCommandAndKeybindingRule({
	id: ClosePortAction.INLINE_ID,
	weight: KeybindingWeight.WorkbenchContrib + tunnelViewCommandsWeightBonus,
	when: ContextKeyExpr.and(TunnelCloseableContextKey, TunnelViewFocusContextKey),
	primary: KeyCode.Delete,
	mac: {
		primary: KeyMod.CtrlCmd | KeyCode.Backspace,
		secondary: [KeyCode.Delete]
	},
	handler: ClosePortAction.inlineHandler()
});

CommandsRegistry.registerCommand(ClosePortAction.COMMANDPALETTE_ID, ClosePortAction.commandPaletteHandler());
CommandsRegistry.registerCommand(OpenPortInBrowserAction.ID, OpenPortInBrowserAction.handler());
CommandsRegistry.registerCommand(OpenPortInPreviewAction.ID, OpenPortInPreviewAction.handler());
CommandsRegistry.registerCommand(OpenPortInBrowserCommandPaletteAction.ID, OpenPortInBrowserCommandPaletteAction.handler());
KeybindingsRegistry.registerCommandAndKeybindingRule({
	id: CopyAddressAction.INLINE_ID,
	weight: KeybindingWeight.WorkbenchContrib + tunnelViewCommandsWeightBonus,
	when: ContextKeyExpr.or(ContextKeyExpr.and(TunnelViewFocusContextKey, TunnelTypeContextKey.isEqualTo(TunnelType.Forwarded)), ContextKeyExpr.and(TunnelViewFocusContextKey, TunnelTypeContextKey.isEqualTo(TunnelType.Detected))),
	primary: KeyMod.CtrlCmd | KeyCode.KEY_C,
	handler: CopyAddressAction.inlineHandler()
});
CommandsRegistry.registerCommand(CopyAddressAction.COMMANDPALETTE_ID, CopyAddressAction.commandPaletteHandler());
CommandsRegistry.registerCommand(ChangeLocalPortAction.ID, ChangeLocalPortAction.handler());
CommandsRegistry.registerCommand(MakePortPublicAction.ID, MakePortPublicAction.handler());
CommandsRegistry.registerCommand(MakePortPrivateAction.ID, MakePortPrivateAction.handler());

MenuRegistry.appendMenuItem(MenuId.CommandPalette, ({
	command: {
		id: ClosePortAction.COMMANDPALETTE_ID,
		title: ClosePortAction.LABEL
	},
	when: forwardedPortsViewEnabled
}));
MenuRegistry.appendMenuItem(MenuId.CommandPalette, ({
	command: {
		id: ForwardPortAction.COMMANDPALETTE_ID,
		title: ForwardPortAction.LABEL
	},
	when: forwardedPortsViewEnabled
}));
MenuRegistry.appendMenuItem(MenuId.CommandPalette, ({
	command: {
		id: CopyAddressAction.COMMANDPALETTE_ID,
		title: CopyAddressAction.COMMANDPALETTE_LABEL
	},
	when: forwardedPortsViewEnabled
}));
MenuRegistry.appendMenuItem(MenuId.CommandPalette, ({
	command: {
		id: OpenPortInBrowserCommandPaletteAction.ID,
		title: OpenPortInBrowserCommandPaletteAction.LABEL
	},
	when: forwardedPortsViewEnabled
}));

MenuRegistry.appendMenuItem(MenuId.TunnelContext, ({
	group: '._open',
	order: 0,
	command: {
		id: OpenPortInBrowserAction.ID,
		title: OpenPortInBrowserAction.LABEL,
	},
	when: ContextKeyExpr.or(TunnelTypeContextKey.isEqualTo(TunnelType.Forwarded), TunnelTypeContextKey.isEqualTo(TunnelType.Detected))
}));
MenuRegistry.appendMenuItem(MenuId.TunnelContext, ({
	group: '._open',
	order: 1,
	command: {
		id: OpenPortInPreviewAction.ID,
		title: OpenPortInPreviewAction.LABEL,
	},
	when: ContextKeyExpr.and(
		ContextKeyExpr.or(WebContextKey.negate(), TunnelPrivacyContextKey.isEqualTo(TunnelPrivacy.Public)),
		ContextKeyExpr.or(TunnelTypeContextKey.isEqualTo(TunnelType.Forwarded), TunnelTypeContextKey.isEqualTo(TunnelType.Detected)))
}));
// The group 0_manage is used by extensions, so try not to change it
MenuRegistry.appendMenuItem(MenuId.TunnelContext, ({
	group: '0_manage',
	order: 1,
	command: {
		id: LabelTunnelAction.ID,
		title: LabelTunnelAction.LABEL,
		icon: labelPortIcon
	},
	when: TunnelTypeContextKey.isEqualTo(TunnelType.Forwarded)
}));
MenuRegistry.appendMenuItem(MenuId.TunnelContext, ({
	group: '2_localaddress',
	order: 0,
	command: {
		id: CopyAddressAction.INLINE_ID,
		title: CopyAddressAction.INLINE_LABEL,
	},
	when: ContextKeyExpr.or(TunnelTypeContextKey.isEqualTo(TunnelType.Forwarded), TunnelTypeContextKey.isEqualTo(TunnelType.Detected))
}));
MenuRegistry.appendMenuItem(MenuId.TunnelContext, ({
	group: '2_localaddress',
	order: 1,
	command: {
		id: ChangeLocalPortAction.ID,
		title: ChangeLocalPortAction.LABEL,
	},
	when: ContextKeyExpr.and(TunnelTypeContextKey.isEqualTo(TunnelType.Forwarded), PortChangableContextKey)
}));
MenuRegistry.appendMenuItem(MenuId.TunnelContext, ({
	group: '2_localaddress',
	order: 2,
	command: {
		id: MakePortPublicAction.ID,
		title: MakePortPublicAction.LABEL,
	},
	when: TunnelPrivacyContextKey.isEqualTo(TunnelPrivacy.Private)
}));
MenuRegistry.appendMenuItem(MenuId.TunnelContext, ({
	group: '2_localaddress',
	order: 2,
	command: {
		id: MakePortPrivateAction.ID,
		title: MakePortPrivateAction.LABEL,
	},
	when: TunnelPrivacyContextKey.isEqualTo(TunnelPrivacy.Public)
}));
MenuRegistry.appendMenuItem(MenuId.TunnelContext, ({
	group: '3_forward',
	order: 0,
	command: {
		id: ClosePortAction.INLINE_ID,
		title: ClosePortAction.LABEL,
	},
	when: TunnelCloseableContextKey
}));
MenuRegistry.appendMenuItem(MenuId.TunnelContext, ({
	group: '3_forward',
	order: 1,
	command: {
		id: ForwardPortAction.INLINE_ID,
		title: ForwardPortAction.LABEL,
	},
}));


MenuRegistry.appendMenuItem(MenuId.TunnelPortInline, ({
	group: '0_manage',
	order: 0,
	command: {
		id: ForwardPortAction.INLINE_ID,
		title: ForwardPortAction.TREEITEM_LABEL,
		icon: forwardPortIcon
	},
	when: TunnelTypeContextKey.isEqualTo(TunnelType.Candidate)
}));
MenuRegistry.appendMenuItem(MenuId.TunnelPortInline, ({
	group: '0_manage',
	order: 4,
	command: {
		id: LabelTunnelAction.ID,
		title: LabelTunnelAction.LABEL,
		icon: labelPortIcon
	},
	when: TunnelTypeContextKey.isEqualTo(TunnelType.Forwarded)
}));
MenuRegistry.appendMenuItem(MenuId.TunnelPortInline, ({
	group: '0_manage',
	order: 5,
	command: {
		id: ClosePortAction.INLINE_ID,
		title: ClosePortAction.LABEL,
		icon: stopForwardIcon
	},
	when: TunnelCloseableContextKey
}));

MenuRegistry.appendMenuItem(MenuId.TunnelLocalAddressInline, ({
	order: -1,
	command: {
		id: CopyAddressAction.INLINE_ID,
		title: CopyAddressAction.INLINE_LABEL,
		icon: copyAddressIcon
	},
	when: ContextKeyExpr.or(TunnelTypeContextKey.isEqualTo(TunnelType.Forwarded), TunnelTypeContextKey.isEqualTo(TunnelType.Detected))
}));
MenuRegistry.appendMenuItem(MenuId.TunnelLocalAddressInline, ({
	order: 0,
	command: {
		id: OpenPortInBrowserAction.ID,
		title: OpenPortInBrowserAction.LABEL,
		icon: openBrowserIcon
	},
	when: ContextKeyExpr.or(TunnelTypeContextKey.isEqualTo(TunnelType.Forwarded), TunnelTypeContextKey.isEqualTo(TunnelType.Detected))
}));
MenuRegistry.appendMenuItem(MenuId.TunnelLocalAddressInline, ({
	order: 1,
	command: {
		id: OpenPortInPreviewAction.ID,
		title: OpenPortInPreviewAction.LABEL,
		icon: openPreviewIcon
	},
	when: ContextKeyExpr.and(
		ContextKeyExpr.or(WebContextKey.negate(), TunnelPrivacyContextKey.isEqualTo(TunnelPrivacy.Public)),
		ContextKeyExpr.or(TunnelTypeContextKey.isEqualTo(TunnelType.Forwarded), TunnelTypeContextKey.isEqualTo(TunnelType.Detected)))
}));

export const portWithRunningProcessForeground = registerColor('ports.iconRunningProcessforeground', {
	light: STATUS_BAR_HOST_NAME_BACKGROUND,
	dark: STATUS_BAR_HOST_NAME_BACKGROUND,
	hc: STATUS_BAR_HOST_NAME_BACKGROUND
}, nls.localize('portWithRunningProcess.foreground', "The color of the icon for a port that has an associated running process."));

registerThemingParticipant((theme, collector) => {
	const portWithRunningProcessColor = theme.getColor(portWithRunningProcessForeground);
	if (portWithRunningProcessColor) {
		collector.addRule(`.monaco-workbench ${ThemeIcon.asCSSSelector(forwardedPortWithProcessIcon)} { color: ${portWithRunningProcessColor} ; }`);
	}

});<|MERGE_RESOLUTION|>--- conflicted
+++ resolved
@@ -500,14 +500,8 @@
 			inputBox,
 			dom.addStandardDisposableListener(inputBox.inputElement, dom.EventType.KEY_DOWN, async (e: IKeyboardEvent) => {
 				if (e.equals(KeyCode.Enter)) {
-<<<<<<< HEAD
-					e.stopPropagation();
-					if (inputBox.validate()) { // {{SQL CARBON EDIT}}
-						return done(true, true);
-=======
 					if (inputBox.validate() !== MessageType.ERROR) {
 						done(true, true);
->>>>>>> d91660b6
 					} else {
 						return done(false, true);
 					}
@@ -518,11 +512,7 @@
 				}
 			}),
 			dom.addDisposableListener(inputBox.inputElement, dom.EventType.BLUR, () => {
-<<<<<<< HEAD
-				return done(inputBox.isInputValid(), true);
-=======
 				done(inputBox.validate() !== MessageType.ERROR, true);
->>>>>>> d91660b6
 			}),
 			styler
 		];
