/*---------------------------------------------------------------------------------------------
 *  Copyright (c) Microsoft Corporation. All rights reserved.
 *  Licensed under the Source EULA. See License.txt in the project root for license information.
 *--------------------------------------------------------------------------------------------*/

.ports-view .monaco-icon-label,
.ports-view .monaco-icon-label {
	flex: 1;
}

.ports-view .monaco-list .monaco-list-row:hover:not(.highlighted) .monaco-icon-label,
.ports-view .monaco-list .monaco-list-row.focused .monaco-icon-label {
	flex: 1;
}

.ports-view .monaco-list .monaco-list-row .actionBarContainer {
	flex: 1 0 auto;
}

.ports-view .monaco-list .monaco-list-row .actionBarContainer {
	flex: 0 0 auto;
}

.ports-view .monaco-list .monaco-list-row .actionBarContainer {
	text-align: right;
}

.ports-view .monaco-list .monaco-list-row .ports-view-actionbar-cell {
	display: flex;
	flex: 1;
	text-overflow: ellipsis;
	overflow: hidden;
	flex-wrap: nowrap;
	height: 22px;
}

.ports-view .monaco-list .monaco-list-row .ports-view-actionbar-cell .monaco-inputbox {
	line-height: 19px;
	height: 22px;
	flex: 1;
}

.ports-view .monaco-list .monaco-list-row .ports-view-actionbar-cell .monaco-inputbox input {
	margin-top: -40px;
}

.ports-view .monaco-list .monaco-list-row .ports-view-actionbar-cell .ports-view-actionbar-cell-localaddress:hover {
	text-decoration: underline;
}

.ports-view .monaco-table-th {
	padding-left: 10px;
}

.ports-view .monaco-table-th[data-col-index="0"],
.ports-view .monaco-table-td[data-col-index="0"] {
	padding-left: 10px;
}

.ports-view .monaco-list .monaco-list-row .ports-view-actionbar-cell .monaco-button {
	width: initial;
	padding: 2px 14px;
	line-height: 1.4em;
	margin-top: 4px;
	margin-bottom: 3px;
	margin-left: 3px;
}

.ports-view .monaco-list .monaco-list-row .ports-view-actionbar-cell > .ports-view-actionbar-cell-icon.codicon {
	margin-top: 3px;
	padding-right: 3px;
}

.ports-view .monaco-list .monaco-list-row.selected .ports-view-actionbar-cell > .ports-view-actionbar-cell-icon.codicon {
	color: currentColor !important;
}

.ports-view .monaco-list .monaco-list-row .ports-view-actionbar-cell .ports-view-actionbar-cell-resourceLabel .monaco-icon-label-container > .monaco-icon-name-container {
	flex: 1;
}

.ports-view .monaco-list .monaco-list-row .ports-view-actionbar-cell .ports-view-actionbar-cell-resourceLabel::after {
	padding-right: 0px;
}

.ports-view .monaco-list .monaco-list-row .ports-view-actionbar-cell .actions {
	display: none;
}

.ports-view .monaco-list .monaco-list-row:hover .ports-view-actionbar-cell .actions,
.ports-view .monaco-list .monaco-list-row.selected .ports-view-actionbar-cell .actions,
.ports-view .monaco-list .monaco-list-row.focused .ports-view-actionbar-cell .actions {
	display: block;
}

.ports-view .monaco-list .ports-view-actionbar-cell .actions .action-label {
	width: 16px;
	height: 100%;
	background-size: 16px;
	background-position: 50% 50%;
	background-repeat: no-repeat;
<<<<<<< HEAD
	padding: 2px;
=======
}

.ports-view .monaco-list .ports-view-actionbar-cell .actions .action-label.codicon {
	line-height: 22px;
	height: 22px;
}

.ports-view .monaco-list .ports-view-actionbar-cell .actions .action-label.codicon::before {
	vertical-align: middle;
>>>>>>> 3cb2f552
}<|MERGE_RESOLUTION|>--- conflicted
+++ resolved
@@ -99,9 +99,6 @@
 	background-size: 16px;
 	background-position: 50% 50%;
 	background-repeat: no-repeat;
-<<<<<<< HEAD
-	padding: 2px;
-=======
 }
 
 .ports-view .monaco-list .ports-view-actionbar-cell .actions .action-label.codicon {
@@ -111,5 +108,4 @@
 
 .ports-view .monaco-list .ports-view-actionbar-cell .actions .action-label.codicon::before {
 	vertical-align: middle;
->>>>>>> 3cb2f552
 }