--- conflicted
+++ resolved
@@ -264,15 +264,9 @@
 	}
 
 	private newerTunnel: RemoteTunnel | undefined;
-<<<<<<< HEAD
-	private async portNumberHeuristicDelay(tunnels: RemoteTunnel[]): Promise<RemoteTunnel | undefined> {
-		if (tunnels.length === 0) {
-			return undefined;
-=======
 	private async portNumberHeuristicDelay(): Promise<RemoteTunnel | undefined> {
 		if (!this.doActionTunnels || this.doActionTunnels.length === 0) {
-			return;
->>>>>>> 9ecd3fc3
+			return undefined; // {{SQL CARBON EDIT}} Strict null check
 		}
 		this.doActionTunnels = this.doActionTunnels.sort((a, b) => a.tunnelRemotePort - b.tunnelRemotePort);
 		const firstTunnel = this.doActionTunnels.shift()!;
