--- conflicted
+++ resolved
@@ -9,257 +9,6 @@
 import { ServicesAccessor } from 'vs/platform/instantiation/common/instantiation';
 import { IAccessibilityService } from 'vs/platform/accessibility/common/accessibility';
 import { Action2, registerAction2 } from 'vs/platform/actions/common/actions';
-<<<<<<< HEAD
-=======
-import { TabFocus, TabFocusContext } from 'vs/editor/browser/config/tabFocus';
-import { accessibilityHelpIsShown } from 'vs/workbench/contrib/accessibility/browser/accessibleView';
-import { KeybindingWeight } from 'vs/platform/keybinding/common/keybindingsRegistry';
-
-const CONTEXT_ACCESSIBILITY_WIDGET_VISIBLE = new RawContextKey<boolean>('accessibilityHelpWidgetVisible', false);
-
-export class AccessibilityHelpController extends Disposable implements IEditorContribution {
-
-	public static readonly ID = 'editor.contrib.accessibilityHelpController';
-
-	public static get(editor: ICodeEditor): AccessibilityHelpController | null {
-		return editor.getContribution<AccessibilityHelpController>(AccessibilityHelpController.ID);
-	}
-
-	private _editor: ICodeEditor;
-	private _widget?: AccessibilityHelpWidget;
-
-	constructor(
-		editor: ICodeEditor,
-		@IInstantiationService private readonly instantiationService: IInstantiationService
-	) {
-		super();
-
-		this._editor = editor;
-	}
-
-	public show(): void {
-		if (!this._widget) {
-			this._widget = this._register(this.instantiationService.createInstance(AccessibilityHelpWidget, this._editor));
-		}
-		this._widget.show();
-	}
-
-	public hide(): void {
-		this._widget?.hide();
-	}
-}
-
-class AccessibilityHelpWidget extends Widget implements IOverlayWidget {
-
-	private static readonly ID = 'editor.contrib.accessibilityHelpWidget';
-	private static readonly WIDTH = 500;
-	private static readonly HEIGHT = 320;
-
-	private _editor: ICodeEditor;
-	private _domNode: FastDomNode<HTMLElement>;
-	private _contentDomNode: FastDomNode<HTMLElement>;
-	private _isVisible: boolean;
-	private _isVisibleKey: IContextKey<boolean>;
-
-	constructor(
-		editor: ICodeEditor,
-		@IContextKeyService private readonly _contextKeyService: IContextKeyService,
-		@IKeybindingService private readonly _keybindingService: IKeybindingService,
-		@IConfigurationService private readonly _configurationService: IConfigurationService,
-		@IOpenerService private readonly _openerService: IOpenerService
-	) {
-		super();
-
-		this._editor = editor;
-		this._isVisibleKey = CONTEXT_ACCESSIBILITY_WIDGET_VISIBLE.bindTo(this._contextKeyService);
-
-		this._domNode = createFastDomNode(document.createElement('div'));
-		this._domNode.setClassName('accessibilityHelpWidget');
-		this._domNode.setWidth(AccessibilityHelpWidget.WIDTH);
-		this._domNode.setHeight(AccessibilityHelpWidget.HEIGHT);
-		this._domNode.setDisplay('none');
-		this._domNode.setAttribute('role', 'dialog');
-		this._domNode.setAttribute('aria-modal', 'true');
-		this._domNode.setAttribute('aria-hidden', 'true');
-
-		const heading = append(this._domNode.domNode, $('h1', undefined, nls.localize('accessibilityHelpTitle', "Accessibility Help")));
-		heading.id = 'help-dialog-heading';
-		this._domNode.setAttribute('aria-labelledby', heading.id);
-
-		this._contentDomNode = createFastDomNode(document.createElement('div'));
-		this._contentDomNode.setAttribute('role', 'document');
-		this._contentDomNode.domNode.id = 'help-dialog-content';
-		this._domNode.appendChild(this._contentDomNode);
-		this._domNode.setAttribute('aria-describedby', this._contentDomNode.domNode.id);
-
-		this._isVisible = false;
-
-		this._register(this._editor.onDidLayoutChange(() => {
-			if (this._isVisible) {
-				this._layout();
-			}
-		}));
-
-		// Intentionally not configurable!
-		this._register(addStandardDisposableListener(this._contentDomNode.domNode, 'keydown', (e) => {
-			if (!this._isVisible) {
-				return;
-			}
-
-			if (e.equals(KeyMod.CtrlCmd | KeyCode.KeyE)) {
-				alert(nls.localize('emergencyConfOn', "Now changing the setting `editor.accessibilitySupport` to 'on'."));
-
-				this._configurationService.updateValue('editor.accessibilitySupport', 'on', ConfigurationTarget.USER);
-
-				e.preventDefault();
-				e.stopPropagation();
-			}
-
-			if (e.equals(KeyMod.CtrlCmd | KeyCode.KeyH)) {
-				alert(nls.localize('openingDocs', "Now opening the VS Code Accessibility documentation page."));
-
-				this._openerService.open(URI.parse('https://go.microsoft.com/fwlink/?linkid=851010'));
-
-				e.preventDefault();
-				e.stopPropagation();
-			}
-		}));
-
-		this.onblur(this._contentDomNode.domNode, () => {
-			this.hide();
-		});
-
-		this._editor.addOverlayWidget(this);
-	}
-
-	public override dispose(): void {
-		this._editor.removeOverlayWidget(this);
-		super.dispose();
-	}
-
-	public getId(): string {
-		return AccessibilityHelpWidget.ID;
-	}
-
-	public getDomNode(): HTMLElement {
-		return this._domNode.domNode;
-	}
-
-	public getPosition(): IOverlayWidgetPosition {
-		return {
-			preference: null
-		};
-	}
-
-	public show(): void {
-		if (this._isVisible) {
-			return;
-		}
-		this._isVisible = true;
-		this._isVisibleKey.set(true);
-		this._layout();
-		this._domNode.setDisplay('block');
-		this._domNode.setAttribute('aria-hidden', 'false');
-		this._contentDomNode.domNode.tabIndex = 0;
-		this._buildContent();
-		this._contentDomNode.domNode.focus();
-	}
-
-	private _descriptionForCommand(commandId: string, msg: string, noKbMsg: string): string {
-		const kb = this._keybindingService.lookupKeybinding(commandId);
-		if (kb) {
-			return strings.format(msg, kb.getAriaLabel());
-		}
-		return strings.format(noKbMsg, commandId);
-	}
-
-	private _buildContent() {
-		const contentDomNode = this._contentDomNode.domNode;
-		const options = this._editor.getOptions();
-
-		append(contentDomNode, $('p', undefined, nls.localize('introMsg', "Thank you for trying out VS Code's accessibility options.")));
-		append(contentDomNode, $('p', undefined, nls.localize('status', "Status:")));
-
-		const configuredValue = this._configurationService.getValue<IEditorOptions>('editor').accessibilitySupport;
-		const actualValue = options.get(EditorOption.accessibilitySupport);
-
-		const emergencyTurnOnMessage = (
-			platform.isMacintosh
-				? nls.localize('changeConfigToOnMac', "To configure the editor to be permanently optimized for usage with a Screen Reader press Command+E now.")
-				: nls.localize('changeConfigToOnWinLinux', "To configure the editor to be permanently optimized for usage with a Screen Reader press Control+E now.")
-		);
-
-		const instructions = append(contentDomNode, $('ul'));
-		switch (configuredValue) {
-			case 'auto':
-				switch (actualValue) {
-					case AccessibilitySupport.Unknown:
-						// Should never happen in VS Code
-						append(instructions, $('li', undefined, nls.localize('auto_unknown', "The editor is configured to use platform APIs to detect when a Screen Reader is attached, but the current runtime does not support this.")));
-						break;
-					case AccessibilitySupport.Enabled:
-						append(instructions, $('li', undefined, nls.localize('auto_on', "The editor has automatically detected a Screen Reader is attached.")));
-						break;
-					case AccessibilitySupport.Disabled:
-						append(instructions, $('li', undefined, nls.localize('auto_off', "The editor is configured to automatically detect when a Screen Reader is attached, which is not the case at this time."), ' ' + emergencyTurnOnMessage));
-						break;
-				}
-				break;
-			case 'on':
-				append(instructions, $('li', undefined, nls.localize('configuredOn', "The editor is configured to be permanently optimized for usage with a Screen Reader - you can change this via the command `Toggle Screen Reader Accessibility Mode` or by editing the setting `editor.accessibilitySupport`")));
-				break;
-			case 'off':
-				append(instructions, $('li', undefined, nls.localize('configuredOff', "The editor is configured to never be optimized for usage with a Screen Reader.", ' ' + emergencyTurnOnMessage)));
-				break;
-		}
-
-		const NLS_TAB_FOCUS_MODE_ON = nls.localize('tabFocusModeOnMsg', "Pressing Tab in the current editor will move focus to the next focusable element. Toggle this behavior by pressing {0}.");
-		const NLS_TAB_FOCUS_MODE_ON_NO_KB = nls.localize('tabFocusModeOnMsgNoKb', "Pressing Tab in the current editor will move focus to the next focusable element. The command {0} is currently not triggerable by a keybinding.");
-		const NLS_TAB_FOCUS_MODE_OFF = nls.localize('tabFocusModeOffMsg', "Pressing Tab in the current editor will insert the tab character. Toggle this behavior by pressing {0}.");
-		const NLS_TAB_FOCUS_MODE_OFF_NO_KB = nls.localize('tabFocusModeOffMsgNoKb', "Pressing Tab in the current editor will insert the tab character. The command {0} is currently not triggerable by a keybinding.");
-
-		if (TabFocus.getTabFocusMode(TabFocusContext.Editor)) {
-			append(instructions, $('li', undefined, this._descriptionForCommand(ToggleTabFocusModeAction.ID, NLS_TAB_FOCUS_MODE_ON, NLS_TAB_FOCUS_MODE_ON_NO_KB)));
-		} else {
-			append(instructions, $('li', undefined, this._descriptionForCommand(ToggleTabFocusModeAction.ID, NLS_TAB_FOCUS_MODE_OFF, NLS_TAB_FOCUS_MODE_OFF_NO_KB)));
-		}
-
-		append(contentDomNode, (
-			platform.isMacintosh
-				? nls.localize('openDocMac', "Press Command+H now to open a browser window with more VS Code information related to Accessibility.")
-				: nls.localize('openDocWinLinux', "Press Control+H now to open a browser window with more VS Code information related to Accessibility.")
-		));
-
-		append(contentDomNode, $('p', undefined, nls.localize('outroMsg', "You can dismiss this tooltip and return to the editor by pressing Escape or Shift+Escape.")));
-	}
-
-	public hide(): void {
-		if (!this._isVisible) {
-			return;
-		}
-		this._isVisible = false;
-		this._isVisibleKey.reset();
-		this._domNode.setDisplay('none');
-		this._domNode.setAttribute('aria-hidden', 'true');
-		this._contentDomNode.domNode.tabIndex = -1;
-		clearNode(this._contentDomNode.domNode);
-
-		this._editor.focus();
-	}
-
-	private _layout(): void {
-		const editorLayout = this._editor.getLayoutInfo();
-
-		const width = Math.min(editorLayout.width - 40, AccessibilityHelpWidget.WIDTH);
-		const height = Math.min(editorLayout.height - 40, AccessibilityHelpWidget.HEIGHT);
-
-		this._domNode.setTop(Math.round((editorLayout.height - height) / 2));
-		this._domNode.setLeft(Math.round((editorLayout.width - width) / 2));
-		this._domNode.setWidth(width);
-		this._domNode.setHeight(height);
-	}
-}
->>>>>>> 7406a9bd
 
 class ToggleScreenReaderMode extends Action2 {
 
