--- conflicted
+++ resolved
@@ -363,11 +363,7 @@
 
 		await this._tree.setInput(model, viewState);
 
-<<<<<<< HEAD
-		const root = <ITreeNode<typeHTree.Type>>(this._tree.getNode(model).children[0] as any); // {{SQL CARBON EDIT}} Cast to avoid compiler warning from having strictNullChecks disabled
-=======
-		const root = <ITreeNode<typeHTree.Type, FuzzyScore>>this._tree.getNode(model).children[0];
->>>>>>> 559e9bee
+		const root = <ITreeNode<typeHTree.Type>>this._tree.getNode(model).children[0];
 		await this._tree.expand(root.element);
 
 		if (root.children.length === 0) {
