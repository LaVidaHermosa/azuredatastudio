--- conflicted
+++ resolved
@@ -51,33 +51,17 @@
 		this._register(this.extensionManagementService.onDidInstallExtensions(e => this.onDidInstallExtensions(e)));
 	}
 
-<<<<<<< HEAD
-	private onDidInstallExtension(e: DidInstallExtensionEvent): void {
-		if (e.local && e.operation === InstallOperation.Install && e.local.manifest.contributes && e.local.manifest.contributes.localizations && e.local.manifest.contributes.localizations.length) {
-			const locale = e.local.manifest.contributes.localizations[0].languageId;
-			if (platform.language !== locale) {
-				const updateAndRestart = platform.locale !== locale;
-				this.notificationService.prompt(
-					Severity.Info,
-					// {{SQL CARBON EDIT}} - Update 'VS Code' to 'Azure Data Studio'
-					updateAndRestart ? locConstants.localizationsContributionUpdateLocale(e.local.manifest.contributes.localizations[0].languageName || e.local.manifest.contributes.localizations[0].languageId)
-						: locConstants.localizationsContributionActivateLanguagePack(e.local.manifest.contributes.localizations[0].languageName || e.local.manifest.contributes.localizations[0].languageId),
-					[{
-						label: updateAndRestart ? localize('changeAndRestart', "Change Language and Restart") : localize('restart', "Restart"),
-						run: () => {
-							const updatePromise = updateAndRestart ? this.jsonEditingService.write(this.environmentService.argvResource, [{ path: ['locale'], value: locale }], true) : Promise.resolve(undefined);
-							updatePromise.then(() => this.hostService.restart(), e => this.notificationService.error(e));
-=======
 	private onDidInstallExtensions(results: readonly InstallExtensionResult[]): void {
 		for (const e of results) {
 			if (e.local && e.operation === InstallOperation.Install && e.local.manifest.contributes && e.local.manifest.contributes.localizations && e.local.manifest.contributes.localizations.length) {
 				const locale = e.local.manifest.contributes.localizations[0].languageId;
 				if (platform.language !== locale) {
 					const updateAndRestart = platform.locale !== locale;
+					// {{SQL CARBON EDIT}} - Update 'VS Code' to 'Azure Data Studio'
 					this.notificationService.prompt(
 						Severity.Info,
-						updateAndRestart ? localize('updateLocale', "Would you like to change VS Code's UI language to {0} and restart?", e.local.manifest.contributes.localizations[0].languageName || e.local.manifest.contributes.localizations[0].languageId)
-							: localize('activateLanguagePack', "In order to use VS Code in {0}, VS Code needs to restart.", e.local.manifest.contributes.localizations[0].languageName || e.local.manifest.contributes.localizations[0].languageId),
+						updateAndRestart ? locConstants.localizationsContributionUpdateLocale(e.local.manifest.contributes.localizations[0].languageName || e.local.manifest.contributes.localizations[0].languageId)
+							: locConstants.localizationsContributionActivateLanguagePack(e.local.manifest.contributes.localizations[0].languageName || e.local.manifest.contributes.localizations[0].languageId),
 						[{
 							label: updateAndRestart ? localize('changeAndRestart', "Change Language and Restart") : localize('restart', "Restart"),
 							run: () => {
@@ -88,7 +72,6 @@
 						{
 							sticky: true,
 							neverShowAgain: { id: 'langugage.update.donotask', isSecondary: true }
->>>>>>> 816caf0b
 						}
 					);
 				}
