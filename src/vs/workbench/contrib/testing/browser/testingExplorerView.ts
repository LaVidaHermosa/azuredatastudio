--- conflicted
+++ resolved
@@ -389,41 +389,10 @@
 	 * Tries to peek the first test error, if the item is in a failed state.
 	 */
 	private async tryPeekError(item: ITestTreeElement) {
-<<<<<<< HEAD
-		if (!item.test || !isFailedState(item.test.item.state.runState)) {
-			return false;
-		}
-
-		const index = item.test.item.state.messages.findIndex(m => !!m.location);
-		if (index === -1) {
-			return undefined;
-		}
-
-		const message = item.test.item.state.messages[index];
-		const pane = await this.editorService.openEditor({
-			resource: message.location!.uri,
-			options: { selection: message.location!.range, preserveFocus: true }
-		});
-
-		const control = pane?.getControl();
-		if (!isCodeEditor(control)) {
-			return false;
-		}
-
-		TestingOutputPeekController.get(control).show(buildTestUri({
-			type: TestUriType.LiveMessage,
-			messageIndex: index,
-			providerId: item.test.providerId,
-			testId: item.test.id,
-		}));
-
-		return true;
-=======
 		const lookup = item.test && this.testResults.getStateByExtId(item.test.item.extId);
 		return lookup && isFailedState(lookup[1].state.state)
 			? this.peekOpener.tryPeekFirstError(lookup[0], lookup[1], { preserveFocus: true })
 			: false;
->>>>>>> f08f99a1
 	}
 
 	private updatePreferredProjection() {
