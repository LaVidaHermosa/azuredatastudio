--- conflicted
+++ resolved
@@ -74,18 +74,8 @@
 		}
 	};
 
-<<<<<<< HEAD
-	if (onlyControllerId !== undefined) {
-		const lookup = profileService.getControllerProfiles(onlyControllerId);
-		if (!lookup) {
-			return undefined; // {{SQL CARBON EDIT}} Strict nulls
-		}
-
-		pushItems(lookup.profiles);
-=======
 	if (onlyForTest !== undefined) {
 		pushItems(profileService.getControllerProfiles(onlyForTest.controllerId).filter(p => canUseProfileWithTest(p, onlyForTest)));
->>>>>>> 504f9346
 	} else {
 		for (const { profiles, controller } of profileService.all()) {
 			pushItems(profiles, controller.label.value);
