--- conflicted
+++ resolved
@@ -868,13 +868,8 @@
 		super();
 	}
 
-<<<<<<< HEAD
-	public update(_dto: TestDto, message: ITestMessage): void {
-		if (isDiffable(message) || typeof (message as ITestMessage).message === 'string') { // {{SQL CARBON EDIT}} cast to avoid type guard assert compilation errors
-=======
 	public update(_dto: TestDto, message: ITestErrorMessage): void {
 		if (isDiffable(message) || typeof message.message === 'string') {
->>>>>>> 504f9346
 			return this.textPreview.clear();
 		}
 
@@ -904,13 +899,8 @@
 		super();
 	}
 
-<<<<<<< HEAD
-	public async update({ messageUri }: TestDto, message: ITestMessage) {
-		if (isDiffable(message) || typeof (message as ITestMessage).message !== 'string') { // {{SQL CARBON EDIT}} cast to avoid type guard assert compilation errors
-=======
 	public async update({ messageUri }: TestDto, message: ITestErrorMessage) {
 		if (isDiffable(message) || typeof message.message !== 'string') {
->>>>>>> 504f9346
 			return this.clear();
 		}
 
