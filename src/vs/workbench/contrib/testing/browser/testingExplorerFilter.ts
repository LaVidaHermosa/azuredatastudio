/*---------------------------------------------------------------------------------------------
 *  Copyright (c) Microsoft Corporation. All rights reserved.
 *  Licensed under the Source EULA. See License.txt in the project root for license information.
 *--------------------------------------------------------------------------------------------*/

import * as dom from 'vs/base/browser/dom';
import { ActionBar } from 'vs/base/browser/ui/actionbar/actionbar';
import { BaseActionViewItem } from 'vs/base/browser/ui/actionbar/actionViewItems';
import { AnchorAlignment } from 'vs/base/browser/ui/contextview/contextview';
import { DropdownMenuActionViewItem } from 'vs/base/browser/ui/dropdown/dropdownActionViewItem';
import { HistoryInputBox } from 'vs/base/browser/ui/inputbox/inputBox';
import { Action, IAction, IActionRunner, Separator } from 'vs/base/common/actions';
import { Delayer } from 'vs/base/common/async';
import { Emitter, Event } from 'vs/base/common/event';
import { KeyCode } from 'vs/base/common/keyCodes';
import { localize } from 'vs/nls';
import { Action2, MenuId, registerAction2 } from 'vs/platform/actions/common/actions';
import { ContextScopedHistoryInputBox } from 'vs/platform/browser/contextScopedHistoryWidget';
import { ContextKeyEqualsExpr, ContextKeyExpr } from 'vs/platform/contextkey/common/contextkey';
import { IContextMenuService, IContextViewService } from 'vs/platform/contextview/browser/contextView';
import { createDecorator, IInstantiationService } from 'vs/platform/instantiation/common/instantiation';
import { IStorageService, StorageScope, StorageTarget } from 'vs/platform/storage/common/storage';
import { attachInputBoxStyler } from 'vs/platform/theme/common/styler';
import { IThemeService, ThemeIcon } from 'vs/platform/theme/common/themeService';
import { ViewContainerLocation } from 'vs/workbench/common/views';
import { testingFilterIcon } from 'vs/workbench/contrib/testing/browser/icons';
import { TestExplorerStateFilter, Testing } from 'vs/workbench/contrib/testing/common/constants';
import { MutableObservableValue } from 'vs/workbench/contrib/testing/common/observableValue';
import { StoredValue } from 'vs/workbench/contrib/testing/common/storedValue';
import { TestingContextKeys } from 'vs/workbench/contrib/testing/common/testingContextKeys';
import { ITestService } from 'vs/workbench/contrib/testing/common/testService';

export interface ITestExplorerFilterState {
	_serviceBrand: undefined;
	readonly text: MutableObservableValue<string>;
	/** Test ID the user wants to reveal in the explorer */
	readonly reveal: MutableObservableValue<string | undefined>;
	readonly stateFilter: MutableObservableValue<TestExplorerStateFilter>;
	readonly currentDocumentOnly: MutableObservableValue<boolean>;
	/** Whether excluded test should be shown in the view */
	readonly showExcludedTests: MutableObservableValue<boolean>;

	readonly onDidRequestInputFocus: Event<void>;
	focusInput(): void;
}

export const ITestExplorerFilterState = createDecorator<ITestExplorerFilterState>('testingFilterState');

export class TestExplorerFilterState implements ITestExplorerFilterState {
	declare _serviceBrand: undefined;
	private readonly focusEmitter = new Emitter<void>();
	public readonly text = new MutableObservableValue('');
	public readonly stateFilter = MutableObservableValue.stored(new StoredValue<TestExplorerStateFilter>({
		key: 'testStateFilter',
		scope: StorageScope.WORKSPACE,
		target: StorageTarget.USER
	}, this.storage), TestExplorerStateFilter.All);
	public readonly currentDocumentOnly = MutableObservableValue.stored(new StoredValue<boolean>({
		key: 'testsByCurrentDocumentOnly',
		scope: StorageScope.WORKSPACE,
		target: StorageTarget.USER
	}, this.storage), false);

	public readonly showExcludedTests = new MutableObservableValue(false);
	public readonly reveal = new MutableObservableValue</* test ID */string | undefined>(undefined);

	public readonly onDidRequestInputFocus = this.focusEmitter.event;

	constructor(@IStorageService private readonly storage: IStorageService) { }

	public focusInput() {
		this.focusEmitter.fire();
	}
}

export class TestingExplorerFilter extends BaseActionViewItem {
	private input!: HistoryInputBox;
	private readonly history: StoredValue<string[]> = this.instantiationService.createInstance(StoredValue, {
		key: 'testing.filterHistory',
		scope: StorageScope.WORKSPACE,
		target: StorageTarget.USER
	});

	private readonly filtersAction = new Action('markersFiltersAction', localize('testing.filters.menu', "More Filters..."), 'testing-filter-button ' + ThemeIcon.asClassName(testingFilterIcon));

	constructor(
		action: IAction,
		@ITestExplorerFilterState private readonly state: ITestExplorerFilterState,
		@IContextViewService private readonly contextViewService: IContextViewService,
		@IThemeService private readonly themeService: IThemeService,
		@IInstantiationService private readonly instantiationService: IInstantiationService,
	) {
		super(null, action);
		this.updateFilterActiveState();
		this._register(state.currentDocumentOnly.onDidChange(this.updateFilterActiveState, this));
		this._register(state.stateFilter.onDidChange(this.updateFilterActiveState, this));
	}

	/**
	 * @override
	 */
	public override render(container: HTMLElement) {
		container.classList.add('testing-filter-action-item');

		const updateDelayer = this._register(new Delayer<void>(400));
		const wrapper = dom.$('.testing-filter-wrapper');
		container.appendChild(wrapper);

		const input = this.input = this._register(this.instantiationService.createInstance(ContextScopedHistoryInputBox, wrapper, this.contextViewService, {
			placeholder: localize('testExplorerFilter', "Filter (e.g. text, !exclude)"),
			history: this.history.get([]),
		}));
		input.value = this.state.text.value;
		this._register(attachInputBoxStyler(input, this.themeService));

		this._register(this.state.text.onDidChange(newValue => {
			input.value = newValue;
		}));

		this._register(this.state.onDidRequestInputFocus(() => {
			input.focus();
		}));

		this._register(input.onDidChange(() => updateDelayer.trigger(() => {
			input.addToHistory();
			this.state.text.value = input.value;
		})));

		this._register(dom.addStandardDisposableListener(input.inputElement, dom.EventType.KEY_DOWN, e => {
			if (e.equals(KeyCode.Escape)) {
				input.value = '';
				e.stopPropagation();
				e.preventDefault();
			}
		}));

		const actionbar = this._register(new ActionBar(container, {
			actionViewItemProvider: action => {
				if (action.id === this.filtersAction.id) {
					return this.instantiationService.createInstance(FiltersDropdownMenuActionViewItem, action, this.state, this.actionRunner);
				}
				return undefined;
			}
		}));
		actionbar.push(this.filtersAction, { icon: true, label: false });
	}


	/**
	 * Focuses the filter input.
	 */
	public override focus(): void {
		this.input.focus();
	}

	/**
	 * Persists changes to the input history.
	 */
	public saveState() {
		const history = this.input.getHistory();
		if (history.length) {
			this.history.store(history);
		} else {
			this.history.delete();
		}
	}

	/**
	 * @override
	 */
	public override dispose() {
		this.saveState();
		super.dispose();
	}

	/**
	 * Updates the 'checked' state of the filter submenu.
	 */
	private updateFilterActiveState() {
		this.filtersAction.checked = this.state.currentDocumentOnly.value
			|| this.state.stateFilter.value !== TestExplorerStateFilter.All;
	}
}


class FiltersDropdownMenuActionViewItem extends DropdownMenuActionViewItem {

	constructor(
		action: IAction,
		private readonly filters: ITestExplorerFilterState,
		actionRunner: IActionRunner,
		@IContextMenuService contextMenuService: IContextMenuService,
		@ITestService private readonly testService: ITestService,
	) {
		super(action,
			{ getActions: () => this.getActions() },
			contextMenuService,
			{
				actionRunner,
				classNames: action.class,
				anchorAlignmentProvider: () => AnchorAlignment.RIGHT,
				menuAsChild: true
			}
		);
	}

	override render(container: HTMLElement): void {
		super.render(container);
		this.updateChecked();
	}

	private getActions(): IAction[] {
		return [
			...[
				{ v: TestExplorerStateFilter.OnlyFailed, label: localize('testing.filters.showOnlyFailed', "Show Only Failed Tests") },
				{ v: TestExplorerStateFilter.OnlyExecuted, label: localize('testing.filters.showOnlyExecuted', "Show Only Executed Tests") },
				{ v: TestExplorerStateFilter.All, label: localize('testing.filters.showAll', "Show All Tests") },
			].map(({ v, label }) => ({
				checked: this.filters.stateFilter.value === v,
				class: undefined,
				enabled: true,
				expanded: undefined, // {{SQL CARBON EDIT}} We added expanded
				id: v,
				label,
				run: async () => {
					this.filters.stateFilter.value = this.filters.stateFilter.value === v ? TestExplorerStateFilter.All : v;
				},
				tooltip: '',
				dispose: () => null
			})),
			new Separator(),
			{
				checked: this.filters.showExcludedTests.value,
				class: undefined,
				enabled: true,
				expanded: undefined, // {{SQL CARBON EDIT}} We added expanded
				id: 'showExcluded',
				label: localize('testing.filters.showExcludedTests', "Show Hidden Tests"),
				run: async () => this.filters.showExcludedTests.value = !this.filters.showExcludedTests.value,
				tooltip: '',
				dispose: () => null
			},
			{
				checked: false,
				class: undefined,
<<<<<<< HEAD
				enabled: this.testService.excludeTests.value.size > 0,
				expanded: undefined, // {{SQL CARBON EDIT}} We added expanded
=======
				enabled: this.testService.excluded.hasAny,
>>>>>>> 1df15a15
				id: 'removeExcluded',
				label: localize('testing.filters.removeTestExclusions', "Unhide All Tests"),
				run: async () => this.testService.excluded.clear(),
				tooltip: '',
				dispose: () => null
			},
			new Separator(),
			{
				checked: this.filters.currentDocumentOnly.value,
				class: undefined,
				enabled: true,
				expanded: undefined, // {{SQL CARBON EDIT}} We added expanded
				id: 'currentDocument',
				label: localize('testing.filters.currentFile', "Show in Active File Only"),
				run: async () => this.filters.currentDocumentOnly.value = !this.filters.currentDocumentOnly.value,
				tooltip: '',
				dispose: () => null
			},
		];
	}

	override updateChecked(): void {
		this.element!.classList.toggle('checked', this._action.checked);
	}
}

registerAction2(class extends Action2 {
	constructor() {
		super({
			id: Testing.FilterActionId,
			title: localize('filter', "Filter"),
			menu: {
				id: MenuId.ViewTitle,
				when: ContextKeyExpr.and(ContextKeyEqualsExpr.create('view', Testing.ExplorerViewId), TestingContextKeys.explorerLocation.isEqualTo(ViewContainerLocation.Panel)),
				group: 'navigation',
				order: 1,
			},
		});
	}
	async run(): Promise<void> { }
});<|MERGE_RESOLUTION|>--- conflicted
+++ resolved
@@ -233,7 +233,6 @@
 				checked: this.filters.showExcludedTests.value,
 				class: undefined,
 				enabled: true,
-				expanded: undefined, // {{SQL CARBON EDIT}} We added expanded
 				id: 'showExcluded',
 				label: localize('testing.filters.showExcludedTests', "Show Hidden Tests"),
 				run: async () => this.filters.showExcludedTests.value = !this.filters.showExcludedTests.value,
@@ -243,12 +242,7 @@
 			{
 				checked: false,
 				class: undefined,
-<<<<<<< HEAD
-				enabled: this.testService.excludeTests.value.size > 0,
-				expanded: undefined, // {{SQL CARBON EDIT}} We added expanded
-=======
 				enabled: this.testService.excluded.hasAny,
->>>>>>> 1df15a15
 				id: 'removeExcluded',
 				label: localize('testing.filters.removeTestExclusions', "Unhide All Tests"),
 				run: async () => this.testService.excluded.clear(),
@@ -260,7 +254,6 @@
 				checked: this.filters.currentDocumentOnly.value,
 				class: undefined,
 				enabled: true,
-				expanded: undefined, // {{SQL CARBON EDIT}} We added expanded
 				id: 'currentDocument',
 				label: localize('testing.filters.currentFile', "Show in Active File Only"),
 				run: async () => this.filters.currentDocumentOnly.value = !this.filters.currentDocumentOnly.value,
