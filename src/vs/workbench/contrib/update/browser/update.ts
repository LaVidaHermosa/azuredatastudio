--- conflicted
+++ resolved
@@ -132,55 +132,28 @@
 				return;
 			}
 
-<<<<<<< HEAD
-		const lastVersion = storageService.get(ProductContribution.KEY, StorageScope.GLOBAL, '');
-		const shouldShowReleaseNotes = configurationService.getValue<boolean>('update.showReleaseNotes');
-
-		// was there an update? if so, open release notes
-		const releaseNotesUrl = productService.releaseNotesUrl;
-		if (shouldShowReleaseNotes && !environmentService.args['skip-release-notes'] && releaseNotesUrl && lastVersion && productService.version !== lastVersion && productService.quality === 'stable') { // {{SQL CARBON EDIT}} Only show release notes for stable build
-			/* // {{SQL CARBON EDIT}} Prompt user to open release notes in browser until we can get ADS release notes from the web
-			showReleaseNotes(instantiationService, productService.version)
-				.then(undefined, () => {
-			*/
-			notificationService.prompt(
-				severity.Info,
-				nls.localize('read the release notes', "Welcome to {0} v{1}! Would you like to read the Release Notes?", productService.nameLong, productService.version),
-				[{
-					label: nls.localize('releaseNotes', "Release Notes"),
-					run: () => {
-						const uri = URI.parse(releaseNotesUrl);
-						openerService.open(uri);
-					}
-				}],
-				{ sticky: true }
-			);
-			// }); // {{SQL CARBON EDIT}}
-		}
-=======
 			const lastVersion = storageService.get(ProductContribution.KEY, StorageScope.GLOBAL, '');
 			const shouldShowReleaseNotes = configurationService.getValue<boolean>('update.showReleaseNotes');
 
 			// was there an update? if so, open release notes
 			const releaseNotesUrl = productService.releaseNotesUrl;
-			if (shouldShowReleaseNotes && !environmentService.args['skip-release-notes'] && releaseNotesUrl && lastVersion && productService.version !== lastVersion) {
-				showReleaseNotes(instantiationService, productService.version)
-					.then(undefined, () => {
-						notificationService.prompt(
-							severity.Info,
-							nls.localize('read the release notes', "Welcome to {0} v{1}! Would you like to read the Release Notes?", productService.nameLong, productService.version),
-							[{
-								label: nls.localize('releaseNotes', "Release Notes"),
-								run: () => {
-									const uri = URI.parse(releaseNotesUrl);
-									openerService.open(uri);
-								}
-							}],
-							{ sticky: true }
-						);
-					});
-			}
->>>>>>> 7bc12be7
+			if (shouldShowReleaseNotes && !environmentService.args['skip-release-notes'] && releaseNotesUrl && lastVersion && productService.version !== lastVersion && productService.quality === 'stable') { // {{SQL CARBON EDIT}} Only show release notes for stable build) {
+				/*showReleaseNotes(instantiationService, productService.version) {{SQL CARBON EDIT}} Prompt user to open release notes in browser until we can get ADS release notes from the web
+					.then(undefined, () => {*/
+				notificationService.prompt(
+					severity.Info,
+					nls.localize('read the release notes', "Welcome to {0} v{1}! Would you like to read the Release Notes?", productService.nameLong, productService.version),
+					[{
+						label: nls.localize('releaseNotes', "Release Notes"),
+						run: () => {
+							const uri = URI.parse(releaseNotesUrl);
+							openerService.open(uri);
+						}
+					}],
+					{ sticky: true }
+				);
+			}/*);
+			}*/
 
 			// should we show the new license?
 			if (productService.licenseUrl && lastVersion && semver.satisfies(lastVersion, '<1.0.0') && semver.satisfies(productService.version, '>=1.0.0')) {
