/*---------------------------------------------------------------------------------------------
 *  Copyright (c) Microsoft Corporation. All rights reserved.
 *  Licensed under the Source EULA. See License.txt in the project root for license information.
 *--------------------------------------------------------------------------------------------*/

import * as nls from 'vs/nls';
import severity from 'vs/base/common/severity';
import { Action } from 'vs/base/common/actions';
import { Disposable, MutableDisposable } from 'vs/base/common/lifecycle';
import { URI } from 'vs/base/common/uri';
import { IActivityService, NumberBadge, IBadge, ProgressBadge } from 'vs/workbench/services/activity/common/activity';
import { IInstantiationService, ServicesAccessor } from 'vs/platform/instantiation/common/instantiation';
import { IOpenerService } from 'vs/platform/opener/common/opener';
import { IWorkbenchContribution } from 'vs/workbench/common/contributions';
import { IStorageService, StorageScope, StorageTarget } from 'vs/platform/storage/common/storage';
import { IUpdateService, State as UpdateState, StateType, IUpdate } from 'vs/platform/update/common/update';
import { INotificationService, Severity } from 'vs/platform/notification/common/notification';
import { IDialogService } from 'vs/platform/dialogs/common/dialogs';
import { IWorkbenchEnvironmentService } from 'vs/workbench/services/environment/common/environmentService';
// import { ReleaseNotesManager } from './releaseNotesEditor';
import { isWindows } from 'vs/base/common/platform';
import { IConfigurationService } from 'vs/platform/configuration/common/configuration';
import { RawContextKey, IContextKey, IContextKeyService, ContextKeyExpr } from 'vs/platform/contextkey/common/contextkey';
import { MenuRegistry, MenuId, registerAction2, Action2 } from 'vs/platform/actions/common/actions';
import { CommandsRegistry } from 'vs/platform/commands/common/commands';
import { ShowCurrentReleaseNotesActionId, CheckForVSCodeUpdateActionId } from 'vs/workbench/contrib/update/common/update';
import { IHostService } from 'vs/workbench/services/host/browser/host';
import { IProductService } from 'vs/platform/product/common/productService';
import product from 'vs/platform/product/common/product';
import { IUserDataAutoSyncEnablementService, IUserDataSyncService, IUserDataSyncStoreManagementService, SyncStatus, UserDataSyncStoreType } from 'vs/platform/userDataSync/common/userDataSync';
import { IsWebContext } from 'vs/platform/contextkey/common/contextkeys';
import { Promises } from 'vs/base/common/async';
import { IUserDataSyncWorkbenchService } from 'vs/workbench/services/userDataSync/common/userDataSync';
import { Event } from 'vs/base/common/event';

export const CONTEXT_UPDATE_STATE = new RawContextKey<string>('updateState', StateType.Idle);

/*let releaseNotesManager: ReleaseNotesManager | undefined = undefined; {{SQL CARBON EDIT}} comment out for no unused

function showReleaseNotes(instantiationService: IInstantiationService, version: string) {
	if (!releaseNotesManager) {
		releaseNotesManager = instantiationService.createInstance(ReleaseNotesManager);
	}

	return instantiationService.invokeFunction(accessor => releaseNotesManager!.show(accessor, version));
}*/

export class OpenLatestReleaseNotesInBrowserAction extends Action {

	constructor(
		@IOpenerService private readonly openerService: IOpenerService,
		@IProductService private readonly productService: IProductService
	) {
		super('update.openLatestReleaseNotes', nls.localize('releaseNotes', "Release Notes"), undefined, true);
	}

	override async run(): Promise<void> {
		if (this.productService.releaseNotesUrl) {
			const uri = URI.parse(this.productService.releaseNotesUrl);
			await this.openerService.open(uri);
		} else {
			throw new Error(nls.localize('update.noReleaseNotesOnline', "This version of {0} does not have release notes online", this.productService.nameLong));
		}
	}
}

export abstract class AbstractShowReleaseNotesAction extends Action {

	constructor(
		id: string,
		label: string,
		/*private */version: string, // {{SQL CARBON EDIT}} no unused
		@IInstantiationService private readonly instantiationService: IInstantiationService
	) {
		super(id, label, undefined, true);
	}

	override async run(): Promise<void> {
		if (!this.enabled) {
			return;
		}
		this.enabled = false;

		/*try { // {{SQL CARBON EDIT}} just open release notes in browser
			await showReleaseNotes(this.instantiationService, this.version);
		} catch (err) {
			*/const action = this.instantiationService.createInstance(OpenLatestReleaseNotesInBrowserAction);
		try {
			await action.run();
		} catch (err2) {
			throw new Error(`${err2.message}`);
		}
		// }
	}
}

export class ShowReleaseNotesAction extends AbstractShowReleaseNotesAction {

	constructor(
		version: string,
		@IInstantiationService instantiationService: IInstantiationService
	) {
		super('update.showReleaseNotes', nls.localize('releaseNotes', "Release Notes"), version, instantiationService);
	}
}

export class ShowCurrentReleaseNotesAction extends AbstractShowReleaseNotesAction {

	static readonly ID = ShowCurrentReleaseNotesActionId;
	static readonly LABEL = nls.localize('showReleaseNotes', "Show Release Notes");
	static readonly AVAILABE = !!product.releaseNotesUrl;

	constructor(
		id = ShowCurrentReleaseNotesAction.ID,
		label = ShowCurrentReleaseNotesAction.LABEL,
		@IInstantiationService instantiationService: IInstantiationService,
		@IProductService productService: IProductService
	) {
		super(id, label, productService.version, instantiationService);
	}
}

interface IVersion {
	major: number;
	minor: number;
	patch: number;
}

function parseVersion(version: string): IVersion | undefined {
	const match = /([0-9]+)\.([0-9]+)\.([0-9]+)/.exec(version);

	if (!match) {
		return undefined;
	}

	return {
		major: parseInt(match[1]),
		minor: parseInt(match[2]),
		patch: parseInt(match[3])
	};
}

function isMajorMinorUpdate(before: IVersion, after: IVersion): boolean {
	return before.major < after.major || before.minor < after.minor;
}

export class ProductContribution implements IWorkbenchContribution {

	private static readonly KEY = 'releaseNotes/lastVersion';

	constructor(
		@IStorageService storageService: IStorageService,
		@IInstantiationService instantiationService: IInstantiationService,
		@INotificationService notificationService: INotificationService,
		@IWorkbenchEnvironmentService environmentService: IWorkbenchEnvironmentService,
		@IOpenerService openerService: IOpenerService,
		@IConfigurationService configurationService: IConfigurationService,
		@IHostService hostService: IHostService,
		@IProductService productService: IProductService
	) {
		hostService.hadLastFocus().then(async hadLastFocus => {
			if (!hadLastFocus) {
				return;
			}

			const lastVersion = parseVersion(storageService.get(ProductContribution.KEY, StorageScope.GLOBAL, ''));
			const currentVersion = parseVersion(productService.version);
			const shouldShowReleaseNotes = configurationService.getValue<boolean>('update.showReleaseNotes');
			const releaseNotesUrl = productService.releaseNotesUrl;

			// was there a major/minor update? if so, open release notes
			if (shouldShowReleaseNotes && !environmentService.skipReleaseNotes && releaseNotesUrl && lastVersion && currentVersion && isMajorMinorUpdate(lastVersion, currentVersion)) {
<<<<<<< HEAD
				/*showReleaseNotes(instantiationService, productService.version)
					.then(undefined, () => { */
				notificationService.prompt(
					severity.Info,
					nls.localize('read the release notes', "Welcome to {0} v{1}! Would you like to read the Release Notes?", productService.nameLong, productService.version),
					[{
						label: nls.localize('releaseNotes', "Release Notes"),
						run: () => {
							const uri = URI.parse(releaseNotesUrl);
							openerService.open(uri);
						}
					}],
					{ sticky: true }
				);
				/*});*/
=======
				showReleaseNotes(instantiationService, productService.version)
					.then(undefined, () => {
						notificationService.prompt(
							severity.Info,
							nls.localize('read the release notes', "Welcome to {0} v{1}! Would you like to read the Release Notes?", productService.nameLong, productService.version),
							[{
								label: nls.localize('releaseNotes', "Release Notes"),
								run: () => {
									const uri = URI.parse(releaseNotesUrl);
									openerService.open(uri);
								}
							}]
						);
					});
>>>>>>> 1b591be3
			}

			// should we show the new license?
			if (productService.licenseUrl && lastVersion && lastVersion.major < 1 && currentVersion && currentVersion.major >= 1) {
				notificationService.info(nls.localize('licenseChanged', "Our license terms have changed, please click [here]({0}) to go through them.", productService.licenseUrl));
			}

			storageService.store(ProductContribution.KEY, productService.version, StorageScope.GLOBAL, StorageTarget.MACHINE);
		});
	}
}

export class UpdateContribution extends Disposable implements IWorkbenchContribution {

	private state: UpdateState;
	private readonly badgeDisposable = this._register(new MutableDisposable());
	private updateStateContextKey: IContextKey<string>;

	constructor(
		@IStorageService private readonly storageService: IStorageService,
		@IInstantiationService private readonly instantiationService: IInstantiationService,
		@INotificationService private readonly notificationService: INotificationService,
		@IDialogService private readonly dialogService: IDialogService,
		@IUpdateService private readonly updateService: IUpdateService,
		@IActivityService private readonly activityService: IActivityService,
		@IContextKeyService private readonly contextKeyService: IContextKeyService,
		@IProductService private readonly productService: IProductService,
		@IHostService private readonly hostService: IHostService
	) {
		super();
		this.state = updateService.state;
		this.updateStateContextKey = CONTEXT_UPDATE_STATE.bindTo(this.contextKeyService);

		this._register(updateService.onStateChange(this.onUpdateStateChange, this));
		this.onUpdateStateChange(this.updateService.state);

		/*
		The `update/lastKnownVersion` and `update/updateNotificationTime` storage keys are used in
		combination to figure out when to show a message to the user that he should update.

		This message should appear if the user has received an update notification but hasn't
		updated since 5 days.
		*/

		const currentVersion = this.productService.commit;
		const lastKnownVersion = this.storageService.get('update/lastKnownVersion', StorageScope.GLOBAL);

		// if current version != stored version, clear both fields
		if (currentVersion !== lastKnownVersion) {
			this.storageService.remove('update/lastKnownVersion', StorageScope.GLOBAL);
			this.storageService.remove('update/updateNotificationTime', StorageScope.GLOBAL);
		}

		this.registerGlobalActivityActions();
	}

	private async onUpdateStateChange(state: UpdateState): Promise<void> {
		this.updateStateContextKey.set(state.type);

		switch (state.type) {
			case StateType.Idle:
				if (state.error) {
					this.onError(state.error);
				} else if (this.state.type === StateType.CheckingForUpdates && this.state.explicit && await this.hostService.hadLastFocus()) {
					this.onUpdateNotAvailable();
				}
				break;

			case StateType.AvailableForDownload:
				this.onUpdateAvailable(state.update);
				break;

			case StateType.Downloaded:
				this.onUpdateDownloaded(state.update);
				break;

			case StateType.Updating:
				this.onUpdateUpdating(state.update);
				break;

			case StateType.Ready:
				this.onUpdateReady(state.update);
				break;
		}

		let badge: IBadge | undefined = undefined;
		let clazz: string | undefined;
		let priority: number | undefined = undefined;

		if (state.type === StateType.AvailableForDownload || state.type === StateType.Downloaded || state.type === StateType.Ready) {
			badge = new NumberBadge(1, () => nls.localize('updateIsReady', "New {0} update available.", this.productService.nameLong)); // {{SQL CARBON EDIT}} change to namelong
		} else if (state.type === StateType.CheckingForUpdates || state.type === StateType.Downloading || state.type === StateType.Updating) {
			badge = new ProgressBadge(() => nls.localize('checkingForUpdates', "Checking for Updates..."));
			clazz = 'progress-badge';
			priority = 1;
		}

		this.badgeDisposable.clear();

		if (badge) {
			this.badgeDisposable.value = this.activityService.showGlobalActivity({ badge, clazz, priority });
		}

		this.state = state;
	}

	private onError(error: string): void {
		if (/The request timed out|The network connection was lost/i.test(error)) {
			return;
		}

		error = error.replace(/See https:\/\/github\.com\/Squirrel\/Squirrel\.Mac\/issues\/182 for more information/, 'This might mean the application was put on quarantine by macOS. See [this link](https://github.com/microsoft/vscode/issues/7426#issuecomment-425093469) for more information');

		this.notificationService.notify({
			severity: Severity.Error,
			message: error,
			source: nls.localize('update service', "Update Service"),
		});
	}

	private onUpdateNotAvailable(): void {
		this.dialogService.show(
			severity.Info,
			nls.localize('noUpdatesAvailable', "There are currently no updates available."),
			[nls.localize('ok', "OK")]
		);
	}

	// linux
	private onUpdateAvailable(update: IUpdate): void {
		if (!this.shouldShowNotification()) {
			return;
		}

		this.notificationService.prompt(
			severity.Info,
			nls.localize('thereIsUpdateAvailable', "There is an available update."),
			[{
				label: nls.localize('download update', "Download Update"),
				run: () => this.updateService.downloadUpdate()
			}, {
				label: nls.localize('later', "Later"),
				run: () => { }
			}, {
				label: nls.localize('releaseNotes', "Release Notes"),
				run: () => {
					const action = this.instantiationService.createInstance(ShowReleaseNotesAction, update.productVersion);
					action.run();
					action.dispose();
				}
			}]
		);
	}

	// windows fast updates (target === system)
	private onUpdateDownloaded(update: IUpdate): void {
		if (!this.shouldShowNotification()) {
			return;
		}

		this.notificationService.prompt(
			severity.Info,
			nls.localize('updateAvailable', "There's an update available: {0} {1}", this.productService.nameLong, update.productVersion),
			[{
				label: nls.localize('installUpdate', "Install Update"),
				run: () => this.updateService.applyUpdate()
			}, {
				label: nls.localize('later', "Later"),
				run: () => { }
			}, {
				label: nls.localize('releaseNotes', "Release Notes"),
				run: () => {
					const action = this.instantiationService.createInstance(ShowReleaseNotesAction, update.productVersion);
					action.run();
					action.dispose();
				}
			}]
		);
	}

	// windows fast updates
	private onUpdateUpdating(update: IUpdate): void {
		if (isWindows && this.productService.target === 'user') {
			return;
		}

		// windows fast updates (target === system)
		this.notificationService.prompt(
			severity.Info,
			nls.localize('updateInstalling', "{0} {1} is being installed in the background; we'll let you know when it's done.", this.productService.nameLong, update.productVersion),
			[],
			{
				neverShowAgain: { id: 'neverShowAgain:update/win32-fast-updates', isSecondary: true }
			}
		);
	}

	// windows and mac
	private onUpdateReady(update: IUpdate): void {
		if (!(isWindows && this.productService.target !== 'user') && !this.shouldShowNotification()) {
			return;
		}

		const actions = [{
			label: nls.localize('updateNow', "Update Now"),
			run: () => this.updateService.quitAndInstall()
		}, {
			label: nls.localize('later', "Later"),
			run: () => { }
		}];

		// TODO@joao check why snap updates send `update` as falsy
		if (update.productVersion) {
			actions.push({
				label: nls.localize('releaseNotes', "Release Notes"),
				run: () => {
					const action = this.instantiationService.createInstance(OpenLatestReleaseNotesInBrowserAction); // {{SQL CARBON EDIT}} change action
					action.run();
					action.dispose();
				}
			});
		}

		// windows user fast updates and mac
		this.notificationService.prompt(
			severity.Info,
			nls.localize('updateAvailableAfterRestart', "Restart {0} to apply the latest update.", this.productService.nameLong),
			actions,
			{ sticky: true }
		);
	}

	private shouldShowNotification(): boolean {
		const currentVersion = this.productService.commit;
		const currentMillis = new Date().getTime();
		const lastKnownVersion = this.storageService.get('update/lastKnownVersion', StorageScope.GLOBAL);

		// if version != stored version, save version and date
		if (currentVersion !== lastKnownVersion) {
			this.storageService.store('update/lastKnownVersion', currentVersion!, StorageScope.GLOBAL, StorageTarget.MACHINE);
			this.storageService.store('update/updateNotificationTime', currentMillis, StorageScope.GLOBAL, StorageTarget.MACHINE);
		}

		const updateNotificationMillis = this.storageService.getNumber('update/updateNotificationTime', StorageScope.GLOBAL, currentMillis);
		const diffDays = (currentMillis - updateNotificationMillis) / (1000 * 60 * 60 * 24);

		return diffDays > 5;
	}

	private registerGlobalActivityActions(): void {
		CommandsRegistry.registerCommand('update.check', () => this.updateService.checkForUpdates(true));
		MenuRegistry.appendMenuItem(MenuId.GlobalActivity, {
			group: '7_update',
			command: {
				id: 'update.check',
				title: nls.localize('checkForUpdates', "Check for Updates...")
			},
			when: CONTEXT_UPDATE_STATE.isEqualTo(StateType.Idle)
		});

		CommandsRegistry.registerCommand('update.checking', () => { });
		MenuRegistry.appendMenuItem(MenuId.GlobalActivity, {
			group: '7_update',
			command: {
				id: 'update.checking',
				title: nls.localize('checkingForUpdates', "Checking for Updates..."),
				precondition: ContextKeyExpr.false()
			},
			when: CONTEXT_UPDATE_STATE.isEqualTo(StateType.CheckingForUpdates)
		});

		CommandsRegistry.registerCommand('update.downloadNow', () => this.updateService.downloadUpdate());
		MenuRegistry.appendMenuItem(MenuId.GlobalActivity, {
			group: '7_update',
			command: {
				id: 'update.downloadNow',
				title: nls.localize('download update_1', "Download Update (1)")
			},
			when: CONTEXT_UPDATE_STATE.isEqualTo(StateType.AvailableForDownload)
		});

		CommandsRegistry.registerCommand('update.downloading', () => { });
		MenuRegistry.appendMenuItem(MenuId.GlobalActivity, {
			group: '7_update',
			command: {
				id: 'update.downloading',
				title: nls.localize('DownloadingUpdate', "Downloading Update..."),
				precondition: ContextKeyExpr.false()
			},
			when: CONTEXT_UPDATE_STATE.isEqualTo(StateType.Downloading)
		});

		CommandsRegistry.registerCommand('update.install', () => this.updateService.applyUpdate());
		MenuRegistry.appendMenuItem(MenuId.GlobalActivity, {
			group: '7_update',
			command: {
				id: 'update.install',
				title: nls.localize('installUpdate...', "Install Update... (1)")
			},
			when: CONTEXT_UPDATE_STATE.isEqualTo(StateType.Downloaded)
		});

		CommandsRegistry.registerCommand('update.updating', () => { });
		MenuRegistry.appendMenuItem(MenuId.GlobalActivity, {
			group: '7_update',
			command: {
				id: 'update.updating',
				title: nls.localize('installingUpdate', "Installing Update..."),
				precondition: ContextKeyExpr.false()
			},
			when: CONTEXT_UPDATE_STATE.isEqualTo(StateType.Updating)
		});

		CommandsRegistry.registerCommand('update.restart', () => this.updateService.quitAndInstall());
		MenuRegistry.appendMenuItem(MenuId.GlobalActivity, {
			group: '7_update',
			command: {
				id: 'update.restart',
				title: nls.localize('restartToUpdate', "Restart to Update (1)")
			},
			when: CONTEXT_UPDATE_STATE.isEqualTo(StateType.Ready)
		});
	}
}

export class SwitchProductQualityContribution extends Disposable implements IWorkbenchContribution {

	constructor(
		@IProductService private readonly productService: IProductService,
		@IWorkbenchEnvironmentService private readonly environmentService: IWorkbenchEnvironmentService
	) {
		super();

		this.registerGlobalActivityActions();
	}

	private registerGlobalActivityActions(): void {
		const quality = this.productService.quality;
		const productQualityChangeHandler = this.environmentService.options?.productQualityChangeHandler;
		if (productQualityChangeHandler && (quality === 'stable' || quality === 'insider')) {
			const newQuality = quality === 'stable' ? 'insider' : 'stable';
			const commandId = `update.switchQuality.${newQuality}`;
			const isSwitchingToInsiders = newQuality === 'insider';
			registerAction2(class SwitchQuality extends Action2 {
				constructor() {
					super({
						id: commandId,
						title: isSwitchingToInsiders ? nls.localize('switchToInsiders', "Switch to Insiders Version...") : nls.localize('switchToStable', "Switch to Stable Version..."),
						precondition: IsWebContext,
						menu: {
							id: MenuId.GlobalActivity,
							when: IsWebContext,
							group: '7_update',
						}
					});
				}

				async run(accessor: ServicesAccessor): Promise<void> {
					const dialogService = accessor.get(IDialogService);
					const userDataAutoSyncEnablementService = accessor.get(IUserDataAutoSyncEnablementService);
					const userDataSyncStoreManagementService = accessor.get(IUserDataSyncStoreManagementService);
					const storageService = accessor.get(IStorageService);
					const userDataSyncWorkbenchService = accessor.get(IUserDataSyncWorkbenchService);
					const userDataSyncService = accessor.get(IUserDataSyncService);

					const selectSettingsSyncServiceDialogShownKey = 'switchQuality.selectSettingsSyncServiceDialogShown';
					const userDataSyncStore = userDataSyncStoreManagementService.userDataSyncStore;
					let userDataSyncStoreType: UserDataSyncStoreType | undefined;
					if (userDataSyncStore && isSwitchingToInsiders && userDataAutoSyncEnablementService.isEnabled()
						&& !storageService.getBoolean(selectSettingsSyncServiceDialogShownKey, StorageScope.GLOBAL, false)) {
						userDataSyncStoreType = await this.selectSettingsSyncService(dialogService);
						if (!userDataSyncStoreType) {
							return;
						}
						storageService.store(selectSettingsSyncServiceDialogShownKey, true, StorageScope.GLOBAL, StorageTarget.USER);
						if (userDataSyncStoreType === 'stable') {
							// Update the stable service type in the current window, so that it uses stable service after switched to insiders version (after reload).
							await userDataSyncStoreManagementService.switch(userDataSyncStoreType);
						}
					}

					const res = await dialogService.confirm({
						type: 'info',
						message: nls.localize('relaunchMessage', "Changing the version requires a reload to take effect"),
						detail: newQuality === 'insider' ?
							nls.localize('relaunchDetailInsiders', "Press the reload button to switch to the nightly pre-production version of VSCode.") :
							nls.localize('relaunchDetailStable', "Press the reload button to switch to the monthly released stable version of VSCode."),
						primaryButton: nls.localize('reload', "&&Reload")
					});

					if (res.confirmed) {
						const promises: Promise<any>[] = [];

						// If sync is happening wait until it is finished before reload
						if (userDataSyncService.status === SyncStatus.Syncing) {
							promises.push(Event.toPromise(Event.filter(userDataSyncService.onDidChangeStatus, status => status !== SyncStatus.Syncing)));
						}

						// Synchronise the store type option in insiders service, so that other clients using insiders service are also updated.
						if (isSwitchingToInsiders) {
							promises.push(userDataSyncWorkbenchService.synchroniseUserDataSyncStoreType());
						}

						await Promises.settled(promises);

						productQualityChangeHandler(newQuality);
					} else {
						// Reset
						if (userDataSyncStoreType) {
							storageService.remove(selectSettingsSyncServiceDialogShownKey, StorageScope.GLOBAL);
						}
					}
				}

				private async selectSettingsSyncService(dialogService: IDialogService): Promise<UserDataSyncStoreType | undefined> {
					const res = await dialogService.show(
						Severity.Info,
						nls.localize('selectSyncService.message', "Choose the settings sync service to use after changing the version"),
						[
							nls.localize('use insiders', "Insiders"),
							nls.localize('use stable', "Stable (current)"),
							nls.localize('cancel', "Cancel"),
						],
						{
							detail: nls.localize('selectSyncService.detail', "The Insiders version of VS Code will synchronize your settings, keybindings, extensions, snippets and UI State using separate insiders settings sync service by default."),
							cancelId: 2
						}
					);
					return res.choice === 0 ? 'insiders' : res.choice === 1 ? 'stable' : undefined;
				}
			});
		}
	}
}

export class CheckForVSCodeUpdateAction extends Action {

	static readonly ID = CheckForVSCodeUpdateActionId;
	static LABEL = nls.localize('checkForUpdates', "Check for Updates...");

	constructor(
		id: string,
		label: string,
		@IUpdateService private readonly updateService: IUpdateService,
	) {
		super(id, label, undefined, true);
	}

	override run(): Promise<void> {
		return this.updateService.checkForUpdates(true);
	}
}<|MERGE_RESOLUTION|>--- conflicted
+++ resolved
@@ -170,7 +170,6 @@
 
 			// was there a major/minor update? if so, open release notes
 			if (shouldShowReleaseNotes && !environmentService.skipReleaseNotes && releaseNotesUrl && lastVersion && currentVersion && isMajorMinorUpdate(lastVersion, currentVersion)) {
-<<<<<<< HEAD
 				/*showReleaseNotes(instantiationService, productService.version)
 					.then(undefined, () => { */
 				notificationService.prompt(
@@ -186,22 +185,6 @@
 					{ sticky: true }
 				);
 				/*});*/
-=======
-				showReleaseNotes(instantiationService, productService.version)
-					.then(undefined, () => {
-						notificationService.prompt(
-							severity.Info,
-							nls.localize('read the release notes', "Welcome to {0} v{1}! Would you like to read the Release Notes?", productService.nameLong, productService.version),
-							[{
-								label: nls.localize('releaseNotes', "Release Notes"),
-								run: () => {
-									const uri = URI.parse(releaseNotesUrl);
-									openerService.open(uri);
-								}
-							}]
-						);
-					});
->>>>>>> 1b591be3
 			}
 
 			// should we show the new license?
