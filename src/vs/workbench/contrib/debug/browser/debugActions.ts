/*---------------------------------------------------------------------------------------------
 *  Copyright (c) Microsoft Corporation. All rights reserved.
 *  Licensed under the Source EULA. See License.txt in the project root for license information.
 *--------------------------------------------------------------------------------------------*/

import * as nls from 'vs/nls';
import { Action } from 'vs/base/common/actions';
import * as lifecycle from 'vs/base/common/lifecycle';
import { IKeybindingService } from 'vs/platform/keybinding/common/keybinding';
import { IWorkspaceContextService, WorkbenchState } from 'vs/platform/workspace/common/workspace';
<<<<<<< HEAD
import { IDebugService, State, IDebugSession, IThread, IEnablement, IBreakpoint, IStackFrame, REPL_ID }
	from 'vs/workbench/contrib/debug/common/debug';
import { Variable, Expression, Thread, Breakpoint } from 'vs/workbench/contrib/debug/common/debugModel';
import { IWorkbenchLayoutService } from 'vs/workbench/services/layout/browser/layoutService';
import { IPanelService } from 'vs/workbench/services/panel/common/panelService';
=======
import { IDebugService, State, IEnablement, IBreakpoint, IDebugSession } from 'vs/workbench/contrib/debug/common/debug';
import { Variable, Breakpoint } from 'vs/workbench/contrib/debug/common/debugModel';
>>>>>>> 310baf6d
import { IEditorService } from 'vs/workbench/services/editor/common/editorService';
import { TogglePanelAction } from 'vs/workbench/browser/panel';
import { IQuickOpenService } from 'vs/platform/quickOpen/common/quickOpen';
import { INotificationService } from 'vs/platform/notification/common/notification';
import { CollapseAction } from 'vs/workbench/browser/viewlet';
import { first } from 'vs/base/common/arrays';
import { IHistoryService } from 'vs/workbench/services/history/common/history';
import { memoize } from 'vs/base/common/decorators';
import { AsyncDataTree } from 'vs/base/browser/ui/tree/asyncDataTree';
import { IClipboardService } from 'vs/platform/clipboard/common/clipboardService';
import { ITextResourcePropertiesService } from 'vs/editor/common/services/resourceConfiguration';

export abstract class AbstractDebugAction extends Action {

	protected toDispose: lifecycle.IDisposable[];

	constructor(
		id: string, label: string, cssClass: string,
		@IDebugService protected debugService: IDebugService,
		@IKeybindingService protected keybindingService: IKeybindingService,
		public weight?: number
	) {
		super(id, label, cssClass, false);
		this.toDispose = [];
		this.toDispose.push(this.debugService.onDidChangeState(state => this.updateEnablement(state)));

		this.updateLabel(label);
		this.updateEnablement();
	}

	public run(e?: any): Promise<any> {
		throw new Error('implement me');
	}

	public get tooltip(): string {
		const keybinding = this.keybindingService.lookupKeybinding(this.id);
		const keybindingLabel = keybinding && keybinding.getLabel();

		return keybindingLabel ? `${this.label} (${keybindingLabel})` : this.label;
	}

	protected updateLabel(newLabel: string): void {
		this.label = newLabel;
	}

	protected updateEnablement(state = this.debugService.state): void {
		this.enabled = this.isEnabled(state);
	}

	protected isEnabled(state: State): boolean {
		return true;
	}

	public dispose(): void {
		super.dispose();
		this.toDispose = lifecycle.dispose(this.toDispose);
	}
}

export class ConfigureAction extends AbstractDebugAction {
	static readonly ID = 'workbench.action.debug.configure';
	static LABEL = nls.localize('openLaunchJson', "Open {0}", 'launch.json');

	constructor(id: string, label: string,
		@IDebugService debugService: IDebugService,
		@IKeybindingService keybindingService: IKeybindingService,
		@INotificationService private readonly notificationService: INotificationService,
		@IWorkspaceContextService private readonly contextService: IWorkspaceContextService
	) {
		super(id, label, 'debug-action configure', debugService, keybindingService);
		this.toDispose.push(debugService.getConfigurationManager().onDidSelectConfiguration(() => this.updateClass()));
		this.updateClass();
	}

	public get tooltip(): string {
		if (this.debugService.getConfigurationManager().selectedConfiguration.name) {
			return ConfigureAction.LABEL;
		}

		return nls.localize('launchJsonNeedsConfigurtion', "Configure or Fix 'launch.json'");
	}

	private updateClass(): void {
		const configurationManager = this.debugService.getConfigurationManager();
		const configurationCount = configurationManager.getLaunches().map(l => l.getConfigurationNames().length).reduce((sum, current) => sum + current);
		this.class = configurationCount > 0 ? 'debug-action configure' : 'debug-action configure notification';
	}

	public run(event?: any): Promise<any> {
		if (this.contextService.getWorkbenchState() === WorkbenchState.EMPTY) {
			this.notificationService.info(nls.localize('noFolderDebugConfig', "Please first open a folder in order to do advanced debug configuration."));
			return Promise.resolve();
		}

		const sideBySide = !!(event && (event.ctrlKey || event.metaKey));
		const configurationManager = this.debugService.getConfigurationManager();
		if (!configurationManager.selectedConfiguration.launch) {
			configurationManager.selectConfiguration(configurationManager.getLaunches()[0]);
		}

		return configurationManager.selectedConfiguration.launch!.openConfigFile(sideBySide, false);
	}
}

export class StartAction extends AbstractDebugAction {
	static ID = 'workbench.action.debug.start';
	static LABEL = nls.localize('startDebug', "Start Debugging");

	constructor(id: string, label: string,
		@IDebugService debugService: IDebugService,
		@IKeybindingService keybindingService: IKeybindingService,
		@IWorkspaceContextService private readonly contextService: IWorkspaceContextService,
		@IHistoryService private readonly historyService: IHistoryService
	) {
		super(id, label, 'debug-action start', debugService, keybindingService);

		this.toDispose.push(this.debugService.getConfigurationManager().onDidSelectConfiguration(() => this.updateEnablement()));
		this.toDispose.push(this.debugService.onDidNewSession(() => this.updateEnablement()));
		this.toDispose.push(this.debugService.onDidEndSession(() => this.updateEnablement()));
		this.toDispose.push(this.contextService.onDidChangeWorkbenchState(() => this.updateEnablement()));
	}

	// Note: When this action is executed from the process explorer, a config is passed. For all
	// other cases it is run with no arguments.
	public run(): Promise<any> {
		const configurationManager = this.debugService.getConfigurationManager();
		let launch = configurationManager.selectedConfiguration.launch;
		if (!launch || launch.getConfigurationNames().length === 0) {
			const rootUri = this.historyService.getLastActiveWorkspaceRoot();
			launch = configurationManager.getLaunch(rootUri);
			if (!launch || launch.getConfigurationNames().length === 0) {
				const launches = configurationManager.getLaunches();
				launch = first(launches, l => !!(l && l.getConfigurationNames().length), launch);
			}

			configurationManager.selectConfiguration(launch);
		}

		return this.debugService.startDebugging(launch, undefined, this.isNoDebug());
	}

	protected isNoDebug(): boolean {
		return false;
	}

	public static isEnabled(debugService: IDebugService) {
		const sessions = debugService.getModel().getSessions();

		if (debugService.state === State.Initializing) {
			return false;
		}
		if ((sessions.length > 0) && debugService.getConfigurationManager().getLaunches().every(l => l.getConfigurationNames().length === 0)) {
			// There is already a debug session running and we do not have any launch configuration selected
			return false;
		}

		return true;
	}

	// Disabled if the launch drop down shows the launch config that is already running.
	protected isEnabled(): boolean {
		return StartAction.isEnabled(this.debugService);
	}
}

export class RunAction extends StartAction {
	static readonly ID = 'workbench.action.debug.run';
	static LABEL = nls.localize('startWithoutDebugging', "Start Without Debugging");

	protected isNoDebug(): boolean {
		return true;
	}
}

export class SelectAndStartAction extends AbstractDebugAction {
	static readonly ID = 'workbench.action.debug.selectandstart';
	static LABEL = nls.localize('selectAndStartDebugging', "Select and Start Debugging");

	constructor(id: string, label: string,
		@IDebugService debugService: IDebugService,
		@IKeybindingService keybindingService: IKeybindingService,
		@IQuickOpenService private readonly quickOpenService: IQuickOpenService
	) {
		super(id, label, '', debugService, keybindingService);
	}

	public run(): Promise<any> {
		return this.quickOpenService.show('debug ');
	}
}

export class RestartAction extends AbstractDebugAction {
	static readonly ID = 'workbench.action.debug.restart';
	static LABEL = nls.localize('restartDebug', "Restart");
	static RECONNECT_LABEL = nls.localize('reconnectDebug', "Reconnect");

	constructor(id: string, label: string,
		@IDebugService debugService: IDebugService,
		@IKeybindingService keybindingService: IKeybindingService,
		@IWorkspaceContextService private readonly contextService: IWorkspaceContextService,
		@IHistoryService private readonly historyService: IHistoryService
	) {
		super(id, label, 'debug-action restart', debugService, keybindingService, 70);
		this.setLabel(this.debugService.getViewModel().focusedSession);
		this.toDispose.push(this.debugService.getViewModel().onDidFocusSession(() => this.setLabel(this.debugService.getViewModel().focusedSession)));
	}

	@memoize
	private get startAction(): StartAction {
		return new StartAction(StartAction.ID, StartAction.LABEL, this.debugService, this.keybindingService, this.contextService, this.historyService);
	}

	private setLabel(session: IDebugSession | undefined): void {
		if (session) {
			this.updateLabel(session && session.configuration.request === 'attach' ? RestartAction.RECONNECT_LABEL : RestartAction.LABEL);
		}
	}

	public run(session: IDebugSession | undefined): Promise<any> {
		if (!session || !session.getId) {
			session = this.debugService.getViewModel().focusedSession;
		}

		if (!session) {
			return this.startAction.run();
		}

		session.removeReplExpressions();
		return this.debugService.restartSession(session);
	}

	protected isEnabled(state: State): boolean {
		return super.isEnabled(state) && (
			state === State.Running ||
			state === State.Stopped ||
			StartAction.isEnabled(this.debugService)
		);
	}
}

export class StepOverAction extends AbstractDebugAction {
	static readonly ID = 'workbench.action.debug.stepOver';
	static LABEL = nls.localize('stepOverDebug', "Step Over");

	constructor(id: string, label: string, @IDebugService debugService: IDebugService, @IKeybindingService keybindingService: IKeybindingService) {
		super(id, label, 'debug-action step-over', debugService, keybindingService, 20);
	}

	public run(thread: IThread | undefined): Promise<any> {
		if (!(thread instanceof Thread)) {
			thread = this.debugService.getViewModel().focusedThread;
		}

		return thread ? thread.next() : Promise.resolve();
	}

	protected isEnabled(state: State): boolean {
		return super.isEnabled(state) && state === State.Stopped;
	}
}

export class StepIntoAction extends AbstractDebugAction {
	static readonly ID = 'workbench.action.debug.stepInto';
	static LABEL = nls.localize('stepIntoDebug', "Step Into");

	constructor(id: string, label: string, @IDebugService debugService: IDebugService, @IKeybindingService keybindingService: IKeybindingService) {
		super(id, label, 'debug-action step-into', debugService, keybindingService, 30);
	}

	public run(thread: IThread | undefined): Promise<any> {
		if (!(thread instanceof Thread)) {
			thread = this.debugService.getViewModel().focusedThread;
		}

		return thread ? thread.stepIn() : Promise.resolve();
	}

	protected isEnabled(state: State): boolean {
		return super.isEnabled(state) && state === State.Stopped;
	}
}

export class StepOutAction extends AbstractDebugAction {
	static readonly ID = 'workbench.action.debug.stepOut';
	static LABEL = nls.localize('stepOutDebug', "Step Out");

	constructor(id: string, label: string, @IDebugService debugService: IDebugService, @IKeybindingService keybindingService: IKeybindingService) {
		super(id, label, 'debug-action step-out', debugService, keybindingService, 40);
	}

	public run(thread: IThread | undefined): Promise<any> {
		if (!(thread instanceof Thread)) {
			thread = this.debugService.getViewModel().focusedThread;
		}

		return thread ? thread.stepOut() : Promise.resolve();
	}

	protected isEnabled(state: State): boolean {
		return super.isEnabled(state) && state === State.Stopped;
	}
}

export class StopAction extends AbstractDebugAction {
	static readonly ID = 'workbench.action.debug.stop';
	static LABEL = nls.localize('stopDebug', "Stop");

	constructor(id: string, label: string, @IDebugService debugService: IDebugService, @IKeybindingService keybindingService: IKeybindingService) {
		super(id, label, 'debug-action stop', debugService, keybindingService, 80);
	}

	public run(session: IDebugSession | undefined): Promise<any> {
		if (!session || !session.getId) {
			session = this.debugService.getViewModel().focusedSession;
		}

		return this.debugService.stopSession(session);
	}

	protected isEnabled(state: State): boolean {
		return super.isEnabled(state) && (state !== State.Inactive);
	}
}

export class DisconnectAction extends AbstractDebugAction {
	static readonly ID = 'workbench.action.debug.disconnect';
	static LABEL = nls.localize('disconnectDebug', "Disconnect");

	constructor(id: string, label: string, @IDebugService debugService: IDebugService, @IKeybindingService keybindingService: IKeybindingService) {
		super(id, label, 'debug-action disconnect', debugService, keybindingService, 80);
	}

	public run(): Promise<any> {
		const session = this.debugService.getViewModel().focusedSession;
		return this.debugService.stopSession(session);
	}

	protected isEnabled(state: State): boolean {
		return super.isEnabled(state) && (state === State.Running || state === State.Stopped);
	}
}

export class ContinueAction extends AbstractDebugAction {
	static readonly ID = 'workbench.action.debug.continue';
	static LABEL = nls.localize('continueDebug', "Continue");

	constructor(id: string, label: string, @IDebugService debugService: IDebugService, @IKeybindingService keybindingService: IKeybindingService) {
		super(id, label, 'debug-action continue', debugService, keybindingService, 10);
	}

	public run(thread: IThread | undefined): Promise<any> {
		if (!(thread instanceof Thread)) {
			thread = this.debugService.getViewModel().focusedThread;
		}

		return thread ? thread.continue() : Promise.resolve();
	}

	protected isEnabled(state: State): boolean {
		return super.isEnabled(state) && state === State.Stopped;
	}
}

export class PauseAction extends AbstractDebugAction {
	static readonly ID = 'workbench.action.debug.pause';
	static LABEL = nls.localize('pauseDebug', "Pause");

	constructor(id: string, label: string, @IDebugService debugService: IDebugService, @IKeybindingService keybindingService: IKeybindingService) {
		super(id, label, 'debug-action pause', debugService, keybindingService, 10);
	}

	public run(thread: IThread | undefined): Promise<any> {
		if (!(thread instanceof Thread)) {
			thread = this.debugService.getViewModel().focusedThread;
			if (!thread) {
				const session = this.debugService.getViewModel().focusedSession;
				const threads = session && session.getAllThreads();
				thread = threads && threads.length ? threads[0] : undefined;
			}
		}

		return thread ? thread.pause() : Promise.resolve();
	}

	protected isEnabled(state: State): boolean {
		return super.isEnabled(state) && state === State.Running;
	}
}

export class TerminateThreadAction extends AbstractDebugAction {
	static readonly ID = 'workbench.action.debug.terminateThread';
	static LABEL = nls.localize('terminateThread', "Terminate Thread");

	constructor(id: string, label: string, @IDebugService debugService: IDebugService, @IKeybindingService keybindingService: IKeybindingService) {
		super(id, label, '', debugService, keybindingService);
	}

	public run(thread: IThread | undefined): Promise<any> {
		if (!(thread instanceof Thread)) {
			thread = this.debugService.getViewModel().focusedThread;
		}

		return thread ? thread.terminate() : Promise.resolve();
	}

	protected isEnabled(state: State): boolean {
		return super.isEnabled(state) && (state === State.Running || state === State.Stopped);
	}
}

export class RestartFrameAction extends AbstractDebugAction {
	static readonly ID = 'workbench.action.debug.restartFrame';
	static LABEL = nls.localize('restartFrame', "Restart Frame");

	constructor(id: string, label: string, @IDebugService debugService: IDebugService, @IKeybindingService keybindingService: IKeybindingService) {
		super(id, label, '', debugService, keybindingService);
	}

	public run(frame: IStackFrame | undefined): Promise<any> {
		if (!frame) {
			frame = this.debugService.getViewModel().focusedStackFrame;
		}

		return frame!.restart();
	}
}

export class RemoveBreakpointAction extends AbstractDebugAction {
	static readonly ID = 'workbench.debug.viewlet.action.removeBreakpoint';
	static LABEL = nls.localize('removeBreakpoint', "Remove Breakpoint");

	constructor(id: string, label: string, @IDebugService debugService: IDebugService, @IKeybindingService keybindingService: IKeybindingService) {
		super(id, label, 'debug-action remove', debugService, keybindingService);
	}

	public run(breakpoint: IBreakpoint): Promise<any> {
		return breakpoint instanceof Breakpoint ? this.debugService.removeBreakpoints(breakpoint.getId())
			: this.debugService.removeFunctionBreakpoints(breakpoint.getId());
	}
}

export class RemoveAllBreakpointsAction extends AbstractDebugAction {
	static readonly ID = 'workbench.debug.viewlet.action.removeAllBreakpoints';
	static LABEL = nls.localize('removeAllBreakpoints', "Remove All Breakpoints");

	constructor(id: string, label: string, @IDebugService debugService: IDebugService, @IKeybindingService keybindingService: IKeybindingService) {
		super(id, label, 'debug-action remove-all', debugService, keybindingService);
		this.toDispose.push(this.debugService.getModel().onDidChangeBreakpoints(() => this.updateEnablement()));
	}

	public run(): Promise<any> {
		return Promise.all([this.debugService.removeBreakpoints(), this.debugService.removeFunctionBreakpoints()]);
	}

	protected isEnabled(state: State): boolean {
		const model = this.debugService.getModel();
		return super.isEnabled(state) && (model.getBreakpoints().length > 0 || model.getFunctionBreakpoints().length > 0);
	}
}

export class EnableAllBreakpointsAction extends AbstractDebugAction {
	static readonly ID = 'workbench.debug.viewlet.action.enableAllBreakpoints';
	static LABEL = nls.localize('enableAllBreakpoints', "Enable All Breakpoints");

	constructor(id: string, label: string, @IDebugService debugService: IDebugService, @IKeybindingService keybindingService: IKeybindingService) {
		super(id, label, 'debug-action enable-all-breakpoints', debugService, keybindingService);
		this.toDispose.push(this.debugService.getModel().onDidChangeBreakpoints(() => this.updateEnablement()));
	}

	public run(): Promise<any> {
		return this.debugService.enableOrDisableBreakpoints(true);
	}

	protected isEnabled(state: State): boolean {
		const model = this.debugService.getModel();
		return super.isEnabled(state) && (<ReadonlyArray<IEnablement>>model.getBreakpoints()).concat(model.getFunctionBreakpoints()).concat(model.getExceptionBreakpoints()).some(bp => !bp.enabled);
	}
}

export class DisableAllBreakpointsAction extends AbstractDebugAction {
	static readonly ID = 'workbench.debug.viewlet.action.disableAllBreakpoints';
	static LABEL = nls.localize('disableAllBreakpoints', "Disable All Breakpoints");

	constructor(id: string, label: string, @IDebugService debugService: IDebugService, @IKeybindingService keybindingService: IKeybindingService) {
		super(id, label, 'debug-action disable-all-breakpoints', debugService, keybindingService);
		this.toDispose.push(this.debugService.getModel().onDidChangeBreakpoints(() => this.updateEnablement()));
	}

	public run(): Promise<any> {
		return this.debugService.enableOrDisableBreakpoints(false);
	}

	protected isEnabled(state: State): boolean {
		const model = this.debugService.getModel();
		return super.isEnabled(state) && (<ReadonlyArray<IEnablement>>model.getBreakpoints()).concat(model.getFunctionBreakpoints()).concat(model.getExceptionBreakpoints()).some(bp => bp.enabled);
	}
}

export class ToggleBreakpointsActivatedAction extends AbstractDebugAction {
	static readonly ID = 'workbench.debug.viewlet.action.toggleBreakpointsActivatedAction';
	static ACTIVATE_LABEL = nls.localize('activateBreakpoints', "Activate Breakpoints");
	static DEACTIVATE_LABEL = nls.localize('deactivateBreakpoints', "Deactivate Breakpoints");

	constructor(id: string, label: string, @IDebugService debugService: IDebugService, @IKeybindingService keybindingService: IKeybindingService) {
		super(id, label, 'debug-action breakpoints-activate', debugService, keybindingService);
		this.updateLabel(this.debugService.getModel().areBreakpointsActivated() ? ToggleBreakpointsActivatedAction.DEACTIVATE_LABEL : ToggleBreakpointsActivatedAction.ACTIVATE_LABEL);

		this.toDispose.push(this.debugService.getModel().onDidChangeBreakpoints(() => {
			this.updateLabel(this.debugService.getModel().areBreakpointsActivated() ? ToggleBreakpointsActivatedAction.DEACTIVATE_LABEL : ToggleBreakpointsActivatedAction.ACTIVATE_LABEL);
			this.updateEnablement();
		}));
	}

	public run(): Promise<any> {
		return this.debugService.setBreakpointsActivated(!this.debugService.getModel().areBreakpointsActivated());
	}

	protected isEnabled(state: State): boolean {
		return (this.debugService.getModel().getFunctionBreakpoints().length + this.debugService.getModel().getBreakpoints().length) > 0;
	}
}

export class ReapplyBreakpointsAction extends AbstractDebugAction {
	static readonly ID = 'workbench.debug.viewlet.action.reapplyBreakpointsAction';
	static LABEL = nls.localize('reapplyAllBreakpoints', "Reapply All Breakpoints");

	constructor(id: string, label: string, @IDebugService debugService: IDebugService, @IKeybindingService keybindingService: IKeybindingService) {
		super(id, label, '', debugService, keybindingService);
		this.toDispose.push(this.debugService.getModel().onDidChangeBreakpoints(() => this.updateEnablement()));
	}

	public run(): Promise<any> {
		return this.debugService.setBreakpointsActivated(true);
	}

	protected isEnabled(state: State): boolean {
		const model = this.debugService.getModel();
		return super.isEnabled(state) && (state === State.Running || state === State.Stopped) &&
			(model.getFunctionBreakpoints().length + model.getBreakpoints().length + model.getExceptionBreakpoints().length > 0);
	}
}

export class AddFunctionBreakpointAction extends AbstractDebugAction {
	static readonly ID = 'workbench.debug.viewlet.action.addFunctionBreakpointAction';
	static LABEL = nls.localize('addFunctionBreakpoint', "Add Function Breakpoint");

	constructor(id: string, label: string, @IDebugService debugService: IDebugService, @IKeybindingService keybindingService: IKeybindingService) {
		super(id, label, 'debug-action add-function-breakpoint', debugService, keybindingService);
		this.toDispose.push(this.debugService.getModel().onDidChangeBreakpoints(() => this.updateEnablement()));
	}

	public run(): Promise<any> {
		this.debugService.addFunctionBreakpoint();
		return Promise.resolve();
	}

	protected isEnabled(state: State): boolean {
		return !this.debugService.getViewModel().getSelectedFunctionBreakpoint()
			&& this.debugService.getModel().getFunctionBreakpoints().every(fbp => !!fbp.name);
	}
}

export class SetValueAction extends AbstractDebugAction {
	static readonly ID = 'workbench.debug.viewlet.action.setValue';
	static LABEL = nls.localize('setValue', "Set Value");

	constructor(id: string, label: string, private variable: Variable, @IDebugService debugService: IDebugService, @IKeybindingService keybindingService: IKeybindingService) {
		super(id, label, '', debugService, keybindingService);
	}

	public run(): Promise<any> {
		if (this.variable instanceof Variable) {
			this.debugService.getViewModel().setSelectedExpression(this.variable);
		}

		return Promise.resolve();
	}

	protected isEnabled(state: State): boolean {
		const session = this.debugService.getViewModel().focusedSession;
		return !!(super.isEnabled(state) && state === State.Stopped && session && session.capabilities.supportsSetVariable);
	}
}


export class AddWatchExpressionAction extends AbstractDebugAction {
	static readonly ID = 'workbench.debug.viewlet.action.addWatchExpression';
	static LABEL = nls.localize('addWatchExpression', "Add Expression");

	constructor(id: string, label: string, @IDebugService debugService: IDebugService, @IKeybindingService keybindingService: IKeybindingService) {
		super(id, label, 'debug-action add-watch-expression', debugService, keybindingService);
		this.toDispose.push(this.debugService.getModel().onDidChangeWatchExpressions(() => this.updateEnablement()));
	}

	public run(): Promise<any> {
		this.debugService.addWatchExpression();
		return Promise.resolve(undefined);
	}

	protected isEnabled(state: State): boolean {
		return super.isEnabled(state) && this.debugService.getModel().getWatchExpressions().every(we => !!we.name);
	}
}

export class EditWatchExpressionAction extends AbstractDebugAction {
	static readonly ID = 'workbench.debug.viewlet.action.editWatchExpression';
	static LABEL = nls.localize('editWatchExpression', "Edit Expression");

	constructor(id: string, label: string, @IDebugService debugService: IDebugService, @IKeybindingService keybindingService: IKeybindingService) {
		super(id, label, '', debugService, keybindingService);
	}

	public run(expression: Expression): Promise<any> {
		this.debugService.getViewModel().setSelectedExpression(expression);
		return Promise.resolve();
	}
}

export class AddToWatchExpressionsAction extends AbstractDebugAction {
	static readonly ID = 'workbench.debug.viewlet.action.addToWatchExpressions';
	static LABEL = nls.localize('addToWatchExpressions', "Add to Watch");

	constructor(id: string, label: string, private variable: Variable, @IDebugService debugService: IDebugService, @IKeybindingService keybindingService: IKeybindingService) {
		super(id, label, 'debug-action add-to-watch', debugService, keybindingService);
		this.updateEnablement();
	}

	public run(): Promise<any> {
		this.debugService.addWatchExpression(this.variable.evaluateName);
		return Promise.resolve(undefined);
	}

	protected isEnabled(state: State): boolean {
		return super.isEnabled(state) && this.variable && !!this.variable.evaluateName;
	}
}

export class RemoveWatchExpressionAction extends AbstractDebugAction {
	static readonly ID = 'workbench.debug.viewlet.action.removeWatchExpression';
	static LABEL = nls.localize('removeWatchExpression', "Remove Expression");

	constructor(id: string, label: string, @IDebugService debugService: IDebugService, @IKeybindingService keybindingService: IKeybindingService) {
		super(id, label, '', debugService, keybindingService);
	}

	public run(expression: Expression): Promise<any> {
		this.debugService.removeWatchExpressions(expression.getId());
		return Promise.resolve();
	}
}

export class RemoveAllWatchExpressionsAction extends AbstractDebugAction {
	static readonly ID = 'workbench.debug.viewlet.action.removeAllWatchExpressions';
	static LABEL = nls.localize('removeAllWatchExpressions', "Remove All Expressions");

	constructor(id: string, label: string, @IDebugService debugService: IDebugService, @IKeybindingService keybindingService: IKeybindingService) {
		super(id, label, 'debug-action remove-all', debugService, keybindingService);
		this.toDispose.push(this.debugService.getModel().onDidChangeWatchExpressions(() => this.updateEnablement()));
	}

	public run(): Promise<any> {
		this.debugService.removeWatchExpressions();
		return Promise.resolve();
	}

	protected isEnabled(state: State): boolean {
		return super.isEnabled(state) && this.debugService.getModel().getWatchExpressions().length > 0;
	}
}

export class ToggleReplAction extends TogglePanelAction {
	static readonly ID = 'workbench.debug.action.toggleRepl';
	static LABEL = nls.localize({ comment: ['Debug is a noun in this context, not a verb.'], key: 'debugConsoleAction' }, 'Debug Console');
	private toDispose: lifecycle.IDisposable[];

	constructor(id: string, label: string,
		@IWorkbenchLayoutService layoutService: IWorkbenchLayoutService,
		@IPanelService panelService: IPanelService
	) {
		super(id, label, REPL_ID, panelService, layoutService, 'debug-action toggle-repl');
		this.toDispose = [];
		this.registerListeners();
	}

	private registerListeners(): void {
		this.toDispose.push(this.panelService.onDidPanelOpen(({ panel }) => {
			if (panel.getId() === REPL_ID) {
				this.class = 'debug-action toggle-repl';
				this.tooltip = ToggleReplAction.LABEL;
			}
		}));
	}

	public dispose(): void {
		super.dispose();
		this.toDispose = lifecycle.dispose(this.toDispose);
	}
}

export class FocusReplAction extends Action {

	static readonly ID = 'workbench.debug.action.focusRepl';
	static LABEL = nls.localize({ comment: ['Debug is a noun in this context, not a verb.'], key: 'debugFocusConsole' }, 'Focus on Debug Console View');


	constructor(id: string, label: string,
		@IPanelService private readonly panelService: IPanelService
	) {
		super(id, label);
	}

	public run(): Promise<any> {
		this.panelService.openPanel(REPL_ID, true);
		return Promise.resolve();
	}
}

export class FocusSessionAction extends AbstractDebugAction {
	static readonly ID = 'workbench.action.debug.focusProcess';
	static LABEL = nls.localize('focusSession', "Focus Session");

	constructor(id: string, label: string,
		@IDebugService debugService: IDebugService,
		@IKeybindingService keybindingService: IKeybindingService,
		@IEditorService private readonly editorService: IEditorService
	) {
		super(id, label, '', debugService, keybindingService, 100);
	}

	public run(session: IDebugSession): Promise<any> {
		this.debugService.focusStackFrame(undefined, undefined, session, true);
		const stackFrame = this.debugService.getViewModel().focusedStackFrame;
		if (stackFrame) {
			return stackFrame.openInEditor(this.editorService, true);
		}

		return Promise.resolve(undefined);
	}
}

// Actions used by the chakra debugger
export class StepBackAction extends AbstractDebugAction {
	static readonly ID = 'workbench.action.debug.stepBack';
	static LABEL = nls.localize('stepBackDebug', "Step Back");

	constructor(id: string, label: string, @IDebugService debugService: IDebugService, @IKeybindingService keybindingService: IKeybindingService) {
		super(id, label, 'debug-action step-back', debugService, keybindingService, 50);
	}

	public run(thread: IThread | undefined): Promise<any> {
		if (!(thread instanceof Thread)) {
			thread = this.debugService.getViewModel().focusedThread;
		}

		return thread ? thread.stepBack() : Promise.resolve();
	}

	protected isEnabled(state: State): boolean {
		const session = this.debugService.getViewModel().focusedSession;
		return !!(super.isEnabled(state) && state === State.Stopped &&
			session && session.capabilities.supportsStepBack);
	}
}

export class ReverseContinueAction extends AbstractDebugAction {
	static readonly ID = 'workbench.action.debug.reverseContinue';
	static LABEL = nls.localize('reverseContinue', "Reverse");

	constructor(id: string, label: string, @IDebugService debugService: IDebugService, @IKeybindingService keybindingService: IKeybindingService) {
		super(id, label, 'debug-action reverse-continue', debugService, keybindingService, 60);
	}

	public run(thread: IThread | undefined): Promise<any> {
		if (!(thread instanceof Thread)) {
			thread = this.debugService.getViewModel().focusedThread;
		}

		return thread ? thread.reverseContinue() : Promise.resolve();
	}

	protected isEnabled(state: State): boolean {
		const session = this.debugService.getViewModel().focusedSession;
		return !!(super.isEnabled(state) && state === State.Stopped &&
			session && session.capabilities.supportsStepBack);
	}
}

export class ReplCollapseAllAction extends CollapseAction {
	constructor(tree: AsyncDataTree<any, any, any>, private toFocus: { focus(): void; }) {
		super(tree, true, undefined);
	}

	public run(event?: any): Promise<any> {
		return super.run(event).then(() => {
			this.toFocus.focus();
		});
	}
}

export class CopyValueAction extends Action {
	static readonly ID = 'workbench.debug.viewlet.action.copyValue';
	static LABEL = nls.localize('copyValue', "Copy Value");

	constructor(
		id: string, label: string, private value: any, private context: string,
		@IDebugService private readonly debugService: IDebugService,
		@IClipboardService private readonly clipboardService: IClipboardService
	) {
		super(id, label, 'debug-action copy-value');
		this._enabled = typeof this.value === 'string' || (this.value instanceof Variable && !!this.value.evaluateName);
	}

	public run(): Promise<any> {
		const stackFrame = this.debugService.getViewModel().focusedStackFrame;
		const session = this.debugService.getViewModel().focusedSession;

		if (this.value instanceof Variable && stackFrame && session && this.value.evaluateName) {
			return session.evaluate(this.value.evaluateName, stackFrame.frameId, this.context).then(result => {
				this.clipboardService.writeText(result.body.result);
			}, err => this.clipboardService.writeText(this.value.value));
		}

		this.clipboardService.writeText(this.value);
		return Promise.resolve(undefined);
	}
}

export class CopyEvaluatePathAction extends Action {
	static readonly ID = 'workbench.debug.viewlet.action.copyEvaluatePath';
	static LABEL = nls.localize('copyAsExpression', "Copy as Expression");

	constructor(
		id: string, label: string, private value: Variable,
		@IClipboardService private readonly clipboardService: IClipboardService
	) {
		super(id, label);
		this._enabled = this.value && !!this.value.evaluateName;
	}

	public run(): Promise<any> {
		this.clipboardService.writeText(this.value.evaluateName!);
		return Promise.resolve(undefined);
	}
}

export class CopyAction extends Action {
	static readonly ID = 'workbench.debug.action.copy';
	static LABEL = nls.localize('copy', "Copy");

	constructor(
		id: string, label: string,
		@IClipboardService private readonly clipboardService: IClipboardService
	) {
		super(id, label);
	}

	public run(): Promise<any> {
		this.clipboardService.writeText(window.getSelection().toString());
		return Promise.resolve(undefined);
	}
}

export class CopyStackTraceAction extends Action {
	static readonly ID = 'workbench.action.debug.copyStackTrace';
	static LABEL = nls.localize('copyStackTrace', "Copy Call Stack");

	constructor(
		id: string, label: string,
		@IClipboardService private readonly clipboardService: IClipboardService,
		@ITextResourcePropertiesService private readonly textResourcePropertiesService: ITextResourcePropertiesService
	) {
		super(id, label);
	}

	public run(frame: IStackFrame): Promise<any> {
		const eol = this.textResourcePropertiesService.getEOL(frame.source.uri);
		this.clipboardService.writeText(frame.thread.getCallStack().map(sf => sf.toString()).join(eol));
		return Promise.resolve(undefined);
	}
}<|MERGE_RESOLUTION|>--- conflicted
+++ resolved
@@ -8,27 +8,14 @@
 import * as lifecycle from 'vs/base/common/lifecycle';
 import { IKeybindingService } from 'vs/platform/keybinding/common/keybinding';
 import { IWorkspaceContextService, WorkbenchState } from 'vs/platform/workspace/common/workspace';
-<<<<<<< HEAD
-import { IDebugService, State, IDebugSession, IThread, IEnablement, IBreakpoint, IStackFrame, REPL_ID }
-	from 'vs/workbench/contrib/debug/common/debug';
-import { Variable, Expression, Thread, Breakpoint } from 'vs/workbench/contrib/debug/common/debugModel';
-import { IWorkbenchLayoutService } from 'vs/workbench/services/layout/browser/layoutService';
-import { IPanelService } from 'vs/workbench/services/panel/common/panelService';
-=======
 import { IDebugService, State, IEnablement, IBreakpoint, IDebugSession } from 'vs/workbench/contrib/debug/common/debug';
 import { Variable, Breakpoint } from 'vs/workbench/contrib/debug/common/debugModel';
->>>>>>> 310baf6d
 import { IEditorService } from 'vs/workbench/services/editor/common/editorService';
-import { TogglePanelAction } from 'vs/workbench/browser/panel';
 import { IQuickOpenService } from 'vs/platform/quickOpen/common/quickOpen';
 import { INotificationService } from 'vs/platform/notification/common/notification';
-import { CollapseAction } from 'vs/workbench/browser/viewlet';
-import { first } from 'vs/base/common/arrays';
 import { IHistoryService } from 'vs/workbench/services/history/common/history';
-import { memoize } from 'vs/base/common/decorators';
-import { AsyncDataTree } from 'vs/base/browser/ui/tree/asyncDataTree';
 import { IClipboardService } from 'vs/platform/clipboard/common/clipboardService';
-import { ITextResourcePropertiesService } from 'vs/editor/common/services/resourceConfiguration';
+import { startDebugging } from 'vs/workbench/contrib/debug/common/debugUtils';
 
 export abstract class AbstractDebugAction extends Action {
 
@@ -140,23 +127,8 @@
 		this.toDispose.push(this.contextService.onDidChangeWorkbenchState(() => this.updateEnablement()));
 	}
 
-	// Note: When this action is executed from the process explorer, a config is passed. For all
-	// other cases it is run with no arguments.
-	public run(): Promise<any> {
-		const configurationManager = this.debugService.getConfigurationManager();
-		let launch = configurationManager.selectedConfiguration.launch;
-		if (!launch || launch.getConfigurationNames().length === 0) {
-			const rootUri = this.historyService.getLastActiveWorkspaceRoot();
-			launch = configurationManager.getLaunch(rootUri);
-			if (!launch || launch.getConfigurationNames().length === 0) {
-				const launches = configurationManager.getLaunches();
-				launch = first(launches, l => !!(l && l.getConfigurationNames().length), launch);
-			}
-
-			configurationManager.selectConfiguration(launch);
-		}
-
-		return this.debugService.startDebugging(launch, undefined, this.isNoDebug());
+	public run(): Promise<boolean> {
+		return startDebugging(this.debugService, this.historyService, this.isNoDebug());
 	}
 
 	protected isNoDebug(): boolean {
@@ -209,242 +181,6 @@
 	}
 }
 
-export class RestartAction extends AbstractDebugAction {
-	static readonly ID = 'workbench.action.debug.restart';
-	static LABEL = nls.localize('restartDebug', "Restart");
-	static RECONNECT_LABEL = nls.localize('reconnectDebug', "Reconnect");
-
-	constructor(id: string, label: string,
-		@IDebugService debugService: IDebugService,
-		@IKeybindingService keybindingService: IKeybindingService,
-		@IWorkspaceContextService private readonly contextService: IWorkspaceContextService,
-		@IHistoryService private readonly historyService: IHistoryService
-	) {
-		super(id, label, 'debug-action restart', debugService, keybindingService, 70);
-		this.setLabel(this.debugService.getViewModel().focusedSession);
-		this.toDispose.push(this.debugService.getViewModel().onDidFocusSession(() => this.setLabel(this.debugService.getViewModel().focusedSession)));
-	}
-
-	@memoize
-	private get startAction(): StartAction {
-		return new StartAction(StartAction.ID, StartAction.LABEL, this.debugService, this.keybindingService, this.contextService, this.historyService);
-	}
-
-	private setLabel(session: IDebugSession | undefined): void {
-		if (session) {
-			this.updateLabel(session && session.configuration.request === 'attach' ? RestartAction.RECONNECT_LABEL : RestartAction.LABEL);
-		}
-	}
-
-	public run(session: IDebugSession | undefined): Promise<any> {
-		if (!session || !session.getId) {
-			session = this.debugService.getViewModel().focusedSession;
-		}
-
-		if (!session) {
-			return this.startAction.run();
-		}
-
-		session.removeReplExpressions();
-		return this.debugService.restartSession(session);
-	}
-
-	protected isEnabled(state: State): boolean {
-		return super.isEnabled(state) && (
-			state === State.Running ||
-			state === State.Stopped ||
-			StartAction.isEnabled(this.debugService)
-		);
-	}
-}
-
-export class StepOverAction extends AbstractDebugAction {
-	static readonly ID = 'workbench.action.debug.stepOver';
-	static LABEL = nls.localize('stepOverDebug', "Step Over");
-
-	constructor(id: string, label: string, @IDebugService debugService: IDebugService, @IKeybindingService keybindingService: IKeybindingService) {
-		super(id, label, 'debug-action step-over', debugService, keybindingService, 20);
-	}
-
-	public run(thread: IThread | undefined): Promise<any> {
-		if (!(thread instanceof Thread)) {
-			thread = this.debugService.getViewModel().focusedThread;
-		}
-
-		return thread ? thread.next() : Promise.resolve();
-	}
-
-	protected isEnabled(state: State): boolean {
-		return super.isEnabled(state) && state === State.Stopped;
-	}
-}
-
-export class StepIntoAction extends AbstractDebugAction {
-	static readonly ID = 'workbench.action.debug.stepInto';
-	static LABEL = nls.localize('stepIntoDebug', "Step Into");
-
-	constructor(id: string, label: string, @IDebugService debugService: IDebugService, @IKeybindingService keybindingService: IKeybindingService) {
-		super(id, label, 'debug-action step-into', debugService, keybindingService, 30);
-	}
-
-	public run(thread: IThread | undefined): Promise<any> {
-		if (!(thread instanceof Thread)) {
-			thread = this.debugService.getViewModel().focusedThread;
-		}
-
-		return thread ? thread.stepIn() : Promise.resolve();
-	}
-
-	protected isEnabled(state: State): boolean {
-		return super.isEnabled(state) && state === State.Stopped;
-	}
-}
-
-export class StepOutAction extends AbstractDebugAction {
-	static readonly ID = 'workbench.action.debug.stepOut';
-	static LABEL = nls.localize('stepOutDebug', "Step Out");
-
-	constructor(id: string, label: string, @IDebugService debugService: IDebugService, @IKeybindingService keybindingService: IKeybindingService) {
-		super(id, label, 'debug-action step-out', debugService, keybindingService, 40);
-	}
-
-	public run(thread: IThread | undefined): Promise<any> {
-		if (!(thread instanceof Thread)) {
-			thread = this.debugService.getViewModel().focusedThread;
-		}
-
-		return thread ? thread.stepOut() : Promise.resolve();
-	}
-
-	protected isEnabled(state: State): boolean {
-		return super.isEnabled(state) && state === State.Stopped;
-	}
-}
-
-export class StopAction extends AbstractDebugAction {
-	static readonly ID = 'workbench.action.debug.stop';
-	static LABEL = nls.localize('stopDebug', "Stop");
-
-	constructor(id: string, label: string, @IDebugService debugService: IDebugService, @IKeybindingService keybindingService: IKeybindingService) {
-		super(id, label, 'debug-action stop', debugService, keybindingService, 80);
-	}
-
-	public run(session: IDebugSession | undefined): Promise<any> {
-		if (!session || !session.getId) {
-			session = this.debugService.getViewModel().focusedSession;
-		}
-
-		return this.debugService.stopSession(session);
-	}
-
-	protected isEnabled(state: State): boolean {
-		return super.isEnabled(state) && (state !== State.Inactive);
-	}
-}
-
-export class DisconnectAction extends AbstractDebugAction {
-	static readonly ID = 'workbench.action.debug.disconnect';
-	static LABEL = nls.localize('disconnectDebug', "Disconnect");
-
-	constructor(id: string, label: string, @IDebugService debugService: IDebugService, @IKeybindingService keybindingService: IKeybindingService) {
-		super(id, label, 'debug-action disconnect', debugService, keybindingService, 80);
-	}
-
-	public run(): Promise<any> {
-		const session = this.debugService.getViewModel().focusedSession;
-		return this.debugService.stopSession(session);
-	}
-
-	protected isEnabled(state: State): boolean {
-		return super.isEnabled(state) && (state === State.Running || state === State.Stopped);
-	}
-}
-
-export class ContinueAction extends AbstractDebugAction {
-	static readonly ID = 'workbench.action.debug.continue';
-	static LABEL = nls.localize('continueDebug', "Continue");
-
-	constructor(id: string, label: string, @IDebugService debugService: IDebugService, @IKeybindingService keybindingService: IKeybindingService) {
-		super(id, label, 'debug-action continue', debugService, keybindingService, 10);
-	}
-
-	public run(thread: IThread | undefined): Promise<any> {
-		if (!(thread instanceof Thread)) {
-			thread = this.debugService.getViewModel().focusedThread;
-		}
-
-		return thread ? thread.continue() : Promise.resolve();
-	}
-
-	protected isEnabled(state: State): boolean {
-		return super.isEnabled(state) && state === State.Stopped;
-	}
-}
-
-export class PauseAction extends AbstractDebugAction {
-	static readonly ID = 'workbench.action.debug.pause';
-	static LABEL = nls.localize('pauseDebug', "Pause");
-
-	constructor(id: string, label: string, @IDebugService debugService: IDebugService, @IKeybindingService keybindingService: IKeybindingService) {
-		super(id, label, 'debug-action pause', debugService, keybindingService, 10);
-	}
-
-	public run(thread: IThread | undefined): Promise<any> {
-		if (!(thread instanceof Thread)) {
-			thread = this.debugService.getViewModel().focusedThread;
-			if (!thread) {
-				const session = this.debugService.getViewModel().focusedSession;
-				const threads = session && session.getAllThreads();
-				thread = threads && threads.length ? threads[0] : undefined;
-			}
-		}
-
-		return thread ? thread.pause() : Promise.resolve();
-	}
-
-	protected isEnabled(state: State): boolean {
-		return super.isEnabled(state) && state === State.Running;
-	}
-}
-
-export class TerminateThreadAction extends AbstractDebugAction {
-	static readonly ID = 'workbench.action.debug.terminateThread';
-	static LABEL = nls.localize('terminateThread', "Terminate Thread");
-
-	constructor(id: string, label: string, @IDebugService debugService: IDebugService, @IKeybindingService keybindingService: IKeybindingService) {
-		super(id, label, '', debugService, keybindingService);
-	}
-
-	public run(thread: IThread | undefined): Promise<any> {
-		if (!(thread instanceof Thread)) {
-			thread = this.debugService.getViewModel().focusedThread;
-		}
-
-		return thread ? thread.terminate() : Promise.resolve();
-	}
-
-	protected isEnabled(state: State): boolean {
-		return super.isEnabled(state) && (state === State.Running || state === State.Stopped);
-	}
-}
-
-export class RestartFrameAction extends AbstractDebugAction {
-	static readonly ID = 'workbench.action.debug.restartFrame';
-	static LABEL = nls.localize('restartFrame', "Restart Frame");
-
-	constructor(id: string, label: string, @IDebugService debugService: IDebugService, @IKeybindingService keybindingService: IKeybindingService) {
-		super(id, label, '', debugService, keybindingService);
-	}
-
-	public run(frame: IStackFrame | undefined): Promise<any> {
-		if (!frame) {
-			frame = this.debugService.getViewModel().focusedStackFrame;
-		}
-
-		return frame!.restart();
-	}
-}
-
 export class RemoveBreakpointAction extends AbstractDebugAction {
 	static readonly ID = 'workbench.debug.viewlet.action.removeBreakpoint';
 	static LABEL = nls.localize('removeBreakpoint', "Remove Breakpoint");
@@ -580,29 +316,6 @@
 	}
 }
 
-export class SetValueAction extends AbstractDebugAction {
-	static readonly ID = 'workbench.debug.viewlet.action.setValue';
-	static LABEL = nls.localize('setValue', "Set Value");
-
-	constructor(id: string, label: string, private variable: Variable, @IDebugService debugService: IDebugService, @IKeybindingService keybindingService: IKeybindingService) {
-		super(id, label, '', debugService, keybindingService);
-	}
-
-	public run(): Promise<any> {
-		if (this.variable instanceof Variable) {
-			this.debugService.getViewModel().setSelectedExpression(this.variable);
-		}
-
-		return Promise.resolve();
-	}
-
-	protected isEnabled(state: State): boolean {
-		const session = this.debugService.getViewModel().focusedSession;
-		return !!(super.isEnabled(state) && state === State.Stopped && session && session.capabilities.supportsSetVariable);
-	}
-}
-
-
 export class AddWatchExpressionAction extends AbstractDebugAction {
 	static readonly ID = 'workbench.debug.viewlet.action.addWatchExpression';
 	static LABEL = nls.localize('addWatchExpression', "Add Expression");
@@ -622,53 +335,6 @@
 	}
 }
 
-export class EditWatchExpressionAction extends AbstractDebugAction {
-	static readonly ID = 'workbench.debug.viewlet.action.editWatchExpression';
-	static LABEL = nls.localize('editWatchExpression', "Edit Expression");
-
-	constructor(id: string, label: string, @IDebugService debugService: IDebugService, @IKeybindingService keybindingService: IKeybindingService) {
-		super(id, label, '', debugService, keybindingService);
-	}
-
-	public run(expression: Expression): Promise<any> {
-		this.debugService.getViewModel().setSelectedExpression(expression);
-		return Promise.resolve();
-	}
-}
-
-export class AddToWatchExpressionsAction extends AbstractDebugAction {
-	static readonly ID = 'workbench.debug.viewlet.action.addToWatchExpressions';
-	static LABEL = nls.localize('addToWatchExpressions', "Add to Watch");
-
-	constructor(id: string, label: string, private variable: Variable, @IDebugService debugService: IDebugService, @IKeybindingService keybindingService: IKeybindingService) {
-		super(id, label, 'debug-action add-to-watch', debugService, keybindingService);
-		this.updateEnablement();
-	}
-
-	public run(): Promise<any> {
-		this.debugService.addWatchExpression(this.variable.evaluateName);
-		return Promise.resolve(undefined);
-	}
-
-	protected isEnabled(state: State): boolean {
-		return super.isEnabled(state) && this.variable && !!this.variable.evaluateName;
-	}
-}
-
-export class RemoveWatchExpressionAction extends AbstractDebugAction {
-	static readonly ID = 'workbench.debug.viewlet.action.removeWatchExpression';
-	static LABEL = nls.localize('removeWatchExpression', "Remove Expression");
-
-	constructor(id: string, label: string, @IDebugService debugService: IDebugService, @IKeybindingService keybindingService: IKeybindingService) {
-		super(id, label, '', debugService, keybindingService);
-	}
-
-	public run(expression: Expression): Promise<any> {
-		this.debugService.removeWatchExpressions(expression.getId());
-		return Promise.resolve();
-	}
-}
-
 export class RemoveAllWatchExpressionsAction extends AbstractDebugAction {
 	static readonly ID = 'workbench.debug.viewlet.action.removeAllWatchExpressions';
 	static LABEL = nls.localize('removeAllWatchExpressions', "Remove All Expressions");
@@ -685,53 +351,6 @@
 
 	protected isEnabled(state: State): boolean {
 		return super.isEnabled(state) && this.debugService.getModel().getWatchExpressions().length > 0;
-	}
-}
-
-export class ToggleReplAction extends TogglePanelAction {
-	static readonly ID = 'workbench.debug.action.toggleRepl';
-	static LABEL = nls.localize({ comment: ['Debug is a noun in this context, not a verb.'], key: 'debugConsoleAction' }, 'Debug Console');
-	private toDispose: lifecycle.IDisposable[];
-
-	constructor(id: string, label: string,
-		@IWorkbenchLayoutService layoutService: IWorkbenchLayoutService,
-		@IPanelService panelService: IPanelService
-	) {
-		super(id, label, REPL_ID, panelService, layoutService, 'debug-action toggle-repl');
-		this.toDispose = [];
-		this.registerListeners();
-	}
-
-	private registerListeners(): void {
-		this.toDispose.push(this.panelService.onDidPanelOpen(({ panel }) => {
-			if (panel.getId() === REPL_ID) {
-				this.class = 'debug-action toggle-repl';
-				this.tooltip = ToggleReplAction.LABEL;
-			}
-		}));
-	}
-
-	public dispose(): void {
-		super.dispose();
-		this.toDispose = lifecycle.dispose(this.toDispose);
-	}
-}
-
-export class FocusReplAction extends Action {
-
-	static readonly ID = 'workbench.debug.action.focusRepl';
-	static LABEL = nls.localize({ comment: ['Debug is a noun in this context, not a verb.'], key: 'debugFocusConsole' }, 'Focus on Debug Console View');
-
-
-	constructor(id: string, label: string,
-		@IPanelService private readonly panelService: IPanelService
-	) {
-		super(id, label);
-	}
-
-	public run(): Promise<any> {
-		this.panelService.openPanel(REPL_ID, true);
-		return Promise.resolve();
 	}
 }
 
@@ -758,65 +377,6 @@
 	}
 }
 
-// Actions used by the chakra debugger
-export class StepBackAction extends AbstractDebugAction {
-	static readonly ID = 'workbench.action.debug.stepBack';
-	static LABEL = nls.localize('stepBackDebug', "Step Back");
-
-	constructor(id: string, label: string, @IDebugService debugService: IDebugService, @IKeybindingService keybindingService: IKeybindingService) {
-		super(id, label, 'debug-action step-back', debugService, keybindingService, 50);
-	}
-
-	public run(thread: IThread | undefined): Promise<any> {
-		if (!(thread instanceof Thread)) {
-			thread = this.debugService.getViewModel().focusedThread;
-		}
-
-		return thread ? thread.stepBack() : Promise.resolve();
-	}
-
-	protected isEnabled(state: State): boolean {
-		const session = this.debugService.getViewModel().focusedSession;
-		return !!(super.isEnabled(state) && state === State.Stopped &&
-			session && session.capabilities.supportsStepBack);
-	}
-}
-
-export class ReverseContinueAction extends AbstractDebugAction {
-	static readonly ID = 'workbench.action.debug.reverseContinue';
-	static LABEL = nls.localize('reverseContinue', "Reverse");
-
-	constructor(id: string, label: string, @IDebugService debugService: IDebugService, @IKeybindingService keybindingService: IKeybindingService) {
-		super(id, label, 'debug-action reverse-continue', debugService, keybindingService, 60);
-	}
-
-	public run(thread: IThread | undefined): Promise<any> {
-		if (!(thread instanceof Thread)) {
-			thread = this.debugService.getViewModel().focusedThread;
-		}
-
-		return thread ? thread.reverseContinue() : Promise.resolve();
-	}
-
-	protected isEnabled(state: State): boolean {
-		const session = this.debugService.getViewModel().focusedSession;
-		return !!(super.isEnabled(state) && state === State.Stopped &&
-			session && session.capabilities.supportsStepBack);
-	}
-}
-
-export class ReplCollapseAllAction extends CollapseAction {
-	constructor(tree: AsyncDataTree<any, any, any>, private toFocus: { focus(): void; }) {
-		super(tree, true, undefined);
-	}
-
-	public run(event?: any): Promise<any> {
-		return super.run(event).then(() => {
-			this.toFocus.focus();
-		});
-	}
-}
-
 export class CopyValueAction extends Action {
 	static readonly ID = 'workbench.debug.viewlet.action.copyValue';
 	static LABEL = nls.localize('copyValue', "Copy Value");
@@ -843,58 +403,4 @@
 		this.clipboardService.writeText(this.value);
 		return Promise.resolve(undefined);
 	}
-}
-
-export class CopyEvaluatePathAction extends Action {
-	static readonly ID = 'workbench.debug.viewlet.action.copyEvaluatePath';
-	static LABEL = nls.localize('copyAsExpression', "Copy as Expression");
-
-	constructor(
-		id: string, label: string, private value: Variable,
-		@IClipboardService private readonly clipboardService: IClipboardService
-	) {
-		super(id, label);
-		this._enabled = this.value && !!this.value.evaluateName;
-	}
-
-	public run(): Promise<any> {
-		this.clipboardService.writeText(this.value.evaluateName!);
-		return Promise.resolve(undefined);
-	}
-}
-
-export class CopyAction extends Action {
-	static readonly ID = 'workbench.debug.action.copy';
-	static LABEL = nls.localize('copy', "Copy");
-
-	constructor(
-		id: string, label: string,
-		@IClipboardService private readonly clipboardService: IClipboardService
-	) {
-		super(id, label);
-	}
-
-	public run(): Promise<any> {
-		this.clipboardService.writeText(window.getSelection().toString());
-		return Promise.resolve(undefined);
-	}
-}
-
-export class CopyStackTraceAction extends Action {
-	static readonly ID = 'workbench.action.debug.copyStackTrace';
-	static LABEL = nls.localize('copyStackTrace', "Copy Call Stack");
-
-	constructor(
-		id: string, label: string,
-		@IClipboardService private readonly clipboardService: IClipboardService,
-		@ITextResourcePropertiesService private readonly textResourcePropertiesService: ITextResourcePropertiesService
-	) {
-		super(id, label);
-	}
-
-	public run(frame: IStackFrame): Promise<any> {
-		const eol = this.textResourcePropertiesService.getEOL(frame.source.uri);
-		this.clipboardService.writeText(frame.thread.getCallStack().map(sf => sf.toString()).join(eol));
-		return Promise.resolve(undefined);
-	}
 }