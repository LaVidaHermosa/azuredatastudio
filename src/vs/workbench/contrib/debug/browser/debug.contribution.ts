--- conflicted
+++ resolved
@@ -173,19 +173,6 @@
 	registerTouchBarEntry(STOP_ID, STOP_LABEL, 6, CONTEXT_IN_DEBUG_MODE, FileAccess.asFileUri('vs/workbench/contrib/debug/browser/media/stop-tb.png', require));
 }
 
-<<<<<<< HEAD
-function registerDebugMenu(): void {
-	// View menu
-
-	/*MenuRegistry.appendMenuItem(MenuId.MenubarViewMenu, {
-		group: '3_views',
-		command: {
-			id: VIEWLET_ID,
-			title: nls.localize({ key: 'miViewRun', comment: ['&& denotes a mnemonic'] }, "&&Run")
-		},
-		order: 4
-	}); {{SQL CARBON EDIT}} - Disable unusued menus */
-=======
 // Debug menu
 
 MenuRegistry.appendMenuItem(MenuId.MenubarDebugMenu, {
@@ -345,7 +332,6 @@
 		order: 2
 	}
 }], VIEW_CONTAINER);
->>>>>>> e60b94d6
 
 
 const viewContainer = Registry.as<IViewContainersRegistry>(ViewExtensions.ViewContainersRegistry).registerViewContainer({
@@ -437,189 +423,6 @@
 			description: nls.localize('debug.console.lineHeight', "Controls the line height in pixels in the debug console. Use 0 to compute the line height from the font size."),
 			default: 0
 		},
-<<<<<<< HEAD
-		order: 1
-	});
-}
-
-function registerDebugPanel(): void {
-	// register repl panel
-
-	const VIEW_CONTAINER: ViewContainer = Registry.as<IViewContainersRegistry>(ViewExtensions.ViewContainersRegistry).registerViewContainer({
-		id: DEBUG_PANEL_ID,
-		title: nls.localize({ comment: ['Debug is a noun in this context, not a verb.'], key: 'debugPanel' }, 'Debug Console'),
-		icon: icons.debugConsoleViewIcon,
-		ctorDescriptor: new SyncDescriptor(ViewPaneContainer, [DEBUG_PANEL_ID, { mergeViewWithContainerWhenSingleView: true, donotShowContainerTitleWhenMergedWithContainer: true }]),
-		storageId: DEBUG_PANEL_ID,
-		hideIfEmpty: true,
-	}, ViewContainerLocation.Panel, { donotRegisterOpenCommand: true });
-
-	Registry.as<IViewsRegistry>(ViewExtensions.ViewsRegistry).registerViews([{
-		id: REPL_VIEW_ID,
-		name: nls.localize({ comment: ['Debug is a noun in this context, not a verb.'], key: 'debugPanel' }, 'Debug Console'),
-		containerIcon: icons.debugConsoleViewIcon,
-		canToggleVisibility: false,
-		canMoveView: true,
-		when: CONTEXT_DEBUGGERS_AVAILABLE,
-		ctorDescriptor: new SyncDescriptor(Repl),
-		openCommandActionDescriptor: {
-			id: 'workbench.debug.action.toggleRepl',
-			mnemonicTitle: nls.localize({ key: 'miToggleDebugConsole', comment: ['&& denotes a mnemonic'] }, "De&&bug Console"),
-			keybindings: { primary: KeyMod.CtrlCmd | KeyMod.Shift | KeyCode.KEY_Y },
-			order: 2
-		}
-	}], VIEW_CONTAINER);
-}
-
-
-function registerDebugView(): void {
-	const viewContainer = Registry.as<IViewContainersRegistry>(ViewExtensions.ViewContainersRegistry).registerViewContainer({
-		id: VIEWLET_ID,
-		title: nls.localize('run and debug', "Run and Debug"),
-		openCommandActionDescriptor: {
-			id: VIEWLET_ID,
-			mnemonicTitle: nls.localize({ key: 'miViewRun', comment: ['&& denotes a mnemonic'] }, "&&Run"),
-			keybindings: { primary: KeyMod.CtrlCmd | KeyMod.Shift | KeyCode.KEY_D },
-			order: 13
-		},
-		ctorDescriptor: new SyncDescriptor(DebugViewPaneContainer),
-		icon: icons.runViewIcon,
-		alwaysUseContainerInfo: true,
-		order: 13 // {{SQL CARBON EDIT}}
-	}, ViewContainerLocation.Sidebar);
-
-	// Register default debug views
-	const viewsRegistry = Registry.as<IViewsRegistry>(ViewExtensions.ViewsRegistry);
-	viewsRegistry.registerViews([{ id: VARIABLES_VIEW_ID, name: nls.localize('variables', "Variables"), containerIcon: icons.variablesViewIcon, ctorDescriptor: new SyncDescriptor(VariablesView), order: 10, weight: 40, canToggleVisibility: true, canMoveView: true, focusCommand: { id: 'workbench.debug.action.focusVariablesView' }, when: CONTEXT_DEBUG_UX.isEqualTo('default') }], viewContainer);
-	viewsRegistry.registerViews([{ id: WATCH_VIEW_ID, name: nls.localize('watch', "Watch"), containerIcon: icons.watchViewIcon, ctorDescriptor: new SyncDescriptor(WatchExpressionsView), order: 20, weight: 10, canToggleVisibility: true, canMoveView: true, focusCommand: { id: 'workbench.debug.action.focusWatchView' }, when: CONTEXT_DEBUG_UX.isEqualTo('default') }], viewContainer);
-	viewsRegistry.registerViews([{ id: CALLSTACK_VIEW_ID, name: nls.localize('callStack', "Call Stack"), containerIcon: icons.callStackViewIcon, ctorDescriptor: new SyncDescriptor(CallStackView), order: 30, weight: 30, canToggleVisibility: true, canMoveView: true, focusCommand: { id: 'workbench.debug.action.focusCallStackView' }, when: CONTEXT_DEBUG_UX.isEqualTo('default') }], viewContainer);
-	viewsRegistry.registerViews([{ id: BREAKPOINTS_VIEW_ID, name: nls.localize('breakpoints', "Breakpoints"), containerIcon: icons.breakpointsViewIcon, ctorDescriptor: new SyncDescriptor(BreakpointsView), order: 40, weight: 20, canToggleVisibility: true, canMoveView: true, focusCommand: { id: 'workbench.debug.action.focusBreakpointsView' }, when: ContextKeyExpr.or(CONTEXT_BREAKPOINTS_EXIST, CONTEXT_DEBUG_UX.isEqualTo('default')) }], viewContainer);
-	viewsRegistry.registerViews([{ id: WelcomeView.ID, name: WelcomeView.LABEL, containerIcon: icons.runViewIcon, ctorDescriptor: new SyncDescriptor(WelcomeView), order: 1, weight: 40, canToggleVisibility: true, when: CONTEXT_DEBUG_UX.isEqualTo('simple') }], viewContainer);
-	viewsRegistry.registerViews([{ id: LOADED_SCRIPTS_VIEW_ID, name: nls.localize('loadedScripts', "Loaded Scripts"), containerIcon: icons.loadedScriptsViewIcon, ctorDescriptor: new SyncDescriptor(LoadedScriptsView), order: 35, weight: 5, canToggleVisibility: true, canMoveView: true, collapsed: true, when: ContextKeyExpr.and(CONTEXT_LOADED_SCRIPTS_SUPPORTED, CONTEXT_DEBUG_UX.isEqualTo('default')) }], viewContainer);
-}
-
-function registerConfiguration(): void {
-	// Register configuration
-	const configurationRegistry = Registry.as<IConfigurationRegistry>(ConfigurationExtensions.Configuration);
-	configurationRegistry.registerConfiguration({
-		id: 'debug',
-		order: 20,
-		title: nls.localize('debugConfigurationTitle', "Debug"),
-		type: 'object',
-		properties: {
-			'debug.allowBreakpointsEverywhere': {
-				type: 'boolean',
-				description: nls.localize({ comment: ['This is the description for a setting'], key: 'allowBreakpointsEverywhere' }, "Allow setting breakpoints in any file."),
-				default: false
-			},
-			'debug.openExplorerOnEnd': {
-				type: 'boolean',
-				description: nls.localize({ comment: ['This is the description for a setting'], key: 'openExplorerOnEnd' }, "Automatically open the explorer view at the end of a debug session."),
-				default: false
-			},
-			'debug.inlineValues': {
-				type: 'boolean',
-				description: nls.localize({ comment: ['This is the description for a setting'], key: 'inlineValues' }, "Show variable values inline in editor while debugging."),
-				default: false
-			},
-			'debug.toolBarLocation': {
-				enum: ['floating', 'docked', 'hidden'],
-				markdownDescription: nls.localize({ comment: ['This is the description for a setting'], key: 'toolBarLocation' }, "Controls the location of the debug toolbar. Either `floating` in all views, `docked` in the debug view, or `hidden`."),
-				default: 'floating'
-			},
-			'debug.showInStatusBar': {
-				enum: ['never', 'always', 'onFirstSessionStart'],
-				enumDescriptions: [nls.localize('never', "Never show debug in status bar"), nls.localize('always', "Always show debug in status bar"), nls.localize('onFirstSessionStart', "Show debug in status bar only after debug was started for the first time")],
-				description: nls.localize({ comment: ['This is the description for a setting'], key: 'showInStatusBar' }, "Controls when the debug status bar should be visible."),
-				default: 'onFirstSessionStart'
-			},
-			'debug.internalConsoleOptions': INTERNAL_CONSOLE_OPTIONS_SCHEMA,
-			'debug.console.closeOnEnd': {
-				type: 'boolean',
-				description: nls.localize('debug.console.closeOnEnd', "Controls if the debug console should be automatically closed when the debug session ends."),
-				default: false
-			},
-			'debug.openDebug': {
-				enum: ['neverOpen', 'openOnSessionStart', 'openOnFirstSessionStart', 'openOnDebugBreak'],
-				default: 'openOnFirstSessionStart',
-				description: nls.localize('openDebug', "Controls when the debug view should open.")
-			},
-			'debug.showSubSessionsInToolBar': {
-				type: 'boolean',
-				description: nls.localize({ comment: ['This is the description for a setting'], key: 'showSubSessionsInToolBar' }, "Controls whether the debug sub-sessions are shown in the debug tool bar. When this setting is false the stop command on a sub-session will also stop the parent session."),
-				default: false
-			},
-			'debug.console.fontSize': {
-				type: 'number',
-				description: nls.localize('debug.console.fontSize', "Controls the font size in pixels in the debug console."),
-				default: isMacintosh ? 12 : 14,
-			},
-			'debug.console.fontFamily': {
-				type: 'string',
-				description: nls.localize('debug.console.fontFamily', "Controls the font family in the debug console."),
-				default: 'default'
-			},
-			'debug.console.lineHeight': {
-				type: 'number',
-				description: nls.localize('debug.console.lineHeight', "Controls the line height in pixels in the debug console. Use 0 to compute the line height from the font size."),
-				default: 0
-			},
-			'debug.console.wordWrap': {
-				type: 'boolean',
-				description: nls.localize('debug.console.wordWrap', "Controls if the lines should wrap in the debug console."),
-				default: true
-			},
-			'debug.console.historySuggestions': {
-				type: 'boolean',
-				description: nls.localize('debug.console.historySuggestions', "Controls if the debug console should suggest previously typed input."),
-				default: true
-			},
-			'debug.console.collapseIdenticalLines': {
-				type: 'boolean',
-				description: nls.localize('debug.console.collapseIdenticalLines', "Controls if the debug console should collapse identical lines and show a number of occurrences with a badge."),
-				default: true
-			},
-			'launch': {
-				type: 'object',
-				description: nls.localize({ comment: ['This is the description for a setting'], key: 'launch' }, "Global debug launch configuration. Should be used as an alternative to 'launch.json' that is shared across workspaces."),
-				default: { configurations: [], compounds: [] },
-				$ref: launchSchemaId
-			},
-			'debug.focusWindowOnBreak': {
-				type: 'boolean',
-				description: nls.localize('debug.focusWindowOnBreak', "Controls whether the workbench window should be focused when the debugger breaks."),
-				default: true
-			},
-			'debug.onTaskErrors': {
-				enum: ['debugAnyway', 'showErrors', 'prompt', 'abort'],
-				enumDescriptions: [nls.localize('debugAnyway', "Ignore task errors and start debugging."), nls.localize('showErrors', "Show the Problems view and do not start debugging."), nls.localize('prompt', "Prompt user."), nls.localize('cancel', "Cancel debugging.")],
-				description: nls.localize('debug.onTaskErrors', "Controls what to do when errors are encountered after running a preLaunchTask."),
-				default: 'prompt'
-			},
-			'debug.showBreakpointsInOverviewRuler': {
-				type: 'boolean',
-				description: nls.localize({ comment: ['This is the description for a setting'], key: 'showBreakpointsInOverviewRuler' }, "Controls whether breakpoints should be shown in the overview ruler."),
-				default: false
-			},
-			'debug.showInlineBreakpointCandidates': {
-				type: 'boolean',
-				description: nls.localize({ comment: ['This is the description for a setting'], key: 'showInlineBreakpointCandidates' }, "Controls whether inline breakpoints candidate decorations should be shown in the editor while debugging."),
-				default: true
-			},
-			'debug.saveBeforeStart': {
-				description: nls.localize('debug.saveBeforeStart', "Controls what editors to save before starting a debug session."),
-				enum: ['allEditorsInActiveGroup', 'nonUntitledEditorsInActiveGroup', 'none'],
-				enumDescriptions: [
-					nls.localize('debug.saveBeforeStart.allEditorsInActiveGroup', "Save all editors in the active group before starting a debug session."),
-					nls.localize('debug.saveBeforeStart.nonUntitledEditorsInActiveGroup', "Save all editors in the active group except untitled ones before starting a debug session."),
-					nls.localize('debug.saveBeforeStart.none', "Don't save any editors before starting a debug session."),
-				],
-				default: 'allEditorsInActiveGroup'
-			}
-		}
-	});
-}
-=======
 		'debug.console.wordWrap': {
 			type: 'boolean',
 			description: nls.localize('debug.console.wordWrap', "Controls if the lines should wrap in the debug console."),
@@ -673,5 +476,4 @@
 			default: 'allEditorsInActiveGroup'
 		}
 	}
-});
->>>>>>> e60b94d6
+});