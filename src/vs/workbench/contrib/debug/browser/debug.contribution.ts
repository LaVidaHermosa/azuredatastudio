--- conflicted
+++ resolved
@@ -79,24 +79,13 @@
 	}
 }
 
-<<<<<<< HEAD
-// register viewlet
-Registry.as<ViewletRegistry>(ViewletExtensions.Viewlets).registerViewlet(ViewletDescriptor.create(
-	DebugViewlet,
-	VIEWLET_ID,
-	VIEW_CONTAINER.name,
-	'codicon-debug-alt',
-	13 // {{SQL CARBON EDIT}}
-));
-=======
 const viewContainer = Registry.as<IViewContainersRegistry>(ViewExtensions.ViewContainersRegistry).registerViewContainer({
 	id: VIEWLET_ID,
 	name: nls.localize('debugAndRun', "Debug and Run"),
 	ctorDescriptor: { ctor: DebugViewPaneContainer },
 	icon: 'codicon-debug-alt',
-	order: 3
+	order: 13 // {{SQL CARBON EDIT}}
 }, ViewContainerLocation.Sidebar);
->>>>>>> 2def84c1
 
 const openViewletKb: IKeybindings = {
 	primary: KeyMod.CtrlCmd | KeyMod.Shift | KeyCode.KEY_D
