--- conflicted
+++ resolved
@@ -16,8 +16,6 @@
 import { ansiColorMap } from 'vs/workbench/contrib/terminal/common/terminalColorRegistry';
 
 suite('Debug - ANSI Handling', () => {
-<<<<<<< HEAD
-=======
 
 	let linkDetector: LinkDetector;
 	let themeService: IThemeService;
@@ -37,7 +35,6 @@
 		themeService = new TestThemeService(testTheme);
 	});
 
->>>>>>> df55d2d9
 	test('appendStylizedStringToContainer', () => {
 		assert.equal('', '');
 	});
