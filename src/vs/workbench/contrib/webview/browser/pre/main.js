/*---------------------------------------------------------------------------------------------
 *  Copyright (c) Microsoft Corporation. All rights reserved.
 *  Licensed under the Source EULA. See License.txt in the project root for license information.
 *--------------------------------------------------------------------------------------------*/
// @ts-check

/// <reference lib="dom" />


const isSafari = navigator.vendor && navigator.vendor.indexOf('Apple') > -1 &&
	navigator.userAgent &&
	navigator.userAgent.indexOf('CriOS') === -1 &&
	navigator.userAgent.indexOf('FxiOS') === -1;

const isFirefox = (
	navigator.userAgent &&
	navigator.userAgent.indexOf('Firefox') >= 0
);

const searchParams = new URL(location.toString()).searchParams;
const ID = searchParams.get('id');
const onElectron = searchParams.get('platform') === 'electron';
const expectedWorkerVersion = parseInt(searchParams.get('swVersion'));
const parentOrigin = searchParams.get('parentOrigin');

/**
 * Use polling to track focus of main webview and iframes within the webview
 *
 * @param {Object} handlers
 * @param {() => void} handlers.onFocus
 * @param {() => void} handlers.onBlur
 */
const trackFocus = ({ onFocus, onBlur }) => {
	const interval = 50;
	let isFocused = document.hasFocus();
	setInterval(() => {
		const isCurrentlyFocused = document.hasFocus();
		if (isCurrentlyFocused === isFocused) {
			return;
		}
		isFocused = isCurrentlyFocused;
		if (isCurrentlyFocused) {
			onFocus();
		} else {
			onBlur();
		}
	}, interval);
};

const getActiveFrame = () => {
	return /** @type {HTMLIFrameElement} */ (document.getElementById('active-frame'));
};

const getPendingFrame = () => {
	return /** @type {HTMLIFrameElement} */ (document.getElementById('pending-frame'));
};

/**
 * @template T
 * @param {T | undefined | null} obj
 * @return {T}
 */
function assertIsDefined(obj) {
	if (typeof obj === 'undefined' || obj === null) {
		throw new Error('Found unexpected null');
	}
	return obj;
}

const vscodePostMessageFuncName = '__vscode_post_message__';

const defaultStyles = document.createElement('style');
defaultStyles.id = '_defaultStyles';
defaultStyles.textContent = `
	html {
		scrollbar-color: var(--vscode-scrollbarSlider-background) var(--vscode-editor-background);
	}

	body {
		background-color: transparent;
		color: var(--vscode-editor-foreground, var(--theme-foreground));
		font-family: var(--vscode-font-family, var(--theme-font-family));
		font-weight: var(--vscode-font-weight, var(--theme-font-weight));
		font-size: var(--vscode-font-size, var(--theme-font-size));
		margin: 0;
		padding: 0 20px;
	}

	img {
		max-width: 100%;
		max-height: 100%;
	}

<<<<<<< HEAD
	a {
		color: var(--vscode-textLink-foreground, var(--theme-link));
=======
	a, a code {
		color: var(--vscode-textLink-foreground);
>>>>>>> fe8e8e4b
	}

	a:hover {
		color: var(--vscode-textLink-activeForeground, var(--theme-link-active));
	}

	a:focus,
	input:focus,
	select:focus,
	textarea:focus {
		outline: 1px solid -webkit-focus-ring-color;
		outline-offset: -1px;
	}

	code {
		color: var(--vscode-textPreformat-foreground, var(--theme-code-foreground));
	}

	blockquote {
		background: var(--vscode-textBlockQuote-background, var(--theme-quote-background));
		border-color: var(--vscode-textBlockQuote-border, var(--theme-quote-border));
	}

	kbd {
		color: var(--vscode-editor-foreground, var(--theme-foreground));
		border-radius: 3px;
		vertical-align: middle;
		padding: 1px 3px;

		background-color: hsla(0,0%,50%,.17);
		border: 1px solid rgba(71,71,71,.4);
		border-bottom-color: rgba(88,88,88,.4);
		box-shadow: inset 0 -1px 0 rgba(88,88,88,.4);
	}
	.vscode-light kbd {
		background-color: hsla(0,0%,87%,.5);
		border: 1px solid hsla(0,0%,80%,.7);
		border-bottom-color: hsla(0,0%,73%,.7);
		box-shadow: inset 0 -1px 0 hsla(0,0%,73%,.7);
	}

	::-webkit-scrollbar {
		width: 10px;
		height: 10px;
	}

	::-webkit-scrollbar-corner {
		background-color: var(--vscode-editor-background, var(--theme-background));
	}

	::-webkit-scrollbar-thumb {
		background-color: var(--vscode-scrollbarSlider-background, var(--theme-scrollbar-background));
	}
	::-webkit-scrollbar-thumb:hover {
		background-color: var(--vscode-scrollbarSlider-hoverBackground, var(--theme-scrollbar-hover-background));
	}
	::-webkit-scrollbar-thumb:active {
		background-color: var(--vscode-scrollbarSlider-activeBackground, var(--theme-scrollbar-active-background));
	}`;

/**
 * @param {boolean} allowMultipleAPIAcquire
 * @param {*} [state]
 * @return {string}
 */
function getVsCodeApiScript(allowMultipleAPIAcquire, state) {
	const encodedState = state ? encodeURIComponent(state) : undefined;
	return /* js */`
			globalThis.acquireVsCodeApi = (function() {
				const originalPostMessage = window.parent['${vscodePostMessageFuncName}'].bind(window.parent);
				const doPostMessage = (channel, data, transfer) => {
					originalPostMessage(channel, data, transfer);
				};

				let acquired = false;

				let state = ${state ? `JSON.parse(decodeURIComponent("${encodedState}"))` : undefined};

				return () => {
					if (acquired && !${allowMultipleAPIAcquire}) {
						throw new Error('An instance of the VS Code API has already been acquired');
					}
					acquired = true;
					return Object.freeze({
						postMessage: function(message, transfer) {
							doPostMessage('onmessage', { message, transfer }, transfer);
						},
						setState: function(newState) {
							state = newState;
							doPostMessage('do-update-state', JSON.stringify(newState));
							return newState;
						},
						getState: function() {
							return state;
						}
					});
				};
			})();
			delete window.parent;
			delete window.top;
			delete window.frameElement;
		`;
}

/** @type {Promise<void>} */
const workerReady = new Promise(async (resolve, reject) => {
	if (!areServiceWorkersEnabled()) {
		return reject(new Error('Service Workers are not enabled. Webviews will not work. Try disabling private/incognito mode.'));
	}

	const swPath = `service-worker.js${self.location.search}`;

	navigator.serviceWorker.register(swPath).then(
		async registration => {
			await navigator.serviceWorker.ready;

			/**
			 * @param {MessageEvent} event
			 */
			const versionHandler = async (event) => {
				if (event.data.channel !== 'version') {
					return;
				}

				navigator.serviceWorker.removeEventListener('message', versionHandler);
				if (event.data.version === expectedWorkerVersion) {
					return resolve();
				} else {
					console.log(`Found unexpected service worker version. Found: ${event.data.version}. Expected: ${expectedWorkerVersion}`);
					console.log(`Attempting to reload service worker`);

					// If we have the wrong version, try once (and only once) to unregister and re-register
					// Note that `.update` doesn't seem to work desktop electron at the moment so we use
					// `unregister` and `register` here.
					return registration.unregister()
						.then(() => navigator.serviceWorker.register(swPath))
						.then(() => navigator.serviceWorker.ready)
						.finally(() => { resolve(); });
				}
			};
			navigator.serviceWorker.addEventListener('message', versionHandler);

			const postVersionMessage = () => {
				assertIsDefined(navigator.serviceWorker.controller).postMessage({ channel: 'version' });
			};

			// At this point, either the service worker is ready and
			// became our controller, or we need to wait for it.
			// Note that navigator.serviceWorker.controller could be a
			// controller from a previously loaded service worker.
			const currentController = navigator.serviceWorker.controller;
			if (currentController && currentController.scriptURL.endsWith(swPath)) {
				// service worker already loaded & ready to receive messages
				postVersionMessage();
			} else {
				// either there's no controlling service worker, or it's an old one:
				// wait for it to change before posting the message
				const onControllerChange = () => {
					navigator.serviceWorker.removeEventListener('controllerchange', onControllerChange);
					postVersionMessage();
				};
				navigator.serviceWorker.addEventListener('controllerchange', onControllerChange);
			}
		},
		error => {
			reject(new Error(`Could not register service workers: ${error}.`));
		});
});

const hostMessaging = new class HostMessaging {
	constructor() {
		/** @type {Map<string, Array<(event: MessageEvent, data: any) => void>>} */
		this.handlers = new Map();

		window.addEventListener('message', (e) => {
			if (e.origin !== parentOrigin) {
				console.log(`skipping webview message due to mismatched origins: ${e.origin} ${parentOrigin}`);
				return;
			}

			const channel = e.data.channel;
			const handlers = this.handlers.get(channel);
			if (handlers) {
				for (const handler of handlers) {
					handler(e, e.data.args);
				}
			} else {
				console.log('no handler for ', e);
			}
		});
	}

	/**
	 * @param {string} channel
	 * @param {any} data
	 */
	postMessage(channel, data) {
		window.parent.postMessage({ target: ID, channel, data }, parentOrigin);
	}

	/**
	 * @param {string} channel
	 * @param {(event: MessageEvent, data: any) => void} handler
	 */
	onMessage(channel, handler) {
		let handlers = this.handlers.get(channel);
		if (!handlers) {
			handlers = [];
			this.handlers.set(channel, handlers);
		}
		handlers.push(handler);
	}
}();

const unloadMonitor = new class {

	constructor() {
		this.confirmBeforeClose = 'keyboardOnly';
		this.isModifierKeyDown = false;

		hostMessaging.onMessage('set-confirm-before-close', (_e, /** @type {string} */ data) => {
			this.confirmBeforeClose = data;
		});

		hostMessaging.onMessage('content', (_e, /** @type {any} */ data) => {
			this.confirmBeforeClose = data.confirmBeforeClose;
		});

		window.addEventListener('beforeunload', (event) => {
			if (onElectron) {
				return;
			}

			switch (this.confirmBeforeClose) {
				case 'always':
					{
						event.preventDefault();
						event.returnValue = '';
						return '';
					}
				case 'never':
					{
						break;
					}
				case 'keyboardOnly':
				default: {
					if (this.isModifierKeyDown) {
						event.preventDefault();
						event.returnValue = '';
						return '';
					}
					break;
				}
			}
		});
	}

	onIframeLoaded(/** @type {HTMLIFrameElement} */frame) {
		frame.contentWindow.addEventListener('keydown', e => {
			this.isModifierKeyDown = e.metaKey || e.ctrlKey || e.altKey;
		});

		frame.contentWindow.addEventListener('keyup', () => {
			this.isModifierKeyDown = false;
		});
	}
};

// state
let firstLoad = true;
/** @type {any} */
let loadTimeout;
let styleVersion = 0;

/** @type {Array<{ readonly message: any, transfer?: ArrayBuffer[] }>} */
let pendingMessages = [];

const initData = {
	/** @type {number | undefined} */
	initialScrollProgress: undefined,

	/** @type {{ [key: string]: string } | undefined} */
	styles: undefined,

	/** @type {string | undefined} */
	activeTheme: undefined,

	/** @type {string | undefined} */
	themeName: undefined,
};

hostMessaging.onMessage('did-load-resource', (_event, data) => {
	navigator.serviceWorker.ready.then(registration => {
		assertIsDefined(registration.active).postMessage({ channel: 'did-load-resource', data }, data.data?.buffer ? [data.data.buffer] : []);
	});
});

hostMessaging.onMessage('did-load-localhost', (_event, data) => {
	navigator.serviceWorker.ready.then(registration => {
		assertIsDefined(registration.active).postMessage({ channel: 'did-load-localhost', data });
	});
});

navigator.serviceWorker.addEventListener('message', event => {
	switch (event.data.channel) {
		case 'load-resource':
		case 'load-localhost':
			hostMessaging.postMessage(event.data.channel, event.data);
			return;
	}
});
/**
 * @param {HTMLDocument?} document
 * @param {HTMLElement?} body
 */
const applyStyles = (document, body) => {
	if (!document) {
		return;
	}

	if (body) {
		body.classList.remove('vscode-light', 'vscode-dark', 'vscode-high-contrast');
		if (initData.activeTheme) {
			body.classList.add(initData.activeTheme);
		}

		body.dataset.vscodeThemeKind = initData.activeTheme;
		body.dataset.vscodeThemeName = initData.themeName || '';
	}

	if (initData.styles) {
		const documentStyle = document.documentElement.style;

		// Remove stale properties
		for (let i = documentStyle.length - 1; i >= 0; i--) {
			const property = documentStyle[i];

			// Don't remove properties that the webview might have added separately
			if (property && property.startsWith('--vscode-')) {
				documentStyle.removeProperty(property);
			}
		}

		// Re-add new properties
		for (const variable of Object.keys(initData.styles)) {
			documentStyle.setProperty(`--${variable}`, initData.styles[variable]);
		}
	}
};

/**
 * @param {MouseEvent} event
 */
const handleInnerClick = (event) => {
	if (!event || !event.view || !event.view.document) {
		return;
	}

	const baseElement = event.view.document.getElementsByTagName('base')[0];

	for (const pathElement of event.composedPath()) {
		/** @type {any} */
		const node = pathElement;
		if (node.tagName === 'A' && node.href) {
			if (node.getAttribute('href') === '#') {
				event.view.scrollTo(0, 0);
			} else if (node.hash && (node.getAttribute('href') === node.hash || (baseElement && node.href === baseElement.href + node.hash))) {
				const scrollTarget = event.view.document.getElementById(node.hash.substr(1, node.hash.length - 1));
				if (scrollTarget) {
					scrollTarget.scrollIntoView();
				}
			} else {
				hostMessaging.postMessage('did-click-link', node.href.baseVal || node.href);
			}
			event.preventDefault();
			return;
		}
	}
};

/**
 * @param {MouseEvent} event
 */
const handleAuxClick =
	(event) => {
		// Prevent middle clicks opening a broken link in the browser
		if (!event.view || !event.view.document) {
			return;
		}

		if (event.button === 1) {
			for (const pathElement of event.composedPath()) {
				/** @type {any} */
				const node = pathElement;
				if (node.tagName === 'A' && node.href) {
					event.preventDefault();
					return;
				}
			}
		}
	};

/**
 * @param {KeyboardEvent} e
 */
const handleInnerKeydown = (e) => {
	// If the keypress would trigger a browser event, such as copy or paste,
	// make sure we block the browser from dispatching it. Instead VS Code
	// handles these events and will dispatch a copy/paste back to the webview
	// if needed
	if (isUndoRedo(e) || isPrint(e)) {
		e.preventDefault();
	} else if (isCopyPasteOrCut(e)) {
		if (onElectron) {
			e.preventDefault();
		} else {
			return; // let the browser handle this
		}
	}

	hostMessaging.postMessage('did-keydown', {
		key: e.key,
		keyCode: e.keyCode,
		code: e.code,
		shiftKey: e.shiftKey,
		altKey: e.altKey,
		ctrlKey: e.ctrlKey,
		metaKey: e.metaKey,
		repeat: e.repeat
	});
};
/**
 * @param {KeyboardEvent} e
 */
const handleInnerUp = (e) => {
	hostMessaging.postMessage('did-keyup', {
		key: e.key,
		keyCode: e.keyCode,
		code: e.code,
		shiftKey: e.shiftKey,
		altKey: e.altKey,
		ctrlKey: e.ctrlKey,
		metaKey: e.metaKey,
		repeat: e.repeat
	});
};

/**
 * @param {KeyboardEvent} e
 * @return {boolean}
 */
function isCopyPasteOrCut(e) {
	const hasMeta = e.ctrlKey || e.metaKey;
	const shiftInsert = e.shiftKey && e.key.toLowerCase() === 'insert';
	return (hasMeta && ['c', 'v', 'x'].includes(e.key.toLowerCase())) || shiftInsert;
}

/**
 * @param {KeyboardEvent} e
 * @return {boolean}
 */
function isUndoRedo(e) {
	const hasMeta = e.ctrlKey || e.metaKey;
	return hasMeta && ['z', 'y'].includes(e.key.toLowerCase());
}

/**
 * @param {KeyboardEvent} e
 * @return {boolean}
 */
function isPrint(e) {
	const hasMeta = e.ctrlKey || e.metaKey;
	return hasMeta && e.key.toLowerCase() === 'p';
}

let isHandlingScroll = false;

/**
 * @param {WheelEvent} event
 */
const handleWheel = (event) => {
	if (isHandlingScroll) {
		return;
	}

	hostMessaging.postMessage('did-scroll-wheel', {
		deltaMode: event.deltaMode,
		deltaX: event.deltaX,
		deltaY: event.deltaY,
		deltaZ: event.deltaZ,
		detail: event.detail,
		type: event.type
	});
};

/**
 * @param {Event} event
 */
const handleInnerScroll = (event) => {
	if (isHandlingScroll) {
		return;
	}

	const target = /** @type {HTMLDocument | null} */ (event.target);
	const currentTarget = /** @type {Window | null} */ (event.currentTarget);
	if (!target || !currentTarget || !target.body) {
		return;
	}

	const progress = currentTarget.scrollY / target.body.clientHeight;
	if (isNaN(progress)) {
		return;
	}

	isHandlingScroll = true;
	window.requestAnimationFrame(() => {
		try {
			hostMessaging.postMessage('did-scroll', progress);
		} catch (e) {
			// noop
		}
		isHandlingScroll = false;
	});
};

/**
 * @param {() => void} callback
 */
function onDomReady(callback) {
	if (document.readyState === 'interactive' || document.readyState === 'complete') {
		callback();
	} else {
		document.addEventListener('DOMContentLoaded', callback);
	}
}

function areServiceWorkersEnabled() {
	try {
		return !!navigator.serviceWorker;
	} catch (e) {
		return false;
	}
}

/**
 * @typedef {{
 *     contents: string;
 *     options: {
 *         readonly allowScripts: boolean;
 *         readonly allowMultipleAPIAcquire: boolean;
 *     }
 *     state: any;
 *     cspSource: string;
 * }} ContentUpdateData
 */

/**
 * @param {ContentUpdateData} data
 * @return {string}
 */
function toContentHtml(data) {
	const options = data.options;
	const text = data.contents;
	const newDocument = new DOMParser().parseFromString(text, 'text/html');

	newDocument.querySelectorAll('a').forEach(a => {
		if (!a.title) {
			const href = a.getAttribute('href');
			if (typeof href === 'string') {
				a.title = href;
			}
		}
	});

	// Inject default script
	if (options.allowScripts) {
		const defaultScript = newDocument.createElement('script');
		defaultScript.id = '_vscodeApiScript';
		defaultScript.textContent = getVsCodeApiScript(options.allowMultipleAPIAcquire, data.state);
		newDocument.head.prepend(defaultScript);
	}

	// Inject default styles
	newDocument.head.prepend(defaultStyles.cloneNode(true));

	applyStyles(newDocument, newDocument.body);

	// Check for CSP
	const csp = newDocument.querySelector('meta[http-equiv="Content-Security-Policy"]');
	if (!csp) {
		hostMessaging.postMessage('no-csp-found');
	} else {
		try {
			// Attempt to rewrite CSPs that hardcode old-style resource endpoint
			const cspContent = csp.getAttribute('content');
			if (cspContent) {
				const newCsp = cspContent.replace(/(vscode-webview-resource|vscode-resource):(?=(\s|;|$))/g, data.cspSource);
				csp.setAttribute('content', newCsp);
			}
		} catch (e) {
			console.error(`Could not rewrite csp: ${e}`);
		}
	}

	// set DOCTYPE for newDocument explicitly as DOMParser.parseFromString strips it off
	// and DOCTYPE is needed in the iframe to ensure that the user agent stylesheet is correctly overridden
	return '<!DOCTYPE html>\n' + newDocument.documentElement.outerHTML;
}

onDomReady(() => {
	if (!document.body) {
		return;
	}

	hostMessaging.onMessage('styles', (_event, data) => {
		++styleVersion;

		initData.styles = data.styles;
		initData.activeTheme = data.activeTheme;
		initData.themeName = data.themeName;

		const target = getActiveFrame();
		if (!target) {
			return;
		}

		if (target.contentDocument) {
			applyStyles(target.contentDocument, target.contentDocument.body);
		}
	});

	// propagate focus
	hostMessaging.onMessage('focus', () => {
		const activeFrame = getActiveFrame();
		if (!activeFrame || !activeFrame.contentWindow) {
			// Focus the top level webview instead
			window.focus();
			return;
		}

		if (document.activeElement === activeFrame) {
			// We are already focused on the iframe (or one of its children) so no need
			// to refocus.
			return;
		}

		activeFrame.contentWindow.focus();
	});

	// update iframe-contents
	let updateId = 0;
	hostMessaging.onMessage('content', async (_event, /** @type {ContentUpdateData} */ data) => {
		const currentUpdateId = ++updateId;

		try {
			await workerReady;
		} catch (e) {
			console.error(`Webview fatal error: ${e}`);
			hostMessaging.postMessage('fatal-error', { message: e + '' });
			return;
		}

		if (currentUpdateId !== updateId) {
			return;
		}

		const options = data.options;
		const newDocument = toContentHtml(data);

		const initialStyleVersion = styleVersion;

		const frame = getActiveFrame();
		const wasFirstLoad = firstLoad;
		// keep current scrollY around and use later
		/** @type {(body: HTMLElement, window: Window) => void} */
		let setInitialScrollPosition;
		if (firstLoad) {
			firstLoad = false;
			setInitialScrollPosition = (body, window) => {
				if (typeof initData.initialScrollProgress === 'number' && !isNaN(initData.initialScrollProgress)) {
					if (window.scrollY === 0) {
						window.scroll(0, body.clientHeight * initData.initialScrollProgress);
					}
				}
			};
		} else {
			const scrollY = frame && frame.contentDocument && frame.contentDocument.body ? assertIsDefined(frame.contentWindow).scrollY : 0;
			setInitialScrollPosition = (body, window) => {
				if (window.scrollY === 0) {
					window.scroll(0, scrollY);
				}
			};
		}

		// Clean up old pending frames and set current one as new one
		const previousPendingFrame = getPendingFrame();
		if (previousPendingFrame) {
			previousPendingFrame.setAttribute('id', '');
			document.body.removeChild(previousPendingFrame);
		}
		if (!wasFirstLoad) {
			pendingMessages = [];
		}

		const newFrame = document.createElement('iframe');
		newFrame.setAttribute('id', 'pending-frame');
		newFrame.setAttribute('frameborder', '0');
		newFrame.setAttribute('sandbox', options.allowScripts ? 'allow-scripts allow-forms allow-same-origin allow-pointer-lock allow-downloads' : 'allow-same-origin allow-pointer-lock');
		if (!isFirefox) {
			newFrame.setAttribute('allow', options.allowScripts ? 'clipboard-read; clipboard-write;' : '');
		}
		// We should just be able to use srcdoc, but I wasn't
		// seeing the service worker applying properly.
		// Fake load an empty on the correct origin and then write real html
		// into it to get around this.
		newFrame.src = `./fake.html?id=${ID}`;

		newFrame.style.cssText = 'display: block; margin: 0; overflow: hidden; position: absolute; width: 100%; height: 100%; visibility: hidden';
		document.body.appendChild(newFrame);

		/**
		 * @param {Document} contentDocument
		 */
		function onFrameLoaded(contentDocument) {
			// Workaround for https://bugs.chromium.org/p/chromium/issues/detail?id=978325
			setTimeout(() => {
				contentDocument.open();
				contentDocument.write(newDocument);
				contentDocument.close();
				hookupOnLoadHandlers(newFrame);

				if (initialStyleVersion !== styleVersion) {
					applyStyles(contentDocument, contentDocument.body);
				}
			}, 0);
		}

		if (!options.allowScripts && isSafari) {
			// On Safari for iframes with scripts disabled, the `DOMContentLoaded` never seems to be fired.
			// Use polling instead.
			const interval = setInterval(() => {
				// If the frame is no longer mounted, loading has stopped
				if (!newFrame.parentElement) {
					clearInterval(interval);
					return;
				}

				const contentDocument = assertIsDefined(newFrame.contentDocument);
				if (contentDocument.readyState !== 'loading') {
					clearInterval(interval);
					onFrameLoaded(contentDocument);
				}
			}, 10);
		} else {
			assertIsDefined(newFrame.contentWindow).addEventListener('DOMContentLoaded', e => {
				const contentDocument = e.target ? (/** @type {HTMLDocument} */ (e.target)) : undefined;
				onFrameLoaded(assertIsDefined(contentDocument));
			});
		}

		/**
		 * @param {Document} contentDocument
		 * @param {Window} contentWindow
		 */
		const onLoad = (contentDocument, contentWindow) => {
			if (contentDocument && contentDocument.body) {
				// Workaround for https://github.com/microsoft/vscode/issues/12865
				// check new scrollY and reset if necessary
				setInitialScrollPosition(contentDocument.body, contentWindow);
			}

			const newFrame = getPendingFrame();
			if (newFrame && newFrame.contentDocument && newFrame.contentDocument === contentDocument) {
				const oldActiveFrame = getActiveFrame();
				if (oldActiveFrame) {
					document.body.removeChild(oldActiveFrame);
				}
				// Styles may have changed since we created the element. Make sure we re-style
				if (initialStyleVersion !== styleVersion) {
					applyStyles(newFrame.contentDocument, newFrame.contentDocument.body);
				}
				newFrame.setAttribute('id', 'active-frame');
				newFrame.style.visibility = 'visible';

				contentWindow.addEventListener('scroll', handleInnerScroll);
				contentWindow.addEventListener('wheel', handleWheel);

				if (document.hasFocus()) {
					contentWindow.focus();
				}

				pendingMessages.forEach((message) => {
					contentWindow.postMessage(message.message, window.origin, message.transfer);
				});
				pendingMessages = [];
			}

			hostMessaging.postMessage('did-load');
		};

		/**
		 * @param {HTMLIFrameElement} newFrame
		 */
		function hookupOnLoadHandlers(newFrame) {
			clearTimeout(loadTimeout);
			loadTimeout = undefined;
			loadTimeout = setTimeout(() => {
				clearTimeout(loadTimeout);
				loadTimeout = undefined;
				onLoad(assertIsDefined(newFrame.contentDocument), assertIsDefined(newFrame.contentWindow));
			}, 200);

			const contentWindow = assertIsDefined(newFrame.contentWindow);

			contentWindow.addEventListener('load', function (e) {
				const contentDocument = /** @type {Document} */ (e.target);

				if (loadTimeout) {
					clearTimeout(loadTimeout);
					loadTimeout = undefined;
					onLoad(contentDocument, this);
				}
			});

			// Bubble out various events
			contentWindow.addEventListener('click', handleInnerClick);
			contentWindow.addEventListener('auxclick', handleAuxClick);
			contentWindow.addEventListener('keydown', handleInnerKeydown);
			contentWindow.addEventListener('keyup', handleInnerUp);
			contentWindow.addEventListener('contextmenu', e => {
				if (e.defaultPrevented) {
					// Extension code has already handled this event
					return;
				}

				e.preventDefault();
				hostMessaging.postMessage('did-context-menu', {
					clientX: e.clientX,
					clientY: e.clientY,
				});
			});

			unloadMonitor.onIframeLoaded(newFrame);
		}

		hostMessaging.postMessage('did-set-content', undefined);
	});

	// Forward message to the embedded iframe
	hostMessaging.onMessage('message', (_event, /** @type {{message: any, transfer?: ArrayBuffer[] }} */ data) => {
		const pending = getPendingFrame();
		if (!pending) {
			const target = getActiveFrame();
			if (target) {
				assertIsDefined(target.contentWindow).postMessage(data.message, window.origin, data.transfer);
				return;
			}
		}
		pendingMessages.push(data);
	});

	hostMessaging.onMessage('initial-scroll-position', (_event, progress) => {
		initData.initialScrollProgress = progress;
	});

	hostMessaging.onMessage('execCommand', (_event, data) => {
		const target = getActiveFrame();
		if (!target) {
			return;
		}
		assertIsDefined(target.contentDocument).execCommand(data);
	});

	trackFocus({
		onFocus: () => hostMessaging.postMessage('did-focus'),
		onBlur: () => hostMessaging.postMessage('did-blur')
	});

	(/** @type {any} */ (window))[vscodePostMessageFuncName] = (/** @type {string} */ command, /** @type {any} */ data) => {
		switch (command) {
			case 'onmessage':
			case 'do-update-state':
				hostMessaging.postMessage(command, data);
				break;
		}
	};

	// signal ready
	hostMessaging.postMessage('webview-ready', {});
});<|MERGE_RESOLUTION|>--- conflicted
+++ resolved
@@ -91,13 +91,8 @@
 		max-height: 100%;
 	}
 
-<<<<<<< HEAD
-	a {
+	a, a code {
 		color: var(--vscode-textLink-foreground, var(--theme-link));
-=======
-	a, a code {
-		color: var(--vscode-textLink-foreground);
->>>>>>> fe8e8e4b
 	}
 
 	a:hover {
