/*---------------------------------------------------------------------------------------------
 *  Copyright (c) Microsoft Corporation. All rights reserved.
 *  Licensed under the Source EULA. See License.txt in the project root for license information.
 *--------------------------------------------------------------------------------------------*/

import { coalesce, distinct } from 'vs/base/common/arrays';
import * as glob from 'vs/base/common/glob';
import { UnownedDisposable } from 'vs/base/common/lifecycle';
import { Schemas } from 'vs/base/common/network';
import { basename, DataUri } from 'vs/base/common/resources';
import { withNullAsUndefined } from 'vs/base/common/types';
import { URI } from 'vs/base/common/uri';
import { generateUuid } from 'vs/base/common/uuid';
import * as nls from 'vs/nls';
import { IConfigurationService } from 'vs/platform/configuration/common/configuration';
import { IEditorOptions, ITextEditorOptions } from 'vs/platform/editor/common/editor';
import { IInstantiationService } from 'vs/platform/instantiation/common/instantiation';
import { IQuickInputService, IQuickPickItem } from 'vs/platform/quickinput/common/quickInput';
import { IWorkbenchContribution } from 'vs/workbench/common/contributions';
import { EditorInput, EditorOptions, IEditor, IEditorInput } from 'vs/workbench/common/editor';
import { DiffEditorInput } from 'vs/workbench/common/editor/diffEditorInput';
import { webviewEditorsExtensionPoint } from 'vs/workbench/contrib/customEditor/browser/extensionPoint';
import { CustomEditorDiscretion, CustomEditorInfo, CustomEditorSelector, ICustomEditorService } from 'vs/workbench/contrib/customEditor/common/customEditor';
import { FileEditorInput } from 'vs/workbench/contrib/files/common/editors/fileEditorInput';
import { IWebviewService } from 'vs/workbench/contrib/webview/browser/webview';
import { IEditorGroup } from 'vs/workbench/services/editor/common/editorGroupsService';
import { IEditorService, IOpenEditorOverride } from 'vs/workbench/services/editor/common/editorService';
import { CustomFileEditorInput } from './customEditorInput';

const defaultEditorId = 'default';

const defaultEditorInfo: CustomEditorInfo = {
	id: defaultEditorId,
	displayName: nls.localize('promptOpenWith.defaultEditor', "Default built-in editor"),
	selector: [
		{ filenamePattern: '*' }
	],
	discretion: CustomEditorDiscretion.default,
};

export class CustomEditorStore {
	private readonly contributedEditors = new Map<string, CustomEditorInfo>();

	public clear() {
		this.contributedEditors.clear();
	}

	public get(viewType: string): CustomEditorInfo | undefined {
		return viewType === defaultEditorId
			? defaultEditorInfo
			: this.contributedEditors.get(viewType);
	}

	public add(info: CustomEditorInfo): void {
		if (info.id === defaultEditorId || this.contributedEditors.has(info.id)) {
			console.log(`Custom editor with id '${info.id}' already registered`);
			return;
		}
		this.contributedEditors.set(info.id, info);
	}

	public getContributedEditors(resource: URI): readonly CustomEditorInfo[] {
		return Array.from(this.contributedEditors.values()).filter(customEditor =>
			customEditor.selector.some(selector => matches(selector, resource)));
	}
}

export class CustomEditorService implements ICustomEditorService {
	_serviceBrand: any;

	private readonly editors = new CustomEditorStore();

	constructor(
		@IConfigurationService private readonly configurationService: IConfigurationService,
		@IEditorService private readonly editorService: IEditorService,
		@IInstantiationService private readonly instantiationService: IInstantiationService,
		@IQuickInputService private readonly quickInputService: IQuickInputService,
		@IWebviewService private readonly webviewService: IWebviewService,
	) {
		webviewEditorsExtensionPoint.setHandler(extensions => {
			this.editors.clear();

			for (const extension of extensions) {
				for (const webviewEditorContribution of extension.value) {
					this.editors.add({
						id: webviewEditorContribution.viewType,
						displayName: webviewEditorContribution.displayName,
						selector: webviewEditorContribution.selector || [],
						discretion: webviewEditorContribution.discretion || CustomEditorDiscretion.default,
					});
				}
			}
		});
	}

	public getContributedCustomEditors(resource: URI): readonly CustomEditorInfo[] {
		return this.editors.getContributedEditors(resource);
	}

	public getUserConfiguredCustomEditors(resource: URI): readonly CustomEditorInfo[] {
		const rawAssociations = this.configurationService.getValue<CustomEditorsAssociations>(customEditorsAssociationsKey) || [];
		return coalesce(rawAssociations
			.filter(association => matches(association, resource))
			.map(association => this.editors.get(association.viewType)));
	}

	public async promptOpenWith(
		resource: URI,
		options?: ITextEditorOptions,
		group?: IEditorGroup,
	): Promise<IEditor | undefined> {
		const customEditors = distinct([
			defaultEditorInfo,
			...this.getUserConfiguredCustomEditors(resource),
			...this.getContributedCustomEditors(resource),
		], editor => editor.id);

		const pick = await this.quickInputService.pick(
			customEditors.map((editorDescriptor): IQuickPickItem => ({
				label: editorDescriptor.displayName,
				id: editorDescriptor.id,
			})), {
			placeHolder: nls.localize('promptOpenWith.placeHolder', "Select editor to use for '{0}'...", basename(resource)),
		});

		if (!pick || !pick.id) {
			return undefined; // {{SQL CARBON EDIT}} strict-null-check
		}
		return this.openWith(resource, pick.id, options, group);
	}

	public openWith(
		resource: URI,
		viewType: string,
		options?: ITextEditorOptions,
		group?: IEditorGroup,
	): Promise<IEditor | undefined> {
		if (viewType === defaultEditorId) {
			const fileInput = this.instantiationService.createInstance(FileEditorInput, resource, undefined, undefined);
			return this.openEditorForResource(resource, fileInput, { ...options, ignoreOverrides: true }, group);
		}

		if (!this.editors.get(viewType)) {
			return this.promptOpenWith(resource, options, group);
		}

		const input = this.createInput(resource, viewType, group);
		return this.openEditorForResource(resource, input, options, group);
	}

	public createInput(
		resource: URI,
		viewType: string,
		group: IEditorGroup | undefined
	): CustomFileEditorInput {
		const id = generateUuid();
		const webview = this.webviewService.createWebviewEditorOverlay(id, {}, {});
		const input = this.instantiationService.createInstance(CustomFileEditorInput, resource, viewType, id, new UnownedDisposable(webview));
		if (group) {
			input.updateGroup(group!.id);
		}
		return input;
	}

	private async openEditorForResource(
		resource: URI,
		input: IEditorInput,
		options?: IEditorOptions,
		group?: IEditorGroup
	): Promise<IEditor | undefined> {
		if (group) {
			const existingEditors = group.editors.filter(editor => editor.getResource() && editor.getResource()!.toString() === resource.toString());
			if (existingEditors.length) {
				await this.editorService.replaceEditors([{
					editor: existingEditors[0],
					replacement: input,
					options: options ? EditorOptions.create(options) : undefined,
				}], group);
			}
		}
		return this.editorService.openEditor(input, options, group);
	}
}

export const customEditorsAssociationsKey = 'workbench.experimental.editorAssociations';

export type CustomEditorsAssociations = readonly (CustomEditorSelector & { readonly viewType: string })[];

export class CustomEditorContribution implements IWorkbenchContribution {
	constructor(
		@IEditorService private readonly editorService: IEditorService,
		@ICustomEditorService private readonly customEditorService: ICustomEditorService,
	) {
		this.editorService.overrideOpenEditor((editor, options, group) => this.onEditorOpening(editor, options, group));
	}

	private onEditorOpening(
		editor: IEditorInput,
		options: ITextEditorOptions | undefined,
		group: IEditorGroup
	): IOpenEditorOverride | undefined {
		if (editor instanceof CustomFileEditorInput) {
			return undefined; // {{SQL CARBON EDIT}} strict-null-check
		}

		if (editor instanceof DiffEditorInput) {
<<<<<<< HEAD
			if (editor.modifiedInput instanceof CustomFileEditorInput) {
				return undefined; // {{SQL CARBON EDIT}} strict-null-check
			}
			const resource = editor.modifiedInput.getResource();
			if (!resource) {
				return undefined; // {{SQL CARBON EDIT}} strict-null-check
			}
=======
			const getCustomEditorOverrideForSubInput = (subInput: IEditorInput): EditorInput | undefined => {
				if (subInput instanceof CustomFileEditorInput) {
					return undefined;
				}
				const resource = subInput.getResource();
				if (!resource) {
					return undefined;
				}
>>>>>>> 04da82c1

				const editors = distinct([
					...this.customEditorService.getUserConfiguredCustomEditors(resource),
					...this.customEditorService.getContributedCustomEditors(resource),
				], editor => editor.id);

				// Always prefer the first editor in the diff editor case
				return editors.length
					? this.customEditorService.createInput(resource, editors[0].id, group)
					: undefined;
			};

			const modifiedOverride = getCustomEditorOverrideForSubInput(editor.modifiedInput);
			const originalOverride = getCustomEditorOverrideForSubInput(editor.originalInput);

			if (modifiedOverride || originalOverride) {
				return {
					override: (async () => {
						const input = new DiffEditorInput(editor.getName(), editor.getDescription(), originalOverride || editor.originalInput, modifiedOverride || editor.modifiedInput);
						return this.editorService.openEditor(input, { ...options, ignoreOverrides: true }, group);
					})(),
				};
			}

			return undefined;
		}

		const resource = editor.getResource();
		if (!resource) {
			return undefined; // {{SQL CARBON EDIT}} strict-null-check
		}

		const userConfiguredEditors = this.customEditorService.getUserConfiguredCustomEditors(resource);
		const contributedEditors = this.customEditorService.getContributedCustomEditors(resource);

		if (!userConfiguredEditors.length) {
			if (!contributedEditors.length) {
				return undefined; // {{SQL CARBON EDIT}} strict-null-check
			}

			const defaultEditors = contributedEditors.filter(editor => editor.discretion === CustomEditorDiscretion.default);
			if (defaultEditors.length === 1) {
				return {
					override: this.customEditorService.openWith(resource, defaultEditors[0].id, options, group),
				};
			}
		}

		for (const input of group.editors) {
			if (input instanceof CustomFileEditorInput && input.getResource().toString() === resource.toString()) {
				return {
					override: group.openEditor(input, options).then(withNullAsUndefined)
				};
			}
		}

		if (userConfiguredEditors.length) {
			return {
				override: this.customEditorService.openWith(resource, userConfiguredEditors[0].id, options, group),
			};
		}

		// Open default editor but prompt user to see if they wish to use a custom one instead
		return {
			override: (async () => {
				const standardEditor = await this.editorService.openEditor(editor, { ...options, ignoreOverrides: true }, group);
				const selectedEditor = await this.customEditorService.promptOpenWith(resource, options, group);
				if (selectedEditor && selectedEditor.input) {
					await group.replaceEditors([{
						editor,
						replacement: selectedEditor.input
					}]);
					return selectedEditor;
				}

				return standardEditor;
			})()
		};
	}
}

function matches(selector: CustomEditorSelector, resource: URI): boolean {
	if (resource.scheme === Schemas.data) {
		const metadata = DataUri.parseMetaData(resource);
		const mime = metadata.get(DataUri.META_DATA_MIME);
		if (!selector.mime || !mime) {
			return false;
		}
		return glob.match(selector.mime, mime.toLowerCase());
	}

	if (!selector.filenamePattern && !selector.scheme) {
		return false;
	}
	if (selector.filenamePattern) {
		if (!glob.match(selector.filenamePattern.toLowerCase(), basename(resource).toLowerCase())) {
			return false;
		}
	}
	if (selector.scheme) {
		if (resource.scheme !== selector.scheme) {
			return false;
		}
	}
	return true;
}<|MERGE_RESOLUTION|>--- conflicted
+++ resolved
@@ -204,24 +204,14 @@
 		}
 
 		if (editor instanceof DiffEditorInput) {
-<<<<<<< HEAD
-			if (editor.modifiedInput instanceof CustomFileEditorInput) {
-				return undefined; // {{SQL CARBON EDIT}} strict-null-check
-			}
-			const resource = editor.modifiedInput.getResource();
-			if (!resource) {
-				return undefined; // {{SQL CARBON EDIT}} strict-null-check
-			}
-=======
 			const getCustomEditorOverrideForSubInput = (subInput: IEditorInput): EditorInput | undefined => {
 				if (subInput instanceof CustomFileEditorInput) {
-					return undefined;
+					return undefined; // {{SQL CARBON EDIT}} strict-null-check
 				}
 				const resource = subInput.getResource();
 				if (!resource) {
-					return undefined;
+					return undefined; // {{SQL CARBON EDIT}} strict-null-check
 				}
->>>>>>> 04da82c1
 
 				const editors = distinct([
 					...this.customEditorService.getUserConfiguredCustomEditors(resource),
