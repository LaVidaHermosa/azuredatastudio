--- conflicted
+++ resolved
@@ -275,31 +275,15 @@
 		group: IEditorGroup
 	): IOpenEditorOverride | undefined {
 		const userConfiguredEditors = this.customEditorService.getUserConfiguredCustomEditors(resource);
-<<<<<<< HEAD
-		const contributedEditors = this.customEditorService.getContributedCustomEditors(resource);
-
-		if (!userConfiguredEditors.length) {
-			if (!contributedEditors.length) {
-				return undefined; // {{SQL CARBON EDIT}} strict-null-check
-			}
-
-			const defaultEditors = contributedEditors.filter(editor => editor.priority === CustomEditorPriority.default);
-			if (defaultEditors.length === 1) {
-				return {
-					override: this.customEditorService.openWith(resource, defaultEditors[0].id, options, group),
-				};
-			}
-=======
 		if (userConfiguredEditors.length) {
 			return {
 				override: this.customEditorService.openWith(resource, userConfiguredEditors[0].id, options, group),
 			};
->>>>>>> 641276b5
 		}
 
 		const contributedEditors = this.customEditorService.getContributedCustomEditors(resource);
 		if (!contributedEditors.length) {
-			return;
+			return undefined; // {{SQL CARBON EDIT}} Strict-null-checks
 		}
 
 		// Find the single default editor to use (if any) by looking at the editor's priority and the
