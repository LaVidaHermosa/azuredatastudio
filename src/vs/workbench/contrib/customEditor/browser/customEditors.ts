/*---------------------------------------------------------------------------------------------
 *  Copyright (c) Microsoft Corporation. All rights reserved.
 *  Licensed under the Source EULA. See License.txt in the project root for license information.
 *--------------------------------------------------------------------------------------------*/

import { coalesce, distinct, firstOrDefault } from 'vs/base/common/arrays';
import { Emitter, Event } from 'vs/base/common/event';
import { Disposable, IDisposable, toDisposable } from 'vs/base/common/lifecycle';
import { extname, isEqual } from 'vs/base/common/resources';
import { URI } from 'vs/base/common/uri';
import { generateUuid } from 'vs/base/common/uuid';
import { RedoCommand, UndoCommand } from 'vs/editor/browser/editorExtensions';
import { IConfigurationService } from 'vs/platform/configuration/common/configuration';
import { IContextKey, IContextKeyService } from 'vs/platform/contextkey/common/contextkey';
import { EditorActivation, EditorOverride, IEditorOptions, ITextEditorOptions } from 'vs/platform/editor/common/editor';
import { FileOperation, IFileService } from 'vs/platform/files/common/files';
import { IInstantiationService } from 'vs/platform/instantiation/common/instantiation';
import { Registry } from 'vs/platform/registry/common/platform';
import { IStorageService } from 'vs/platform/storage/common/storage';
import * as colorRegistry from 'vs/platform/theme/common/colorRegistry';
import { registerThemingParticipant } from 'vs/platform/theme/common/themeService';
import { EditorsAssociations, editorsAssociationsSettingId, Extensions as EditorExtensions, IEditorAssociationsRegistry, IEditorType, IEditorTypesHandler } from 'vs/workbench/browser/editor';
import { IWorkbenchContribution } from 'vs/workbench/common/contributions';
import { EditorInput, EditorOptions, Extensions as EditorInputExtensions, GroupIdentifier, IEditorInput, IEditorInputFactoryRegistry, IEditorPane } from 'vs/workbench/common/editor';
import { DiffEditorInput } from 'vs/workbench/common/editor/diffEditorInput';
import { CONTEXT_ACTIVE_CUSTOM_EDITOR_ID, CONTEXT_FOCUSED_CUSTOM_EDITOR_IS_EDITABLE, CustomEditorCapabilities, CustomEditorInfo, CustomEditorInfoCollection, CustomEditorPriority, ICustomEditorService } from 'vs/workbench/contrib/customEditor/common/customEditor';
import { CustomEditorModelManager } from 'vs/workbench/contrib/customEditor/common/customEditorModelManager';
import { IWebviewService } from 'vs/workbench/contrib/webview/browser/webview';
import { IEditorGroup, IEditorGroupsService } from 'vs/workbench/services/editor/common/editorGroupsService';
import { IEditorService, IOpenEditorOverride, IOpenEditorOverrideEntry } from 'vs/workbench/services/editor/common/editorService';
import { IUriIdentityService } from 'vs/workbench/services/uriIdentity/common/uriIdentity';
import { ContributedCustomEditors, defaultCustomEditor } from '../common/contributedCustomEditors';
import { CustomEditorInput } from './customEditorInput';

export class CustomEditorService extends Disposable implements ICustomEditorService, IEditorTypesHandler {
	_serviceBrand: any;

	private readonly _contributedEditors: ContributedCustomEditors;
	private readonly _editorCapabilities = new Map<string, CustomEditorCapabilities>();

	private readonly _models = new CustomEditorModelManager();

	private readonly _activeCustomEditorId: IContextKey<string>;
	private readonly _focusedCustomEditorIsEditable: IContextKey<boolean>;

	private readonly _onDidChangeEditorTypes = this._register(new Emitter<void>());
	public readonly onDidChangeEditorTypes: Event<void> = this._onDidChangeEditorTypes.event;

	private readonly _fileEditorInputFactory = Registry.as<IEditorInputFactoryRegistry>(EditorInputExtensions.EditorInputFactories).getFileEditorInputFactory();

	constructor(
		@IContextKeyService contextKeyService: IContextKeyService,
		@IFileService fileService: IFileService,
		@IStorageService storageService: IStorageService,
		@IConfigurationService private readonly configurationService: IConfigurationService,
		@IEditorService private readonly editorService: IEditorService,
		@IEditorGroupsService private readonly editorGroupService: IEditorGroupsService,
		@IInstantiationService private readonly instantiationService: IInstantiationService,
		@IWebviewService private readonly webviewService: IWebviewService,
		@IUriIdentityService private readonly uriIdentityService: IUriIdentityService,
	) {
		super();

		this._activeCustomEditorId = CONTEXT_ACTIVE_CUSTOM_EDITOR_ID.bindTo(contextKeyService);
		this._focusedCustomEditorIsEditable = CONTEXT_FOCUSED_CUSTOM_EDITOR_IS_EDITABLE.bindTo(contextKeyService);

		this._contributedEditors = this._register(new ContributedCustomEditors(storageService));
		this._register(this._contributedEditors.onChange(() => {
			this.updateContexts();
			this._onDidChangeEditorTypes.fire();
		}));
		this._register(Registry.as<IEditorAssociationsRegistry>(EditorExtensions.Associations).registerEditorTypesHandler('Custom Editor', this));
		this._register(this.editorService.onDidActiveEditorChange(() => this.updateContexts()));

		this._register(fileService.onDidRunOperation(e => {
			if (e.isOperation(FileOperation.MOVE)) {
				this.handleMovedFileInOpenedFileEditors(e.resource, this.uriIdentityService.asCanonicalUri(e.target.resource));
			}
		}));

		const PRIORITY = 105;
		this._register(UndoCommand.addImplementation(PRIORITY, () => {
			return this.withActiveCustomEditor(editor => editor.undo());
		}));
		this._register(RedoCommand.addImplementation(PRIORITY, () => {
			return this.withActiveCustomEditor(editor => editor.redo());
		}));

		this.updateContexts();
	}

	getEditorTypes(): IEditorType[] {
		return [...this._contributedEditors];
	}

	private withActiveCustomEditor(f: (editor: CustomEditorInput) => void | Promise<void>): boolean | Promise<void> {
		const activeEditor = this.editorService.activeEditor;
		if (activeEditor instanceof CustomEditorInput) {
			const result = f(activeEditor);
			if (result) {
				return result;
			}
			return true;
		}
		return false;
	}

	public get models() { return this._models; }

	public getCustomEditor(viewType: string): CustomEditorInfo | undefined {
		return this._contributedEditors.get(viewType);
	}

	public getContributedCustomEditors(resource: URI): CustomEditorInfoCollection {
		return new CustomEditorInfoCollection(this._contributedEditors.getContributedEditors(resource));
	}

	public getUserConfiguredCustomEditors(resource: URI): CustomEditorInfoCollection {
		const rawAssociations = this.configurationService.getValue<EditorsAssociations>(editorsAssociationsSettingId) || [];
		return new CustomEditorInfoCollection(
			coalesce(rawAssociations
				.filter(association => CustomEditorInfo.selectorMatches(association, resource))
				.map(association => this._contributedEditors.get(association.viewType))));
	}

	public getAllCustomEditors(resource: URI): CustomEditorInfoCollection {
		return new CustomEditorInfoCollection([
			...this.getUserConfiguredCustomEditors(resource).allEditors,
			...this.getContributedCustomEditors(resource).allEditors,
		]);
	}

<<<<<<< HEAD
	public async promptOpenWith(
		resource: URI,
		options?: ITextEditorOptions,
		group?: IEditorGroup,
	): Promise<IEditorPane | undefined> {
		const pick = await this.showOpenWithPrompt(resource, group);
		if (!pick) {
			return undefined; // {{SQL CARBON EDIT}} strict-nulls
		}

		return this.openWith(resource, pick, options, group);
	}

	private showOpenWithPrompt(
		resource: URI,
		group?: IEditorGroup,
	): Promise<string | undefined> {
		const customEditors = new CustomEditorInfoCollection([
			defaultCustomEditor,
			...this.getAllCustomEditors(resource).allEditors,
		]);

		const existingEditorForResource = group && firstOrDefault(this.editorService.findEditors(resource, group));
		const currentlyOpenedEditorType: undefined | string = existingEditorForResource instanceof CustomEditorInput ? existingEditorForResource.viewType : defaultCustomEditor.id;

		const resourceExt = extname(resource);

		const items = customEditors.allEditors.map((editorDescriptor): IQuickPickItem => ({
			label: editorDescriptor.displayName,
			id: editorDescriptor.id,
			description: editorDescriptor.id === currentlyOpenedEditorType
				? nls.localize('openWithCurrentlyActive', "Currently Active")
				: undefined,
			detail: editorDescriptor.providerDisplayName,
			buttons: resourceExt ? [{
				iconClass: Codicon.settingsGear.classNames,
				tooltip: nls.localize('promptOpenWith.setDefaultTooltip', "Set as default editor for '{0}' files", resourceExt)
			}] : undefined
		}));

		const picker = this.quickInputService.createQuickPick();
		picker.items = items;
		picker.placeholder = nls.localize('promptOpenWith.placeHolder', "Select editor to use for '{0}'...", basename(resource));

		return new Promise<string | undefined>(resolve => {
			picker.onDidAccept(() => {
				resolve(picker.selectedItems.length === 1 ? picker.selectedItems[0].id : undefined);
				picker.dispose();
			});
			picker.onDidTriggerItemButton(e => {
				const pick = e.item.id;
				resolve(pick); // open the view
				picker.dispose();

				// And persist the setting
				if (pick) {
					const newAssociation: EditorAssociation = { viewType: pick, filenamePattern: '*' + resourceExt };
					const currentAssociations = [...this.configurationService.getValue<EditorsAssociations>(editorsAssociationsSettingId)];

					// First try updating existing association
					for (let i = 0; i < currentAssociations.length; ++i) {
						const existing = currentAssociations[i];
						if (existing.filenamePattern === newAssociation.filenamePattern) {
							currentAssociations.splice(i, 1, newAssociation);
							this.configurationService.updateValue(editorsAssociationsSettingId, currentAssociations);
							return;
						}
					}

					// Otherwise, create a new one
					currentAssociations.unshift(newAssociation);
					this.configurationService.updateValue(editorsAssociationsSettingId, currentAssociations);
				}
			});
			picker.show();
		});
	}

=======
>>>>>>> e60b94d6
	public async openWith(
		resource: URI,
		viewType: string,
		options?: ITextEditorOptions,
		group?: IEditorGroup,
	): Promise<IEditorPane | undefined> {
		if (viewType === defaultCustomEditor.id) {
			const fileEditorInput = this.editorService.createEditorInput({ resource, forceFile: true });
			return this.openEditorForResource(resource, fileEditorInput, { ...options, override: EditorOverride.DISABLED }, group);
		}

		if (!this._contributedEditors.get(viewType)) {
			// Prompt the user
			const input = this.editorService.createEditorInput({ resource });
			return this.editorService.openEditor(input, { override: EditorOverride.PICK });
		}

		const capabilities = this.getCustomEditorCapabilities(viewType) || {};
		if (!capabilities.supportsMultipleEditorsPerDocument) {
			const movedEditor = await this.tryRevealExistingEditorForResourceInGroup(resource, viewType, options, group);
			if (movedEditor) {
				return movedEditor;
			}
		}

		const input = this.createInput(resource, viewType, group?.id);
		return this.openEditorForResource(resource, input, options, group);
	}

	public createInput(
		resource: URI,
		viewType: string,
		group: GroupIdentifier | undefined,
		options?: { readonly customClasses: string; },
	): IEditorInput {
		if (viewType === defaultCustomEditor.id) {
			return this.editorService.createEditorInput({ resource, forceFile: true });
		}

		const id = generateUuid();
		const webview = this.webviewService.createWebviewOverlay(id, { customClasses: options?.customClasses }, {}, undefined);
		const input = this.instantiationService.createInstance(CustomEditorInput, resource, viewType, id, webview, {});
		if (typeof group !== 'undefined') {
			input.updateGroup(group);
		}
		return input;
	}

	private async openEditorForResource(
		resource: URI,
		input: IEditorInput,
		options?: IEditorOptions,
		group?: IEditorGroup
	): Promise<IEditorPane | undefined> {
		const targetGroup = group || this.editorGroupService.activeGroup;

		if (options && typeof options.activation === 'undefined') {
			options = { ...options, activation: options.preserveFocus ? EditorActivation.RESTORE : undefined };
		}

		// Try to replace existing editors for resource
		const existing = firstOrDefault(this.editorService.findEditors(resource, targetGroup));
		if (existing) {
			if (!input.matches(existing)) {
				await this.editorService.replaceEditors([{
					editor: existing,
					replacement: input,
					options: options ? EditorOptions.create(options) : undefined,
				}], targetGroup);

				if (existing instanceof CustomEditorInput) {
					existing.dispose();
				}
			}
		}

		return this.editorService.openEditor(input, options, group);
	}

	public registerCustomEditorCapabilities(viewType: string, options: CustomEditorCapabilities): IDisposable {
		if (this._editorCapabilities.has(viewType)) {
			throw new Error(`Capabilities for ${viewType} already set`);
		}
		this._editorCapabilities.set(viewType, options);
		return toDisposable(() => {
			this._editorCapabilities.delete(viewType);
		});
	}

	private getCustomEditorCapabilities(viewType: string): CustomEditorCapabilities | undefined {
		return this._editorCapabilities.get(viewType);
	}

	private updateContexts() {
		const activeEditorPane = this.editorService.activeEditorPane;
		const resource = activeEditorPane?.input?.resource;
		if (!resource) {
			this._activeCustomEditorId.reset();
			this._focusedCustomEditorIsEditable.reset();
			return;
		}

		this._activeCustomEditorId.set(activeEditorPane?.input instanceof CustomEditorInput ? activeEditorPane.input.viewType : '');
		this._focusedCustomEditorIsEditable.set(activeEditorPane?.input instanceof CustomEditorInput);
	}

	private async handleMovedFileInOpenedFileEditors(oldResource: URI, newResource: URI): Promise<void> {
		if (extname(oldResource).toLowerCase() === extname(newResource).toLowerCase()) {
			return;
		}

		const possibleEditors = this.getAllCustomEditors(newResource);

		// See if we have any non-optional custom editor for this resource
		if (!possibleEditors.allEditors.some(editor => editor.priority !== CustomEditorPriority.option)) {
			return;
		}

		// If so, check all editors to see if there are any file editors open for the new resource
		const editorsToReplace = new Map<GroupIdentifier, IEditorInput[]>();
		for (const group of this.editorGroupService.groups) {
			for (const editor of group.editors) {
				if (this._fileEditorInputFactory.isFileEditorInput(editor)
					&& !(editor instanceof CustomEditorInput)
					&& isEqual(editor.resource, newResource)
				) {
					let entry = editorsToReplace.get(group.id);
					if (!entry) {
						entry = [];
						editorsToReplace.set(group.id, entry);
					}
					entry.push(editor);
				}
			}
		}

		if (!editorsToReplace.size) {
			return;
		}

		for (const [group, entries] of editorsToReplace) {
			this.editorService.replaceEditors(entries.map(editor => {
				let replacement: IEditorInput;
				if (possibleEditors.defaultEditor) {
					const viewType = possibleEditors.defaultEditor.id;
					replacement = this.createInput(newResource, viewType!, group);
				} else {
					replacement = this.editorService.createEditorInput({ resource: newResource });
				}

				return {
					editor,
					replacement,
					options: {
						preserveFocus: true,
					}
				};
			}), group);
		}
	}

	private async tryRevealExistingEditorForResourceInGroup(
		resource: URI,
		viewType: string,
		options?: ITextEditorOptions,
		group?: IEditorGroup,
	): Promise<IEditorPane | undefined> {
		const editorInfoForResource = this.findExistingEditorsForResource(resource, viewType);
		if (!editorInfoForResource.length) {
			return undefined;
		}

		const editorToUse = editorInfoForResource[0];

		// Replace all other editors
		for (const { editor, group } of editorInfoForResource) {
			if (editor !== editorToUse.editor) {
				group.closeEditor(editor);
			}
		}

		const targetGroup = group || this.editorGroupService.activeGroup;
		const newEditor = await this.openEditorForResource(resource, editorToUse.editor, { ...options, override: EditorOverride.DISABLED }, targetGroup);
		if (targetGroup.id !== editorToUse.group.id) {
			editorToUse.group.closeEditor(editorToUse.editor);
		}
		return newEditor;
	}

	private findExistingEditorsForResource(
		resource: URI,
		viewType: string,
	): Array<{ editor: IEditorInput, group: IEditorGroup }> {
		const out: Array<{ editor: IEditorInput, group: IEditorGroup }> = [];
		const orderedGroups = distinct([
			this.editorGroupService.activeGroup,
			...this.editorGroupService.groups,
		]);

		for (const group of orderedGroups) {
			for (const editor of group.editors) {
				if (isMatchingCustomEditor(editor, viewType, resource)) {
					out.push({ editor, group });
				}
			}
		}
		return out;
	}
}

export class CustomEditorContribution extends Disposable implements IWorkbenchContribution {

	private readonly _fileEditorInputFactory = Registry.as<IEditorInputFactoryRegistry>(EditorInputExtensions.EditorInputFactories).getFileEditorInputFactory();

	constructor(
		@IEditorService private readonly editorService: IEditorService,
		@ICustomEditorService private readonly customEditorService: ICustomEditorService,
		@IInstantiationService private readonly instantiationService: IInstantiationService
	) {
		super();

		this._register(this.editorService.overrideOpenEditor({
			open: (editor, options, group) => {
				return this.onEditorOpening(editor, options, group);
			},
			getEditorOverrides: (resource: URI, options: IEditorOptions | undefined, group: IEditorGroup | undefined): IOpenEditorOverrideEntry[] => {
				const currentEditor = group && firstOrDefault(this.editorService.findEditors(resource, group));

				const toOverride = (entry: CustomEditorInfo): IOpenEditorOverrideEntry => {
					return {
						id: entry.id,
						active: currentEditor instanceof CustomEditorInput && currentEditor.viewType === entry.id,
						label: entry.displayName,
						detail: entry.providerDisplayName,
					};
				};

				if (typeof options?.override === 'string') {
					// A specific override was requested. Only return it.
					const matchingEditor = this.customEditorService.getCustomEditor(options.override);
					return matchingEditor ? [toOverride(matchingEditor)] : [];
				}

				// Otherwise, return all potential overrides.
				const customEditors = this.customEditorService.getAllCustomEditors(resource);
				if (!customEditors.length) {
					return [];
				}

				return customEditors.allEditors
					.filter(entry => entry.id !== defaultCustomEditor.id)
					.map(toOverride);
			}
		}));
	}

	private onEditorOpening(
		editor: IEditorInput,
		options: ITextEditorOptions | undefined,
		group: IEditorGroup
	): IOpenEditorOverride | undefined {
		const id = typeof options?.override === 'string' ? options.override : undefined;
		if (editor instanceof CustomEditorInput) {
			if (editor.group === group.id && (editor.viewType === id || typeof id !== 'string')) {
				// No need to do anything
				return undefined;
			} else {
				// Create a copy of the input.
				// Unlike normal editor inputs, we do not want to share custom editor inputs
				// between multiple editors / groups.
				return {
					override: this.customEditorService.openWith(editor.resource, id ?? editor.viewType, options, group)
				};
			}
		}

		if (editor instanceof DiffEditorInput) {
			return this.onDiffEditorOpening(editor, options, group);
		}

		const resource = editor.resource;
		if (!resource) {
			return undefined;
		}

		if (id) {
			return {
				override: this.customEditorService.openWith(resource, id, { ...options, override: EditorOverride.DISABLED }, group)
			};
		}

		return this.onResourceEditorOpening(resource, editor, options, group);
	}

	private onResourceEditorOpening(
		resource: URI,
		editor: IEditorInput,
		options: ITextEditorOptions | undefined,
		group: IEditorGroup,
	): IOpenEditorOverride | undefined {
		const userConfiguredEditors = this.customEditorService.getUserConfiguredCustomEditors(resource);
		const contributedEditors = this.customEditorService.getContributedCustomEditors(resource);
		if (!userConfiguredEditors.length && !contributedEditors.length) {
			return undefined; // {{SQL CARBON EDIT}} Strict-null-checks
		}

		// Check to see if there already an editor for the resource in the group.
		// If there is, we want to open that instead of creating a new editor.
		// This ensures that we preserve whatever type of editor was previously being used
		// when the user switches back to it.
		const strictMatchEditorInput = group.editors.find(e => e === editor && !this._fileEditorInputFactory.isFileEditorInput(e));
		if (strictMatchEditorInput) {
			return undefined; // {{SQL CARBON EDIT}} Strict-null-checks
		}

		const existingEditorForResource = firstOrDefault(this.editorService.findEditors(resource, group));
		if (existingEditorForResource) {
			if (editor === existingEditorForResource) {
				return undefined; // {{SQL CARBON EDIT}} strict-null-checks
			}

			return {
				override: this.editorService.openEditor(existingEditorForResource, {
					...options,
					override: EditorOverride.DISABLED,
					activation: options?.preserveFocus ? EditorActivation.RESTORE : undefined,
				}, group)
			};
		}

		if (userConfiguredEditors.length) {
			return {
				override: this.customEditorService.openWith(resource, userConfiguredEditors.allEditors[0].id, options, group),
			};
		}

		if (!contributedEditors.length) {
			return undefined; // {{SQL CARBON EDIT}} Strict-null-checks
		}

		const defaultEditor = contributedEditors.defaultEditor;
		if (defaultEditor) {
			return {
				override: this.customEditorService.openWith(resource, defaultEditor.id, options, group),
			};
		}

		// If we have all optional editors, then open VS Code's standard editor
		if (contributedEditors.allEditors.every(editor => editor.priority === CustomEditorPriority.option)) {
			return undefined; // {{SQL CARBON EDIT}} strict-null-check
		}

		// Open VS Code's standard editor but prompt user to see if they wish to use a custom one instead
		return {
			override: (async () => {
				const standardEditor = await this.editorService.openEditor(editor, { ...options, override: EditorOverride.DISABLED }, group);
				if (!standardEditor?.input) {
					return;
				}

				// Give a moment to make sure the editor is showing.
				// Otherwise the focus shift can cause the prompt to be dismissed right away.
				await new Promise(resolve => setTimeout(resolve, 20));

				// Prompt the user
				return this.editorService.openEditor(standardEditor.input, { override: EditorOverride.PICK });
			})()
		};
	}

	private onDiffEditorOpening(
		editor: DiffEditorInput,
		options: ITextEditorOptions | undefined,
		group: IEditorGroup
	): IOpenEditorOverride | undefined {
		const getBestAvailableEditorForSubInput = (subInput: IEditorInput): CustomEditorInfo | undefined => {
			if (subInput instanceof CustomEditorInput) {
				return undefined;
			}
			const resource = subInput.resource;
			if (!resource) {
				return undefined;
			}

			// Prefer default editors in the diff editor case but ultimately always take the first editor
			const allEditors = new CustomEditorInfoCollection([
				...this.customEditorService.getUserConfiguredCustomEditors(resource).allEditors,
				...this.customEditorService.getContributedCustomEditors(resource).allEditors.filter(x => x.priority !== CustomEditorPriority.option),
			]);
			return allEditors.bestAvailableEditor;
		};

		const createEditorForSubInput = (subInput: IEditorInput, editor: CustomEditorInfo | undefined, customClasses: string): EditorInput | undefined => {
			if (!editor) {
				return undefined; // {{SQL CARBON EDIT}} Strict-null-checks
			}
			if (!subInput.resource) {
				return undefined; // {{SQL CARBON EDIT}} Strict-null-checks
			}
			const input = this.customEditorService.createInput(subInput.resource, editor.id, group.id, { customClasses });
			return input instanceof EditorInput ? input : undefined;
		};

		const modifiedEditorInfo = getBestAvailableEditorForSubInput(editor.modifiedInput);
		const originalEditorInfo = getBestAvailableEditorForSubInput(editor.originalInput);

		// If we are only using default editors, no need to override anything
		if (
			(!modifiedEditorInfo || modifiedEditorInfo.id === defaultCustomEditor.id) &&
			(!originalEditorInfo || originalEditorInfo.id === defaultCustomEditor.id)
		) {
			return undefined;
		}

		const modifiedOverride = createEditorForSubInput(editor.modifiedInput, modifiedEditorInfo, 'modified');
		const originalOverride = createEditorForSubInput(editor.originalInput, originalEditorInfo, 'original');
		if (modifiedOverride || originalOverride) {
			return {
				override: (async () => {
					const input = this.instantiationService.createInstance(DiffEditorInput, editor.getName(), editor.getDescription(), originalOverride || editor.originalInput, modifiedOverride || editor.modifiedInput, true);
					return this.editorService.openEditor(input, { ...options, override: EditorOverride.DISABLED }, group);
				})(),
			};
		}

		return undefined;
	}
}

function isMatchingCustomEditor(editor: IEditorInput, viewType: string, resource: URI): boolean {
	return editor instanceof CustomEditorInput
		&& editor.viewType === viewType
		&& isEqual(editor.resource, resource);
}

registerThemingParticipant((theme, collector) => {
	const shadow = theme.getColor(colorRegistry.scrollbarShadow);
	if (shadow) {
		collector.addRule(`.webview.modified { box-shadow: -6px 0 5px -5px ${shadow}; }`);
	}
});<|MERGE_RESOLUTION|>--- conflicted
+++ resolved
@@ -130,87 +130,6 @@
 		]);
 	}
 
-<<<<<<< HEAD
-	public async promptOpenWith(
-		resource: URI,
-		options?: ITextEditorOptions,
-		group?: IEditorGroup,
-	): Promise<IEditorPane | undefined> {
-		const pick = await this.showOpenWithPrompt(resource, group);
-		if (!pick) {
-			return undefined; // {{SQL CARBON EDIT}} strict-nulls
-		}
-
-		return this.openWith(resource, pick, options, group);
-	}
-
-	private showOpenWithPrompt(
-		resource: URI,
-		group?: IEditorGroup,
-	): Promise<string | undefined> {
-		const customEditors = new CustomEditorInfoCollection([
-			defaultCustomEditor,
-			...this.getAllCustomEditors(resource).allEditors,
-		]);
-
-		const existingEditorForResource = group && firstOrDefault(this.editorService.findEditors(resource, group));
-		const currentlyOpenedEditorType: undefined | string = existingEditorForResource instanceof CustomEditorInput ? existingEditorForResource.viewType : defaultCustomEditor.id;
-
-		const resourceExt = extname(resource);
-
-		const items = customEditors.allEditors.map((editorDescriptor): IQuickPickItem => ({
-			label: editorDescriptor.displayName,
-			id: editorDescriptor.id,
-			description: editorDescriptor.id === currentlyOpenedEditorType
-				? nls.localize('openWithCurrentlyActive', "Currently Active")
-				: undefined,
-			detail: editorDescriptor.providerDisplayName,
-			buttons: resourceExt ? [{
-				iconClass: Codicon.settingsGear.classNames,
-				tooltip: nls.localize('promptOpenWith.setDefaultTooltip', "Set as default editor for '{0}' files", resourceExt)
-			}] : undefined
-		}));
-
-		const picker = this.quickInputService.createQuickPick();
-		picker.items = items;
-		picker.placeholder = nls.localize('promptOpenWith.placeHolder', "Select editor to use for '{0}'...", basename(resource));
-
-		return new Promise<string | undefined>(resolve => {
-			picker.onDidAccept(() => {
-				resolve(picker.selectedItems.length === 1 ? picker.selectedItems[0].id : undefined);
-				picker.dispose();
-			});
-			picker.onDidTriggerItemButton(e => {
-				const pick = e.item.id;
-				resolve(pick); // open the view
-				picker.dispose();
-
-				// And persist the setting
-				if (pick) {
-					const newAssociation: EditorAssociation = { viewType: pick, filenamePattern: '*' + resourceExt };
-					const currentAssociations = [...this.configurationService.getValue<EditorsAssociations>(editorsAssociationsSettingId)];
-
-					// First try updating existing association
-					for (let i = 0; i < currentAssociations.length; ++i) {
-						const existing = currentAssociations[i];
-						if (existing.filenamePattern === newAssociation.filenamePattern) {
-							currentAssociations.splice(i, 1, newAssociation);
-							this.configurationService.updateValue(editorsAssociationsSettingId, currentAssociations);
-							return;
-						}
-					}
-
-					// Otherwise, create a new one
-					currentAssociations.unshift(newAssociation);
-					this.configurationService.updateValue(editorsAssociationsSettingId, currentAssociations);
-				}
-			});
-			picker.show();
-		});
-	}
-
-=======
->>>>>>> e60b94d6
 	public async openWith(
 		resource: URI,
 		viewType: string,
@@ -568,7 +487,7 @@
 			override: (async () => {
 				const standardEditor = await this.editorService.openEditor(editor, { ...options, override: EditorOverride.DISABLED }, group);
 				if (!standardEditor?.input) {
-					return;
+					return undefined; // {{SQL CARBON EDIT}} Strict nulls
 				}
 
 				// Give a moment to make sure the editor is showing.
