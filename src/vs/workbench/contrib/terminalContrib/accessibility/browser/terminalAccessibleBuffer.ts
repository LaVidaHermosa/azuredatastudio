--- conflicted
+++ resolved
@@ -96,13 +96,8 @@
 			return undefined;
 		}
 		line = this._bufferTracker.bufferToEditorLineMapping.get(line);
-<<<<<<< HEAD
-		if (!line) {
-			return undefined;
-=======
 		if (line === undefined) {
-			return;
->>>>>>> 7a0d9626
+			return undefined;
 		}
 		return line + 1;
 	}
