--- conflicted
+++ resolved
@@ -15,15 +15,7 @@
 import { EditOperation } from 'vs/editor/common/core/editOperation';
 import { Position } from 'vs/editor/common/core/position';
 import { IRange, Range } from 'vs/editor/common/core/range';
-<<<<<<< HEAD
-import { Selection } from 'vs/editor/common/core/selection';
-import { LineRangeMapping } from 'vs/editor/common/diff/linesDiffComputer';
-import { IEditorContribution, IEditorDecorationsCollection, ScrollType } from 'vs/editor/common/editorCommon';
-import { TextEdit } from 'vs/editor/common/languages';
-import { ICursorStateComputer, IModelDecorationOptions, IModelDeltaDecoration, IValidEditOperation } from 'vs/editor/common/model';
-=======
 import { IEditorContribution, IEditorDecorationsCollection } from 'vs/editor/common/editorCommon';
->>>>>>> 068cbf31
 import { ModelDecorationOptions, createTextBufferFactoryFromSnapshot } from 'vs/editor/common/model/textModel';
 import { IEditorWorkerService } from 'vs/editor/common/services/editorWorker';
 import { IModelService } from 'vs/editor/common/services/model';
@@ -535,284 +527,9 @@
 		this._strategy = undefined;
 		await strategy?.cancel();
 		strategy?.dispose();
-<<<<<<< HEAD
-		this._ctsSession.cancel();
-	}
-}
-
-abstract class EditModeStrategy {
-
-	dispose(): void { }
-
-	abstract checkChanges(response: EditResponse): boolean;
-
-	abstract apply(): Promise<void>;
-
-	abstract cancel(): Promise<void>;
-
-	abstract renderChanges(response: EditResponse, edits: ISingleEditOperation[], changes: LineRangeMapping[]): Promise<void>;
-
-	abstract toggleInlineDiff(): void;
-}
-
-class PreviewStrategy extends EditModeStrategy {
-
-	private readonly _ctxDocumentChanged: IContextKey<boolean>;
-	private readonly _listener: IDisposable;
-
-	constructor(
-		private readonly _session: Session,
-		private readonly _widget: InteractiveEditorWidget,
-		@IContextKeyService contextKeyService: IContextKeyService,
-		@IBulkEditService private readonly _bulkEditService: IBulkEditService,
-	) {
-		super();
-
-		this._ctxDocumentChanged = CTX_INTERACTIVE_EDITOR_DOCUMENT_CHANGED.bindTo(contextKeyService);
-		this._listener = Event.debounce(_session.modelN.onDidChangeContent.bind(_session.modelN), () => { }, 350)(_ => {
-			this._ctxDocumentChanged.set(!_session.modelN.equalsTextBuffer(_session.model0.getTextBuffer()));
-		});
-	}
-
-	override dispose(): void {
-		this._listener.dispose();
-		this._ctxDocumentChanged.reset();
-		super.dispose();
-	}
-
-	checkChanges(response: EditResponse): boolean {
-		if (!response.workspaceEdits || response.singleCreateFileEdit) {
-			// preview stategy can handle simple workspace edit (single file create)
-			return true;
-		}
-		this._bulkEditService.apply(response.workspaceEdits, { showPreview: true });
-		return false;
-	}
-
-	async apply() {
-
-		if (!(this._session.lastExchange?.response instanceof EditResponse)) {
-			return;
-		}
-		const editResponse = this._session.lastExchange?.response;
-		if (editResponse.workspaceEdits) {
-			await this._bulkEditService.apply(editResponse.workspaceEdits);
-
-		} else if (!editResponse.workspaceEditsIncludeLocalEdits) {
-
-			const { modelN } = this._session;
-
-			if (modelN.equalsTextBuffer(this._session.model0.getTextBuffer())) {
-				modelN.pushStackElement();
-				const edits = editResponse.localEdits.map(edit => EditOperation.replace(Range.lift(edit.range), edit.text));
-				modelN.pushEditOperations(null, edits, () => null);
-				modelN.pushStackElement();
-			}
-		}
-	}
-
-	async cancel(): Promise<void> {
-		// nothing to do
-	}
-
-	override async renderChanges(response: EditResponse, edits: ISingleEditOperation[], changes: LineRangeMapping[]): Promise<void> {
-		if (response.localEdits.length > 0) {
-			this._widget.showEditsPreview(this._session.modelN, edits, changes);
-		} else {
-			this._widget.hideEditsPreview();
-		}
-
-		if (response.singleCreateFileEdit) {
-			this._widget.showCreatePreview(response.singleCreateFileEdit.uri, await Promise.all(response.singleCreateFileEdit.edits));
-		} else {
-			this._widget.hideCreatePreview();
-		}
-	}
-
-	toggleInlineDiff(): void { }
-}
-
-class LiveStrategy extends EditModeStrategy {
-
-	private static _inlineDiffStorageKey: string = 'interactiveEditor.storage.inlineDiff';
-	private _inlineDiffEnabled: boolean = false;
-
-	private readonly _inlineDiffDecorations: InlineDiffDecorations;
-	private readonly _ctxInlineDiff: IContextKey<boolean>;
-	private _lastResponse?: EditResponse;
-
-	constructor(
-		protected readonly _session: Session,
-		protected readonly _editor: IActiveCodeEditor,
-		protected readonly _widget: InteractiveEditorWidget,
-		@IContextKeyService contextKeyService: IContextKeyService,
-		@IStorageService protected _storageService: IStorageService,
-		@IBulkEditService protected readonly _bulkEditService: IBulkEditService,
-		@IEditorWorkerService protected readonly _editorWorkerService: IEditorWorkerService
-	) {
-		super();
-		this._inlineDiffDecorations = new InlineDiffDecorations(this._editor, this._inlineDiffEnabled);
-		this._ctxInlineDiff = CTX_INTERACTIVE_EDITOR_INLNE_DIFF.bindTo(contextKeyService);
-
-		this._inlineDiffEnabled = _storageService.getBoolean(LiveStrategy._inlineDiffStorageKey, StorageScope.PROFILE, false);
-		this._ctxInlineDiff.set(this._inlineDiffEnabled);
-		this._inlineDiffDecorations.visible = this._inlineDiffEnabled;
-	}
-
-	override dispose(): void {
-		this._inlineDiffEnabled = this._inlineDiffDecorations.visible;
-		this._storageService.store(LiveStrategy._inlineDiffStorageKey, this._inlineDiffEnabled, StorageScope.PROFILE, StorageTarget.USER);
-		this._inlineDiffDecorations.clear();
-		this._ctxInlineDiff.reset();
-
-		super.dispose();
-	}
-
-	toggleInlineDiff(): void {
-		this._inlineDiffEnabled = !this._inlineDiffEnabled;
-		this._ctxInlineDiff.set(this._inlineDiffEnabled);
-		this._inlineDiffDecorations.visible = this._inlineDiffEnabled;
-		this._storageService.store(LiveStrategy._inlineDiffStorageKey, this._inlineDiffEnabled, StorageScope.PROFILE, StorageTarget.USER);
-	}
-
-	checkChanges(response: EditResponse): boolean {
-		this._lastResponse = response;
-		if (response.singleCreateFileEdit) {
-			// preview stategy can handle simple workspace edit (single file create)
-			return true;
-		}
-		if (response.workspaceEdits) {
-			this._bulkEditService.apply(response.workspaceEdits, { showPreview: true });
-			return false;
-		}
-		return true;
-	}
-
-	async apply() {
-		if (this._lastResponse?.workspaceEdits) {
-			await this._bulkEditService.apply(this._lastResponse.workspaceEdits);
-		}
-	}
-
-	async cancel() {
-		const { modelN, model0, exchanges, lastExchange } = this._session;
-		if (modelN.isDisposed() || model0.isDisposed()) {
-			return;
-		}
-
-		if (lastExchange?.accepted) {
-			return;
-		}
-
-		// find the last exchange which is accepted
-		const lastAcceptedExchange = exchanges.reverse().find(exchange => exchange.accepted);
-		let edits: TextEdit[] | undefined = undefined;
-		if (lastAcceptedExchange && lastAcceptedExchange.response instanceof EditResponse) {
-			// apply change on model0 with the last accepted exchange, and then compute minimal edits to apply on modelN
-			model0.applyEdits(lastAcceptedExchange.response.localEdits);
-			edits = await this._editorWorkerService.computeMoreMinimalEdits(modelN.uri, [{ range: modelN.getFullModelRange(), text: model0.getValue() }]);
-		} else {
-			edits = await this._editorWorkerService.computeMoreMinimalEdits(modelN.uri, [{ range: modelN.getFullModelRange(), text: model0.getValue() }]);
-		}
-
-		if (edits) {
-			const operations = edits.map(e => EditOperation.replace(Range.lift(e.range), e.text));
-			modelN.pushEditOperations(null, operations, () => null);
-		}
-	}
-
-	override async renderChanges(response: EditResponse, edits: ISingleEditOperation[], textModel0Changes: LineRangeMapping[]) {
-
-		const cursorStateComputerAndInlineDiffCollection: ICursorStateComputer = (undoEdits) => {
-			let last: Position | null = null;
-			for (const edit of undoEdits) {
-				last = !last || last.isBefore(edit.range.getEndPosition()) ? edit.range.getEndPosition() : last;
-				this._inlineDiffDecorations.collectEditOperation(edit);
-			}
-			return last && [Selection.fromPositions(last)];
-		};
-
-		this._editor.pushUndoStop();
-		this._editor.executeEdits('interactive-editor-live', edits, cursorStateComputerAndInlineDiffCollection);
-		this._editor.pushUndoStop();
-		this._inlineDiffDecorations.update();
-		this._updateSummaryMessage(textModel0Changes);
-
-		if (response.singleCreateFileEdit) {
-			this._widget.showCreatePreview(response.singleCreateFileEdit.uri, await Promise.all(response.singleCreateFileEdit.edits));
-		} else {
-			this._widget.hideCreatePreview();
-		}
-	}
-
-	protected _updateSummaryMessage(textModel0Changes: LineRangeMapping[]) {
-		let linesChanged = 0;
-		if (textModel0Changes) {
-			for (const change of textModel0Changes) {
-				linesChanged += change.changedLineCount;
-			}
-		}
-		let message: string;
-		if (linesChanged === 0) {
-			message = localize('lines.0', "Generated reply");
-		} else if (linesChanged === 1) {
-			message = localize('lines.1', "Generated reply and changed 1 line.");
-		} else {
-			message = localize('lines.N', "Generated reply and changed {0} lines.", linesChanged);
-		}
-		this._widget.updateStatus(message);
-	}
-}
-
-class LivePreviewStrategy extends LiveStrategy {
-
-	private readonly _diffZone: InteractiveEditorLivePreviewWidget;
-	private readonly _previewZone: InteractiveEditorFileCreatePreviewWidget;
-
-	constructor(
-		session: Session,
-		editor: IActiveCodeEditor,
-		widget: InteractiveEditorWidget,
-		private _getWholeRange: () => Range,
-		@IContextKeyService contextKeyService: IContextKeyService,
-		@IStorageService storageService: IStorageService,
-		@IBulkEditService bulkEditService: IBulkEditService,
-		@IEditorWorkerService editorWorkerService: IEditorWorkerService,
-		@IInstantiationService instaService: IInstantiationService,
-	) {
-		super(session, editor, widget, contextKeyService, storageService, bulkEditService, editorWorkerService);
-
-		this._diffZone = instaService.createInstance(InteractiveEditorLivePreviewWidget, editor, session.model0);
-		this._previewZone = instaService.createInstance(InteractiveEditorFileCreatePreviewWidget, editor);
-	}
-
-	override dispose(): void {
-		this._diffZone.hide();
-		this._diffZone.dispose();
-		this._previewZone.hide();
-		this._previewZone.dispose();
-		super.dispose();
-	}
-
-	override async renderChanges(response: EditResponse, edits: ISingleEditOperation[], changes: LineRangeMapping[]) {
-
-		this._editor.pushUndoStop();
-		this._editor.executeEdits('interactive-editor-livePreview', edits);
-		this._editor.pushUndoStop();
-
-		this._diffZone.showDiff(() => this._getWholeRange(), changes);
-		this._updateSummaryMessage(changes);
-
-		if (response.singleCreateFileEdit) {
-			this._previewZone.showCreation(this._getWholeRange(), response.singleCreateFileEdit.uri, await Promise.all(response.singleCreateFileEdit.edits));
-		} else {
-			this._previewZone.hide();
-		}
-=======
 		this._createSessionCts?.cancel();
 		this._waitForInputPromise?.cancel();
 		this._makeRequestCts?.cancel();
->>>>>>> 068cbf31
 	}
 }
 
