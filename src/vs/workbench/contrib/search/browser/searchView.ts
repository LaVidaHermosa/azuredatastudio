/*---------------------------------------------------------------------------------------------
 *  Copyright (c) Microsoft Corporation. All rights reserved.
 *  Licensed under the Source EULA. See License.txt in the project root for license information.
 *--------------------------------------------------------------------------------------------*/

import * as dom from 'vs/base/browser/dom';
import { StandardKeyboardEvent } from 'vs/base/browser/keyboardEvent';
import * as aria from 'vs/base/browser/ui/aria/aria';
import { MessageType } from 'vs/base/browser/ui/inputbox/inputBox';
import { IIdentityProvider } from 'vs/base/browser/ui/list/list';
import { Orientation } from 'vs/base/browser/ui/sash/sash';
import { ITreeContextMenuEvent, ITreeElement } from 'vs/base/browser/ui/tree/tree';
import { IAction } from 'vs/base/common/actions';
import { Delayer } from 'vs/base/common/async';
import { Color, RGBA } from 'vs/base/common/color';
import * as errors from 'vs/base/common/errors';
import { Event } from 'vs/base/common/event';
import { Iterable } from 'vs/base/common/iterator';
import { KeyCode, KeyMod } from 'vs/base/common/keyCodes';
import { Disposable, DisposableStore, dispose } from 'vs/base/common/lifecycle';
import * as env from 'vs/base/common/platform';
import * as strings from 'vs/base/common/strings';
import { withNullAsUndefined } from 'vs/base/common/types';
import { URI } from 'vs/base/common/uri';
import 'vs/css!./media/searchview';
import { getCodeEditor, ICodeEditor, isCodeEditor, isDiffEditor } from 'vs/editor/browser/editorBrowser';
import { ICodeEditorService } from 'vs/editor/browser/services/codeEditorService';
import { EmbeddedCodeEditorWidget } from 'vs/editor/browser/widget/embeddedCodeEditorWidget';
import { IEditorOptions } from 'vs/editor/common/config/editorOptions';
import { Selection } from 'vs/editor/common/core/selection';
import { IEditor } from 'vs/editor/common/editorCommon';
import { CommonFindController } from 'vs/editor/contrib/find/findController';
import { MultiCursorSelectionController } from 'vs/editor/contrib/multicursor/multicursor';
import * as nls from 'vs/nls';
import { IAccessibilityService } from 'vs/platform/accessibility/common/accessibility';
import { createAndFillInContextMenuActions } from 'vs/platform/actions/browser/menuEntryActionViewItem';
import { IMenu, IMenuService, MenuId } from 'vs/platform/actions/common/actions';
import { ICommandService } from 'vs/platform/commands/common/commands';
import { IConfigurationService } from 'vs/platform/configuration/common/configuration';
import { IContextKey, IContextKeyService } from 'vs/platform/contextkey/common/contextkey';
import { IContextMenuService, IContextViewService } from 'vs/platform/contextview/browser/contextView';
import { IConfirmation, IDialogService } from 'vs/platform/dialogs/common/dialogs';
import { FileChangesEvent, FileChangeType, IFileService } from 'vs/platform/files/common/files';
import { IInstantiationService } from 'vs/platform/instantiation/common/instantiation';
import { ServiceCollection } from 'vs/platform/instantiation/common/serviceCollection';
import { IKeybindingService } from 'vs/platform/keybinding/common/keybinding';
import { getSelectionKeyboardEvent, WorkbenchObjectTree } from 'vs/platform/list/browser/listService';
import { INotificationService, } from 'vs/platform/notification/common/notification';
import { IOpenerService } from 'vs/platform/opener/common/opener';
import { IProgress, IProgressService, IProgressStep } from 'vs/platform/progress/common/progress';
import { IStorageService, StorageScope, StorageTarget } from 'vs/platform/storage/common/storage';
import { ITelemetryService } from 'vs/platform/telemetry/common/telemetry';
import { diffInserted, diffInsertedOutline, diffRemoved, diffRemovedOutline, editorFindMatchHighlight, editorFindMatchHighlightBorder, foreground, listActiveSelectionForeground, textLinkActiveForeground, textLinkForeground, toolbarActiveBackground, toolbarHoverBackground } from 'vs/platform/theme/common/colorRegistry';
import { IColorTheme, ICssStyleCollector, IThemeService, registerThemingParticipant, ThemeIcon } from 'vs/platform/theme/common/themeService';
import { IWorkspaceContextService, WorkbenchState } from 'vs/platform/workspace/common/workspace';
import { OpenFileFolderAction, OpenFolderAction } from 'vs/workbench/browser/actions/workspaceActions';
import { ResourceLabels } from 'vs/workbench/browser/labels';
import { IViewPaneOptions, ViewPane } from 'vs/workbench/browser/parts/views/viewPane';
import { IEditorPane } from 'vs/workbench/common/editor';
import { Memento, MementoObject } from 'vs/workbench/common/memento';
import { IViewDescriptorService } from 'vs/workbench/common/views';
import { ExcludePatternInputWidget, IncludePatternInputWidget } from 'vs/workbench/contrib/search/browser/patternInputWidget';
import { appendKeyBindingLabel, IFindInFilesArgs } from 'vs/workbench/contrib/search/browser/searchActions';
import { searchDetailsIcon } from 'vs/workbench/contrib/search/browser/searchIcons';
import { renderSearchMessage } from 'vs/workbench/contrib/search/browser/searchMessage';
import { FileMatchRenderer, FolderMatchRenderer, MatchRenderer, SearchAccessibilityProvider, SearchDelegate, SearchDND } from 'vs/workbench/contrib/search/browser/searchResultsView';
import { ISearchWidgetOptions, SearchWidget } from 'vs/workbench/contrib/search/browser/searchWidget';
import * as Constants from 'vs/workbench/contrib/search/common/constants';
import { ITextQueryBuilderOptions, QueryBuilder } from 'vs/workbench/contrib/search/common/queryBuilder';
import { IReplaceService } from 'vs/workbench/contrib/search/common/replace';
import { getOutOfWorkspaceEditorResources, SearchStateKey, SearchUIState } from 'vs/workbench/contrib/search/common/search';
import { ISearchHistoryService, ISearchHistoryValues } from 'vs/workbench/contrib/search/common/searchHistoryService';
import { FileMatch, FileMatchOrMatch, FolderMatch, FolderMatchWithResource, IChangeEvent, ISearchWorkbenchService, Match, RenderableMatch, searchMatchComparer, SearchModel, SearchResult } from 'vs/workbench/contrib/search/common/searchModel';
import { createEditorFromSearchResult } from 'vs/workbench/contrib/searchEditor/browser/searchEditorActions';
import { ACTIVE_GROUP, IEditorService, SIDE_GROUP } from 'vs/workbench/services/editor/common/editorService';
import { IPreferencesService, ISettingsEditorOptions } from 'vs/workbench/services/preferences/common/preferences';
import { IPatternInfo, ISearchComplete, ISearchConfiguration, ISearchConfigurationProperties, ITextQuery, SearchCompletionExitCode, SearchSortOrder, TextSearchCompleteMessageType } from 'vs/workbench/services/search/common/search';
import { TextSearchCompleteMessage } from 'vs/workbench/services/search/common/searchExtTypes';
import { ITextFileService } from 'vs/workbench/services/textfile/common/textfiles';

const $ = dom.$;

export enum SearchViewPosition {
	SideBar,
	Panel
}

const SEARCH_CANCELLED_MESSAGE = nls.localize('searchCanceled', "Search was canceled before any results could be found - ");
export class SearchView extends ViewPane {

	protected static readonly ACTIONS_RIGHT_CLASS_NAME = 'actions-right'; // {{SQL CARBON EDIT}}

	protected isDisposed = false; // {{SQL CARBON EDIT}}

	protected container!: HTMLElement; // {{SQL CARBON EDIT}}
	private queryBuilder: QueryBuilder;
	protected viewModel: SearchModel; // {{SQL CARBON EDIT}}
	protected memento: Memento; // {{SQL CARBON EDIT}}

	private viewletVisible: IContextKey<boolean>;
	private inputBoxFocused: IContextKey<boolean>;
	private inputPatternIncludesFocused: IContextKey<boolean>;
	private inputPatternExclusionsFocused: IContextKey<boolean>;
	private firstMatchFocused: IContextKey<boolean>;
	private fileMatchOrMatchFocused: IContextKey<boolean>;
	private fileMatchOrFolderMatchFocus: IContextKey<boolean>;
	private fileMatchOrFolderMatchWithResourceFocus: IContextKey<boolean>;
	private fileMatchFocused: IContextKey<boolean>;
	private folderMatchFocused: IContextKey<boolean>;
	private matchFocused: IContextKey<boolean>;
	protected hasSearchResultsKey: IContextKey<boolean>; // {{SQL CARBON EDIT}}
	private lastFocusState: 'input' | 'tree' = 'input';

	// {{SQL CARBON EDIT}}
	protected searchStateKey: IContextKey<SearchUIState>;
	protected hasSearchPatternKey: IContextKey<boolean>;
	protected hasReplacePatternKey: IContextKey<boolean>;
	protected hasFilePatternKey: IContextKey<boolean>;
	protected hasSomeCollapsibleResultKey: IContextKey<boolean>;

	protected contextMenu: IMenu | null = null; // {{SQL CARBON EDIT}}

	protected tree!: WorkbenchObjectTree<RenderableMatch>; // {{SQL CARBON EDIT}} Increase visibility
	protected treeLabels!: ResourceLabels; // {{SQL CARBON EDIT}}
	protected viewletState: MementoObject; // {{SQL CARBON EDIT}}
	protected messagesElement!: HTMLElement; // {{SQL CARBON EDIT}}
	protected readonly messageDisposables: DisposableStore = new DisposableStore(); // {{SQL CARBON EDIT}}
	private searchWidgetsContainerElement!: HTMLElement;
	private searchWidget!: SearchWidget;
	protected size!: dom.Dimension; // {{SQL CARBON EDIT}}
	private queryDetails!: HTMLElement;
	private toggleQueryDetailsButton!: HTMLElement;
	private inputPatternExcludes!: ExcludePatternInputWidget;
	private inputPatternIncludes!: IncludePatternInputWidget;
	protected resultsElement!: HTMLElement; // {{SQL CARBON EDIT}}

	private currentSelectedFileMatch: FileMatch | undefined;

	private delayedRefresh: Delayer<void>;
	private changedWhileHidden: boolean = false;

	protected searchWithoutFolderMessageElement: HTMLElement | undefined; // {{SQL CARBON EDIT}}

	protected currentSearchQ = Promise.resolve(); // {{SQL CARBON EDIT}}
	private addToSearchHistoryDelayer: Delayer<void>;

	protected toggleCollapseStateDelayer: Delayer<void>; // {{SQL CARBON EDIT}}

	private triggerQueryDelayer: Delayer<void>;
	private pauseSearching = false;

	protected treeAccessibilityProvider: SearchAccessibilityProvider; // {{SQL CARBON EDIT}}

	constructor(
		options: IViewPaneOptions,
		@IFileService protected readonly fileService: IFileService, // {{SQL CARBON EDIT}}
		@IEditorService protected readonly editorService: IEditorService, // {{SQL CARBON EDIT}}
		@ICodeEditorService private readonly codeEditorService: ICodeEditorService,
		@IProgressService protected readonly progressService: IProgressService, // {{SQL CARBON EDIT}}
		@INotificationService protected readonly notificationService: INotificationService, // {{SQL CARBON EDIT}}
		@IDialogService protected readonly dialogService: IDialogService, // {{SQL CARBON EDIT}}
		@ICommandService protected readonly commandService: ICommandService, // {{SQL CARBON EDIT}}
		@IContextViewService protected readonly contextViewService: IContextViewService, // {{SQL CARBON EDIT}}
		@IInstantiationService instantiationService: IInstantiationService,
		@IViewDescriptorService viewDescriptorService: IViewDescriptorService,
		@IConfigurationService configurationService: IConfigurationService,
		@IWorkspaceContextService protected readonly contextService: IWorkspaceContextService, // {{SQL CARBON EDIT}}
		@ISearchWorkbenchService protected readonly searchWorkbenchService: ISearchWorkbenchService, // {{SQL CARBON EDIT}}
		@IContextKeyService contextKeyService: IContextKeyService,
		@IReplaceService protected readonly replaceService: IReplaceService, // {{SQL CARBON EDIT}}
		@ITextFileService protected readonly textFileService: ITextFileService, // {{SQL CARBON EDIT}}
		@IPreferencesService protected readonly preferencesService: IPreferencesService, // {{SQL CARBON EDIT}}
		@IThemeService themeService: IThemeService,
		@ISearchHistoryService protected readonly searchHistoryService: ISearchHistoryService, // {{SQL CARBON EDIT}}
		@IContextMenuService contextMenuService: IContextMenuService,
		@IMenuService protected readonly menuService: IMenuService, // {{SQL CARBON EDIT}}
		@IAccessibilityService protected readonly accessibilityService: IAccessibilityService, // {{SQL CARBON EDIT}}
		@IKeybindingService keybindingService: IKeybindingService,
		@IStorageService storageService: IStorageService,
		@IOpenerService openerService: IOpenerService,
		@ITelemetryService telemetryService: ITelemetryService,
	) {

		super(options, keybindingService, contextMenuService, configurationService, contextKeyService, viewDescriptorService, instantiationService, openerService, themeService, telemetryService);

		this.container = dom.$('.search-view');

		// globals
		this.viewletVisible = Constants.SearchViewVisibleKey.bindTo(this.contextKeyService);
		this.firstMatchFocused = Constants.FirstMatchFocusKey.bindTo(this.contextKeyService);
		this.fileMatchOrMatchFocused = Constants.FileMatchOrMatchFocusKey.bindTo(this.contextKeyService);
		this.fileMatchOrFolderMatchFocus = Constants.FileMatchOrFolderMatchFocusKey.bindTo(this.contextKeyService);
		this.fileMatchOrFolderMatchWithResourceFocus = Constants.FileMatchOrFolderMatchWithResourceFocusKey.bindTo(this.contextKeyService);
		this.fileMatchFocused = Constants.FileFocusKey.bindTo(this.contextKeyService);
		this.folderMatchFocused = Constants.FolderFocusKey.bindTo(this.contextKeyService);
		this.hasSearchResultsKey = Constants.HasSearchResults.bindTo(this.contextKeyService);
		this.matchFocused = Constants.MatchFocusKey.bindTo(this.contextKeyService);
		this.searchStateKey = SearchStateKey.bindTo(this.contextKeyService);
		this.hasSearchPatternKey = Constants.ViewHasSearchPatternKey.bindTo(this.contextKeyService);
		this.hasReplacePatternKey = Constants.ViewHasReplacePatternKey.bindTo(this.contextKeyService);
		this.hasFilePatternKey = Constants.ViewHasFilePatternKey.bindTo(this.contextKeyService);
		this.hasSomeCollapsibleResultKey = Constants.ViewHasSomeCollapsibleKey.bindTo(this.contextKeyService);

		// scoped
		this.contextKeyService = this._register(this.contextKeyService.createScoped(this.container));
		Constants.SearchViewFocusedKey.bindTo(this.contextKeyService).set(true);
		this.inputBoxFocused = Constants.InputBoxFocusedKey.bindTo(this.contextKeyService);
		this.inputPatternIncludesFocused = Constants.PatternIncludesFocusedKey.bindTo(this.contextKeyService);
		this.inputPatternExclusionsFocused = Constants.PatternExcludesFocusedKey.bindTo(this.contextKeyService);

		this.instantiationService = this.instantiationService.createChild(
			new ServiceCollection([IContextKeyService, this.contextKeyService]));

		this.configurationService.onDidChangeConfiguration(e => {
			if (e.affectsConfiguration('search.sortOrder')) {
				if (this.searchConfig.sortOrder === SearchSortOrder.Modified) {
					// If changing away from modified, remove all fileStats
					// so that updated files are re-retrieved next time.
					this.removeFileStats();
				}
				this.refreshTree();
			}
		});

		this.viewModel = this._register(this.searchWorkbenchService.searchModel);
		this.queryBuilder = this.instantiationService.createInstance(QueryBuilder);
		this.memento = new Memento(this.id, storageService);
		this.viewletState = this.memento.getMemento(StorageScope.WORKSPACE, StorageTarget.USER);

		this._register(this.fileService.onDidFilesChange(e => this.onFilesChanged(e)));
		this._register(this.textFileService.untitled.onWillDispose(model => this.onUntitledDidDispose(model.resource)));
		this._register(this.contextService.onDidChangeWorkbenchState(() => this.onDidChangeWorkbenchState()));
		this._register(this.searchHistoryService.onDidClearHistory(() => this.clearHistory()));

		this.delayedRefresh = this._register(new Delayer<void>(250));

		this.addToSearchHistoryDelayer = this._register(new Delayer<void>(2000));
		this.toggleCollapseStateDelayer = this._register(new Delayer<void>(100));
		this.triggerQueryDelayer = this._register(new Delayer<void>(0));

		this.treeAccessibilityProvider = this.instantiationService.createInstance(SearchAccessibilityProvider, this.viewModel);
	}

	// {{SQL CARBON EDIT}}
	protected get state(): SearchUIState {
		return this.searchStateKey.get() ?? SearchUIState.Idle;
	}

	// {{SQL CARBON EDIT}}
	protected set state(v: SearchUIState) {
		this.searchStateKey.set(v);
	}

	getContainer(): HTMLElement {
		return this.container;
	}

	get searchResult(): SearchResult {
		return this.viewModel && this.viewModel.searchResult;
	}

	private onDidChangeWorkbenchState(): void {
		if (this.contextService.getWorkbenchState() !== WorkbenchState.EMPTY && this.searchWithoutFolderMessageElement) {
			dom.hide(this.searchWithoutFolderMessageElement);
		}
	}

	override renderBody(parent: HTMLElement): void {
		super.renderBody(parent);
		this.container = dom.append(parent, dom.$('.search-view'));

		this.searchWidgetsContainerElement = dom.append(this.container, $('.search-widgets-container'));
		this.createSearchWidget(this.searchWidgetsContainerElement);

		const history = this.searchHistoryService.load();
		const filePatterns = this.viewletState['query.filePatterns'] || '';
		const patternExclusions = this.viewletState['query.folderExclusions'] || '';
		const patternExclusionsHistory: string[] = history.exclude || [];
		const patternIncludes = this.viewletState['query.folderIncludes'] || '';
		const patternIncludesHistory: string[] = history.include || [];
		const onlyOpenEditors = this.viewletState['query.onlyOpenEditors'] || false;

		const queryDetailsExpanded = this.viewletState['query.queryDetailsExpanded'] || '';
		const useExcludesAndIgnoreFiles = typeof this.viewletState['query.useExcludesAndIgnoreFiles'] === 'boolean' ?
			this.viewletState['query.useExcludesAndIgnoreFiles'] : true;

		this.queryDetails = dom.append(this.searchWidgetsContainerElement, $('.query-details'));

		// Toggle query details button
		this.toggleQueryDetailsButton = dom.append(this.queryDetails,
			$('.more' + ThemeIcon.asCSSSelector(searchDetailsIcon), { tabindex: 0, role: 'button', title: nls.localize('moreSearch', "Toggle Search Details") }));

		this._register(dom.addDisposableListener(this.toggleQueryDetailsButton, dom.EventType.CLICK, e => {
			dom.EventHelper.stop(e);
			this.toggleQueryDetails(!this.accessibilityService.isScreenReaderOptimized());
		}));
		this._register(dom.addDisposableListener(this.toggleQueryDetailsButton, dom.EventType.KEY_UP, (e: KeyboardEvent) => {
			const event = new StandardKeyboardEvent(e);

			if (event.equals(KeyCode.Enter) || event.equals(KeyCode.Space)) {
				dom.EventHelper.stop(e);
				this.toggleQueryDetails(false);
			}
		}));
		this._register(dom.addDisposableListener(this.toggleQueryDetailsButton, dom.EventType.KEY_DOWN, (e: KeyboardEvent) => {
			const event = new StandardKeyboardEvent(e);

			if (event.equals(KeyMod.Shift | KeyCode.Tab)) {
				if (this.searchWidget.isReplaceActive()) {
					this.searchWidget.focusReplaceAllAction();
				} else {
					this.searchWidget.isReplaceShown() ? this.searchWidget.replaceInput.focusOnPreserve() : this.searchWidget.focusRegexAction();
				}
				dom.EventHelper.stop(e);
			}
		}));

		// folder includes list
		const folderIncludesList = dom.append(this.queryDetails,
			$('.file-types.includes'));
		const filesToIncludeTitle = nls.localize('searchScope.includes', "files to include");
		dom.append(folderIncludesList, $('h4', undefined, filesToIncludeTitle));

		this.inputPatternIncludes = this._register(this.instantiationService.createInstance(IncludePatternInputWidget, folderIncludesList, this.contextViewService, {
			ariaLabel: filesToIncludeTitle,
			placeholder: nls.localize('placeholder.includes', "e.g. *.ts, src/**/include"),
			showPlaceholderOnFocus: true,
			history: patternIncludesHistory,
		}));

		this.inputPatternIncludes.setValue(patternIncludes);
		this.inputPatternIncludes.setOnlySearchInOpenEditors(onlyOpenEditors);

		this._register(this.inputPatternIncludes.onCancel(() => this.cancelSearch(false)));
		this._register(this.inputPatternIncludes.onChangeSearchInEditorsBox(() => this.triggerQueryChange()));

		this.trackInputBox(this.inputPatternIncludes.inputFocusTracker, this.inputPatternIncludesFocused);

		// excludes list
		const excludesList = dom.append(this.queryDetails, $('.file-types.excludes'));
		const excludesTitle = nls.localize('searchScope.excludes', "files to exclude");
		dom.append(excludesList, $('h4', undefined, excludesTitle));
		this.inputPatternExcludes = this._register(this.instantiationService.createInstance(ExcludePatternInputWidget, excludesList, this.contextViewService, {
			ariaLabel: excludesTitle,
			placeholder: nls.localize('placeholder.excludes', "e.g. *.ts, src/**/exclude"),
			showPlaceholderOnFocus: true,
			history: patternExclusionsHistory,
		}));

		this.inputPatternExcludes.setValue(patternExclusions);
		this.inputPatternExcludes.setUseExcludesAndIgnoreFiles(useExcludesAndIgnoreFiles);

		this._register(this.inputPatternExcludes.onCancel(() => this.cancelSearch(false)));
		this._register(this.inputPatternExcludes.onChangeIgnoreBox(() => this.triggerQueryChange()));
		this.trackInputBox(this.inputPatternExcludes.inputFocusTracker, this.inputPatternExclusionsFocused);

		const updateHasFilePatternKey = () => this.hasFilePatternKey.set(this.inputPatternIncludes.getValue().length > 0 || this.inputPatternExcludes.getValue().length > 0);
		updateHasFilePatternKey();
		const onFilePatternSubmit = (triggeredOnType: boolean) => {
			this.triggerQueryChange({ triggeredOnType, delay: this.searchConfig.searchOnTypeDebouncePeriod });
			if (triggeredOnType) {
				updateHasFilePatternKey();
			}
		};
		this._register(this.inputPatternIncludes.onSubmit(onFilePatternSubmit));
		this._register(this.inputPatternExcludes.onSubmit(onFilePatternSubmit));

		this.messagesElement = dom.append(this.container, $('.messages.text-search-provider-messages'));
		if (this.contextService.getWorkbenchState() === WorkbenchState.EMPTY) {
			this.showSearchWithoutFolderMessage();
		}

		this.createSearchResultsView(this.container);

		if (filePatterns !== '' || patternExclusions !== '' || patternIncludes !== '' || queryDetailsExpanded !== '' || !useExcludesAndIgnoreFiles) {
			this.toggleQueryDetails(true, true, true);
		}

		this._register(this.viewModel.searchResult.onChange((event) => this.onSearchResultsChanged(event)));

		this._register(this.onDidChangeBodyVisibility(visible => this.onVisibilityChanged(visible)));
	}

	protected callRenderBody(parent: HTMLElement): void { // {{SQL CARBON EDIT}}
		super.renderBody(parent); // {{SQL CARBON EDIT}}
	} // {{SQL CARBON EDIT}}

	protected onVisibilityChanged(visible: boolean): void { // {{SQL CARBON EDIT}}
		this.viewletVisible.set(visible);
		if (visible) {
			if (this.changedWhileHidden) {
				// Render if results changed while viewlet was hidden - #37818
				this.refreshAndUpdateCount();
				this.changedWhileHidden = false;
			}
		} else {
			// Reset last focus to input to preserve opening the viewlet always focusing the query editor.
			this.lastFocusState = 'input';
		}

		// Enable highlights if there are searchresults
		if (this.viewModel) {
			this.viewModel.searchResult.toggleHighlights(visible);
		}
	}

	get searchAndReplaceWidget(): SearchWidget {
		return this.searchWidget;
	}

	get searchIncludePattern(): IncludePatternInputWidget {
		return this.inputPatternIncludes;
	}

	get searchExcludePattern(): ExcludePatternInputWidget {
		return this.inputPatternExcludes;
	}

	private createSearchWidget(container: HTMLElement): void {
		const contentPattern = this.viewletState['query.contentPattern'] || '';
		const replaceText = this.viewletState['query.replaceText'] || '';
		const isRegex = this.viewletState['query.regex'] === true;
		const isWholeWords = this.viewletState['query.wholeWords'] === true;
		const isCaseSensitive = this.viewletState['query.caseSensitive'] === true;
		const history = this.searchHistoryService.load();
		const searchHistory = history.search || this.viewletState['query.searchHistory'] || [];
		const replaceHistory = history.replace || this.viewletState['query.replaceHistory'] || [];
		const showReplace = typeof this.viewletState['view.showReplace'] === 'boolean' ? this.viewletState['view.showReplace'] : true;
		const preserveCase = this.viewletState['query.preserveCase'] === true;

		this.searchWidget = this._register(this.instantiationService.createInstance(SearchWidget, container, <ISearchWidgetOptions>{
			value: contentPattern,
			replaceValue: replaceText,
			isRegex: isRegex,
			isCaseSensitive: isCaseSensitive,
			isWholeWords: isWholeWords,
			searchHistory: searchHistory,
			replaceHistory: replaceHistory,
			preserveCase: preserveCase
		}));

		if (showReplace) {
			this.searchWidget.toggleReplace(true);
		}

		this._register(this.searchWidget.onSearchSubmit(options => this.triggerQueryChange(options)));
		this._register(this.searchWidget.onSearchCancel(({ focus }) => this.cancelSearch(focus)));
		this._register(this.searchWidget.searchInput.onDidOptionChange(() => this.triggerQueryChange()));

		const updateHasPatternKey = () => this.hasSearchPatternKey.set(this.searchWidget.searchInput.getValue().length > 0);
		updateHasPatternKey();
		this._register(this.searchWidget.searchInput.onDidChange(() => updateHasPatternKey()));

		const updateHasReplacePatternKey = () => this.hasReplacePatternKey.set(this.searchWidget.getReplaceValue().length > 0);
		updateHasReplacePatternKey();
		this._register(this.searchWidget.replaceInput.inputBox.onDidChange(() => updateHasReplacePatternKey()));

		this._register(this.searchWidget.onDidHeightChange(() => this.reLayout()));

		this._register(this.searchWidget.onReplaceToggled(() => this.reLayout()));
		this._register(this.searchWidget.onReplaceStateChange((state) => {
			this.viewModel.replaceActive = state;
			this.refreshTree();
		}));

		this._register(this.searchWidget.onPreserveCaseChange((state) => {
			this.viewModel.preserveCase = state;
			this.refreshTree();
		}));

		this._register(this.searchWidget.onReplaceValueChanged(() => {
			this.viewModel.replaceString = this.searchWidget.getReplaceValue();
			this.delayedRefresh.trigger(() => this.refreshTree());
		}));

		this._register(this.searchWidget.onBlur(() => {
			this.toggleQueryDetailsButton.focus();
		}));

		this._register(this.searchWidget.onReplaceAll(() => this.replaceAll()));

		this.trackInputBox(this.searchWidget.searchInputFocusTracker);
		this.trackInputBox(this.searchWidget.replaceInputFocusTracker);
	}

	private trackInputBox(inputFocusTracker: dom.IFocusTracker, contextKey?: IContextKey<boolean>): void {
		this._register(inputFocusTracker.onDidFocus(() => {
			this.lastFocusState = 'input';
			this.inputBoxFocused.set(true);
			if (contextKey) {
				contextKey.set(true);
			}
		}));
		this._register(inputFocusTracker.onDidBlur(() => {
			this.inputBoxFocused.set(this.searchWidget.searchInputHasFocus()
				|| this.searchWidget.replaceInputHasFocus()
				|| this.inputPatternIncludes.inputHasFocus()
				|| this.inputPatternExcludes.inputHasFocus());
			if (contextKey) {
				contextKey.set(false);
			}
		}));
	}

	protected onSearchResultsChanged(event?: IChangeEvent): void { // {{SQL CARBON EDIT}}
		if (this.isVisible()) {
			return this.refreshAndUpdateCount(event);
		} else {
			this.changedWhileHidden = true;
		}
	}

	protected refreshAndUpdateCount(event?: IChangeEvent): void { // {{SQL CARBON EDIT}}
		this.searchWidget.setReplaceAllActionState(!this.viewModel.searchResult.isEmpty());
		this.updateSearchResultCount(this.viewModel.searchResult.query!.userDisabledExcludesAndIgnoreFiles, this.viewModel.searchResult.query?.onlyOpenEditors);
		return this.refreshTree(event);
	}

	refreshTree(event?: IChangeEvent): void {
		const collapseResults = this.searchConfig.collapseResults;
		if (!event || event.added || event.removed) {
			// Refresh whole tree
			if (this.searchConfig.sortOrder === SearchSortOrder.Modified) {
				// Ensure all matches have retrieved their file stat
				this.retrieveFileStats()
					.then(() => this.tree.setChildren(null, this.createResultIterator(collapseResults)));
			} else {
				this.tree.setChildren(null, this.createResultIterator(collapseResults));
			}
		} else {
			// If updated counts affect our search order, re-sort the view.
			if (this.searchConfig.sortOrder === SearchSortOrder.CountAscending ||
				this.searchConfig.sortOrder === SearchSortOrder.CountDescending) {
				this.tree.setChildren(null, this.createResultIterator(collapseResults));
			} else {
				// FileMatch modified, refresh those elements
				event.elements.forEach(element => {
					this.tree.setChildren(element, this.createIterator(element, collapseResults));
					this.tree.rerender(element);
				});
			}
		}
	}

	private createResultIterator(collapseResults: ISearchConfigurationProperties['collapseResults']): Iterable<ITreeElement<RenderableMatch>> {
		const folderMatches = this.searchResult.folderMatches()
			.filter(fm => !fm.isEmpty())
			.sort(searchMatchComparer);

		if (folderMatches.length === 1) {
			return this.createFolderIterator(folderMatches[0], collapseResults);
		}

		return Iterable.map(folderMatches, folderMatch => {
			const children = this.createFolderIterator(folderMatch, collapseResults);
			return <ITreeElement<RenderableMatch>>{ element: folderMatch, children };
		});
	}

	private createFolderIterator(folderMatch: FolderMatch, collapseResults: ISearchConfigurationProperties['collapseResults']): Iterable<ITreeElement<RenderableMatch>> {
		const sortOrder = this.searchConfig.sortOrder;
		const matches = folderMatch.matches().sort((a, b) => searchMatchComparer(a, b, sortOrder));

		return Iterable.map(matches, fileMatch => {
			const children = this.createFileIterator(fileMatch);

			let nodeExists = true;
			try { this.tree.getNode(fileMatch); } catch (e) { nodeExists = false; }

			const collapsed = nodeExists ? undefined :
				(collapseResults === 'alwaysCollapse' || (fileMatch.matches().length > 10 && collapseResults !== 'alwaysExpand'));

			return <ITreeElement<RenderableMatch>>{ element: fileMatch, children, collapsed };
		});
	}

	private createFileIterator(fileMatch: FileMatch): Iterable<ITreeElement<RenderableMatch>> {
		const matches = fileMatch.matches().sort(searchMatchComparer);
		return Iterable.map(matches, r => (<ITreeElement<RenderableMatch>>{ element: r }));
	}

	private createIterator(match: FolderMatch | FileMatch | SearchResult, collapseResults: ISearchConfigurationProperties['collapseResults']): Iterable<ITreeElement<RenderableMatch>> {
		return match instanceof SearchResult ? this.createResultIterator(collapseResults) :
			match instanceof FolderMatch ? this.createFolderIterator(match, collapseResults) :
				this.createFileIterator(match);
	}

	private replaceAll(): void {
		if (this.viewModel.searchResult.count() === 0) {
			return;
		}

		const occurrences = this.viewModel.searchResult.count();
		const fileCount = this.viewModel.searchResult.fileCount();
		const replaceValue = this.searchWidget.getReplaceValue() || '';
		const afterReplaceAllMessage = this.buildAfterReplaceAllMessage(occurrences, fileCount, replaceValue);

		let progressComplete: () => void;
		let progressReporter: IProgress<IProgressStep>;

		this.progressService.withProgress({ location: this.getProgressLocation(), delay: 100, total: occurrences }, p => {
			progressReporter = p;

			return new Promise<void>(resolve => progressComplete = resolve);
		});

		const confirmation: IConfirmation = {
			title: nls.localize('replaceAll.confirmation.title', "Replace All"),
			message: this.buildReplaceAllConfirmationMessage(occurrences, fileCount, replaceValue),
			primaryButton: nls.localize('replaceAll.confirm.button', "&&Replace"),
			type: 'question'
		};

		this.dialogService.confirm(confirmation).then(res => {
			if (res.confirmed) {
				this.searchWidget.setReplaceAllActionState(false);
				this.viewModel.searchResult.replaceAll(progressReporter).then(() => {
					progressComplete();
					const messageEl = this.clearMessage();
					dom.append(messageEl, afterReplaceAllMessage);
					this.reLayout();
				}, (error) => {
					progressComplete();
					errors.isPromiseCanceledError(error);
					this.notificationService.error(error);
				});
			}
		});
	}

	private buildAfterReplaceAllMessage(occurrences: number, fileCount: number, replaceValue?: string) {
		if (occurrences === 1) {
			if (fileCount === 1) {
				if (replaceValue) {
					return nls.localize('replaceAll.occurrence.file.message', "Replaced {0} occurrence across {1} file with '{2}'.", occurrences, fileCount, replaceValue);
				}

				return nls.localize('removeAll.occurrence.file.message', "Replaced {0} occurrence across {1} file.", occurrences, fileCount);
			}

			if (replaceValue) {
				return nls.localize('replaceAll.occurrence.files.message', "Replaced {0} occurrence across {1} files with '{2}'.", occurrences, fileCount, replaceValue);
			}

			return nls.localize('removeAll.occurrence.files.message', "Replaced {0} occurrence across {1} files.", occurrences, fileCount);
		}

		if (fileCount === 1) {
			if (replaceValue) {
				return nls.localize('replaceAll.occurrences.file.message', "Replaced {0} occurrences across {1} file with '{2}'.", occurrences, fileCount, replaceValue);
			}

			return nls.localize('removeAll.occurrences.file.message', "Replaced {0} occurrences across {1} file.", occurrences, fileCount);
		}

		if (replaceValue) {
			return nls.localize('replaceAll.occurrences.files.message', "Replaced {0} occurrences across {1} files with '{2}'.", occurrences, fileCount, replaceValue);
		}

		return nls.localize('removeAll.occurrences.files.message', "Replaced {0} occurrences across {1} files.", occurrences, fileCount);
	}

	private buildReplaceAllConfirmationMessage(occurrences: number, fileCount: number, replaceValue?: string) {
		if (occurrences === 1) {
			if (fileCount === 1) {
				if (replaceValue) {
					return nls.localize('removeAll.occurrence.file.confirmation.message', "Replace {0} occurrence across {1} file with '{2}'?", occurrences, fileCount, replaceValue);
				}

				return nls.localize('replaceAll.occurrence.file.confirmation.message', "Replace {0} occurrence across {1} file?", occurrences, fileCount);
			}

			if (replaceValue) {
				return nls.localize('removeAll.occurrence.files.confirmation.message', "Replace {0} occurrence across {1} files with '{2}'?", occurrences, fileCount, replaceValue);
			}

			return nls.localize('replaceAll.occurrence.files.confirmation.message', "Replace {0} occurrence across {1} files?", occurrences, fileCount);
		}

		if (fileCount === 1) {
			if (replaceValue) {
				return nls.localize('removeAll.occurrences.file.confirmation.message', "Replace {0} occurrences across {1} file with '{2}'?", occurrences, fileCount, replaceValue);
			}

			return nls.localize('replaceAll.occurrences.file.confirmation.message', "Replace {0} occurrences across {1} file?", occurrences, fileCount);
		}

		if (replaceValue) {
			return nls.localize('removeAll.occurrences.files.confirmation.message', "Replace {0} occurrences across {1} files with '{2}'?", occurrences, fileCount, replaceValue);
		}

		return nls.localize('replaceAll.occurrences.files.confirmation.message', "Replace {0} occurrences across {1} files?", occurrences, fileCount);
	}

	protected clearMessage(): HTMLElement { // {{SQL CARBON EDIT}}
		this.searchWithoutFolderMessageElement = undefined;

		const wasHidden = this.messagesElement.style.display === 'none';
		dom.clearNode(this.messagesElement);
		dom.show(this.messagesElement);
		this.messageDisposables.clear();

		const newMessage = dom.append(this.messagesElement, $('.message'));
		if (wasHidden) {
			this.reLayout();
		}

		return newMessage;
	}

	protected createSearchResultsView(container: HTMLElement): void { // {{SQL CARBON EDIT}}
		this.resultsElement = dom.append(container, $('.results.show-file-icons'));
		const delegate = this.instantiationService.createInstance(SearchDelegate);

		const identityProvider: IIdentityProvider<RenderableMatch> = {
			getId(element: RenderableMatch) {
				return element.id();
			}
		};

		this.treeLabels = this._register(this.instantiationService.createInstance(ResourceLabels, { onDidChangeVisibility: this.onDidChangeBodyVisibility }));
		this.tree = this._register(<WorkbenchObjectTree<RenderableMatch>>this.instantiationService.createInstance(WorkbenchObjectTree,
			'SearchView',
			this.resultsElement,
			delegate,
			[
				this._register(this.instantiationService.createInstance(FolderMatchRenderer, this.viewModel, this, this.treeLabels)),
				this._register(this.instantiationService.createInstance(FileMatchRenderer, this.viewModel, this, this.treeLabels)),
				this._register(this.instantiationService.createInstance(MatchRenderer, this.viewModel, this)),
			],
			{
				identityProvider,
				accessibilityProvider: this.treeAccessibilityProvider,
				dnd: this.instantiationService.createInstance(SearchDND),
				multipleSelectionSupport: false,
				selectionNavigation: true,
				overrideStyles: {
					listBackground: this.getBackgroundColor()
				}
			}));
		this._register(this.tree.onContextMenu(e => this.onContextMenu(e)));
		const updateHasSomeCollapsible = () => this.toggleCollapseStateDelayer.trigger(() => this.hasSomeCollapsibleResultKey.set(this.hasSomeCollapsible()));
		updateHasSomeCollapsible();
		this._register(this.viewModel.searchResult.onChange(() => updateHasSomeCollapsible()));
		this._register(this.tree.onDidChangeCollapseState(() => updateHasSomeCollapsible()));

		this._register(Event.debounce(this.tree.onDidOpen, (last, event) => event, 75, true)(options => {
			if (options.element instanceof Match) {
				const selectedMatch: Match = options.element;
				if (this.currentSelectedFileMatch) {
					this.currentSelectedFileMatch.setSelectedMatch(null);
				}
				this.currentSelectedFileMatch = selectedMatch.parent();
				this.currentSelectedFileMatch.setSelectedMatch(selectedMatch);

				this.onFocus(selectedMatch, options.editorOptions.preserveFocus, options.sideBySide, options.editorOptions.pinned);
			}
		}));

		this._register(Event.any<any>(this.tree.onDidFocus, this.tree.onDidChangeFocus)(() => {
			if (this.tree.isDOMFocused()) {
				const focus = this.tree.getFocus()[0];
				this.firstMatchFocused.set(this.tree.navigate().first() === focus);
				this.fileMatchOrMatchFocused.set(!!focus);
				this.fileMatchFocused.set(focus instanceof FileMatch);
				this.folderMatchFocused.set(focus instanceof FolderMatch);
				this.matchFocused.set(focus instanceof Match);
				this.fileMatchOrFolderMatchFocus.set(focus instanceof FileMatch || focus instanceof FolderMatch);
				this.fileMatchOrFolderMatchWithResourceFocus.set(focus instanceof FileMatch || focus instanceof FolderMatchWithResource);
				this.lastFocusState = 'tree';
			}
		}));

		this._register(this.tree.onDidBlur(() => {
			this.firstMatchFocused.reset();
			this.fileMatchOrMatchFocused.reset();
			this.fileMatchFocused.reset();
			this.folderMatchFocused.reset();
			this.matchFocused.reset();
			this.fileMatchOrFolderMatchFocus.reset();
			this.fileMatchOrFolderMatchWithResourceFocus.reset();
		}));
	}

	protected onContextMenu(e: ITreeContextMenuEvent<RenderableMatch | null>): void { // {{SQL CARBON EDIT}}
		if (!this.contextMenu) {
			this.contextMenu = this._register(this.menuService.createMenu(MenuId.SearchContext, this.contextKeyService));
		}

		e.browserEvent.preventDefault();
		e.browserEvent.stopPropagation();

		const actions: IAction[] = [];
		const actionsDisposable = createAndFillInContextMenuActions(this.contextMenu, { shouldForwardArgs: true }, actions);

		this.contextMenuService.showContextMenu({
			getAnchor: () => e.anchor,
			getActions: () => actions,
			getActionsContext: () => e.element,
			onHide: () => dispose(actionsDisposable)
		});
	}

	private hasSomeCollapsible(): boolean {
		const viewer = this.getControl();
		const navigator = viewer.navigate();
		let node = navigator.first();
		do {
			if (!viewer.isCollapsed(node)) {
				return true;
			}
		} while (node = navigator.next());

		return false;
	}

	selectNextMatch(): void {
		if (!this.hasSearchResults()) {
			return;
		}

		const [selected] = this.tree.getSelection();

		// Expand the initial selected node, if needed
		if (selected && !(selected instanceof Match)) {
			if (this.tree.isCollapsed(selected)) {
				this.tree.expand(selected);
			}
		}

		const navigator = this.tree.navigate(selected);

		let next = navigator.next();
		if (!next) {
			next = navigator.first();
		}

		// Expand until first child is a Match
		while (next && !(next instanceof Match)) {
			if (this.tree.isCollapsed(next)) {
				this.tree.expand(next);
			}

			// Select the first child
			next = navigator.next();
		}

		// Reveal the newly selected element
		if (next) {
			if (next === selected) {
				this.tree.setFocus([]);
			}
			const event = getSelectionKeyboardEvent(undefined, false, false);
			this.tree.setFocus([next], event);
			this.tree.setSelection([next], event);
			this.tree.reveal(next);
			const ariaLabel = this.treeAccessibilityProvider.getAriaLabel(next);
			if (ariaLabel) { aria.alert(ariaLabel); }
		}
	}

	selectPreviousMatch(): void {
		if (!this.hasSearchResults()) {
			return;
		}

		const [selected] = this.tree.getSelection();
		let navigator = this.tree.navigate(selected);

		let prev = navigator.previous();

		// Select previous until find a Match or a collapsed item
		while (!prev || (!(prev instanceof Match) && !this.tree.isCollapsed(prev))) {
			const nextPrev = prev ? navigator.previous() : navigator.last();

			if (!prev && !nextPrev) {
				return;
			}

			prev = nextPrev;
		}

		// Expand until last child is a Match
		while (!(prev instanceof Match)) {
			const nextItem = navigator.next();
			this.tree.expand(prev);
			navigator = this.tree.navigate(nextItem); // recreate navigator because modifying the tree can invalidate it
			prev = nextItem ? navigator.previous() : navigator.last(); // select last child
		}

		// Reveal the newly selected element
		if (prev) {
			if (prev === selected) {
				this.tree.setFocus([]);
			}
			const event = getSelectionKeyboardEvent(undefined, false, false);
			this.tree.setFocus([prev], event);
			this.tree.setSelection([prev], event);
			this.tree.reveal(prev);
			const ariaLabel = this.treeAccessibilityProvider.getAriaLabel(prev);
			if (ariaLabel) { aria.alert(ariaLabel); }
		}
	}

	moveFocusToResults(): void {
		this.tree.domFocus();
	}

	override focus(): void {
		super.focus();
		if (!env.isIOS && (this.lastFocusState === 'input' || !this.hasSearchResults())) {
			const updatedText = this.searchConfig.seedOnFocus ? this.updateTextFromSelection({ allowSearchOnType: false }) : false;
			this.searchWidget.focus(undefined, undefined, updatedText);
		} else {
			this.tree.domFocus();
		}
	}

	updateTextFromFindWidgetOrSelection({ allowUnselectedWord = true, allowSearchOnType = true }): boolean {
		let activeEditor = this.editorService.activeTextEditorControl;
		if (isCodeEditor(activeEditor) && !activeEditor?.hasTextFocus()) {
			const controller = CommonFindController.get(activeEditor as ICodeEditor);
			if (controller.isFindInputFocused()) {
				return this.updateTextFromFindWidget(controller, { allowSearchOnType });
			}

			const editors = this.codeEditorService.listCodeEditors();
			activeEditor = editors.find(editor => editor instanceof EmbeddedCodeEditorWidget && editor.getParentEditor() === activeEditor && editor.hasTextFocus())
				?? activeEditor;
		}

		return this.updateTextFromSelection({ allowUnselectedWord, allowSearchOnType }, activeEditor);
	}

	private updateTextFromFindWidget(controller: CommonFindController, { allowSearchOnType = true }): boolean {
		if (!this.searchConfig.seedWithNearestWord && (window.getSelection()?.toString() ?? '') === '') {
			return false;
		}

		const searchString = controller.getState().searchString;
		if (searchString === '') {
			return false;
		}

		this.searchWidget.searchInput.setCaseSensitive(controller.getState().matchCase);
		this.searchWidget.searchInput.setWholeWords(controller.getState().wholeWord);
		this.searchWidget.searchInput.setRegex(controller.getState().isRegex);
		this.updateText(searchString, allowSearchOnType);

		return true;
	}

	private updateTextFromSelection({ allowUnselectedWord = true, allowSearchOnType = true }, editor?: IEditor): boolean {
		const seedSearchStringFromSelection = this.configurationService.getValue<IEditorOptions>('editor').find!.seedSearchStringFromSelection;
		if (!seedSearchStringFromSelection) {
			return false;
		}

		let selectedText = this.getSearchTextFromEditor(allowUnselectedWord, editor);
		if (selectedText === null) {
			return false;
		}

		if (this.searchWidget.searchInput.getRegex()) {
			selectedText = strings.escapeRegExpCharacters(selectedText);
		}

		this.updateText(selectedText, allowSearchOnType);
		return true;
	}

	private updateText(text: string, allowSearchOnType: boolean = true) {
		if (allowSearchOnType && !this.viewModel.searchResult.isDirty) {
			this.searchWidget.setValue(text);
		} else {
			this.pauseSearching = true;
			this.searchWidget.setValue(text);
			this.pauseSearching = false;
		}
	}

	focusNextInputBox(): void {
		if (this.searchWidget.searchInputHasFocus()) {
			if (this.searchWidget.isReplaceShown()) {
				this.searchWidget.focus(true, true);
			} else {
				this.moveFocusFromSearchOrReplace();
			}
			return;
		}

		if (this.searchWidget.replaceInputHasFocus()) {
			this.moveFocusFromSearchOrReplace();
			return;
		}

		if (this.inputPatternIncludes.inputHasFocus()) {
			this.inputPatternExcludes.focus();
			this.inputPatternExcludes.select();
			return;
		}

		if (this.inputPatternExcludes.inputHasFocus()) {
			this.selectTreeIfNotSelected();
			return;
		}
	}

	private moveFocusFromSearchOrReplace() {
		if (this.showsFileTypes()) {
			this.toggleQueryDetails(true, this.showsFileTypes());
		} else {
			this.selectTreeIfNotSelected();
		}
	}

	focusPreviousInputBox(): void {
		if (this.searchWidget.searchInputHasFocus()) {
			return;
		}

		if (this.searchWidget.replaceInputHasFocus()) {
			this.searchWidget.focus(true);
			return;
		}

		if (this.inputPatternIncludes.inputHasFocus()) {
			this.searchWidget.focus(true, true);
			return;
		}

		if (this.inputPatternExcludes.inputHasFocus()) {
			this.inputPatternIncludes.focus();
			this.inputPatternIncludes.select();
			return;
		}

		if (this.tree.isDOMFocused()) {
			this.moveFocusFromResults();
			return;
		}
	}

	private moveFocusFromResults(): void {
		if (this.showsFileTypes()) {
			this.toggleQueryDetails(true, true, false, true);
		} else {
			this.searchWidget.focus(true, true);
		}
	}

	protected reLayout(): void { // {{SQL CARBON EDIT}}
		if (this.isDisposed || !this.size) {
			return;
		}

		const actionsPosition = this.searchConfig.actionsPosition;
		this.getContainer().classList.toggle(SearchView.ACTIONS_RIGHT_CLASS_NAME, actionsPosition === 'right');

		this.searchWidget.setWidth(this.size.width - 28 /* container margin */);

		this.inputPatternExcludes.setWidth(this.size.width - 28 /* container margin */);
		this.inputPatternIncludes.setWidth(this.size.width - 28 /* container margin */);

		this.tree.layout(); // The tree will measure its container
	}

	protected override layoutBody(height: number, width: number): void {
		super.layoutBody(height, width);
		this.size = new dom.Dimension(width, height);
		this.reLayout();
	}

	getControl() {
		return this.tree;
	}

	allSearchFieldsClear(): boolean {
		return this.searchWidget.getReplaceValue() === '' &&
			this.searchWidget.searchInput.getValue() === '';
	}

	allFilePatternFieldsClear(): boolean {
		return this.searchExcludePattern.getValue() === '' &&
			this.searchIncludePattern.getValue() === '';
	}

	hasSearchResults(): boolean {
		return !this.viewModel.searchResult.isEmpty();
	}

	clearSearchResults(clearInput = true): void {
		this.viewModel.searchResult.clear();
		this.showEmptyStage(true);
		if (this.contextService.getWorkbenchState() === WorkbenchState.EMPTY) {
			this.showSearchWithoutFolderMessage();
		}
		if (clearInput) {
			if (this.allSearchFieldsClear()) {
				this.clearFilePatternFields();
			}
			this.searchWidget.clear();
		}
		this.viewModel.cancelSearch();
		this.tree.ariaLabel = nls.localize('emptySearch', "Empty Search");

		aria.status(nls.localize('ariaSearchResultsClearStatus', "The search results have been cleared"));
		this.reLayout();
	}

	clearFilePatternFields(): void {
		this.searchExcludePattern.clear();
		this.searchIncludePattern.clear();
	}

	cancelSearch(focus: boolean = true): boolean {
		if (this.viewModel.cancelSearch()) {
			if (focus) { this.searchWidget.focus(); }
			return true;
		}
		return false;
	}

	private selectTreeIfNotSelected(): void {
		if (this.tree.getNode(null)) {
			this.tree.domFocus();
			const selection = this.tree.getSelection();
			if (selection.length === 0) {
				const event = getSelectionKeyboardEvent();
				this.tree.focusNext(undefined, undefined, event);
				this.tree.setSelection(this.tree.getFocus(), event);
			}
		}
	}

	private getSearchTextFromEditor(allowUnselectedWord: boolean, editor?: IEditor): string | null {
		if (dom.isAncestor(document.activeElement, this.getContainer())) {
			return null;
		}

		editor = editor ?? this.editorService.activeTextEditorControl;
		if (isDiffEditor(editor)) {
			if (editor.getOriginalEditor().hasTextFocus()) {
				editor = editor.getOriginalEditor();
			} else {
				editor = editor.getModifiedEditor();
			}
		}

		if (!isCodeEditor(editor) || !editor.hasModel()) {
			return null;
		}

		const range = editor.getSelection();
		if (!range) {
			return null;
		}

		if (range.isEmpty() && this.searchConfig.seedWithNearestWord && allowUnselectedWord) {
			const wordAtPosition = editor.getModel().getWordAtPosition(range.getStartPosition());
			if (wordAtPosition) {
				return wordAtPosition.word;
			}
		}

		if (!range.isEmpty()) {
			let searchText = '';
			for (let i = range.startLineNumber; i <= range.endLineNumber; i++) {
				let lineText = editor.getModel().getLineContent(i);
				if (i === range.endLineNumber) {
					lineText = lineText.substring(0, range.endColumn - 1);
				}

				if (i === range.startLineNumber) {
					lineText = lineText.substring(range.startColumn - 1);
				}

				if (i !== range.startLineNumber) {
					lineText = '\n' + lineText;
				}

				searchText += lineText;
			}

			return searchText;
		}

		return null;
	}

	private showsFileTypes(): boolean {
		return this.queryDetails.classList.contains('more');
	}

	toggleCaseSensitive(): void {
		this.searchWidget.searchInput.setCaseSensitive(!this.searchWidget.searchInput.getCaseSensitive());
		this.triggerQueryChange();
	}

	toggleWholeWords(): void {
		this.searchWidget.searchInput.setWholeWords(!this.searchWidget.searchInput.getWholeWords());
		this.triggerQueryChange();
	}

	toggleRegex(): void {
		this.searchWidget.searchInput.setRegex(!this.searchWidget.searchInput.getRegex());
		this.triggerQueryChange();
	}

	togglePreserveCase(): void {
		this.searchWidget.replaceInput.setPreserveCase(!this.searchWidget.replaceInput.getPreserveCase());
		this.triggerQueryChange();
	}

	setSearchParameters(args: IFindInFilesArgs = {}): void {
		if (typeof args.isCaseSensitive === 'boolean') {
			this.searchWidget.searchInput.setCaseSensitive(args.isCaseSensitive);
		}
		if (typeof args.matchWholeWord === 'boolean') {
			this.searchWidget.searchInput.setWholeWords(args.matchWholeWord);
		}
		if (typeof args.isRegex === 'boolean') {
			this.searchWidget.searchInput.setRegex(args.isRegex);
		}
		if (typeof args.filesToInclude === 'string') {
			this.searchIncludePattern.setValue(String(args.filesToInclude));
		}
		if (typeof args.filesToExclude === 'string') {
			this.searchExcludePattern.setValue(String(args.filesToExclude));
		}
		if (typeof args.query === 'string') {
			this.searchWidget.searchInput.setValue(args.query);
		}
		if (typeof args.replace === 'string') {
			this.searchWidget.replaceInput.setValue(args.replace);
		} else {
			if (this.searchWidget.replaceInput.getValue() !== '') {
				this.searchWidget.replaceInput.setValue('');
			}
		}
		if (typeof args.triggerSearch === 'boolean' && args.triggerSearch) {
			this.triggerQueryChange();
		}
		if (typeof args.preserveCase === 'boolean') {
			this.searchWidget.replaceInput.setPreserveCase(args.preserveCase);
		}
		if (typeof args.useExcludeSettingsAndIgnoreFiles === 'boolean') {
			this.inputPatternExcludes.setUseExcludesAndIgnoreFiles(args.useExcludeSettingsAndIgnoreFiles);
		}
		if (typeof args.onlyOpenEditors === 'boolean') {
			this.searchIncludePattern.setOnlySearchInOpenEditors(args.onlyOpenEditors);
		}
	}

	toggleQueryDetails(moveFocus = true, show?: boolean, skipLayout?: boolean, reverse?: boolean): void {
		const cls = 'more';
		show = typeof show === 'undefined' ? !this.queryDetails.classList.contains(cls) : Boolean(show);
		this.viewletState['query.queryDetailsExpanded'] = show;
		skipLayout = Boolean(skipLayout);

		if (show) {
			this.toggleQueryDetailsButton.setAttribute('aria-expanded', 'true');
			this.queryDetails.classList.add(cls);
			if (moveFocus) {
				if (reverse) {
					this.inputPatternExcludes.focus();
					this.inputPatternExcludes.select();
				} else {
					this.inputPatternIncludes.focus();
					this.inputPatternIncludes.select();
				}
			}
		} else {
			this.toggleQueryDetailsButton.setAttribute('aria-expanded', 'false');
			this.queryDetails.classList.remove(cls);
			if (moveFocus) {
				this.searchWidget.focus();
			}
		}

		if (!skipLayout && this.size) {
			this.layout(this._orientation === Orientation.VERTICAL ? this.size.height : this.size.width);
		}
	}

	searchInFolders(folderPaths: string[] = []): void {
		if (!folderPaths.length || folderPaths.some(folderPath => folderPath === '.')) {
			this.inputPatternIncludes.setValue('');
			this.searchWidget.focus();
			return;
		}

		// Show 'files to include' box
		if (!this.showsFileTypes()) {
			this.toggleQueryDetails(true, true);
		}

		this.inputPatternIncludes.setValue(folderPaths.join(', '));
		this.searchWidget.focus(false);
	}

	triggerQueryChange(_options?: { preserveFocus?: boolean, triggeredOnType?: boolean, delay?: number }) {
		const options = { preserveFocus: true, triggeredOnType: false, delay: 0, ..._options };

		if (options.triggeredOnType && !this.searchConfig.searchOnType) { return; }

		if (!this.pauseSearching) {
			this.triggerQueryDelayer.trigger(() => {
				this._onQueryChanged(options.preserveFocus, options.triggeredOnType);
			}, options.delay);
		}
	}

	private _onQueryChanged(preserveFocus: boolean, triggeredOnType = false): void {
		if (!this.searchWidget.searchInput.inputBox.isInputValid()) {
			return;
		}

		const isRegex = this.searchWidget.searchInput.getRegex();
		const isWholeWords = this.searchWidget.searchInput.getWholeWords();
		const isCaseSensitive = this.searchWidget.searchInput.getCaseSensitive();
		const contentPattern = this.searchWidget.searchInput.getValue();
		const excludePatternText = this.inputPatternExcludes.getValue().trim();
		const includePatternText = this.inputPatternIncludes.getValue().trim();
		const useExcludesAndIgnoreFiles = this.inputPatternExcludes.useExcludesAndIgnoreFiles();
		const onlySearchInOpenEditors = this.inputPatternIncludes.onlySearchInOpenEditors();

		if (contentPattern.length === 0) {
			this.clearSearchResults(false);
			this.clearMessage();
			return;
		}

		const content: IPatternInfo = {
			pattern: contentPattern,
			isRegExp: isRegex,
			isCaseSensitive: isCaseSensitive,
			isWordMatch: isWholeWords
		};

		const excludePattern = this.inputPatternExcludes.getValue();
		const includePattern = this.inputPatternIncludes.getValue();

		// Need the full match line to correctly calculate replace text, if this is a search/replace with regex group references ($1, $2, ...).
		// 10000 chars is enough to avoid sending huge amounts of text around, if you do a replace with a longer match, it may or may not resolve the group refs correctly.
		// https://github.com/microsoft/vscode/issues/58374
		const charsPerLine = content.isRegExp ? 10000 : 1000;

		const options: ITextQueryBuilderOptions = {
			_reason: 'searchView',
			extraFileResources: this.instantiationService.invokeFunction(getOutOfWorkspaceEditorResources),
			maxResults: withNullAsUndefined(this.searchConfig.maxResults),
			disregardIgnoreFiles: !useExcludesAndIgnoreFiles || undefined,
			disregardExcludeSettings: !useExcludesAndIgnoreFiles || undefined,
			onlyOpenEditors: onlySearchInOpenEditors,
			excludePattern,
			includePattern,
			previewOptions: {
				matchLines: 1,
				charsPerLine
			},
			isSmartCase: this.searchConfig.smartCase,
			expandPatterns: true
		};
		const folderResources = this.contextService.getWorkspace().folders;

		const onQueryValidationError = (err: Error) => {
			this.searchWidget.searchInput.showMessage({ content: err.message, type: MessageType.ERROR });
			this.viewModel.searchResult.clear();
		};

		let query: ITextQuery;
		try {
			query = this.queryBuilder.text(content, folderResources.map(folder => folder.uri), options);
		} catch (err) {
			onQueryValidationError(err);
			return;
		}

		this.validateQuery(query).then(() => {
			this.onQueryTriggered(query, options, excludePatternText, includePatternText, triggeredOnType);

			if (!preserveFocus) {
				this.searchWidget.focus(false, undefined, true); // focus back to input field
			}
		}, onQueryValidationError);
	}

	private validateQuery(query: ITextQuery): Promise<void> {
		// Validate folderQueries
		const folderQueriesExistP =
			query.folderQueries.map(fq => {
				return this.fileService.exists(fq.folder).catch(() => false);
			});

		return Promise.all(folderQueriesExistP).then(existResults => {
			// If no folders exist, show an error message about the first one
			const existingFolderQueries = query.folderQueries.filter((folderQuery, i) => existResults[i]);
			if (!query.folderQueries.length || existingFolderQueries.length) {
				query.folderQueries = existingFolderQueries;
			} else {
				const nonExistantPath = query.folderQueries[0].folder.fsPath;
				const searchPathNotFoundError = nls.localize('searchPathNotFoundError', "Search path not found: {0}", nonExistantPath);
				return Promise.reject(new Error(searchPathNotFoundError));
			}

			return undefined;
		});
	}

	private onQueryTriggered(query: ITextQuery, options: ITextQueryBuilderOptions, excludePatternText: string, includePatternText: string, triggeredOnType: boolean): void {
		this.addToSearchHistoryDelayer.trigger(() => {
			this.searchWidget.searchInput.onSearchSubmit();
			this.inputPatternExcludes.onSearchSubmit();
			this.inputPatternIncludes.onSearchSubmit();
		});

		this.viewModel.cancelSearch(true);

		this.currentSearchQ = this.currentSearchQ
			.then(() => this.doSearch(query, excludePatternText, includePatternText, triggeredOnType))
			.then(() => undefined, () => undefined);
	}

	private doSearch(query: ITextQuery, excludePatternText: string, includePatternText: string, triggeredOnType: boolean): Thenable<void> {
		let progressComplete: () => void;
		this.progressService.withProgress({ location: this.getProgressLocation(), delay: triggeredOnType ? 300 : 0 }, _progress => {
			return new Promise<void>(resolve => progressComplete = resolve);
		});

		this.searchWidget.searchInput.clearMessage();
		this.state = SearchUIState.Searching;
		this.showEmptyStage();

		const slowTimer = setTimeout(() => {
			this.state = SearchUIState.SlowSearch;
		}, 2000);

		const onComplete = (completed?: ISearchComplete) => {
			clearTimeout(slowTimer);
			this.state = SearchUIState.Idle;

			// Complete up to 100% as needed
			progressComplete();

			// Do final render, then expand if just 1 file with less than 50 matches
			this.onSearchResultsChanged();

			const collapseResults = this.searchConfig.collapseResults;
			if (collapseResults !== 'alwaysCollapse' && this.viewModel.searchResult.matches().length === 1) {
				const onlyMatch = this.viewModel.searchResult.matches()[0];
				if (onlyMatch.count() < 50) {
					this.tree.expand(onlyMatch);
				}
			}

			this.viewModel.replaceString = this.searchWidget.getReplaceValue();

			const hasResults = !this.viewModel.searchResult.isEmpty();
			if (completed?.exit === SearchCompletionExitCode.NewSearchStarted) {
				return;
			}

			if (!hasResults) {
				const hasExcludes = !!excludePatternText;
				const hasIncludes = !!includePatternText;
				let message: string;

				if (!completed) {
					message = SEARCH_CANCELLED_MESSAGE;
				} else if (this.inputPatternIncludes.onlySearchInOpenEditors()) {
					if (hasIncludes && hasExcludes) {
						message = nls.localize('noOpenEditorResultsIncludesExcludes', "No results found in open editors matching '{0}' excluding '{1}' - ", includePatternText, excludePatternText);
					} else if (hasIncludes) {
						message = nls.localize('noOpenEditorResultsIncludes', "No results found in open editors matching '{0}' - ", includePatternText);
					} else if (hasExcludes) {
						message = nls.localize('noOpenEditorResultsExcludes', "No results found in open editors excluding '{0}' - ", excludePatternText);
					} else {
						message = nls.localize('noOpenEditorResultsFound', "No results found in open editors. Review your settings for configured exclusions and check your gitignore files - ");
					}
				} else {
					if (hasIncludes && hasExcludes) {
						message = nls.localize('noResultsIncludesExcludes', "No results found in '{0}' excluding '{1}' - ", includePatternText, excludePatternText);
					} else if (hasIncludes) {
						message = nls.localize('noResultsIncludes', "No results found in '{0}' - ", includePatternText);
					} else if (hasExcludes) {
						message = nls.localize('noResultsExcludes', "No results found excluding '{0}' - ", excludePatternText);
					} else {
						message = nls.localize('noResultsFound', "No results found. Review your settings for configured exclusions and check your gitignore files - ");
					}
				}

				// Indicate as status to ARIA
				aria.status(message);

				const messageEl = this.clearMessage();
				dom.append(messageEl, message);

				if (!completed) {
					const searchAgainButton = this.messageDisposables.add(new SearchLinkButton(
						nls.localize('rerunSearch.message', "Search again"),
						() => this.triggerQueryChange({ preserveFocus: false })));
					dom.append(messageEl, searchAgainButton.element);
				} else if (hasIncludes || hasExcludes) {
					const searchAgainButton = this.messageDisposables.add(new SearchLinkButton(nls.localize('rerunSearchInAll.message', "Search again in all files"), this.onSearchAgain.bind(this)));
					dom.append(messageEl, searchAgainButton.element);
				} else {
					const openSettingsButton = this.messageDisposables.add(new SearchLinkButton(nls.localize('openSettings.message', "Open Settings"), this.onOpenSettings.bind(this)));
					dom.append(messageEl, openSettingsButton.element);
				}

				if (completed) {
					dom.append(messageEl, $('span', undefined, ' - '));

					const learnMoreButton = this.messageDisposables.add(new SearchLinkButton(nls.localize('openSettings.learnMore', "Learn More"), this.onLearnMore.bind(this)));
					dom.append(messageEl, learnMoreButton.element);
				}

				if (this.contextService.getWorkbenchState() === WorkbenchState.EMPTY) {
					this.showSearchWithoutFolderMessage();
				}
				this.reLayout();
			} else {
				this.viewModel.searchResult.toggleHighlights(this.isVisible()); // show highlights

				// Indicate final search result count for ARIA
				aria.status(nls.localize('ariaSearchResultsStatus', "Search returned {0} results in {1} files", this.viewModel.searchResult.count(), this.viewModel.searchResult.fileCount()));
			}


			if (completed && completed.limitHit) {
				completed.messages.push({ type: TextSearchCompleteMessageType.Warning, text: nls.localize('searchMaxResultsWarning', "The result set only contains a subset of all matches. Be more specific in your search to narrow down the results.") });
			}

			if (completed && completed.messages) {
				for (const message of completed.messages) {
					this.addMessage(message);
				}
			}

			this.reLayout();
		};

		const onError = (e: any) => {
			clearTimeout(slowTimer);
			this.state = SearchUIState.Idle;
			if (errors.isPromiseCanceledError(e)) {
				return onComplete(undefined);
			} else {
				progressComplete();
				this.searchWidget.searchInput.showMessage({ content: e.message, type: MessageType.ERROR });
				this.viewModel.searchResult.clear();

				return Promise.resolve();
			}
		};

		let visibleMatches = 0;

		// Handle UI updates in an interval to show frequent progress and results
		const uiRefreshHandle: any = setInterval(() => {
			if (this.state === SearchUIState.Idle) {
				window.clearInterval(uiRefreshHandle);
				return;
			}

			// Search result tree update
			const fileCount = this.viewModel.searchResult.fileCount();
			if (visibleMatches !== fileCount) {
				visibleMatches = fileCount;
				this.refreshAndUpdateCount();
			}
		}, 100);

		this.searchWidget.setReplaceAllActionState(false);

		this.tree.setSelection([]);
		return this.viewModel.search(query)
			.then(onComplete, onError);
	}

	protected onOpenSettings(e: dom.EventLike): void { // {{SQL CARBON EDIT}} Increase visibility for overriding in Notebook search
		dom.EventHelper.stop(e, false);
		this.openSettings('@id:files.exclude,search.exclude,search.useGlobalIgnoreFiles,search.useIgnoreFiles');
	}

	private openSettings(query: string): Promise<IEditorPane | undefined> {
		const options: ISettingsEditorOptions = { query };
		return this.contextService.getWorkbenchState() !== WorkbenchState.EMPTY ?
			this.preferencesService.openWorkspaceSettings(options) :
			this.preferencesService.openUserSettings(options);
	}

	protected onLearnMore(): void { // {{SQL CARBON EDIT}}
		this.openerService.open(URI.parse('https://go.microsoft.com/fwlink/?linkid=853977'));
	}

	protected onSearchAgain(): void { // {{SQL CARBON EDIT}} Increase visibility for overriding in Notebook search
		this.inputPatternExcludes.setValue('');
		this.inputPatternIncludes.setValue('');
		this.inputPatternIncludes.setOnlySearchInOpenEditors(false);

		this.triggerQueryChange({ preserveFocus: false });
	}

	private onEnableExcludes(): void {
		this.toggleQueryDetails(false, true);
		this.searchExcludePattern.setUseExcludesAndIgnoreFiles(true);
	}

<<<<<<< HEAD
	protected updateSearchResultCount(disregardExcludesAndIgnores?: boolean, showOpenInEditor: boolean = true): void { // {{SQL CARBON EDIT}} - Hide Open in Editor in Notebooks viewlet
=======
	private onDisableSearchInOpenEditors(): void {
		this.toggleQueryDetails(false, true);
		this.inputPatternIncludes.setOnlySearchInOpenEditors(false);
	}

	private updateSearchResultCount(disregardExcludesAndIgnores?: boolean, onlyOpenEditors?: boolean): void {
>>>>>>> 240cde21
		const fileCount = this.viewModel.searchResult.fileCount();
		this.hasSearchResultsKey.set(fileCount > 0);

		const msgWasHidden = this.messagesElement.style.display === 'none';

		const messageEl = this.clearMessage();
		const resultMsg = this.buildResultCountMessage(this.viewModel.searchResult.count(), fileCount);
		this.tree.ariaLabel = resultMsg + nls.localize('forTerm', " - Search: {0}", this.searchResult.query?.contentPattern.pattern ?? '');
		dom.append(messageEl, resultMsg);

		if (fileCount > 0) {
			if (disregardExcludesAndIgnores) {
				const excludesDisabledMessage = ' - ' + nls.localize('useIgnoresAndExcludesDisabled', "exclude settings and ignore files are disabled") + ' ';
				const enableExcludesButton = this.messageDisposables.add(new SearchLinkButton(nls.localize('excludes.enable', "enable"), this.onEnableExcludes.bind(this), nls.localize('useExcludesAndIgnoreFilesDescription', "Use Exclude Settings and Ignore Files")));
				dom.append(messageEl, $('span', undefined, excludesDisabledMessage, '(', enableExcludesButton.element, ')'));
			}

<<<<<<< HEAD
			if (showOpenInEditor) { // {{SQL CARBON EDIT}} - Hide Open in Editor in Notebooks viewlet
				dom.append(messageEl, ' - ');
			} else {
				dom.append(messageEl);
			}
=======
			if (onlyOpenEditors) {
				const searchingInOpenMessage = ' - ' + nls.localize('onlyOpenEditors', "searching only in open files") + ' ';
				const disableOpenEditorsButton = this.messageDisposables.add(new SearchLinkButton(nls.localize('openEditors.disable', "disable"), this.onDisableSearchInOpenEditors.bind(this), nls.localize('disableOpenEditors', "Search in entire workspace")));
				dom.append(messageEl, $('span', undefined, searchingInOpenMessage, '(', disableOpenEditorsButton.element, ')'));
			}

			dom.append(messageEl, ' - ');
>>>>>>> 240cde21

			if (showOpenInEditor) { // {{SQL CARBON EDIT}} - Hide Open in Editor in Notebooks viewlet
				const openInEditorTooltip = appendKeyBindingLabel(
					nls.localize('openInEditor.tooltip', "Copy current search results to an editor"),
					this.keybindingService.lookupKeybinding(Constants.OpenInEditorCommandId), this.keybindingService);
				const openInEditorButton = this.messageDisposables.add(new SearchLinkButton(
					nls.localize('openInEditor.message', "Open in editor"),
					() => this.instantiationService.invokeFunction(createEditorFromSearchResult, this.searchResult, this.searchIncludePattern.getValue(), this.searchExcludePattern.getValue(), this.searchIncludePattern.onlySearchInOpenEditors()),
					openInEditorTooltip));
				dom.append(messageEl, openInEditorButton.element);
			}

			this.reLayout();
		} else if (!msgWasHidden) {
			dom.hide(this.messagesElement);
		}
	}

	private addMessage(message: TextSearchCompleteMessage) {
		const messageBox = this.messagesElement.firstChild as HTMLDivElement;
		if (!messageBox) { return; }
		dom.append(messageBox, renderSearchMessage(message, this.instantiationService, this.notificationService, this.openerService, this.commandService, this.messageDisposables, () => this.triggerQueryChange()));
	}

	private buildResultCountMessage(resultCount: number, fileCount: number): string {
		if (resultCount === 1 && fileCount === 1) {
			return nls.localize('search.file.result', "{0} result in {1} file", resultCount, fileCount);
		} else if (resultCount === 1) {
			return nls.localize('search.files.result', "{0} result in {1} files", resultCount, fileCount);
		} else if (fileCount === 1) {
			return nls.localize('search.file.results', "{0} results in {1} file", resultCount, fileCount);
		} else {
			return nls.localize('search.files.results', "{0} results in {1} files", resultCount, fileCount);
		}
	}

	protected showSearchWithoutFolderMessage(): void { // {{SQL CARBON EDIT}}
		this.searchWithoutFolderMessageElement = this.clearMessage();

		const textEl = dom.append(this.searchWithoutFolderMessageElement,
			$('p', undefined, nls.localize('searchWithoutFolder', "You have not opened or specified a folder. Only open files are currently searched - ")));

		const openFolderButton = this.messageDisposables.add(new SearchLinkButton(
			nls.localize('openFolder', "Open Folder"),
			() => {
				this.commandService.executeCommand(env.isMacintosh && env.isNative ? OpenFileFolderAction.ID : OpenFolderAction.ID).catch(err => errors.onUnexpectedError(err));
			}));
		dom.append(textEl, openFolderButton.element);
	}

	protected showEmptyStage(forceHideMessages = false): void { // {{SQL CARBON EDIT}}
		const showingCancelled = (this.messagesElement.firstChild?.textContent?.indexOf(SEARCH_CANCELLED_MESSAGE) ?? -1) > -1;

		// clean up ui
		// this.replaceService.disposeAllReplacePreviews();
		if (showingCancelled || forceHideMessages || !this.configurationService.getValue<ISearchConfiguration>().search.searchOnType) {
			// when in search to type, don't preemptively hide, as it causes flickering and shifting of the live results
			dom.hide(this.messagesElement);
		}

		dom.show(this.resultsElement);
		this.currentSelectedFileMatch = undefined;
	}

	private onFocus(lineMatch: Match, preserveFocus?: boolean, sideBySide?: boolean, pinned?: boolean): Promise<any> {
		const useReplacePreview = this.configurationService.getValue<ISearchConfiguration>().search.useReplacePreview;
		return (useReplacePreview && this.viewModel.isReplaceActive() && !!this.viewModel.replaceString) ?
			this.replaceService.openReplacePreview(lineMatch, preserveFocus, sideBySide, pinned) :
			this.open(lineMatch, preserveFocus, sideBySide, pinned);
	}

	open(element: FileMatchOrMatch, preserveFocus?: boolean, sideBySide?: boolean, pinned?: boolean): Promise<void> {
		const selection = this.getSelectionFrom(element);
		const resource = element instanceof Match ? element.parent().resource : (<FileMatch>element).resource;
		return this.editorService.openEditor({
			resource: resource,
			options: {
				preserveFocus,
				pinned,
				selection,
				revealIfVisible: true
			}
		}, sideBySide ? SIDE_GROUP : ACTIVE_GROUP).then(editor => {
			const editorControl = editor?.getControl();
			if (element instanceof Match && preserveFocus && isCodeEditor(editorControl)) {
				this.viewModel.searchResult.rangeHighlightDecorations.highlightRange(
					editorControl.getModel()!,
					element.range()
				);
			} else {
				this.viewModel.searchResult.rangeHighlightDecorations.removeHighlightRange();
			}
		}, errors.onUnexpectedError);
	}

	openEditorWithMultiCursor(element: FileMatchOrMatch): Promise<void> {
		const resource = element instanceof Match ? element.parent().resource : (<FileMatch>element).resource;
		return this.editorService.openEditor({
			resource: resource,
			options: {
				preserveFocus: false,
				pinned: true,
				revealIfVisible: true
			}
		}).then(editor => {
			if (editor) {
				let fileMatch = null;
				if (element instanceof FileMatch) {
					fileMatch = element;
				}
				else if (element instanceof Match) {
					fileMatch = element.parent();
				}

				if (fileMatch) {
					const selections = fileMatch.matches().map(m => new Selection(m.range().startLineNumber, m.range().startColumn, m.range().endLineNumber, m.range().endColumn));
					const codeEditor = getCodeEditor(editor.getControl());
					if (codeEditor) {
						const multiCursorController = MultiCursorSelectionController.get(codeEditor);
						multiCursorController.selectAllUsingSelections(selections);
					}
				}
			}
			this.viewModel.searchResult.rangeHighlightDecorations.removeHighlightRange();
		}, errors.onUnexpectedError);
	}

	private getSelectionFrom(element: FileMatchOrMatch): any {
		let match: Match | null = null;
		if (element instanceof Match) {
			match = element;
		}
		if (element instanceof FileMatch && element.count() > 0) {
			match = element.matches()[element.matches().length - 1];
		}
		if (match) {
			const range = match.range();
			if (this.viewModel.isReplaceActive() && !!this.viewModel.replaceString) {
				const replaceString = match.replaceString;
				return {
					startLineNumber: range.startLineNumber,
					startColumn: range.startColumn,
					endLineNumber: range.startLineNumber,
					endColumn: range.startColumn + replaceString.length
				};
			}
			return range;
		}
		return undefined;
	}

	private onUntitledDidDispose(resource: URI): void {
		if (!this.viewModel) {
			return;
		}

		// remove search results from this resource as it got disposed
		const matches = this.viewModel.searchResult.matches();
		for (let i = 0, len = matches.length; i < len; i++) {
			if (resource.toString() === matches[i].resource.toString()) {
				this.viewModel.searchResult.remove(matches[i]);
			}
		}
	}

	private onFilesChanged(e: FileChangesEvent): void {
		if (!this.viewModel || (this.searchConfig.sortOrder !== SearchSortOrder.Modified && !e.gotDeleted())) {
			return;
		}

		const matches = this.viewModel.searchResult.matches();
		if (e.gotDeleted()) {
			const deletedMatches = matches.filter(m => e.contains(m.resource, FileChangeType.DELETED));

			this.viewModel.searchResult.remove(deletedMatches);
		} else {
			// Check if the changed file contained matches
			const changedMatches = matches.filter(m => e.contains(m.resource));
			if (changedMatches.length && this.searchConfig.sortOrder === SearchSortOrder.Modified) {
				// No matches need to be removed, but modified files need to have their file stat updated.
				this.updateFileStats(changedMatches).then(() => this.refreshTree());
			}
		}
	}

	protected get searchConfig(): ISearchConfigurationProperties { // {{SQL CARBON EDIT}}
		return this.configurationService.getValue<ISearchConfigurationProperties>('search');
	}

	private clearHistory(): void {
		this.searchWidget.clearHistory();
		this.inputPatternExcludes.clearHistory();
		this.inputPatternIncludes.clearHistory();
	}

	public override saveState(): void {
		const isRegex = this.searchWidget.searchInput.getRegex();
		const isWholeWords = this.searchWidget.searchInput.getWholeWords();
		const isCaseSensitive = this.searchWidget.searchInput.getCaseSensitive();
		const contentPattern = this.searchWidget.searchInput.getValue();
		const patternExcludes = this.inputPatternExcludes.getValue().trim();
		const patternIncludes = this.inputPatternIncludes.getValue().trim();
		const onlyOpenEditors = this.inputPatternIncludes.onlySearchInOpenEditors();
		const useExcludesAndIgnoreFiles = this.inputPatternExcludes.useExcludesAndIgnoreFiles();
		const preserveCase = this.viewModel.preserveCase;

		this.viewletState['query.contentPattern'] = contentPattern;
		this.viewletState['query.regex'] = isRegex;
		this.viewletState['query.wholeWords'] = isWholeWords;
		this.viewletState['query.caseSensitive'] = isCaseSensitive;
		this.viewletState['query.folderExclusions'] = patternExcludes;
		this.viewletState['query.folderIncludes'] = patternIncludes;
		this.viewletState['query.useExcludesAndIgnoreFiles'] = useExcludesAndIgnoreFiles;
		this.viewletState['query.preserveCase'] = preserveCase;
		this.viewletState['query.onlyOpenEditors'] = onlyOpenEditors;

		const isReplaceShown = this.searchAndReplaceWidget.isReplaceShown();
		this.viewletState['view.showReplace'] = isReplaceShown;
		this.viewletState['query.replaceText'] = isReplaceShown && this.searchWidget.getReplaceValue();

		const history: ISearchHistoryValues = Object.create(null);

		const searchHistory = this.searchWidget.getSearchHistory();
		if (searchHistory && searchHistory.length) {
			history.search = searchHistory;
		}

		const replaceHistory = this.searchWidget.getReplaceHistory();
		if (replaceHistory && replaceHistory.length) {
			history.replace = replaceHistory;
		}

		const patternExcludesHistory = this.inputPatternExcludes.getHistory();
		if (patternExcludesHistory && patternExcludesHistory.length) {
			history.exclude = patternExcludesHistory;
		}

		const patternIncludesHistory = this.inputPatternIncludes.getHistory();
		if (patternIncludesHistory && patternIncludesHistory.length) {
			history.include = patternIncludesHistory;
		}

		this.searchHistoryService.save(history);

		this.memento.saveMemento();

		super.saveState();
	}

	protected async retrieveFileStats(): Promise<void> { // {{SQL CARBON EDIT}}
		const files = this.searchResult.matches().filter(f => !f.fileStat).map(f => f.resolveFileStat(this.fileService));
		await Promise.all(files);
	}

	private async updateFileStats(elements: FileMatch[]): Promise<void> {
		const files = elements.map(f => f.resolveFileStat(this.fileService));
		await Promise.all(files);
	}

	private removeFileStats(): void {
		for (const fileMatch of this.searchResult.matches()) {
			fileMatch.fileStat = undefined;
		}
	}

	override dispose(): void {
		this.isDisposed = true;
		this.saveState();
		super.dispose();
	}
}

registerThemingParticipant((theme: IColorTheme, collector: ICssStyleCollector) => {
	const matchHighlightColor = theme.getColor(editorFindMatchHighlight);
	if (matchHighlightColor) {
		collector.addRule(`.monaco-workbench .search-view .findInFileMatch { background-color: ${matchHighlightColor}; }`);
	}

	const diffInsertedColor = theme.getColor(diffInserted);
	if (diffInsertedColor) {
		collector.addRule(`.monaco-workbench .search-view .replaceMatch { background-color: ${diffInsertedColor}; }`);
	}

	const diffRemovedColor = theme.getColor(diffRemoved);
	if (diffRemovedColor) {
		collector.addRule(`.monaco-workbench .search-view .replace.findInFileMatch { background-color: ${diffRemovedColor}; }`);
	}

	const diffInsertedOutlineColor = theme.getColor(diffInsertedOutline);
	if (diffInsertedOutlineColor) {
		collector.addRule(`.monaco-workbench .search-view .replaceMatch:not(:empty) { border: 1px ${theme.type === 'hc' ? 'dashed' : 'solid'} ${diffInsertedOutlineColor}; }`);
	}

	const diffRemovedOutlineColor = theme.getColor(diffRemovedOutline);
	if (diffRemovedOutlineColor) {
		collector.addRule(`.monaco-workbench .search-view .replace.findInFileMatch { border: 1px ${theme.type === 'hc' ? 'dashed' : 'solid'} ${diffRemovedOutlineColor}; }`);
	}

	const findMatchHighlightBorder = theme.getColor(editorFindMatchHighlightBorder);
	if (findMatchHighlightBorder) {
		collector.addRule(`.monaco-workbench .search-view .findInFileMatch { border: 1px ${theme.type === 'hc' ? 'dashed' : 'solid'} ${findMatchHighlightBorder}; }`);
	}

	const outlineSelectionColor = theme.getColor(listActiveSelectionForeground);
	if (outlineSelectionColor) {
		collector.addRule(`.monaco-workbench .search-view .monaco-list.element-focused .monaco-list-row.focused.selected:not(.highlighted) .action-label:focus { outline-color: ${outlineSelectionColor} }`);
	}

	if (theme.type === 'dark') {
		const foregroundColor = theme.getColor(foreground);
		if (foregroundColor) {
			const fgWithOpacity = new Color(new RGBA(foregroundColor.rgba.r, foregroundColor.rgba.g, foregroundColor.rgba.b, 0.65));
			collector.addRule(`.search-view .message { color: ${fgWithOpacity}; }`);
		}
	}

	const link = theme.getColor(textLinkForeground);
	if (link) {
		collector.addRule(`.monaco-workbench .search-view .message a { color: ${link}; }`);
	}

	const activeLink = theme.getColor(textLinkActiveForeground);
	if (activeLink) {
		collector.addRule(`.monaco-workbench .search-view .message a:hover,
			.monaco-workbench .search-view .message a:active { color: ${activeLink}; }`);
	}

	const toolbarHoverColor = theme.getColor(toolbarHoverBackground);
	if (toolbarHoverColor) {
		collector.addRule(`.monaco-workbench .search-view .search-widget .toggle-replace-button:hover { background-color: ${toolbarHoverColor} }`);
	}

	const toolbarActiveColor = theme.getColor(toolbarActiveBackground);
	if (toolbarActiveColor) {
		collector.addRule(`.monaco-workbench .search-view .search-widget .toggle-replace-button:active { background-color: ${toolbarActiveColor} }`);
	}
});

export class SearchLinkButton extends Disposable {
	public readonly element: HTMLElement;

	constructor(label: string, handler: (e: dom.EventLike) => unknown, tooltip?: string) {
		super();
		this.element = $('a.pointer', { tabindex: 0, title: tooltip }, label);
		this.addEventHandlers(handler);
	}

	private addEventHandlers(handler: (e: dom.EventLike) => unknown): void {
		const wrappedHandler = (e: dom.EventLike) => {
			dom.EventHelper.stop(e, false);
			handler(e);
		};

		this._register(dom.addDisposableListener(this.element, dom.EventType.CLICK, wrappedHandler));
		this._register(dom.addDisposableListener(this.element, dom.EventType.KEY_DOWN, e => {
			const event = new StandardKeyboardEvent(e);
			if (event.equals(KeyCode.Space) || event.equals(KeyCode.Enter)) {
				wrappedHandler(e);
				event.preventDefault();
				event.stopPropagation();
			}
		}));
	}
}<|MERGE_RESOLUTION|>--- conflicted
+++ resolved
@@ -1608,16 +1608,12 @@
 		this.searchExcludePattern.setUseExcludesAndIgnoreFiles(true);
 	}
 
-<<<<<<< HEAD
-	protected updateSearchResultCount(disregardExcludesAndIgnores?: boolean, showOpenInEditor: boolean = true): void { // {{SQL CARBON EDIT}} - Hide Open in Editor in Notebooks viewlet
-=======
 	private onDisableSearchInOpenEditors(): void {
 		this.toggleQueryDetails(false, true);
 		this.inputPatternIncludes.setOnlySearchInOpenEditors(false);
 	}
 
-	private updateSearchResultCount(disregardExcludesAndIgnores?: boolean, onlyOpenEditors?: boolean): void {
->>>>>>> 240cde21
+	protected updateSearchResultCount(disregardExcludesAndIgnores?: boolean): void {
 		const fileCount = this.viewModel.searchResult.fileCount();
 		this.hasSearchResultsKey.set(fileCount > 0);
 
@@ -1635,21 +1631,17 @@
 				dom.append(messageEl, $('span', undefined, excludesDisabledMessage, '(', enableExcludesButton.element, ')'));
 			}
 
-<<<<<<< HEAD
+			if (onlyOpenEditors) {
+				const searchingInOpenMessage = ' - ' + nls.localize('onlyOpenEditors', "searching only in open files") + ' ';
+				const disableOpenEditorsButton = this.messageDisposables.add(new SearchLinkButton(nls.localize('openEditors.disable', "disable"), this.onDisableSearchInOpenEditors.bind(this), nls.localize('disableOpenEditors', "Search in entire workspace")));
+				dom.append(messageEl, $('span', undefined, searchingInOpenMessage, '(', disableOpenEditorsButton.element, ')'));
+			}
+
 			if (showOpenInEditor) { // {{SQL CARBON EDIT}} - Hide Open in Editor in Notebooks viewlet
 				dom.append(messageEl, ' - ');
 			} else {
 				dom.append(messageEl);
 			}
-=======
-			if (onlyOpenEditors) {
-				const searchingInOpenMessage = ' - ' + nls.localize('onlyOpenEditors', "searching only in open files") + ' ';
-				const disableOpenEditorsButton = this.messageDisposables.add(new SearchLinkButton(nls.localize('openEditors.disable', "disable"), this.onDisableSearchInOpenEditors.bind(this), nls.localize('disableOpenEditors', "Search in entire workspace")));
-				dom.append(messageEl, $('span', undefined, searchingInOpenMessage, '(', disableOpenEditorsButton.element, ')'));
-			}
-
-			dom.append(messageEl, ' - ');
->>>>>>> 240cde21
 
 			if (showOpenInEditor) { // {{SQL CARBON EDIT}} - Hide Open in Editor in Notebooks viewlet
 				const openInEditorTooltip = appendKeyBindingLabel(
