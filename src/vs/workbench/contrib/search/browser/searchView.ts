/*---------------------------------------------------------------------------------------------
 *  Copyright (c) Microsoft Corporation. All rights reserved.
 *  Licensed under the Source EULA. See License.txt in the project root for license information.
 *--------------------------------------------------------------------------------------------*/

import * as dom from 'vs/base/browser/dom';
import { StandardKeyboardEvent } from 'vs/base/browser/keyboardEvent';
import * as aria from 'vs/base/browser/ui/aria/aria';
import { MessageType } from 'vs/base/browser/ui/inputbox/inputBox';
import { IIdentityProvider } from 'vs/base/browser/ui/list/list';
import { Orientation } from 'vs/base/browser/ui/sash/sash';
import { ITreeContextMenuEvent, ITreeElement } from 'vs/base/browser/ui/tree/tree';
import { ActionRunner, IAction } from 'vs/base/common/actions';
import { Delayer } from 'vs/base/common/async';
import { Color, RGBA } from 'vs/base/common/color';
import * as errors from 'vs/base/common/errors';
import { Event } from 'vs/base/common/event';
import { Iterable } from 'vs/base/common/iterator';
import { KeyCode, KeyMod } from 'vs/base/common/keyCodes';
import { dispose, IDisposable } from 'vs/base/common/lifecycle';
import * as env from 'vs/base/common/platform';
import * as strings from 'vs/base/common/strings';
import { URI } from 'vs/base/common/uri';
import 'vs/css!./media/searchview';
import { getCodeEditor, ICodeEditor, isCodeEditor, isDiffEditor } from 'vs/editor/browser/editorBrowser';
import { IEditorOptions } from 'vs/editor/common/config/editorOptions';
import { Selection } from 'vs/editor/common/core/selection';
import { CommonFindController } from 'vs/editor/contrib/find/findController';
import { MultiCursorSelectionController } from 'vs/editor/contrib/multicursor/multicursor';
import * as nls from 'vs/nls';
import { IAccessibilityService } from 'vs/platform/accessibility/common/accessibility';
import { createAndFillInContextMenuActions } from 'vs/platform/actions/browser/menuEntryActionViewItem';
import { IMenu, IMenuService, MenuId } from 'vs/platform/actions/common/actions';
import { IConfigurationService } from 'vs/platform/configuration/common/configuration';
import { IContextKey, IContextKeyService } from 'vs/platform/contextkey/common/contextkey';
import { IContextMenuService, IContextViewService } from 'vs/platform/contextview/browser/contextView';
import { IConfirmation, IDialogService } from 'vs/platform/dialogs/common/dialogs';
import { FileChangesEvent, FileChangeType, IFileService } from 'vs/platform/files/common/files';
import { IInstantiationService } from 'vs/platform/instantiation/common/instantiation';
import { ServiceCollection } from 'vs/platform/instantiation/common/serviceCollection';
import { IKeybindingService } from 'vs/platform/keybinding/common/keybinding';
import { getSelectionKeyboardEvent, WorkbenchObjectTree } from 'vs/platform/list/browser/listService';
import { INotificationService } from 'vs/platform/notification/common/notification';
import { IOpenerService } from 'vs/platform/opener/common/opener';
import { IProgress, IProgressService, IProgressStep } from 'vs/platform/progress/common/progress';
import { IStorageService, StorageScope, StorageTarget } from 'vs/platform/storage/common/storage';
import { ITelemetryService } from 'vs/platform/telemetry/common/telemetry';
import { diffInserted, diffInsertedOutline, diffRemoved, diffRemovedOutline, editorFindMatchHighlight, editorFindMatchHighlightBorder, foreground, listActiveSelectionForeground } from 'vs/platform/theme/common/colorRegistry';
import { IColorTheme, ICssStyleCollector, IThemeService, registerThemingParticipant, ThemeIcon } from 'vs/platform/theme/common/themeService';
import { IWorkspaceContextService, WorkbenchState } from 'vs/platform/workspace/common/workspace';
import { OpenFileFolderAction, OpenFolderAction } from 'vs/workbench/browser/actions/workspaceActions';
import { ResourceLabels } from 'vs/workbench/browser/labels';
import { IViewPaneOptions, ViewPane } from 'vs/workbench/browser/parts/views/viewPane';
import { IEditorPane } from 'vs/workbench/common/editor';
import { Memento, MementoObject } from 'vs/workbench/common/memento';
import { IViewDescriptorService } from 'vs/workbench/common/views';
import { ExcludePatternInputWidget, IncludePatternInputWidget } from 'vs/workbench/contrib/search/browser/patternInputWidget';
import { appendKeyBindingLabel, IFindInFilesArgs } from 'vs/workbench/contrib/search/browser/searchActions';
import { searchDetailsIcon } from 'vs/workbench/contrib/search/browser/searchIcons';
import { FileMatchRenderer, FolderMatchRenderer, MatchRenderer, SearchAccessibilityProvider, SearchDelegate, SearchDND } from 'vs/workbench/contrib/search/browser/searchResultsView';
import { ISearchWidgetOptions, SearchWidget } from 'vs/workbench/contrib/search/browser/searchWidget';
import * as Constants from 'vs/workbench/contrib/search/common/constants';
import { ITextQueryBuilderOptions, QueryBuilder } from 'vs/workbench/contrib/search/common/queryBuilder';
import { IReplaceService } from 'vs/workbench/contrib/search/common/replace';
import { getOutOfWorkspaceEditorResources, SearchStateKey, SearchUIState } from 'vs/workbench/contrib/search/common/search';
import { ISearchHistoryService, ISearchHistoryValues } from 'vs/workbench/contrib/search/common/searchHistoryService';
import { FileMatch, FileMatchOrMatch, FolderMatch, FolderMatchWithResource, IChangeEvent, ISearchWorkbenchService, Match, RenderableMatch, searchMatchComparer, SearchModel, SearchResult } from 'vs/workbench/contrib/search/common/searchModel';
import { createEditorFromSearchResult } from 'vs/workbench/contrib/searchEditor/browser/searchEditorActions';
import { ACTIVE_GROUP, IEditorService, SIDE_GROUP } from 'vs/workbench/services/editor/common/editorService';
import { IPreferencesService, ISettingsEditorOptions } from 'vs/workbench/services/preferences/common/preferences';
import { IPatternInfo, ISearchComplete, ISearchConfiguration, ISearchConfigurationProperties, ITextQuery, SearchCompletionExitCode, SearchSortOrder } from 'vs/workbench/services/search/common/search';
import { ITextFileService } from 'vs/workbench/services/textfile/common/textfiles';

const $ = dom.$;

<<<<<<< HEAD
export enum SearchUIState { // {{SQL CARBON EDIT}}
	Idle,
	Searching,
	SlowSearch
}

=======
>>>>>>> bab55b86
export enum SearchViewPosition {
	SideBar,
	Panel
}

const SEARCH_CANCELLED_MESSAGE = nls.localize('searchCanceled', "Search was canceled before any results could be found - ");
export class SearchView extends ViewPane {

	private static readonly MAX_TEXT_RESULTS = 10000;

	protected static readonly ACTIONS_RIGHT_CLASS_NAME = 'actions-right'; // {{SQL CARBON EDIT}}

	protected isDisposed = false; // {{SQL CARBON EDIT}}

	protected container!: HTMLElement; // {{SQL CARBON EDIT}}
	private queryBuilder: QueryBuilder;
	protected viewModel: SearchModel; // {{SQL CARBON EDIT}}
	protected memento: Memento; // {{SQL CARBON EDIT}}

	private viewletVisible: IContextKey<boolean>;
	private inputBoxFocused: IContextKey<boolean>;
	private inputPatternIncludesFocused: IContextKey<boolean>;
	private inputPatternExclusionsFocused: IContextKey<boolean>;
	private firstMatchFocused: IContextKey<boolean>;
	private fileMatchOrMatchFocused: IContextKey<boolean>;
	private fileMatchOrFolderMatchFocus: IContextKey<boolean>;
	private fileMatchOrFolderMatchWithResourceFocus: IContextKey<boolean>;
	private fileMatchFocused: IContextKey<boolean>;
	private folderMatchFocused: IContextKey<boolean>;
	private matchFocused: IContextKey<boolean>;
	protected hasSearchResultsKey: IContextKey<boolean>; // {{SQL CARBON EDIT}}
	private lastFocusState: 'input' | 'tree' = 'input';

<<<<<<< HEAD
	protected state: SearchUIState = SearchUIState.Idle; // {{SQL CARBON EDIT}}

	private actions: Array<CollapseDeepestExpandedLevelAction | ClearSearchResultsAction | OpenSearchEditorAction> = [];
	private toggleCollapseAction: ToggleCollapseAndExpandAction;
	private cancelAction: CancelSearchAction;
	private refreshAction: RefreshAction;
	protected contextMenu: IMenu | null = null; // {{SQL CARBON EDIT}}
=======
	private searchStateKey: IContextKey<SearchUIState>;
	private hasSearchPatternKey: IContextKey<boolean>;
	private hasReplacePatternKey: IContextKey<boolean>;
	private hasFilePatternKey: IContextKey<boolean>;
	private hasSomeCollapsibleResultKey: IContextKey<boolean>;

	private contextMenu: IMenu | null = null;
>>>>>>> bab55b86

	protected tree!: WorkbenchObjectTree<RenderableMatch>; // {{SQL CARBON EDIT}}
	protected treeLabels!: ResourceLabels; // {{SQL CARBON EDIT}}
	protected viewletState: MementoObject; // {{SQL CARBON EDIT}}
	protected messagesElement!: HTMLElement; // {{SQL CARBON EDIT}}
	protected messageDisposables: IDisposable[] = []; // {{SQL CARBON EDIT}}
	private searchWidgetsContainerElement!: HTMLElement;
	private searchWidget!: SearchWidget;
	protected size!: dom.Dimension; // {{SQL CARBON EDIT}}
	private queryDetails!: HTMLElement;
	private toggleQueryDetailsButton!: HTMLElement;
	private inputPatternExcludes!: ExcludePatternInputWidget;
<<<<<<< HEAD
	private inputPatternIncludes!: PatternInputWidget;
	protected resultsElement!: HTMLElement; // {{SQL CARBON EDIT}}
=======
	private inputPatternIncludes!: IncludePatternInputWidget;
	private resultsElement!: HTMLElement;
>>>>>>> bab55b86

	private currentSelectedFileMatch: FileMatch | undefined;

	private delayedRefresh: Delayer<void>;
	private changedWhileHidden: boolean = false;
<<<<<<< HEAD
	protected updatedActionsWhileHidden = false; // {{SQL CARBON EDIT}}
=======
>>>>>>> bab55b86

	protected searchWithoutFolderMessageElement: HTMLElement | undefined; // {{SQL CARBON EDIT}}

	protected currentSearchQ = Promise.resolve(); // {{SQL CARBON EDIT}}
	private addToSearchHistoryDelayer: Delayer<void>;

	protected toggleCollapseStateDelayer: Delayer<void>; // {{SQL CARBON EDIT}}

	private triggerQueryDelayer: Delayer<void>;
	private pauseSearching = false;

	protected treeAccessibilityProvider: SearchAccessibilityProvider; // {{SQL CARBON EDIT}}

	constructor(
		options: IViewPaneOptions,
		@IFileService protected readonly fileService: IFileService, // {{SQL CARBON EDIT}}
		@IEditorService protected readonly editorService: IEditorService, // {{SQL CARBON EDIT}}
		@IProgressService protected readonly progressService: IProgressService, // {{SQL CARBON EDIT}}
		@INotificationService protected readonly notificationService: INotificationService, // {{SQL CARBON EDIT}}
		@IDialogService protected readonly dialogService: IDialogService, // {{SQL CARBON EDIT}}
		@IContextViewService protected readonly contextViewService: IContextViewService, // {{SQL CARBON EDIT}}
		@IInstantiationService instantiationService: IInstantiationService, // {{SQL CARBON EDIT}}
		@IViewDescriptorService viewDescriptorService: IViewDescriptorService, // {{SQL CARBON EDIT}}
		@IConfigurationService configurationService: IConfigurationService, // {{SQL CARBON EDIT}}
		@IWorkspaceContextService protected readonly contextService: IWorkspaceContextService, // {{SQL CARBON EDIT}}
		@ISearchWorkbenchService protected readonly searchWorkbenchService: ISearchWorkbenchService, // {{SQL CARBON EDIT}}
		@IContextKeyService readonly contextKeyService: IContextKeyService, // {{SQL CARBON EDIT}}
		@IReplaceService protected readonly replaceService: IReplaceService, // {{SQL CARBON EDIT}}
		@ITextFileService protected readonly textFileService: ITextFileService, // {{SQL CARBON EDIT}}
		@IPreferencesService protected readonly preferencesService: IPreferencesService, // {{SQL CARBON EDIT}}
		@IThemeService themeService: IThemeService, // {{SQL CARBON EDIT}}
		@ISearchHistoryService protected readonly searchHistoryService: ISearchHistoryService, // {{SQL CARBON EDIT}}
		@IContextMenuService contextMenuService: IContextMenuService, // {{SQL CARBON EDIT}}
		@IMenuService protected readonly menuService: IMenuService, // {{SQL CARBON EDIT}}
		@IAccessibilityService protected readonly accessibilityService: IAccessibilityService, // {{SQL CARBON EDIT}}
		@IKeybindingService keybindingService: IKeybindingService, // {{SQL CARBON EDIT}}
		@IStorageService storageService: IStorageService, // {{SQL CARBON EDIT}}
		@IOpenerService openerService: IOpenerService, // {{SQL CARBON EDIT}}
		@ITelemetryService telemetryService: ITelemetryService, // {{SQL CARBON EDIT}}
	) {

		super(options, keybindingService, contextMenuService, configurationService, contextKeyService, viewDescriptorService, instantiationService, openerService, themeService, telemetryService);

		this.container = dom.$('.search-view');

		// globals
		this.viewletVisible = Constants.SearchViewVisibleKey.bindTo(this.contextKeyService);
		this.firstMatchFocused = Constants.FirstMatchFocusKey.bindTo(this.contextKeyService);
		this.fileMatchOrMatchFocused = Constants.FileMatchOrMatchFocusKey.bindTo(this.contextKeyService);
		this.fileMatchOrFolderMatchFocus = Constants.FileMatchOrFolderMatchFocusKey.bindTo(this.contextKeyService);
		this.fileMatchOrFolderMatchWithResourceFocus = Constants.FileMatchOrFolderMatchWithResourceFocusKey.bindTo(this.contextKeyService);
		this.fileMatchFocused = Constants.FileFocusKey.bindTo(this.contextKeyService);
		this.folderMatchFocused = Constants.FolderFocusKey.bindTo(this.contextKeyService);
		this.hasSearchResultsKey = Constants.HasSearchResults.bindTo(this.contextKeyService);
		this.matchFocused = Constants.MatchFocusKey.bindTo(this.contextKeyService);
		this.searchStateKey = SearchStateKey.bindTo(this.contextKeyService);
		this.hasSearchPatternKey = Constants.ViewHasSearchPatternKey.bindTo(this.contextKeyService);
		this.hasReplacePatternKey = Constants.ViewHasReplacePatternKey.bindTo(this.contextKeyService);
		this.hasFilePatternKey = Constants.ViewHasFilePatternKey.bindTo(this.contextKeyService);
		this.hasSomeCollapsibleResultKey = Constants.ViewHasSomeCollapsibleKey.bindTo(this.contextKeyService);

		// scoped
		this.contextKeyService = this._register(this.contextKeyService.createScoped(this.container));
		Constants.SearchViewFocusedKey.bindTo(this.contextKeyService).set(true);
		this.inputBoxFocused = Constants.InputBoxFocusedKey.bindTo(this.contextKeyService);
		this.inputPatternIncludesFocused = Constants.PatternIncludesFocusedKey.bindTo(this.contextKeyService);
		this.inputPatternExclusionsFocused = Constants.PatternExcludesFocusedKey.bindTo(this.contextKeyService);

		this.instantiationService = this.instantiationService.createChild(
			new ServiceCollection([IContextKeyService, this.contextKeyService]));

		this.configurationService.onDidChangeConfiguration(e => {
			if (e.affectsConfiguration('search.sortOrder')) {
				if (this.searchConfig.sortOrder === SearchSortOrder.Modified) {
					// If changing away from modified, remove all fileStats
					// so that updated files are re-retrieved next time.
					this.removeFileStats();
				}
				this.refreshTree();
			}
		});

		this.viewModel = this._register(this.searchWorkbenchService.searchModel);
		this.queryBuilder = this.instantiationService.createInstance(QueryBuilder);
		this.memento = new Memento(this.id, storageService);
		this.viewletState = this.memento.getMemento(StorageScope.WORKSPACE, StorageTarget.USER);

		this._register(this.fileService.onDidFilesChange(e => this.onFilesChanged(e)));
		this._register(this.textFileService.untitled.onDidDispose(model => this.onUntitledDidDispose(model.resource)));
		this._register(this.contextService.onDidChangeWorkbenchState(() => this.onDidChangeWorkbenchState()));
		this._register(this.searchHistoryService.onDidClearHistory(() => this.clearHistory()));

		this.delayedRefresh = this._register(new Delayer<void>(250));

		this.addToSearchHistoryDelayer = this._register(new Delayer<void>(2000));
		this.toggleCollapseStateDelayer = this._register(new Delayer<void>(100));
		this.triggerQueryDelayer = this._register(new Delayer<void>(0));

		this.treeAccessibilityProvider = this.instantiationService.createInstance(SearchAccessibilityProvider, this.viewModel);
	}

	private get state(): SearchUIState {
		return this.searchStateKey.get() ?? SearchUIState.Idle;
	}

	private set state(v: SearchUIState) {
		this.searchStateKey.set(v);
	}

	getContainer(): HTMLElement {
		return this.container;
	}

	get searchResult(): SearchResult {
		return this.viewModel && this.viewModel.searchResult;
	}

	private onDidChangeWorkbenchState(): void {
		if (this.contextService.getWorkbenchState() !== WorkbenchState.EMPTY && this.searchWithoutFolderMessageElement) {
			dom.hide(this.searchWithoutFolderMessageElement);
		}
	}

	renderBody(parent: HTMLElement): void {
		super.renderBody(parent);
		this.container = dom.append(parent, dom.$('.search-view'));

		this.searchWidgetsContainerElement = dom.append(this.container, $('.search-widgets-container'));
		this.createSearchWidget(this.searchWidgetsContainerElement);

		const history = this.searchHistoryService.load();
		const filePatterns = this.viewletState['query.filePatterns'] || '';
		const patternExclusions = this.viewletState['query.folderExclusions'] || '';
		const patternExclusionsHistory: string[] = history.exclude || [];
		const patternIncludes = this.viewletState['query.folderIncludes'] || '';
		const patternIncludesHistory: string[] = history.include || [];
		const onlyOpenEditors = this.viewletState['query.onlyOpenEditors'] || false;

		const queryDetailsExpanded = this.viewletState['query.queryDetailsExpanded'] || '';
		const useExcludesAndIgnoreFiles = typeof this.viewletState['query.useExcludesAndIgnoreFiles'] === 'boolean' ?
			this.viewletState['query.useExcludesAndIgnoreFiles'] : true;

		this.queryDetails = dom.append(this.searchWidgetsContainerElement, $('.query-details'));

		// Toggle query details button
		this.toggleQueryDetailsButton = dom.append(this.queryDetails,
			$('.more' + ThemeIcon.asCSSSelector(searchDetailsIcon), { tabindex: 0, role: 'button', title: nls.localize('moreSearch', "Toggle Search Details") }));

		this._register(dom.addDisposableListener(this.toggleQueryDetailsButton, dom.EventType.CLICK, e => {
			dom.EventHelper.stop(e);
			this.toggleQueryDetails(!this.accessibilityService.isScreenReaderOptimized());
		}));
		this._register(dom.addDisposableListener(this.toggleQueryDetailsButton, dom.EventType.KEY_UP, (e: KeyboardEvent) => {
			const event = new StandardKeyboardEvent(e);

			if (event.equals(KeyCode.Enter) || event.equals(KeyCode.Space)) {
				dom.EventHelper.stop(e);
				this.toggleQueryDetails(false);
			}
		}));
		this._register(dom.addDisposableListener(this.toggleQueryDetailsButton, dom.EventType.KEY_DOWN, (e: KeyboardEvent) => {
			const event = new StandardKeyboardEvent(e);

			if (event.equals(KeyMod.Shift | KeyCode.Tab)) {
				if (this.searchWidget.isReplaceActive()) {
					this.searchWidget.focusReplaceAllAction();
				} else {
					this.searchWidget.isReplaceShown() ? this.searchWidget.replaceInput.focusOnPreserve() : this.searchWidget.focusRegexAction();
				}
				dom.EventHelper.stop(e);
			}
		}));

		// folder includes list
		const folderIncludesList = dom.append(this.queryDetails,
			$('.file-types.includes'));
		const filesToIncludeTitle = nls.localize('searchScope.includes', "files to include");
		dom.append(folderIncludesList, $('h4', undefined, filesToIncludeTitle));

		this.inputPatternIncludes = this._register(this.instantiationService.createInstance(IncludePatternInputWidget, folderIncludesList, this.contextViewService, {
			ariaLabel: nls.localize('label.includes', 'Search Include Patterns'),
			history: patternIncludesHistory,
		}));

		this.inputPatternIncludes.setValue(patternIncludes);
		this.inputPatternIncludes.setOnlySearchInOpenEditors(onlyOpenEditors);

		this._register(this.inputPatternIncludes.onSubmit(triggeredOnType => this.triggerQueryChange({ triggeredOnType, delay: this.searchConfig.searchOnTypeDebouncePeriod })));
		this._register(this.inputPatternIncludes.onCancel(() => this.cancelSearch(false)));
		this._register(this.inputPatternIncludes.onChangeSearchInEditorsBox(() => this.triggerQueryChange()));

		this.trackInputBox(this.inputPatternIncludes.inputFocusTracker, this.inputPatternIncludesFocused);

		// excludes list
		const excludesList = dom.append(this.queryDetails, $('.file-types.excludes'));
		const excludesTitle = nls.localize('searchScope.excludes', "files to exclude");
		dom.append(excludesList, $('h4', undefined, excludesTitle));
		this.inputPatternExcludes = this._register(this.instantiationService.createInstance(ExcludePatternInputWidget, excludesList, this.contextViewService, {
			ariaLabel: nls.localize('label.excludes', 'Search Exclude Patterns'),
			history: patternExclusionsHistory,
		}));

		this.inputPatternExcludes.setValue(patternExclusions);
		this.inputPatternExcludes.setUseExcludesAndIgnoreFiles(useExcludesAndIgnoreFiles);

		this._register(this.inputPatternExcludes.onCancel(() => this.cancelSearch(false)));
		this._register(this.inputPatternExcludes.onChangeIgnoreBox(() => this.triggerQueryChange()));
		this.trackInputBox(this.inputPatternExcludes.inputFocusTracker, this.inputPatternExclusionsFocused);

		const updateHasFilePatternKey = () => this.hasFilePatternKey.set(this.inputPatternIncludes.getValue().length > 0 || this.inputPatternExcludes.getValue().length > 0);
		updateHasFilePatternKey();
		const onFilePatternSubmit = (triggeredOnType: boolean) => {
			this.triggerQueryChange({ triggeredOnType, delay: this.searchConfig.searchOnTypeDebouncePeriod });
			if (triggeredOnType) {
				updateHasFilePatternKey();
			}
		};
		this._register(this.inputPatternIncludes.onSubmit(onFilePatternSubmit));
		this._register(this.inputPatternExcludes.onSubmit(onFilePatternSubmit));

		this.messagesElement = dom.append(this.container, $('.messages'));
		if (this.contextService.getWorkbenchState() === WorkbenchState.EMPTY) {
			this.showSearchWithoutFolderMessage();
		}

		this.createSearchResultsView(this.container);

		if (filePatterns !== '' || patternExclusions !== '' || patternIncludes !== '' || queryDetailsExpanded !== '' || !useExcludesAndIgnoreFiles) {
			this.toggleQueryDetails(true, true, true);
		}

		this._register(this.viewModel.searchResult.onChange((event) => this.onSearchResultsChanged(event)));

		this._register(this.onDidChangeBodyVisibility(visible => this.onVisibilityChanged(visible)));
	}

	protected callRenderBody(parent: HTMLElement): void { // {{SQL CARBON EDIT}}
		super.renderBody(parent); // {{SQL CARBON EDIT}}
	} // {{SQL CARBON EDIT}}

	protected onVisibilityChanged(visible: boolean): void { // {{SQL CARBON EDIT}}
		this.viewletVisible.set(visible);
		if (visible) {
			if (this.changedWhileHidden) {
				// Render if results changed while viewlet was hidden - #37818
				this.refreshAndUpdateCount();
				this.changedWhileHidden = false;
			}
		} else {
			// Reset last focus to input to preserve opening the viewlet always focusing the query editor.
			this.lastFocusState = 'input';
		}

		// Enable highlights if there are searchresults
		if (this.viewModel) {
			this.viewModel.searchResult.toggleHighlights(visible);
		}
	}

	get searchAndReplaceWidget(): SearchWidget {
		return this.searchWidget;
	}

	get searchIncludePattern(): IncludePatternInputWidget {
		return this.inputPatternIncludes;
	}

	get searchExcludePattern(): ExcludePatternInputWidget {
		return this.inputPatternExcludes;
	}

	private createSearchWidget(container: HTMLElement): void {
		const contentPattern = this.viewletState['query.contentPattern'] || '';
		const replaceText = this.viewletState['query.replaceText'] || '';
		const isRegex = this.viewletState['query.regex'] === true;
		const isWholeWords = this.viewletState['query.wholeWords'] === true;
		const isCaseSensitive = this.viewletState['query.caseSensitive'] === true;
		const history = this.searchHistoryService.load();
		const searchHistory = history.search || this.viewletState['query.searchHistory'] || [];
		const replaceHistory = history.replace || this.viewletState['query.replaceHistory'] || [];
		const showReplace = typeof this.viewletState['view.showReplace'] === 'boolean' ? this.viewletState['view.showReplace'] : true;
		const preserveCase = this.viewletState['query.preserveCase'] === true;

		this.searchWidget = this._register(this.instantiationService.createInstance(SearchWidget, container, <ISearchWidgetOptions>{
			value: contentPattern,
			replaceValue: replaceText,
			isRegex: isRegex,
			isCaseSensitive: isCaseSensitive,
			isWholeWords: isWholeWords,
			searchHistory: searchHistory,
			replaceHistory: replaceHistory,
			preserveCase: preserveCase
		}));

		if (showReplace) {
			this.searchWidget.toggleReplace(true);
		}

		this._register(this.searchWidget.onSearchSubmit(options => this.triggerQueryChange(options)));
		this._register(this.searchWidget.onSearchCancel(({ focus }) => this.cancelSearch(focus)));
		this._register(this.searchWidget.searchInput.onDidOptionChange(() => this.triggerQueryChange()));

		const updateHasPatternKey = () => this.hasSearchPatternKey.set(this.searchWidget.searchInput.getValue().length > 0);
		updateHasPatternKey();
		this._register(this.searchWidget.searchInput.onDidChange(() => updateHasPatternKey()));

		const updateHasReplacePatternKey = () => this.hasReplacePatternKey.set(this.searchWidget.getReplaceValue().length > 0);
		updateHasReplacePatternKey();
		this._register(this.searchWidget.replaceInput.inputBox.onDidChange(() => updateHasReplacePatternKey()));

		this._register(this.searchWidget.onDidHeightChange(() => this.reLayout()));

		this._register(this.searchWidget.onReplaceToggled(() => this.reLayout()));
		this._register(this.searchWidget.onReplaceStateChange((state) => {
			this.viewModel.replaceActive = state;
			this.refreshTree();
		}));

		this._register(this.searchWidget.onPreserveCaseChange((state) => {
			this.viewModel.preserveCase = state;
			this.refreshTree();
		}));

		this._register(this.searchWidget.onReplaceValueChanged(() => {
			this.viewModel.replaceString = this.searchWidget.getReplaceValue();
			this.delayedRefresh.trigger(() => this.refreshTree());
		}));

		this._register(this.searchWidget.onBlur(() => {
			this.toggleQueryDetailsButton.focus();
		}));

		this._register(this.searchWidget.onReplaceAll(() => this.replaceAll()));

		this.trackInputBox(this.searchWidget.searchInputFocusTracker);
		this.trackInputBox(this.searchWidget.replaceInputFocusTracker);
	}

	private trackInputBox(inputFocusTracker: dom.IFocusTracker, contextKey?: IContextKey<boolean>): void {
		this._register(inputFocusTracker.onDidFocus(() => {
			this.lastFocusState = 'input';
			this.inputBoxFocused.set(true);
			if (contextKey) {
				contextKey.set(true);
			}
		}));
		this._register(inputFocusTracker.onDidBlur(() => {
			this.inputBoxFocused.set(this.searchWidget.searchInputHasFocus()
				|| this.searchWidget.replaceInputHasFocus()
				|| this.inputPatternIncludes.inputHasFocus()
				|| this.inputPatternExcludes.inputHasFocus());
			if (contextKey) {
				contextKey.set(false);
			}
		}));
	}

	protected onSearchResultsChanged(event?: IChangeEvent): void { // {{SQL CARBON EDIT}}
		if (this.isVisible()) {
			return this.refreshAndUpdateCount(event);
		} else {
			this.changedWhileHidden = true;
		}
	}

	protected refreshAndUpdateCount(event?: IChangeEvent): void { // {{SQL CARBON EDIT}}
		this.searchWidget.setReplaceAllActionState(!this.viewModel.searchResult.isEmpty());
		this.updateSearchResultCount(this.viewModel.searchResult.query!.userDisabledExcludesAndIgnoreFiles);
		return this.refreshTree(event);
	}

	refreshTree(event?: IChangeEvent): void {
		const collapseResults = this.searchConfig.collapseResults;
		if (!event || event.added || event.removed) {
			// Refresh whole tree
			if (this.searchConfig.sortOrder === SearchSortOrder.Modified) {
				// Ensure all matches have retrieved their file stat
				this.retrieveFileStats()
					.then(() => this.tree.setChildren(null, this.createResultIterator(collapseResults)));
			} else {
				this.tree.setChildren(null, this.createResultIterator(collapseResults));
			}
		} else {
			// If updated counts affect our search order, re-sort the view.
			if (this.searchConfig.sortOrder === SearchSortOrder.CountAscending ||
				this.searchConfig.sortOrder === SearchSortOrder.CountDescending) {
				this.tree.setChildren(null, this.createResultIterator(collapseResults));
			} else {
				// FileMatch modified, refresh those elements
				event.elements.forEach(element => {
					this.tree.setChildren(element, this.createIterator(element, collapseResults));
					this.tree.rerender(element);
				});
			}
		}
	}

	private createResultIterator(collapseResults: ISearchConfigurationProperties['collapseResults']): Iterable<ITreeElement<RenderableMatch>> {
		const folderMatches = this.searchResult.folderMatches()
			.filter(fm => !fm.isEmpty())
			.sort(searchMatchComparer);

		if (folderMatches.length === 1) {
			return this.createFolderIterator(folderMatches[0], collapseResults);
		}

		return Iterable.map(folderMatches, folderMatch => {
			const children = this.createFolderIterator(folderMatch, collapseResults);
			return <ITreeElement<RenderableMatch>>{ element: folderMatch, children };
		});
	}

	private createFolderIterator(folderMatch: FolderMatch, collapseResults: ISearchConfigurationProperties['collapseResults']): Iterable<ITreeElement<RenderableMatch>> {
		const sortOrder = this.searchConfig.sortOrder;
		const matches = folderMatch.matches().sort((a, b) => searchMatchComparer(a, b, sortOrder));

		return Iterable.map(matches, fileMatch => {
			const children = this.createFileIterator(fileMatch);

			let nodeExists = true;
			try { this.tree.getNode(fileMatch); } catch (e) { nodeExists = false; }

			const collapsed = nodeExists ? undefined :
				(collapseResults === 'alwaysCollapse' || (fileMatch.matches().length > 10 && collapseResults !== 'alwaysExpand'));

			return <ITreeElement<RenderableMatch>>{ element: fileMatch, children, collapsed };
		});
	}

	private createFileIterator(fileMatch: FileMatch): Iterable<ITreeElement<RenderableMatch>> {
		const matches = fileMatch.matches().sort(searchMatchComparer);
		return Iterable.map(matches, r => (<ITreeElement<RenderableMatch>>{ element: r }));
	}

	private createIterator(match: FolderMatch | FileMatch | SearchResult, collapseResults: ISearchConfigurationProperties['collapseResults']): Iterable<ITreeElement<RenderableMatch>> {
		return match instanceof SearchResult ? this.createResultIterator(collapseResults) :
			match instanceof FolderMatch ? this.createFolderIterator(match, collapseResults) :
				this.createFileIterator(match);
	}

	private replaceAll(): void {
		if (this.viewModel.searchResult.count() === 0) {
			return;
		}

		const occurrences = this.viewModel.searchResult.count();
		const fileCount = this.viewModel.searchResult.fileCount();
		const replaceValue = this.searchWidget.getReplaceValue() || '';
		const afterReplaceAllMessage = this.buildAfterReplaceAllMessage(occurrences, fileCount, replaceValue);

		let progressComplete: () => void;
		let progressReporter: IProgress<IProgressStep>;

		this.progressService.withProgress({ location: this.getProgressLocation(), delay: 100, total: occurrences }, p => {
			progressReporter = p;

			return new Promise<void>(resolve => progressComplete = resolve);
		});

		const confirmation: IConfirmation = {
			title: nls.localize('replaceAll.confirmation.title', "Replace All"),
			message: this.buildReplaceAllConfirmationMessage(occurrences, fileCount, replaceValue),
			primaryButton: nls.localize('replaceAll.confirm.button', "&&Replace"),
			type: 'question'
		};

		this.dialogService.confirm(confirmation).then(res => {
			if (res.confirmed) {
				this.searchWidget.setReplaceAllActionState(false);
				this.viewModel.searchResult.replaceAll(progressReporter).then(() => {
					progressComplete();
					const messageEl = this.clearMessage();
					dom.append(messageEl, $('p', undefined, afterReplaceAllMessage));
					this.reLayout();
				}, (error) => {
					progressComplete();
					errors.isPromiseCanceledError(error);
					this.notificationService.error(error);
				});
			}
		});
	}

	private buildAfterReplaceAllMessage(occurrences: number, fileCount: number, replaceValue?: string) {
		if (occurrences === 1) {
			if (fileCount === 1) {
				if (replaceValue) {
					return nls.localize('replaceAll.occurrence.file.message', "Replaced {0} occurrence across {1} file with '{2}'.", occurrences, fileCount, replaceValue);
				}

				return nls.localize('removeAll.occurrence.file.message', "Replaced {0} occurrence across {1} file.", occurrences, fileCount);
			}

			if (replaceValue) {
				return nls.localize('replaceAll.occurrence.files.message', "Replaced {0} occurrence across {1} files with '{2}'.", occurrences, fileCount, replaceValue);
			}

			return nls.localize('removeAll.occurrence.files.message', "Replaced {0} occurrence across {1} files.", occurrences, fileCount);
		}

		if (fileCount === 1) {
			if (replaceValue) {
				return nls.localize('replaceAll.occurrences.file.message', "Replaced {0} occurrences across {1} file with '{2}'.", occurrences, fileCount, replaceValue);
			}

			return nls.localize('removeAll.occurrences.file.message', "Replaced {0} occurrences across {1} file.", occurrences, fileCount);
		}

		if (replaceValue) {
			return nls.localize('replaceAll.occurrences.files.message', "Replaced {0} occurrences across {1} files with '{2}'.", occurrences, fileCount, replaceValue);
		}

		return nls.localize('removeAll.occurrences.files.message', "Replaced {0} occurrences across {1} files.", occurrences, fileCount);
	}

	private buildReplaceAllConfirmationMessage(occurrences: number, fileCount: number, replaceValue?: string) {
		if (occurrences === 1) {
			if (fileCount === 1) {
				if (replaceValue) {
					return nls.localize('removeAll.occurrence.file.confirmation.message', "Replace {0} occurrence across {1} file with '{2}'?", occurrences, fileCount, replaceValue);
				}

				return nls.localize('replaceAll.occurrence.file.confirmation.message', "Replace {0} occurrence across {1} file?", occurrences, fileCount);
			}

			if (replaceValue) {
				return nls.localize('removeAll.occurrence.files.confirmation.message', "Replace {0} occurrence across {1} files with '{2}'?", occurrences, fileCount, replaceValue);
			}

			return nls.localize('replaceAll.occurrence.files.confirmation.message', "Replace {0} occurrence across {1} files?", occurrences, fileCount);
		}

		if (fileCount === 1) {
			if (replaceValue) {
				return nls.localize('removeAll.occurrences.file.confirmation.message', "Replace {0} occurrences across {1} file with '{2}'?", occurrences, fileCount, replaceValue);
			}

			return nls.localize('replaceAll.occurrences.file.confirmation.message', "Replace {0} occurrences across {1} file?", occurrences, fileCount);
		}

		if (replaceValue) {
			return nls.localize('removeAll.occurrences.files.confirmation.message', "Replace {0} occurrences across {1} files with '{2}'?", occurrences, fileCount, replaceValue);
		}

		return nls.localize('replaceAll.occurrences.files.confirmation.message', "Replace {0} occurrences across {1} files?", occurrences, fileCount);
	}

	protected clearMessage(): HTMLElement { // {{SQL CARBON EDIT}}
		this.searchWithoutFolderMessageElement = undefined;

		dom.clearNode(this.messagesElement);
		dom.show(this.messagesElement);
		dispose(this.messageDisposables);
		this.messageDisposables = [];

		return dom.append(this.messagesElement, $('.message'));
	}

	protected createSearchResultsView(container: HTMLElement): void { // {{SQL CARBON EDIT}}
		this.resultsElement = dom.append(container, $('.results.show-file-icons'));
		const delegate = this.instantiationService.createInstance(SearchDelegate);

		const identityProvider: IIdentityProvider<RenderableMatch> = {
			getId(element: RenderableMatch) {
				return element.id();
			}
		};

		this.treeLabels = this._register(this.instantiationService.createInstance(ResourceLabels, { onDidChangeVisibility: this.onDidChangeBodyVisibility }));
		this.tree = this._register(<WorkbenchObjectTree<RenderableMatch>>this.instantiationService.createInstance(WorkbenchObjectTree,
			'SearchView',
			this.resultsElement,
			delegate,
			[
				this._register(this.instantiationService.createInstance(FolderMatchRenderer, this.viewModel, this, this.treeLabels)),
				this._register(this.instantiationService.createInstance(FileMatchRenderer, this.viewModel, this, this.treeLabels)),
				this._register(this.instantiationService.createInstance(MatchRenderer, this.viewModel, this)),
			],
			{
				identityProvider,
				accessibilityProvider: this.treeAccessibilityProvider,
				dnd: this.instantiationService.createInstance(SearchDND),
				multipleSelectionSupport: false,
				openOnFocus: true,
				overrideStyles: {
					listBackground: this.getBackgroundColor()
				}
			}));
		this._register(this.tree.onContextMenu(e => this.onContextMenu(e)));
		const updateHasSomeCollapsible = () => this.toggleCollapseStateDelayer.trigger(() => this.hasSomeCollapsibleResultKey.set(this.hasSomeCollapsible()));
		updateHasSomeCollapsible();
		this._register(this.viewModel.searchResult.onChange(() => updateHasSomeCollapsible()));
		this._register(this.tree.onDidChangeCollapseState(() => updateHasSomeCollapsible()));

		this._register(Event.debounce(this.tree.onDidOpen, (last, event) => event, 75, true)(options => {
			if (options.element instanceof Match) {
				const selectedMatch: Match = options.element;
				if (this.currentSelectedFileMatch) {
					this.currentSelectedFileMatch.setSelectedMatch(null);
				}
				this.currentSelectedFileMatch = selectedMatch.parent();
				this.currentSelectedFileMatch.setSelectedMatch(selectedMatch);

				this.onFocus(selectedMatch, options.editorOptions.preserveFocus, options.sideBySide, options.editorOptions.pinned);
			}
		}));

		this._register(Event.any<any>(this.tree.onDidFocus, this.tree.onDidChangeFocus)(() => {
			if (this.tree.isDOMFocused()) {
				const focus = this.tree.getFocus()[0];
				this.firstMatchFocused.set(this.tree.navigate().first() === focus);
				this.fileMatchOrMatchFocused.set(!!focus);
				this.fileMatchFocused.set(focus instanceof FileMatch);
				this.folderMatchFocused.set(focus instanceof FolderMatch);
				this.matchFocused.set(focus instanceof Match);
				this.fileMatchOrFolderMatchFocus.set(focus instanceof FileMatch || focus instanceof FolderMatch);
				this.fileMatchOrFolderMatchWithResourceFocus.set(focus instanceof FileMatch || focus instanceof FolderMatchWithResource);
				this.lastFocusState = 'tree';
			}
		}));

		this._register(this.tree.onDidBlur(() => {
			this.firstMatchFocused.reset();
			this.fileMatchOrMatchFocused.reset();
			this.fileMatchFocused.reset();
			this.folderMatchFocused.reset();
			this.matchFocused.reset();
			this.fileMatchOrFolderMatchFocus.reset();
			this.fileMatchOrFolderMatchWithResourceFocus.reset();
		}));
	}

	protected onContextMenu(e: ITreeContextMenuEvent<RenderableMatch | null>): void { // {{SQL CARBON EDIT}}
		if (!this.contextMenu) {
			this.contextMenu = this._register(this.menuService.createMenu(MenuId.SearchContext, this.contextKeyService));
		}

		e.browserEvent.preventDefault();
		e.browserEvent.stopPropagation();

		const actions: IAction[] = [];
		const actionsDisposable = createAndFillInContextMenuActions(this.contextMenu, { shouldForwardArgs: true }, actions);

		this.contextMenuService.showContextMenu({
			getAnchor: () => e.anchor,
			getActions: () => actions,
			getActionsContext: () => e.element,
			onHide: () => dispose(actionsDisposable)
		});
	}

	private hasSomeCollapsible(): boolean {
		const viewer = this.getControl();
		const navigator = viewer.navigate();
		let node = navigator.first();
		do {
			if (!viewer.isCollapsed(node)) {
				return true;
			}
		} while (node = navigator.next());

		return false;
	}

	selectNextMatch(): void {
		if (!this.hasSearchResults()) {
			return;
		}

		const [selected] = this.tree.getSelection();

		// Expand the initial selected node, if needed
		if (selected && !(selected instanceof Match)) {
			if (this.tree.isCollapsed(selected)) {
				this.tree.expand(selected);
			}
		}

		const navigator = this.tree.navigate(selected);

		let next = navigator.next();
		if (!next) {
			next = navigator.first();
		}

		// Expand until first child is a Match
		while (next && !(next instanceof Match)) {
			if (this.tree.isCollapsed(next)) {
				this.tree.expand(next);
			}

			// Select the first child
			next = navigator.next();
		}

		// Reveal the newly selected element
		if (next) {
			if (next === selected) {
				this.tree.setFocus([]);
			}
			this.tree.setFocus([next], getSelectionKeyboardEvent(undefined, false, false));
			this.tree.reveal(next);
			const ariaLabel = this.treeAccessibilityProvider.getAriaLabel(next);
			if (ariaLabel) { aria.alert(ariaLabel); }
		}
	}

	selectPreviousMatch(): void {
		if (!this.hasSearchResults()) {
			return;
		}

		const [selected] = this.tree.getSelection();
		let navigator = this.tree.navigate(selected);

		let prev = navigator.previous();

		// Select previous until find a Match or a collapsed item
		while (!prev || (!(prev instanceof Match) && !this.tree.isCollapsed(prev))) {
			const nextPrev = prev ? navigator.previous() : navigator.last();

			if (!prev && !nextPrev) {
				return;
			}

			prev = nextPrev;
		}

		// Expand until last child is a Match
		while (!(prev instanceof Match)) {
			const nextItem = navigator.next();
			this.tree.expand(prev);
			navigator = this.tree.navigate(nextItem); // recreate navigator because modifying the tree can invalidate it
			prev = nextItem ? navigator.previous() : navigator.last(); // select last child
		}

		// Reveal the newly selected element
		if (prev) {
			if (prev === selected) {
				this.tree.setFocus([]);
			}
			this.tree.setFocus([prev], getSelectionKeyboardEvent(undefined, false, false));
			this.tree.reveal(prev);
			const ariaLabel = this.treeAccessibilityProvider.getAriaLabel(prev);
			if (ariaLabel) { aria.alert(ariaLabel); }
		}
	}

	moveFocusToResults(): void {
		this.tree.domFocus();
	}

	focus(): void {
		super.focus();
		if (this.lastFocusState === 'input' || !this.hasSearchResults()) {
			const updatedText = this.searchConfig.seedOnFocus ? this.updateTextFromSelection({ allowSearchOnType: false }) : false;
			this.searchWidget.focus(undefined, undefined, updatedText);
		} else {
			this.tree.domFocus();
		}
	}

	updateTextFromFindWidgetOrSelection({ allowUnselectedWord = true, allowSearchOnType = true }): boolean {
		const activeEditor = this.editorService.activeTextEditorControl;
		if (isCodeEditor(activeEditor)) {
			const controller = CommonFindController.get(activeEditor as ICodeEditor);
			if (controller.isFindInputFocused()) {
				return this.updateTextFromFindWidget(controller, { allowSearchOnType });
			}
		}

		return this.updateTextFromSelection({ allowUnselectedWord, allowSearchOnType });
	}

	private updateTextFromFindWidget(controller: CommonFindController, { allowSearchOnType = true }): boolean {
		if (!this.searchConfig.seedWithNearestWord && (window.getSelection()?.toString() ?? '') === '') {
			return false;
		}

		const searchString = controller.getState().searchString;
		if (searchString === '') {
			return false;
		}

		this.searchWidget.searchInput.setCaseSensitive(controller.getState().matchCase);
		this.searchWidget.searchInput.setWholeWords(controller.getState().wholeWord);
		this.searchWidget.searchInput.setRegex(controller.getState().isRegex);
		this.updateText(searchString, allowSearchOnType);

		return true;
	}

	private updateTextFromSelection({ allowUnselectedWord = true, allowSearchOnType = true }): boolean {
		const seedSearchStringFromSelection = this.configurationService.getValue<IEditorOptions>('editor').find!.seedSearchStringFromSelection;
		if (!seedSearchStringFromSelection) {
			return false;
		}

		let selectedText = this.getSearchTextFromEditor(allowUnselectedWord);
		if (selectedText === null) {
			return false;
		}

		if (this.searchWidget.searchInput.getRegex()) {
			selectedText = strings.escapeRegExpCharacters(selectedText);
		}

		this.updateText(selectedText, allowSearchOnType);
		return true;
	}

	private updateText(text: string, allowSearchOnType: boolean = true) {
		if (allowSearchOnType && !this.viewModel.searchResult.isDirty) {
			this.searchWidget.setValue(text);
		} else {
			this.pauseSearching = true;
			this.searchWidget.setValue(text);
			this.pauseSearching = false;
		}
	}

	focusNextInputBox(): void {
		if (this.searchWidget.searchInputHasFocus()) {
			if (this.searchWidget.isReplaceShown()) {
				this.searchWidget.focus(true, true);
			} else {
				this.moveFocusFromSearchOrReplace();
			}
			return;
		}

		if (this.searchWidget.replaceInputHasFocus()) {
			this.moveFocusFromSearchOrReplace();
			return;
		}

		if (this.inputPatternIncludes.inputHasFocus()) {
			this.inputPatternExcludes.focus();
			this.inputPatternExcludes.select();
			return;
		}

		if (this.inputPatternExcludes.inputHasFocus()) {
			this.selectTreeIfNotSelected();
			return;
		}
	}

	private moveFocusFromSearchOrReplace() {
		if (this.showsFileTypes()) {
			this.toggleQueryDetails(true, this.showsFileTypes());
		} else {
			this.selectTreeIfNotSelected();
		}
	}

	focusPreviousInputBox(): void {
		if (this.searchWidget.searchInputHasFocus()) {
			return;
		}

		if (this.searchWidget.replaceInputHasFocus()) {
			this.searchWidget.focus(true);
			return;
		}

		if (this.inputPatternIncludes.inputHasFocus()) {
			this.searchWidget.focus(true, true);
			return;
		}

		if (this.inputPatternExcludes.inputHasFocus()) {
			this.inputPatternIncludes.focus();
			this.inputPatternIncludes.select();
			return;
		}

		if (this.tree.isDOMFocused()) {
			this.moveFocusFromResults();
			return;
		}
	}

	private moveFocusFromResults(): void {
		if (this.showsFileTypes()) {
			this.toggleQueryDetails(true, true, false, true);
		} else {
			this.searchWidget.focus(true, true);
		}
	}

	protected reLayout(): void { // {{SQL CARBON EDIT}}
		if (this.isDisposed || !this.size) {
			return;
		}

		const actionsPosition = this.searchConfig.actionsPosition;
		this.getContainer().classList.toggle(SearchView.ACTIONS_RIGHT_CLASS_NAME, actionsPosition === 'right');

		this.searchWidget.setWidth(this.size.width - 28 /* container margin */);

		this.inputPatternExcludes.setWidth(this.size.width - 28 /* container margin */);
		this.inputPatternIncludes.setWidth(this.size.width - 28 /* container margin */);

		const messagesSize = this.messagesElement.style.display === 'none' ?
			0 :
			dom.getTotalHeight(this.messagesElement);

		const searchResultContainerHeight = this.size.height -
			messagesSize -
			dom.getTotalHeight(this.searchWidgetsContainerElement);

		this.resultsElement.style.height = searchResultContainerHeight + 'px';

		this.tree.layout(searchResultContainerHeight, this.size.width);
	}

	protected layoutBody(height: number, width: number): void {
		super.layoutBody(height, width);
		this.size = new dom.Dimension(width, height);
		this.reLayout();
	}

	getControl() {
		return this.tree;
	}

	allSearchFieldsClear(): boolean {
		return this.searchWidget.getReplaceValue() === '' &&
			this.searchWidget.searchInput.getValue() === '';
	}

	allFilePatternFieldsClear(): boolean {
		return this.searchExcludePattern.getValue() === '' &&
			this.searchIncludePattern.getValue() === '';
	}

	hasSearchResults(): boolean {
		return !this.viewModel.searchResult.isEmpty();
	}

	clearSearchResults(clearInput = true): void {
		this.viewModel.searchResult.clear();
		this.showEmptyStage(true);
		if (this.contextService.getWorkbenchState() === WorkbenchState.EMPTY) {
			this.showSearchWithoutFolderMessage();
		}
		if (clearInput) {
			if (this.allSearchFieldsClear()) {
				this.clearFilePatternFields();
			}
			this.searchWidget.clear();
		}
		this.viewModel.cancelSearch();
		this.tree.ariaLabel = nls.localize('emptySearch', "Empty Search");

		aria.status(nls.localize('ariaSearchResultsClearStatus', "The search results have been cleared"));
	}

	clearFilePatternFields(): void {
		this.searchExcludePattern.clear();
		this.searchIncludePattern.clear();
	}

	cancelSearch(focus: boolean = true): boolean {
		if (this.viewModel.cancelSearch()) {
			if (focus) { this.searchWidget.focus(); }
			return true;
		}
		return false;
	}

	private selectTreeIfNotSelected(): void {
		if (this.tree.getNode(null)) {
			this.tree.domFocus();
			const selection = this.tree.getSelection();
			if (selection.length === 0) {
				this.tree.focusNext();
			}
		}
	}

	private getSearchTextFromEditor(allowUnselectedWord: boolean): string | null {
		if (!this.editorService.activeEditor) {
			return null;
		}

		if (dom.isAncestor(document.activeElement, this.getContainer())) {
			return null;
		}

		let activeTextEditorControl = this.editorService.activeTextEditorControl;
		if (isDiffEditor(activeTextEditorControl)) {
			if (activeTextEditorControl.getOriginalEditor().hasTextFocus()) {
				activeTextEditorControl = activeTextEditorControl.getOriginalEditor();
			} else {
				activeTextEditorControl = activeTextEditorControl.getModifiedEditor();
			}
		}

		if (!isCodeEditor(activeTextEditorControl) || !activeTextEditorControl.hasModel()) {
			return null;
		}

		const range = activeTextEditorControl.getSelection();
		if (!range) {
			return null;
		}

		if (range.isEmpty() && this.searchConfig.seedWithNearestWord && allowUnselectedWord) {
			const wordAtPosition = activeTextEditorControl.getModel().getWordAtPosition(range.getStartPosition());
			if (wordAtPosition) {
				return wordAtPosition.word;
			}
		}

		if (!range.isEmpty()) {
			let searchText = '';
			for (let i = range.startLineNumber; i <= range.endLineNumber; i++) {
				let lineText = activeTextEditorControl.getModel().getLineContent(i);
				if (i === range.endLineNumber) {
					lineText = lineText.substring(0, range.endColumn - 1);
				}

				if (i === range.startLineNumber) {
					lineText = lineText.substring(range.startColumn - 1);
				}

				if (i !== range.startLineNumber) {
					lineText = '\n' + lineText;
				}

				searchText += lineText;
			}

			return searchText;
		}

		return null;
	}

	private showsFileTypes(): boolean {
		return this.queryDetails.classList.contains('more');
	}

	toggleCaseSensitive(): void {
		this.searchWidget.searchInput.setCaseSensitive(!this.searchWidget.searchInput.getCaseSensitive());
		this.triggerQueryChange();
	}

	toggleWholeWords(): void {
		this.searchWidget.searchInput.setWholeWords(!this.searchWidget.searchInput.getWholeWords());
		this.triggerQueryChange();
	}

	toggleRegex(): void {
		this.searchWidget.searchInput.setRegex(!this.searchWidget.searchInput.getRegex());
		this.triggerQueryChange();
	}

	togglePreserveCase(): void {
		this.searchWidget.replaceInput.setPreserveCase(!this.searchWidget.replaceInput.getPreserveCase());
		this.triggerQueryChange();
	}

	setSearchParameters(args: IFindInFilesArgs = {}): void {
		if (typeof args.isCaseSensitive === 'boolean') {
			this.searchWidget.searchInput.setCaseSensitive(args.isCaseSensitive);
		}
		if (typeof args.matchWholeWord === 'boolean') {
			this.searchWidget.searchInput.setWholeWords(args.matchWholeWord);
		}
		if (typeof args.isRegex === 'boolean') {
			this.searchWidget.searchInput.setRegex(args.isRegex);
		}
		if (typeof args.filesToInclude === 'string') {
			this.searchIncludePattern.setValue(String(args.filesToInclude));
		}
		if (typeof args.filesToExclude === 'string') {
			this.searchExcludePattern.setValue(String(args.filesToExclude));
		}
		if (typeof args.query === 'string') {
			this.searchWidget.searchInput.setValue(args.query);
		}
		if (typeof args.replace === 'string') {
			this.searchWidget.replaceInput.setValue(args.replace);
		} else {
			if (this.searchWidget.replaceInput.getValue() !== '') {
				this.searchWidget.replaceInput.setValue('');
			}
		}
		if (typeof args.triggerSearch === 'boolean' && args.triggerSearch) {
			this.triggerQueryChange();
		}
		if (typeof args.preserveCase === 'boolean') {
			this.searchWidget.replaceInput.setPreserveCase(args.preserveCase);
		}
		if (typeof args.useExcludeSettingsAndIgnoreFiles === 'boolean') {
			this.inputPatternExcludes.setUseExcludesAndIgnoreFiles(args.useExcludeSettingsAndIgnoreFiles);
		}
	}

	toggleQueryDetails(moveFocus = true, show?: boolean, skipLayout?: boolean, reverse?: boolean): void {
		const cls = 'more';
		show = typeof show === 'undefined' ? !this.queryDetails.classList.contains(cls) : Boolean(show);
		this.viewletState['query.queryDetailsExpanded'] = show;
		skipLayout = Boolean(skipLayout);

		if (show) {
			this.toggleQueryDetailsButton.setAttribute('aria-expanded', 'true');
			this.queryDetails.classList.add(cls);
			if (moveFocus) {
				if (reverse) {
					this.inputPatternExcludes.focus();
					this.inputPatternExcludes.select();
				} else {
					this.inputPatternIncludes.focus();
					this.inputPatternIncludes.select();
				}
			}
		} else {
			this.toggleQueryDetailsButton.setAttribute('aria-expanded', 'false');
			this.queryDetails.classList.remove(cls);
			if (moveFocus) {
				this.searchWidget.focus();
			}
		}

		if (!skipLayout && this.size) {
			this.layout(this._orientation === Orientation.VERTICAL ? this.size.height : this.size.width);
		}
	}

	searchInFolders(folderPaths: string[] = []): void {
		if (!folderPaths.length || folderPaths.some(folderPath => folderPath === '.')) {
			this.inputPatternIncludes.setValue('');
			this.searchWidget.focus();
			return;
		}

		// Show 'files to include' box
		if (!this.showsFileTypes()) {
			this.toggleQueryDetails(true, true);
		}

		this.inputPatternIncludes.setValue(folderPaths.join(', '));
		this.searchWidget.focus(false);
	}

	triggerQueryChange(_options?: { preserveFocus?: boolean, triggeredOnType?: boolean, delay?: number }) {
		const options = { preserveFocus: true, triggeredOnType: false, delay: 0, ..._options };

		if (!this.pauseSearching) {
			this.triggerQueryDelayer.trigger(() => {
				this._onQueryChanged(options.preserveFocus, options.triggeredOnType);
			}, options.delay);
		}
	}

	private _onQueryChanged(preserveFocus: boolean, triggeredOnType = false): void {
		if (!this.searchWidget.searchInput.inputBox.isInputValid()) {
			return;
		}

		const isRegex = this.searchWidget.searchInput.getRegex();
		const isWholeWords = this.searchWidget.searchInput.getWholeWords();
		const isCaseSensitive = this.searchWidget.searchInput.getCaseSensitive();
		const contentPattern = this.searchWidget.searchInput.getValue();
		const excludePatternText = this.inputPatternExcludes.getValue().trim();
		const includePatternText = this.inputPatternIncludes.getValue().trim();
		const useExcludesAndIgnoreFiles = this.inputPatternExcludes.useExcludesAndIgnoreFiles();
		const onlySearchInOpenEditors = this.inputPatternIncludes.onlySearchInOpenEditors();

		if (contentPattern.length === 0) {
			this.clearSearchResults(false);
			this.clearMessage();
			return;
		}

		const content: IPatternInfo = {
			pattern: contentPattern,
			isRegExp: isRegex,
			isCaseSensitive: isCaseSensitive,
			isWordMatch: isWholeWords
		};

		const excludePattern = this.inputPatternExcludes.getValue();
		const includePattern = this.inputPatternIncludes.getValue();

		// Need the full match line to correctly calculate replace text, if this is a search/replace with regex group references ($1, $2, ...).
		// 10000 chars is enough to avoid sending huge amounts of text around, if you do a replace with a longer match, it may or may not resolve the group refs correctly.
		// https://github.com/microsoft/vscode/issues/58374
		const charsPerLine = content.isRegExp ? 10000 : 1000;

		const options: ITextQueryBuilderOptions = {
			_reason: 'searchView',
			extraFileResources: this.instantiationService.invokeFunction(getOutOfWorkspaceEditorResources),
			maxResults: SearchView.MAX_TEXT_RESULTS,
			disregardIgnoreFiles: !useExcludesAndIgnoreFiles || undefined,
			disregardExcludeSettings: !useExcludesAndIgnoreFiles || undefined,
			onlyOpenEditors: onlySearchInOpenEditors,
			excludePattern,
			includePattern,
			previewOptions: {
				matchLines: 1,
				charsPerLine
			},
			isSmartCase: this.searchConfig.smartCase,
			expandPatterns: true
		};
		const folderResources = this.contextService.getWorkspace().folders;

		const onQueryValidationError = (err: Error) => {
			this.searchWidget.searchInput.showMessage({ content: err.message, type: MessageType.ERROR });
			this.viewModel.searchResult.clear();
		};

		let query: ITextQuery;
		try {
			query = this.queryBuilder.text(content, folderResources.map(folder => folder.uri), options);
		} catch (err) {
			onQueryValidationError(err);
			return;
		}

		this.validateQuery(query).then(() => {
			this.onQueryTriggered(query, options, excludePatternText, includePatternText, triggeredOnType);

			if (!preserveFocus) {
				this.searchWidget.focus(false, undefined, true); // focus back to input field
			}
		}, onQueryValidationError);
	}

	private validateQuery(query: ITextQuery): Promise<void> {
		// Validate folderQueries
		const folderQueriesExistP =
			query.folderQueries.map(fq => {
				return this.fileService.exists(fq.folder).catch(() => false);
			});

		return Promise.all(folderQueriesExistP).then(existResults => {
			// If no folders exist, show an error message about the first one
			const existingFolderQueries = query.folderQueries.filter((folderQuery, i) => existResults[i]);
			if (!query.folderQueries.length || existingFolderQueries.length) {
				query.folderQueries = existingFolderQueries;
			} else {
				const nonExistantPath = query.folderQueries[0].folder.fsPath;
				const searchPathNotFoundError = nls.localize('searchPathNotFoundError', "Search path not found: {0}", nonExistantPath);
				return Promise.reject(new Error(searchPathNotFoundError));
			}

			return undefined;
		});
	}

	private onQueryTriggered(query: ITextQuery, options: ITextQueryBuilderOptions, excludePatternText: string, includePatternText: string, triggeredOnType: boolean): void {
		this.addToSearchHistoryDelayer.trigger(() => {
			this.searchWidget.searchInput.onSearchSubmit();
			this.inputPatternExcludes.onSearchSubmit();
			this.inputPatternIncludes.onSearchSubmit();
		});

		this.viewModel.cancelSearch(true);

		this.currentSearchQ = this.currentSearchQ
			.then(() => this.doSearch(query, excludePatternText, includePatternText, triggeredOnType))
			.then(() => undefined, () => undefined);
	}

	private doSearch(query: ITextQuery, excludePatternText: string, includePatternText: string, triggeredOnType: boolean): Thenable<void> {
		let progressComplete: () => void;
		this.progressService.withProgress({ location: this.getProgressLocation(), delay: triggeredOnType ? 300 : 0 }, _progress => {
			return new Promise<void>(resolve => progressComplete = resolve);
		});

		this.searchWidget.searchInput.clearMessage();
		this.state = SearchUIState.Searching;
		this.showEmptyStage();

		const slowTimer = setTimeout(() => {
			this.state = SearchUIState.SlowSearch;
		}, 2000);

		const onComplete = (completed?: ISearchComplete) => {
			clearTimeout(slowTimer);
			this.state = SearchUIState.Idle;

			// Complete up to 100% as needed
			progressComplete();

			// Do final render, then expand if just 1 file with less than 50 matches
			this.onSearchResultsChanged();

			const collapseResults = this.searchConfig.collapseResults;
			if (collapseResults !== 'alwaysCollapse' && this.viewModel.searchResult.matches().length === 1) {
				const onlyMatch = this.viewModel.searchResult.matches()[0];
				if (onlyMatch.count() < 50) {
					this.tree.expand(onlyMatch);
				}
			}

			this.viewModel.replaceString = this.searchWidget.getReplaceValue();

			const hasResults = !this.viewModel.searchResult.isEmpty();
			if (completed?.exit === SearchCompletionExitCode.NewSearchStarted) {
				return;
			}

			if (completed && completed.limitHit) {
				this.searchWidget.searchInput.showMessage({
					content: nls.localize('searchMaxResultsWarning', "The result set only contains a subset of all matches. Please be more specific in your search to narrow down the results."),
					type: MessageType.WARNING
				});
			}

			if (!hasResults) {
				const hasExcludes = !!excludePatternText;
				const hasIncludes = !!includePatternText;
				let message: string;

				if (!completed) {
					message = SEARCH_CANCELLED_MESSAGE;
				} else if (this.inputPatternIncludes.onlySearchInOpenEditors()) {
					if (hasIncludes && hasExcludes) {
						message = nls.localize('noOpenEditorResultsIncludesExcludes', "No results found in open editors matching '{0}' excluding '{1}' - ", includePatternText, excludePatternText);
					} else if (hasIncludes) {
						message = nls.localize('noOpenEditorResultsIncludes', "No results found in open editors matching '{0}' - ", includePatternText);
					} else if (hasExcludes) {
						message = nls.localize('noOpenEditorResultsExcludes', "No results found in open editors excluding '{0}' - ", excludePatternText);
					} else {
						message = nls.localize('noOpenEditorResultsFound', "No results found in open editors. Review your settings for configured exclusions and check your gitignore files - ");
					}
				} else {
					if (hasIncludes && hasExcludes) {
						message = nls.localize('noResultsIncludesExcludes', "No results found in '{0}' excluding '{1}' - ", includePatternText, excludePatternText);
					} else if (hasIncludes) {
						message = nls.localize('noResultsIncludes', "No results found in '{0}' - ", includePatternText);
					} else if (hasExcludes) {
						message = nls.localize('noResultsExcludes', "No results found excluding '{0}' - ", excludePatternText);
					} else {
						message = nls.localize('noResultsFound', "No results found. Review your settings for configured exclusions and check your gitignore files - ");
					}
				}

				// Indicate as status to ARIA
				aria.status(message);

				const messageEl = this.clearMessage();
				const p = dom.append(messageEl, $('p', undefined, message));

				if (!completed) {
					const searchAgainLink = dom.append(p, $('a.pointer.prominent', undefined, nls.localize('rerunSearch.message', "Search again")));
					this.messageDisposables.push(dom.addDisposableListener(searchAgainLink, dom.EventType.CLICK, (e: MouseEvent) => {
						dom.EventHelper.stop(e, false);
						this.triggerQueryChange({ preserveFocus: false });
					}));
				} else if (hasIncludes || hasExcludes) {
					const searchAgainLink = dom.append(p, $('a.pointer.prominent', { tabindex: 0 }, nls.localize('rerunSearchInAll.message', "Search again in all files")));
					this.messageDisposables.push(dom.addDisposableListener(searchAgainLink, dom.EventType.CLICK, (e: MouseEvent) => {
						dom.EventHelper.stop(e, false);

						this.inputPatternExcludes.setValue('');
						this.inputPatternIncludes.setValue('');
						this.inputPatternIncludes.setOnlySearchInOpenEditors(false);

						this.triggerQueryChange({ preserveFocus: false });
					}));
				} else {
					const openSettingsLink = dom.append(p, $('a.pointer.prominent', { tabindex: 0 }, nls.localize('openSettings.message', "Open Settings")));
					this.addClickEvents(openSettingsLink, this.onOpenSettings);
				}

				if (completed) {
					dom.append(p, $('span', undefined, ' - '));

					const learnMoreLink = dom.append(p, $('a.pointer.prominent', { tabindex: 0 }, nls.localize('openSettings.learnMore', "Learn More")));
					this.addClickEvents(learnMoreLink, this.onLearnMore);
				}

				if (this.contextService.getWorkbenchState() === WorkbenchState.EMPTY) {
					this.showSearchWithoutFolderMessage();
				}
				this.reLayout();
			} else {
				this.viewModel.searchResult.toggleHighlights(this.isVisible()); // show highlights

				// Indicate final search result count for ARIA
				aria.status(nls.localize('ariaSearchResultsStatus', "Search returned {0} results in {1} files", this.viewModel.searchResult.count(), this.viewModel.searchResult.fileCount()));
			}
		};

		const onError = (e: any) => {
			clearTimeout(slowTimer);
			this.state = SearchUIState.Idle;
			if (errors.isPromiseCanceledError(e)) {
				return onComplete(undefined);
			} else {
				progressComplete();
				this.searchWidget.searchInput.showMessage({ content: e.message, type: MessageType.ERROR });
				this.viewModel.searchResult.clear();

				return Promise.resolve();
			}
		};

		let visibleMatches = 0;

		// Handle UI updates in an interval to show frequent progress and results
		const uiRefreshHandle: any = setInterval(() => {
			if (this.state === SearchUIState.Idle) {
				window.clearInterval(uiRefreshHandle);
				return;
			}

			// Search result tree update
			const fileCount = this.viewModel.searchResult.fileCount();
			if (visibleMatches !== fileCount) {
				visibleMatches = fileCount;
				this.refreshAndUpdateCount();
			}
		}, 100);

		this.searchWidget.setReplaceAllActionState(false);

		return this.viewModel.search(query)
			.then(onComplete, onError);
	}

	protected addClickEvents = (element: HTMLElement, handler: (event: any) => void): void => { // {{SQL CARBON EDIT}}
		this.messageDisposables.push(dom.addDisposableListener(element, dom.EventType.CLICK, handler));
		this.messageDisposables.push(dom.addDisposableListener(element, dom.EventType.KEY_DOWN, e => {
			const event = new StandardKeyboardEvent(e);
			let eventHandled = true;

			if (event.equals(KeyCode.Space) || event.equals(KeyCode.Enter)) {
				handler(e);
			} else {
				eventHandled = false;
			}

			if (eventHandled) {
				event.preventDefault();
				event.stopPropagation();
			}
		}));
	};

	protected onOpenSettings = (e: dom.EventLike): void => { // {{SQL CARBON EDIT}}
		dom.EventHelper.stop(e, false);

		this.openSettings('.exclude');
	};

	private openSettings(query: string): Promise<IEditorPane | undefined> {
		const options: ISettingsEditorOptions = { query };
		return this.contextService.getWorkbenchState() !== WorkbenchState.EMPTY ?
			this.preferencesService.openWorkspaceSettings(undefined, options) :
			this.preferencesService.openGlobalSettings(undefined, options);
	}

	protected onLearnMore = (e: MouseEvent): void => { // {{SQL CARBON EDIT}}
		dom.EventHelper.stop(e, false);

		this.openerService.open(URI.parse('https://go.microsoft.com/fwlink/?linkid=853977'));
	};

	protected updateSearchResultCount(disregardExcludesAndIgnores?: boolean): void { // {{SQL CARBON EDIT}}
		const fileCount = this.viewModel.searchResult.fileCount();
		this.hasSearchResultsKey.set(fileCount > 0);

		const msgWasHidden = this.messagesElement.style.display === 'none';

		const messageEl = this.clearMessage();
		let resultMsg = this.buildResultCountMessage(this.viewModel.searchResult.count(), fileCount);
		this.tree.ariaLabel = resultMsg + nls.localize('forTerm', " - Search: {0}", this.searchResult.query?.contentPattern.pattern ?? '');

		if (fileCount > 0) {
			if (disregardExcludesAndIgnores) {
				resultMsg += nls.localize('useIgnoresAndExcludesDisabled', " - exclude settings and ignore files are disabled");
			}

			dom.append(messageEl, $('span', undefined, resultMsg + ' - '));
			const span = dom.append(messageEl, $('span'));
			const openInEditorLink = dom.append(span, $('a.pointer.prominent', undefined, nls.localize('openInEditor.message', "Open in editor")));

			openInEditorLink.title = appendKeyBindingLabel(
				nls.localize('openInEditor.tooltip', "Copy current search results to an editor"),
				this.keybindingService.lookupKeybinding(Constants.OpenInEditorCommandId), this.keybindingService);

			this.messageDisposables.push(dom.addDisposableListener(openInEditorLink, dom.EventType.CLICK, (e: MouseEvent) => {
				dom.EventHelper.stop(e, false);
<<<<<<< HEAD
				this.instantiationService.invokeFunction(createEditorFromSearchResult, this.searchResult, this.searchIncludePattern?.getValue(), this.searchExcludePattern?.getValue()); // {{SQL CARBON EDIT}}
=======
				this.instantiationService.invokeFunction(createEditorFromSearchResult, this.searchResult, this.searchIncludePattern.getValue(), this.searchExcludePattern.getValue(), this.searchIncludePattern.onlySearchInOpenEditors());
>>>>>>> bab55b86
			}));

			this.reLayout();
		} else if (!msgWasHidden) {
			dom.hide(this.messagesElement);
		}
	}

	private buildResultCountMessage(resultCount: number, fileCount: number): string {
		if (resultCount === 1 && fileCount === 1) {
			return nls.localize('search.file.result', "{0} result in {1} file", resultCount, fileCount);
		} else if (resultCount === 1) {
			return nls.localize('search.files.result', "{0} result in {1} files", resultCount, fileCount);
		} else if (fileCount === 1) {
			return nls.localize('search.file.results', "{0} results in {1} file", resultCount, fileCount);
		} else {
			return nls.localize('search.files.results', "{0} results in {1} files", resultCount, fileCount);
		}
	}

	protected showSearchWithoutFolderMessage(): void { // {{SQL CARBON EDIT}}
		this.searchWithoutFolderMessageElement = this.clearMessage();

		const textEl = dom.append(this.searchWithoutFolderMessageElement,
			$('p', undefined, nls.localize('searchWithoutFolder', "You have not opened or specified a folder. Only open files are currently searched - ")));

		const openFolderLink = dom.append(textEl,
			$('a.pointer.prominent', { tabindex: 0 }, nls.localize('openFolder', "Open Folder")));

		const actionRunner = new ActionRunner();
		this.messageDisposables.push(dom.addDisposableListener(openFolderLink, dom.EventType.CLICK, (e: MouseEvent) => {
			dom.EventHelper.stop(e, false);

			const action = env.isMacintosh ?
				this.instantiationService.createInstance(OpenFileFolderAction, OpenFileFolderAction.ID, OpenFileFolderAction.LABEL) :
				this.instantiationService.createInstance(OpenFolderAction, OpenFolderAction.ID, OpenFolderAction.LABEL);

			actionRunner.run(action).then(() => {
				action.dispose();
			}, err => {
				action.dispose();
				errors.onUnexpectedError(err);
			});
		}));
	}

<<<<<<< HEAD
	protected showEmptyStage(forceHideMessages = false): void { // {{SQL CARBON EDIT}}
		// disable 'result'-actions
		this.updateActions();

=======
	private showEmptyStage(forceHideMessages = false): void {
>>>>>>> bab55b86
		const showingCancelled = (this.messagesElement.firstChild?.textContent?.indexOf(SEARCH_CANCELLED_MESSAGE) ?? -1) > -1;

		// clean up ui
		// this.replaceService.disposeAllReplacePreviews();
		if (showingCancelled || forceHideMessages || !this.configurationService.getValue<ISearchConfiguration>().search.searchOnType) {
			// when in search to type, don't preemptively hide, as it causes flickering and shifting of the live results
			dom.hide(this.messagesElement);
		}

		dom.show(this.resultsElement);
		this.currentSelectedFileMatch = undefined;
	}

	private onFocus(lineMatch: Match, preserveFocus?: boolean, sideBySide?: boolean, pinned?: boolean): Promise<any> {
		const useReplacePreview = this.configurationService.getValue<ISearchConfiguration>().search.useReplacePreview;
		return (useReplacePreview && this.viewModel.isReplaceActive() && !!this.viewModel.replaceString) ?
			this.replaceService.openReplacePreview(lineMatch, preserveFocus, sideBySide, pinned) :
			this.open(lineMatch, preserveFocus, sideBySide, pinned);
	}

	open(element: FileMatchOrMatch, preserveFocus?: boolean, sideBySide?: boolean, pinned?: boolean): Promise<void> {
		const selection = this.getSelectionFrom(element);
		const resource = element instanceof Match ? element.parent().resource : (<FileMatch>element).resource;
		return this.editorService.openEditor({
			resource: resource,
			options: {
				preserveFocus,
				pinned,
				selection,
				revealIfVisible: true
			}
		}, sideBySide ? SIDE_GROUP : ACTIVE_GROUP).then(editor => {
			const editorControl = editor?.getControl();
			if (element instanceof Match && preserveFocus && isCodeEditor(editorControl)) {
				this.viewModel.searchResult.rangeHighlightDecorations.highlightRange(
					editorControl.getModel()!,
					element.range()
				);
			} else {
				this.viewModel.searchResult.rangeHighlightDecorations.removeHighlightRange();
			}
		}, errors.onUnexpectedError);
	}

	openEditorWithMultiCursor(element: FileMatchOrMatch): Promise<void> {
		const resource = element instanceof Match ? element.parent().resource : (<FileMatch>element).resource;
		return this.editorService.openEditor({
			resource: resource,
			options: {
				preserveFocus: false,
				pinned: true,
				revealIfVisible: true
			}
		}).then(editor => {
			if (editor) {
				let fileMatch = null;
				if (element instanceof FileMatch) {
					fileMatch = element;
				}
				else if (element instanceof Match) {
					fileMatch = element.parent();
				}

				if (fileMatch) {
					const selections = fileMatch.matches().map(m => new Selection(m.range().startLineNumber, m.range().startColumn, m.range().endLineNumber, m.range().endColumn));
					const codeEditor = getCodeEditor(editor.getControl());
					if (codeEditor) {
						const multiCursorController = MultiCursorSelectionController.get(codeEditor);
						multiCursorController.selectAllUsingSelections(selections);
					}
				}
			}
			this.viewModel.searchResult.rangeHighlightDecorations.removeHighlightRange();
		}, errors.onUnexpectedError);
	}

	private getSelectionFrom(element: FileMatchOrMatch): any {
		let match: Match | null = null;
		if (element instanceof Match) {
			match = element;
		}
		if (element instanceof FileMatch && element.count() > 0) {
			match = element.matches()[element.matches().length - 1];
		}
		if (match) {
			const range = match.range();
			if (this.viewModel.isReplaceActive() && !!this.viewModel.replaceString) {
				const replaceString = match.replaceString;
				return {
					startLineNumber: range.startLineNumber,
					startColumn: range.startColumn,
					endLineNumber: range.startLineNumber,
					endColumn: range.startColumn + replaceString.length
				};
			}
			return range;
		}
		return undefined;
	}

	private onUntitledDidDispose(resource: URI): void {
		if (!this.viewModel) {
			return;
		}

		// remove search results from this resource as it got disposed
		const matches = this.viewModel.searchResult.matches();
		for (let i = 0, len = matches.length; i < len; i++) {
			if (resource.toString() === matches[i].resource.toString()) {
				this.viewModel.searchResult.remove(matches[i]);
			}
		}
	}

	private onFilesChanged(e: FileChangesEvent): void {
		if (!this.viewModel || (this.searchConfig.sortOrder !== SearchSortOrder.Modified && !e.gotDeleted())) {
			return;
		}

		const matches = this.viewModel.searchResult.matches();
		if (e.gotDeleted()) {
			const deletedMatches = matches.filter(m => e.contains(m.resource, FileChangeType.DELETED));

			this.viewModel.searchResult.remove(deletedMatches);
		} else {
			// Check if the changed file contained matches
			const changedMatches = matches.filter(m => e.contains(m.resource));
			if (changedMatches.length && this.searchConfig.sortOrder === SearchSortOrder.Modified) {
				// No matches need to be removed, but modified files need to have their file stat updated.
				this.updateFileStats(changedMatches).then(() => this.refreshTree());
			}
		}
	}

<<<<<<< HEAD
	getActions(): IAction[] {
		return [
			this.state === SearchUIState.SlowSearch ?
				this.cancelAction :
				this.refreshAction,
			...this.actions,
			this.toggleCollapseAction
		];
	}

	protected get searchConfig(): ISearchConfigurationProperties { // {{SQL CARBON EDIT}}
=======
	private get searchConfig(): ISearchConfigurationProperties {
>>>>>>> bab55b86
		return this.configurationService.getValue<ISearchConfigurationProperties>('search');
	}

	private clearHistory(): void {
		this.searchWidget.clearHistory();
		this.inputPatternExcludes.clearHistory();
		this.inputPatternIncludes.clearHistory();
	}

	public saveState(): void {
		const isRegex = this.searchWidget.searchInput.getRegex();
		const isWholeWords = this.searchWidget.searchInput.getWholeWords();
		const isCaseSensitive = this.searchWidget.searchInput.getCaseSensitive();
		const contentPattern = this.searchWidget.searchInput.getValue();
		const patternExcludes = this.inputPatternExcludes.getValue().trim();
		const patternIncludes = this.inputPatternIncludes.getValue().trim();
		const onlyOpenEditors = this.inputPatternIncludes.onlySearchInOpenEditors();
		const useExcludesAndIgnoreFiles = this.inputPatternExcludes.useExcludesAndIgnoreFiles();
		const preserveCase = this.viewModel.preserveCase;

		this.viewletState['query.contentPattern'] = contentPattern;
		this.viewletState['query.regex'] = isRegex;
		this.viewletState['query.wholeWords'] = isWholeWords;
		this.viewletState['query.caseSensitive'] = isCaseSensitive;
		this.viewletState['query.folderExclusions'] = patternExcludes;
		this.viewletState['query.folderIncludes'] = patternIncludes;
		this.viewletState['query.useExcludesAndIgnoreFiles'] = useExcludesAndIgnoreFiles;
		this.viewletState['query.preserveCase'] = preserveCase;
		this.viewletState['query.onlyOpenEditors'] = onlyOpenEditors;

		const isReplaceShown = this.searchAndReplaceWidget.isReplaceShown();
		this.viewletState['view.showReplace'] = isReplaceShown;
		this.viewletState['query.replaceText'] = isReplaceShown && this.searchWidget.getReplaceValue();

		const history: ISearchHistoryValues = Object.create(null);

		const searchHistory = this.searchWidget.getSearchHistory();
		if (searchHistory && searchHistory.length) {
			history.search = searchHistory;
		}

		const replaceHistory = this.searchWidget.getReplaceHistory();
		if (replaceHistory && replaceHistory.length) {
			history.replace = replaceHistory;
		}

		const patternExcludesHistory = this.inputPatternExcludes.getHistory();
		if (patternExcludesHistory && patternExcludesHistory.length) {
			history.exclude = patternExcludesHistory;
		}

		const patternIncludesHistory = this.inputPatternIncludes.getHistory();
		if (patternIncludesHistory && patternIncludesHistory.length) {
			history.include = patternIncludesHistory;
		}

		this.searchHistoryService.save(history);

		this.memento.saveMemento();

		super.saveState();
	}

	protected async retrieveFileStats(): Promise<void> { // {{SQL CARBON EDIT}}
		const files = this.searchResult.matches().filter(f => !f.fileStat).map(f => f.resolveFileStat(this.fileService));
		await Promise.all(files);
	}

	private async updateFileStats(elements: FileMatch[]): Promise<void> {
		const files = elements.map(f => f.resolveFileStat(this.fileService));
		await Promise.all(files);
	}

	private removeFileStats(): void {
		for (const fileMatch of this.searchResult.matches()) {
			fileMatch.fileStat = undefined;
		}
	}

	dispose(): void {
		this.isDisposed = true;
		this.saveState();
		super.dispose();
	}
}

registerThemingParticipant((theme: IColorTheme, collector: ICssStyleCollector) => {
	const matchHighlightColor = theme.getColor(editorFindMatchHighlight);
	if (matchHighlightColor) {
		collector.addRule(`.monaco-workbench .search-view .findInFileMatch { background-color: ${matchHighlightColor}; }`);
	}

	const diffInsertedColor = theme.getColor(diffInserted);
	if (diffInsertedColor) {
		collector.addRule(`.monaco-workbench .search-view .replaceMatch { background-color: ${diffInsertedColor}; }`);
	}

	const diffRemovedColor = theme.getColor(diffRemoved);
	if (diffRemovedColor) {
		collector.addRule(`.monaco-workbench .search-view .replace.findInFileMatch { background-color: ${diffRemovedColor}; }`);
	}

	const diffInsertedOutlineColor = theme.getColor(diffInsertedOutline);
	if (diffInsertedOutlineColor) {
		collector.addRule(`.monaco-workbench .search-view .replaceMatch:not(:empty) { border: 1px ${theme.type === 'hc' ? 'dashed' : 'solid'} ${diffInsertedOutlineColor}; }`);
	}

	const diffRemovedOutlineColor = theme.getColor(diffRemovedOutline);
	if (diffRemovedOutlineColor) {
		collector.addRule(`.monaco-workbench .search-view .replace.findInFileMatch { border: 1px ${theme.type === 'hc' ? 'dashed' : 'solid'} ${diffRemovedOutlineColor}; }`);
	}

	const findMatchHighlightBorder = theme.getColor(editorFindMatchHighlightBorder);
	if (findMatchHighlightBorder) {
		collector.addRule(`.monaco-workbench .search-view .findInFileMatch { border: 1px ${theme.type === 'hc' ? 'dashed' : 'solid'} ${findMatchHighlightBorder}; }`);
	}

	const outlineSelectionColor = theme.getColor(listActiveSelectionForeground);
	if (outlineSelectionColor) {
		collector.addRule(`.monaco-workbench .search-view .monaco-list.element-focused .monaco-list-row.focused.selected:not(.highlighted) .action-label:focus { outline-color: ${outlineSelectionColor} }`);
	}

	if (theme.type === 'dark') {
		const foregroundColor = theme.getColor(foreground);
		if (foregroundColor) {
			const fgWithOpacity = new Color(new RGBA(foregroundColor.rgba.r, foregroundColor.rgba.g, foregroundColor.rgba.b, 0.65));
			collector.addRule(`.search-view .message { color: ${fgWithOpacity}; }`);
		}
	}
});<|MERGE_RESOLUTION|>--- conflicted
+++ resolved
@@ -73,15 +73,6 @@
 
 const $ = dom.$;
 
-<<<<<<< HEAD
-export enum SearchUIState { // {{SQL CARBON EDIT}}
-	Idle,
-	Searching,
-	SlowSearch
-}
-
-=======
->>>>>>> bab55b86
 export enum SearchViewPosition {
 	SideBar,
 	Panel
@@ -114,24 +105,15 @@
 	private matchFocused: IContextKey<boolean>;
 	protected hasSearchResultsKey: IContextKey<boolean>; // {{SQL CARBON EDIT}}
 	private lastFocusState: 'input' | 'tree' = 'input';
-
-<<<<<<< HEAD
-	protected state: SearchUIState = SearchUIState.Idle; // {{SQL CARBON EDIT}}
-
-	private actions: Array<CollapseDeepestExpandedLevelAction | ClearSearchResultsAction | OpenSearchEditorAction> = [];
-	private toggleCollapseAction: ToggleCollapseAndExpandAction;
-	private cancelAction: CancelSearchAction;
-	private refreshAction: RefreshAction;
+        
+	// {{SQL CARBON EDIT}}
+	protected state: SearchUIState = SearchUIState.Idle;
+	protected hasSearchPatternKey: IContextKey<boolean>;
+	protected hasReplacePatternKey: IContextKey<boolean>;
+	protected hasFilePatternKey: IContextKey<boolean>;
+	protected hasSomeCollapsibleResultKey: IContextKey<boolean>;
+
 	protected contextMenu: IMenu | null = null; // {{SQL CARBON EDIT}}
-=======
-	private searchStateKey: IContextKey<SearchUIState>;
-	private hasSearchPatternKey: IContextKey<boolean>;
-	private hasReplacePatternKey: IContextKey<boolean>;
-	private hasFilePatternKey: IContextKey<boolean>;
-	private hasSomeCollapsibleResultKey: IContextKey<boolean>;
-
-	private contextMenu: IMenu | null = null;
->>>>>>> bab55b86
 
 	protected tree!: WorkbenchObjectTree<RenderableMatch>; // {{SQL CARBON EDIT}}
 	protected treeLabels!: ResourceLabels; // {{SQL CARBON EDIT}}
@@ -144,22 +126,14 @@
 	private queryDetails!: HTMLElement;
 	private toggleQueryDetailsButton!: HTMLElement;
 	private inputPatternExcludes!: ExcludePatternInputWidget;
-<<<<<<< HEAD
-	private inputPatternIncludes!: PatternInputWidget;
+	private inputPatternIncludes!: IncludePatternInputWidget;
 	protected resultsElement!: HTMLElement; // {{SQL CARBON EDIT}}
-=======
-	private inputPatternIncludes!: IncludePatternInputWidget;
-	private resultsElement!: HTMLElement;
->>>>>>> bab55b86
 
 	private currentSelectedFileMatch: FileMatch | undefined;
 
 	private delayedRefresh: Delayer<void>;
 	private changedWhileHidden: boolean = false;
-<<<<<<< HEAD
-	protected updatedActionsWhileHidden = false; // {{SQL CARBON EDIT}}
-=======
->>>>>>> bab55b86
+	private updatedActionsWhileHidden = false;
 
 	protected searchWithoutFolderMessageElement: HTMLElement | undefined; // {{SQL CARBON EDIT}}
 
@@ -1652,11 +1626,7 @@
 
 			this.messageDisposables.push(dom.addDisposableListener(openInEditorLink, dom.EventType.CLICK, (e: MouseEvent) => {
 				dom.EventHelper.stop(e, false);
-<<<<<<< HEAD
-				this.instantiationService.invokeFunction(createEditorFromSearchResult, this.searchResult, this.searchIncludePattern?.getValue(), this.searchExcludePattern?.getValue()); // {{SQL CARBON EDIT}}
-=======
-				this.instantiationService.invokeFunction(createEditorFromSearchResult, this.searchResult, this.searchIncludePattern.getValue(), this.searchExcludePattern.getValue(), this.searchIncludePattern.onlySearchInOpenEditors());
->>>>>>> bab55b86
+				this.instantiationService.invokeFunction(createEditorFromSearchResult, this.searchResult, this.searchIncludePattern.getValue(), this.searchExcludePattern.getValue());
 			}));
 
 			this.reLayout();
@@ -1703,14 +1673,7 @@
 		}));
 	}
 
-<<<<<<< HEAD
 	protected showEmptyStage(forceHideMessages = false): void { // {{SQL CARBON EDIT}}
-		// disable 'result'-actions
-		this.updateActions();
-
-=======
-	private showEmptyStage(forceHideMessages = false): void {
->>>>>>> bab55b86
 		const showingCancelled = (this.messagesElement.firstChild?.textContent?.indexOf(SEARCH_CANCELLED_MESSAGE) ?? -1) > -1;
 
 		// clean up ui
@@ -1845,21 +1808,7 @@
 		}
 	}
 
-<<<<<<< HEAD
-	getActions(): IAction[] {
-		return [
-			this.state === SearchUIState.SlowSearch ?
-				this.cancelAction :
-				this.refreshAction,
-			...this.actions,
-			this.toggleCollapseAction
-		];
-	}
-
 	protected get searchConfig(): ISearchConfigurationProperties { // {{SQL CARBON EDIT}}
-=======
-	private get searchConfig(): ISearchConfigurationProperties {
->>>>>>> bab55b86
 		return this.configurationService.getValue<ISearchConfigurationProperties>('search');
 	}
 
