--- conflicted
+++ resolved
@@ -115,12 +115,8 @@
 	private folderMatchFocused: IContextKey<boolean>;
 	private folderMatchWithResourceFocused: IContextKey<boolean>;
 	private matchFocused: IContextKey<boolean>;
-<<<<<<< HEAD
+	private isEditableItem: IContextKey<boolean>;
 	protected hasSearchResultsKey: IContextKey<boolean>; // {{SQL CARBON EDIT}}
-=======
-	private isEditableItem: IContextKey<boolean>;
-	private hasSearchResultsKey: IContextKey<boolean>;
->>>>>>> 5b6af074
 	private lastFocusState: 'input' | 'tree' = 'input';
 
 	// {{SQL CARBON EDIT}}
@@ -130,7 +126,6 @@
 	protected hasFilePatternKey: IContextKey<boolean>;
 	protected hasSomeCollapsibleResultKey: IContextKey<boolean>;
 
-<<<<<<< HEAD
 	protected contextMenu: IMenu | null = null; // {{SQL CARBON EDIT}}
 
 	protected tree!: WorkbenchObjectTree<RenderableMatch>; // {{SQL CARBON EDIT}} Increase visibility
@@ -138,13 +133,6 @@
 	protected viewletState: MementoObject; // {{SQL CARBON EDIT}}
 	protected messagesElement!: HTMLElement; // {{SQL CARBON EDIT}}
 	protected readonly messageDisposables: DisposableStore = new DisposableStore(); // {{SQL CARBON EDIT}}
-=======
-	private tree!: WorkbenchCompressibleObjectTree<RenderableMatch>;
-	private treeLabels!: ResourceLabels;
-	private viewletState: MementoObject;
-	private messagesElement!: HTMLElement;
-	private readonly messageDisposables: DisposableStore = new DisposableStore();
->>>>>>> 5b6af074
 	private searchWidgetsContainerElement!: HTMLElement;
 	private searchWidget!: SearchWidget;
 	protected size!: dom.Dimension; // {{SQL CARBON EDIT}}
@@ -199,12 +187,8 @@
 		@IThemeService themeService: IThemeService,
 		@ISearchHistoryService protected readonly searchHistoryService: ISearchHistoryService, // {{SQL CARBON EDIT}}
 		@IContextMenuService contextMenuService: IContextMenuService,
-<<<<<<< HEAD
-		@IMenuService protected readonly menuService: IMenuService, // {{SQL CARBON EDIT}}
+		@IMenuService protected readonly menuService: IMenuService,
 		@IAccessibilityService protected readonly accessibilityService: IAccessibilityService, // {{SQL CARBON EDIT}}
-=======
-		@IAccessibilityService private readonly accessibilityService: IAccessibilityService,
->>>>>>> 5b6af074
 		@IKeybindingService keybindingService: IKeybindingService,
 		@IStorageService storageService: IStorageService,
 		@IOpenerService openerService: IOpenerService,
@@ -798,13 +782,8 @@
 		return newMessage;
 	}
 
-<<<<<<< HEAD
 	protected createSearchResultsView(container: HTMLElement): void { // {{SQL CARBON EDIT}}
-		this.resultsElement = dom.append(container, $('.results.show-file-icons'));
-=======
-	private createSearchResultsView(container: HTMLElement): void {
 		this.resultsElement = dom.append(container, $('.results.show-file-icons.file-icon-themable-tree'));
->>>>>>> 5b6af074
 		const delegate = this.instantiationService.createInstance(SearchDelegate);
 
 		const identityProvider: IIdentityProvider<RenderableMatch> = {
@@ -900,14 +879,7 @@
 		}));
 	}
 
-<<<<<<< HEAD
 	protected onContextMenu(e: ITreeContextMenuEvent<RenderableMatch | null>): void { // {{SQL CARBON EDIT}}
-		if (!this.contextMenu) {
-			this.contextMenu = this._register(this.menuService.createMenu(MenuId.SearchContext, this.contextKeyService));
-		}
-=======
-	private onContextMenu(e: ITreeContextMenuEvent<RenderableMatch | null>): void {
->>>>>>> 5b6af074
 
 		e.browserEvent.preventDefault();
 		e.browserEvent.stopPropagation();
@@ -1759,11 +1731,7 @@
 		this.inputPatternIncludes.setOnlySearchInOpenEditors(false);
 	}
 
-<<<<<<< HEAD
-	protected updateSearchResultCount(disregardExcludesAndIgnores?: boolean, onlyOpenEditors: boolean = false, showOpenInEditor: boolean = true): void { // {{SQL CARBON EDIT}} - Hide Open in Editor in Notebooks viewlet
-=======
-	private updateSearchResultCount(disregardExcludesAndIgnores?: boolean, onlyOpenEditors?: boolean, clear: boolean = false): void {
->>>>>>> 5b6af074
+	protected updateSearchResultCount(disregardExcludesAndIgnores?: boolean, onlyOpenEditors: boolean = false, clear: boolean = false, showOpenInEditor: boolean = true): void { // {{SQL CARBON EDIT}} - Hide Open in Editor in Notebooks viewlet
 		const fileCount = this.viewModel.searchResult.fileCount();
 		this.hasSearchResultsKey.set(fileCount > 0);
 
@@ -1793,27 +1761,16 @@
 				dom.append(messageEl);
 			}
 
-<<<<<<< HEAD
 			if (showOpenInEditor) { // {{SQL CARBON EDIT}} - Hide Open in Editor in Notebooks viewlet
 				const openInEditorTooltip = appendKeyBindingLabel(
 					nls.localize('openInEditor.tooltip', "Copy current search results to an editor"),
-					this.keybindingService.lookupKeybinding(Constants.OpenInEditorCommandId), this.keybindingService);
+					this.keybindingService.lookupKeybinding(Constants.OpenInEditorCommandId));
 				const openInEditorButton = this.messageDisposables.add(new SearchLinkButton(
 					nls.localize('openInEditor.message', "Open in editor"),
 					() => this.instantiationService.invokeFunction(createEditorFromSearchResult, this.searchResult, this.searchIncludePattern.getValue(), this.searchExcludePattern.getValue(), this.searchIncludePattern.onlySearchInOpenEditors()),
 					openInEditorTooltip));
 				dom.append(messageEl, openInEditorButton.element);
 			}
-=======
-			const openInEditorTooltip = appendKeyBindingLabel(
-				nls.localize('openInEditor.tooltip', "Copy current search results to an editor"),
-				this.keybindingService.lookupKeybinding(Constants.OpenInEditorCommandId));
-			const openInEditorButton = this.messageDisposables.add(new SearchLinkButton(
-				nls.localize('openInEditor.message', "Open in editor"),
-				() => this.instantiationService.invokeFunction(createEditorFromSearchResult, this.searchResult, this.searchIncludePattern.getValue(), this.searchExcludePattern.getValue(), this.searchIncludePattern.onlySearchInOpenEditors()),
-				openInEditorTooltip));
-			dom.append(messageEl, openInEditorButton.element);
->>>>>>> 5b6af074
 
 			this.reLayout();
 		} else if (!msgWasHidden) {
@@ -2145,7 +2102,7 @@
 }
 
 
-export class SearchLinkButton extends Disposable {
+class SearchLinkButton extends Disposable {
 	public readonly element: HTMLElement;
 
 	constructor(label: string, handler: (e: dom.EventLike) => unknown, tooltip?: string) {
