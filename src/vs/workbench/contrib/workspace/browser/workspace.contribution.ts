/*---------------------------------------------------------------------------------------------
 *  Copyright (c) Microsoft Corporation. All rights reserved.
 *  Licensed under the Source EULA. See License.txt in the project root for license information.
 *--------------------------------------------------------------------------------------------*/

import 'vs/css!./media/workspaceTrustEditor';
import { SyncDescriptor } from 'vs/platform/instantiation/common/descriptors';
import { Disposable, MutableDisposable } from 'vs/base/common/lifecycle';
import { localize } from 'vs/nls';
import { Action2, registerAction2 } from 'vs/platform/actions/common/actions';
import { ConfigurationScope, Extensions as ConfigurationExtensions, IConfigurationRegistry } from 'vs/platform/configuration/common/configurationRegistry';
import { IDialogService } from 'vs/platform/dialogs/common/dialogs';
import { IInstantiationService, ServicesAccessor } from 'vs/platform/instantiation/common/instantiation';
import { Severity } from 'vs/platform/notification/common/notification';
import { Registry } from 'vs/platform/registry/common/platform';
import { IWorkspaceTrustEnablementService, IWorkspaceTrustManagementService, IWorkspaceTrustRequestService, workspaceTrustToString, WorkspaceTrustUriResponse } from 'vs/platform/workspace/common/workspaceTrust';
import { Extensions as WorkbenchExtensions, IWorkbenchContribution, IWorkbenchContributionsRegistry } from 'vs/workbench/common/contributions';
import { LifecyclePhase } from 'vs/workbench/services/lifecycle/common/lifecycle';
import { Codicon } from 'vs/base/common/codicons';
import { IEditorService } from 'vs/workbench/services/editor/common/editorService';
import { ContextKeyExpr, IContextKey, IContextKeyService } from 'vs/platform/contextkey/common/contextkey';
import { ICommandService } from 'vs/platform/commands/common/commands';
import { IStatusbarEntry, IStatusbarEntryAccessor, IStatusbarService, StatusbarAlignment } from 'vs/workbench/services/statusbar/browser/statusbar';
import { IEditorPaneRegistry, EditorPaneDescriptor } from 'vs/workbench/browser/editor';
import { shieldIcon, WorkspaceTrustEditor } from 'vs/workbench/contrib/workspace/browser/workspaceTrustEditor';
import { WorkspaceTrustEditorInput } from 'vs/workbench/services/workspaces/browser/workspaceTrustEditorInput';
import { WORKSPACE_TRUST_BANNER, WORKSPACE_TRUST_EMPTY_WINDOW, WORKSPACE_TRUST_ENABLED, WORKSPACE_TRUST_STARTUP_PROMPT, WORKSPACE_TRUST_UNTRUSTED_FILES } from 'vs/workbench/services/workspaces/common/workspaceTrust';
import { IEditorSerializer, IEditorFactoryRegistry, EditorExtensions } from 'vs/workbench/common/editor';
import { EditorInput } from 'vs/workbench/common/editor/editorInput';
import { ITelemetryService } from 'vs/platform/telemetry/common/telemetry';
import { isEmptyWorkspaceIdentifier, ISingleFolderWorkspaceIdentifier, isSingleFolderWorkspaceIdentifier, IWorkspaceContextService, IWorkspaceFoldersWillChangeEvent, toWorkspaceIdentifier, WorkbenchState } from 'vs/platform/workspace/common/workspace';
import { dirname, resolve } from 'vs/base/common/path';
import { IConfigurationService } from 'vs/platform/configuration/common/configuration';
import { IMarkdownString, MarkdownString } from 'vs/base/common/htmlContent';
import { STATUS_BAR_PROMINENT_ITEM_BACKGROUND, STATUS_BAR_PROMINENT_ITEM_FOREGROUND } from 'vs/workbench/common/theme';
import { IStorageService, StorageScope, StorageTarget } from 'vs/platform/storage/common/storage';
import { splitName } from 'vs/base/common/labels';
import { IHostService } from 'vs/workbench/services/host/browser/host';
import { IBannerItem, IBannerService } from 'vs/workbench/services/banner/browser/bannerService';
import { isVirtualWorkspace } from 'vs/platform/workspace/common/virtualWorkspace';
import { LIST_WORKSPACE_UNSUPPORTED_EXTENSIONS_COMMAND_ID } from 'vs/workbench/contrib/extensions/common/extensions';
import { IWorkbenchEnvironmentService } from 'vs/workbench/services/environment/common/environmentService';
import { WORKSPACE_TRUST_SETTING_TAG } from 'vs/workbench/contrib/preferences/common/preferences';
import { IPreferencesService } from 'vs/workbench/services/preferences/common/preferences';
import { ILabelService, Verbosity } from 'vs/platform/label/common/label';
import { IProductService } from 'vs/platform/product/common/productService';
import { MANAGE_TRUST_COMMAND_ID, WorkspaceTrustContext } from 'vs/workbench/contrib/workspace/common/workspace';
<<<<<<< HEAD
import * as loc from 'sql/base/common/locConstants'; // {{SQL CARBON EDIT}} For strings we need to change
=======
import { isWeb } from 'vs/base/common/platform';
import { IRemoteAgentService } from 'vs/workbench/services/remote/common/remoteAgentService';
>>>>>>> 5b6af074

const BANNER_RESTRICTED_MODE = 'workbench.banner.restrictedMode';
const STARTUP_PROMPT_SHOWN_KEY = 'workspace.trust.startupPrompt.shown';
const BANNER_RESTRICTED_MODE_DISMISSED_KEY = 'workbench.banner.restrictedMode.dismissed';

export class WorkspaceTrustContextKeys extends Disposable implements IWorkbenchContribution {

	private readonly _ctxWorkspaceTrustEnabled: IContextKey<boolean>;
	private readonly _ctxWorkspaceTrustState: IContextKey<boolean>;

	constructor(
		@IContextKeyService contextKeyService: IContextKeyService,
		@IWorkspaceTrustEnablementService workspaceTrustEnablementService: IWorkspaceTrustEnablementService,
		@IWorkspaceTrustManagementService workspaceTrustManagementService: IWorkspaceTrustManagementService
	) {
		super();

		this._ctxWorkspaceTrustEnabled = WorkspaceTrustContext.IsEnabled.bindTo(contextKeyService);
		this._ctxWorkspaceTrustEnabled.set(workspaceTrustEnablementService.isWorkspaceTrustEnabled());

		this._ctxWorkspaceTrustState = WorkspaceTrustContext.IsTrusted.bindTo(contextKeyService);
		this._ctxWorkspaceTrustState.set(workspaceTrustManagementService.isWorkspaceTrusted());

		this._register(workspaceTrustManagementService.onDidChangeTrust(trusted => this._ctxWorkspaceTrustState.set(trusted)));
	}
}

Registry.as<IWorkbenchContributionsRegistry>(WorkbenchExtensions.Workbench).registerWorkbenchContribution(WorkspaceTrustContextKeys, LifecyclePhase.Restored);


/*
 * Trust Request via Service UX handler
 */

export class WorkspaceTrustRequestHandler extends Disposable implements IWorkbenchContribution {
	constructor(
		@IDialogService private readonly dialogService: IDialogService,
		@ICommandService private readonly commandService: ICommandService,
		@IWorkspaceContextService private readonly workspaceContextService: IWorkspaceContextService,
		@IWorkspaceTrustManagementService private readonly workspaceTrustManagementService: IWorkspaceTrustManagementService,
		@IWorkspaceTrustRequestService private readonly workspaceTrustRequestService: IWorkspaceTrustRequestService) {
		super();

		this.registerListeners();
	}

	private get useWorkspaceLanguage(): boolean {
		return !isSingleFolderWorkspaceIdentifier(toWorkspaceIdentifier(this.workspaceContextService.getWorkspace()));
	}

	private async registerListeners(): Promise<void> {
		await this.workspaceTrustManagementService.workspaceResolved;

		// Open files trust request
		this._register(this.workspaceTrustRequestService.onDidInitiateOpenFilesTrustRequest(async () => {
			// Details
			const markdownDetails = [
				this.workspaceContextService.getWorkbenchState() !== WorkbenchState.EMPTY ?
					localize('openLooseFileWorkspaceDetails', "You are trying to open untrusted files in a workspace which is trusted.") :
					localize('openLooseFileWindowDetails', "You are trying to open untrusted files in a window which is trusted."),
				localize('openLooseFileLearnMore', "If you don't want to open untrusted files, we recommend to open them in Restricted Mode in a new window as the files may be malicious. See [our docs](https://aka.ms/vscode-workspace-trust) to learn more.")
			];

			// Dialog
			await this.dialogService.prompt<void>({
				type: Severity.Info,
				message: this.workspaceContextService.getWorkbenchState() !== WorkbenchState.EMPTY ?
					localize('openLooseFileWorkspaceMesssage', "Do you want to allow untrusted files in this workspace?") :
					localize('openLooseFileWindowMesssage', "Do you want to allow untrusted files in this window?"),
				buttons: [
					{
						label: localize({ key: 'open', comment: ['&& denotes a mnemonic'] }, "&&Open"),
						run: ({ checkboxChecked }) => this.workspaceTrustRequestService.completeOpenFilesTrustRequest(WorkspaceTrustUriResponse.Open, !!checkboxChecked)
					},
					{
						label: localize({ key: 'newWindow', comment: ['&& denotes a mnemonic'] }, "Open in &&Restricted Mode"),
						run: ({ checkboxChecked }) => this.workspaceTrustRequestService.completeOpenFilesTrustRequest(WorkspaceTrustUriResponse.OpenInNewWindow, !!checkboxChecked)
					}
				],
				cancelButton: {
					run: () => this.workspaceTrustRequestService.completeOpenFilesTrustRequest(WorkspaceTrustUriResponse.Cancel)
				},
				checkbox: {
					label: localize('openLooseFileWorkspaceCheckbox', "Remember my decision for all workspaces"),
					checked: false
				},
				custom: {
					icon: Codicon.shield,
					markdownDetails: markdownDetails.map(md => { return { markdown: new MarkdownString(md) }; })
				}
			});
		}));

		// Workspace trust request
		this._register(this.workspaceTrustRequestService.onDidInitiateWorkspaceTrustRequest(async requestOptions => {
			// Title
			const message = this.useWorkspaceLanguage ?
				localize('workspaceTrust', "Do you trust the authors of the files in this workspace?") :
				localize('folderTrust', "Do you trust the authors of the files in this folder?");

			// Message
			const defaultDetails = localize('immediateTrustRequestMessage', "A feature you are trying to use may be a security risk if you do not trust the source of the files or folders you currently have open.");
			const details = requestOptions?.message ?? defaultDetails;

			// Buttons
			const buttons = requestOptions?.buttons ?? [
				{ label: this.useWorkspaceLanguage ? localize({ key: 'grantWorkspaceTrustButton', comment: ['&& denotes a mnemonic'] }, "&&Trust Workspace & Continue") : localize({ key: 'grantFolderTrustButton', comment: ['&& denotes a mnemonic'] }, "&&Trust Folder & Continue"), type: 'ContinueWithTrust' },
				{ label: localize({ key: 'manageWorkspaceTrustButton', comment: ['&& denotes a mnemonic'] }, "&&Manage"), type: 'Manage' }
			];

			// Add Cancel button if not provided
			if (!buttons.some(b => b.type === 'Cancel')) {
				buttons.push({ label: localize('cancelWorkspaceTrustButton', "Cancel"), type: 'Cancel' });
			}

			// Dialog
			const { result } = await this.dialogService.prompt({
				type: Severity.Info,
				message,
				custom: {
					icon: Codicon.shield,
					markdownDetails: [
						{ markdown: new MarkdownString(details) },
						{ markdown: new MarkdownString(localize('immediateTrustRequestLearnMore', "If you don't trust the authors of these files, we do not recommend continuing as the files may be malicious. See [our docs](https://aka.ms/vscode-workspace-trust) to learn more.")) }
					]
				},
				buttons: buttons.filter(b => b.type !== 'Cancel').map(button => {
					return {
						label: button.label,
						run: () => button.type
					};
				}),
				cancelButton: (() => {
					const cancelButton = buttons.find(b => b.type === 'Cancel');
					if (!cancelButton) {
						return undefined;
					}

					return {
						label: cancelButton.label,
						run: () => cancelButton.type
					};
				})()
			});


			// Dialog result
			switch (result) {
				case 'ContinueWithTrust':
					await this.workspaceTrustRequestService.completeWorkspaceTrustRequest(true);
					break;
				case 'ContinueWithoutTrust':
					await this.workspaceTrustRequestService.completeWorkspaceTrustRequest(undefined);
					break;
				case 'Manage':
					this.workspaceTrustRequestService.cancelWorkspaceTrustRequest();
					await this.commandService.executeCommand(MANAGE_TRUST_COMMAND_ID);
					break;
				case 'Cancel':
					this.workspaceTrustRequestService.cancelWorkspaceTrustRequest();
					break;
			}
		}));
	}
}


/*
 * Trust UX and Startup Handler
 */
export class WorkspaceTrustUXHandler extends Disposable implements IWorkbenchContribution {

	private readonly entryId = `status.workspaceTrust.${this.workspaceContextService.getWorkspace().id}`;

	private readonly statusbarEntryAccessor: MutableDisposable<IStatusbarEntryAccessor>;

	constructor(
		@IDialogService private readonly dialogService: IDialogService,
		@IWorkspaceContextService private readonly workspaceContextService: IWorkspaceContextService,
		@IWorkspaceTrustEnablementService private readonly workspaceTrustEnablementService: IWorkspaceTrustEnablementService,
		@IWorkspaceTrustManagementService private readonly workspaceTrustManagementService: IWorkspaceTrustManagementService,
		@IConfigurationService private readonly configurationService: IConfigurationService,
		@IStatusbarService private readonly statusbarService: IStatusbarService,
		@IStorageService private readonly storageService: IStorageService,
		@IWorkspaceTrustRequestService private readonly workspaceTrustRequestService: IWorkspaceTrustRequestService,
		@IBannerService private readonly bannerService: IBannerService,
		@ILabelService private readonly labelService: ILabelService,
		@IHostService private readonly hostService: IHostService,
		@IProductService private readonly productService: IProductService,
		@IRemoteAgentService private readonly remoteAgentService: IRemoteAgentService,
	) {
		super();

		this.statusbarEntryAccessor = this._register(new MutableDisposable<IStatusbarEntryAccessor>());

		(async () => {

			await this.workspaceTrustManagementService.workspaceTrustInitialized;

			if (this.workspaceTrustEnablementService.isWorkspaceTrustEnabled()) {
				this.registerListeners();
				this.createStatusbarEntry();

				// Show modal dialog
				if (this.hostService.hasFocus) {
					this.showModalOnStart();
				} else {
					const focusDisposable = this.hostService.onDidChangeFocus(focused => {
						if (focused) {
							focusDisposable.dispose();
							this.showModalOnStart();
						}
					});
				}
			}
		})();
	}

	private registerListeners(): void {
		this._register(this.workspaceContextService.onWillChangeWorkspaceFolders(e => {
			if (e.fromCache) {
				return;
			}
			if (!this.workspaceTrustEnablementService.isWorkspaceTrustEnabled()) {
				return;
			}

			const addWorkspaceFolder = async (e: IWorkspaceFoldersWillChangeEvent): Promise<void> => {
				const trusted = this.workspaceTrustManagementService.isWorkspaceTrusted();

				// Workspace is trusted and there are added/changed folders
				if (trusted && (e.changes.added.length || e.changes.changed.length)) {
					const addedFoldersTrustInfo = await Promise.all(e.changes.added.map(folder => this.workspaceTrustManagementService.getUriTrustInfo(folder.uri)));

					if (!addedFoldersTrustInfo.map(info => info.trusted).every(trusted => trusted)) {
						const { confirmed } = await this.dialogService.confirm({
							type: Severity.Info,
							message: localize('addWorkspaceFolderMessage', "Do you trust the authors of the files in this folder?"),
							detail: localize('addWorkspaceFolderDetail', "You are adding files that are not currently trusted to a trusted workspace. Do you trust the authors of these new files?"),
							cancelButton: localize('no', 'No'),
							custom: { icon: Codicon.shield }
						});

						// Mark added/changed folders as trusted
						await this.workspaceTrustManagementService.setUrisTrust(addedFoldersTrustInfo.map(i => i.uri), confirmed);
					}
				}
			};

			return e.join(addWorkspaceFolder(e));
		}));

		this._register(this.workspaceTrustManagementService.onDidChangeTrust(trusted => {
			this.updateWorkbenchIndicators(trusted);
		}));

		this._register(this.workspaceTrustRequestService.onDidInitiateWorkspaceTrustRequestOnStartup(() => {
			const title = this.useWorkspaceLanguage ?
				localize('workspaceTrust', "Do you trust the authors of the files in this workspace?") :
				localize('folderTrust', "Do you trust the authors of the files in this folder?");

			let checkboxText: string | undefined;
			const workspaceIdentifier = toWorkspaceIdentifier(this.workspaceContextService.getWorkspace());
			const isSingleFolderWorkspace = isSingleFolderWorkspaceIdentifier(workspaceIdentifier);
			const isEmptyWindow = isEmptyWorkspaceIdentifier(workspaceIdentifier);
			if (this.workspaceTrustManagementService.canSetParentFolderTrust()) {
				const { name } = splitName(splitName((workspaceIdentifier as ISingleFolderWorkspaceIdentifier).uri.fsPath).parentPath);
				checkboxText = localize('checkboxString', "Trust the authors of all files in the parent folder '{0}'", name);
			}

			// Show Workspace Trust Start Dialog
			this.doShowModal(
				title,
				{ label: localize({ key: 'trustOption', comment: ['&& denotes a mnemonic'] }, "&&Yes, I trust the authors"), sublabel: isSingleFolderWorkspace ? localize('trustFolderOptionDescription', "Trust folder and enable all features") : localize('trustWorkspaceOptionDescription', "Trust workspace and enable all features") },
				{ label: localize({ key: 'dontTrustOption', comment: ['&& denotes a mnemonic'] }, "&&No, I don't trust the authors"), sublabel: isSingleFolderWorkspace ? localize('dontTrustFolderOptionDescription', "Browse folder in restricted mode") : localize('dontTrustWorkspaceOptionDescription', "Browse workspace in restricted mode") },
				[
					!isSingleFolderWorkspace ?
						localize('workspaceStartupTrustDetails', "{0} provides features that may automatically execute files in this workspace.", this.productService.nameShort) :
						localize('folderStartupTrustDetails', "{0} provides features that may automatically execute files in this folder.", this.productService.nameShort),
					localize('startupTrustRequestLearnMore', "If you don't trust the authors of these files, we recommend to continue in restricted mode as the files may be malicious. See [our docs](https://aka.ms/vscode-workspace-trust) to learn more."),
					!isEmptyWindow ?
						`\`${this.labelService.getWorkspaceLabel(workspaceIdentifier, { verbose: Verbosity.LONG })}\`` : '',
				],
				checkboxText
			);
		}));
	}

	private updateWorkbenchIndicators(trusted: boolean): void {
		const bannerItem = this.getBannerItem(!trusted);

		this.updateStatusbarEntry(trusted);

		if (bannerItem) {
			if (!trusted) {
				this.bannerService.show(bannerItem);
			} else {
				this.bannerService.hide(BANNER_RESTRICTED_MODE);
			}
		}
	}

	//#region Dialog

	private async doShowModal(question: string, trustedOption: { label: string; sublabel: string }, untrustedOption: { label: string; sublabel: string }, markdownStrings: string[], trustParentString?: string): Promise<void> {
		await this.dialogService.prompt({
			type: Severity.Info,
			message: question,
			checkbox: trustParentString ? {
				label: trustParentString
			} : undefined,
			buttons: [
				{
					label: trustedOption.label,
					run: async ({ checkboxChecked }) => {
						if (checkboxChecked) {
							await this.workspaceTrustManagementService.setParentFolderTrust(true);
						} else {
							await this.workspaceTrustRequestService.completeWorkspaceTrustRequest(true);
						}
					}
				},
				{
					label: untrustedOption.label,
					run: () => {
						this.updateWorkbenchIndicators(false);
						this.workspaceTrustRequestService.cancelWorkspaceTrustRequest();
					}
				}
			],
			custom: {
				buttonDetails: [
					trustedOption.sublabel,
					untrustedOption.sublabel
				],
				disableCloseAction: true,
				icon: Codicon.shield,
				markdownDetails: markdownStrings.map(md => { return { markdown: new MarkdownString(md) }; })
			}
		});

		this.storageService.store(STARTUP_PROMPT_SHOWN_KEY, true, StorageScope.WORKSPACE, StorageTarget.MACHINE);
	}

	private async showModalOnStart(): Promise<void> {
		if (this.workspaceTrustManagementService.isWorkspaceTrusted()) {
			this.updateWorkbenchIndicators(true);
			return;
		}

		// Don't show modal prompt if workspace trust cannot be changed
		if (!(this.workspaceTrustManagementService.canSetWorkspaceTrust())) {
			return;
		}

		// Don't show modal prompt for virtual workspaces by default
		if (isVirtualWorkspace(this.workspaceContextService.getWorkspace())) {
			this.updateWorkbenchIndicators(false);
			return;
		}

		// Don't show modal prompt for empty workspaces by default
		if (this.workspaceContextService.getWorkbenchState() === WorkbenchState.EMPTY) {
			this.updateWorkbenchIndicators(false);
			return;
		}

		if (this.startupPromptSetting === 'never') {
			this.updateWorkbenchIndicators(false);
			return;
		}

		if (this.startupPromptSetting === 'once' && this.storageService.getBoolean(STARTUP_PROMPT_SHOWN_KEY, StorageScope.WORKSPACE, false)) {
			this.updateWorkbenchIndicators(false);
			return;
		}

		// Use the workspace trust request service to show modal dialog
		this.workspaceTrustRequestService.requestWorkspaceTrustOnStartup();
	}

	private get startupPromptSetting(): 'always' | 'once' | 'never' {
		return this.configurationService.getValue(WORKSPACE_TRUST_STARTUP_PROMPT);
	}

	private get useWorkspaceLanguage(): boolean {
		return !isSingleFolderWorkspaceIdentifier(toWorkspaceIdentifier(this.workspaceContextService.getWorkspace()));
	}

	//#endregion

	//#region Banner

	private getBannerItem(restrictedMode: boolean): IBannerItem | undefined {
		const dismissedRestricted = this.storageService.getBoolean(BANNER_RESTRICTED_MODE_DISMISSED_KEY, StorageScope.WORKSPACE, false);

		// never show the banner
		if (this.bannerSetting === 'never') {
			return undefined;
		}

		// info has been dismissed
		if (this.bannerSetting === 'untilDismissed' && dismissedRestricted) {
			return undefined;
		}

		const actions =
			[
				{
					label: localize('restrictedModeBannerManage', "Manage"),
					href: 'command:' + MANAGE_TRUST_COMMAND_ID
				},
				{
					label: localize('restrictedModeBannerLearnMore', "Learn More"),
					href: 'https://aka.ms/vscode-workspace-trust'
				}
			];

		return {
			id: BANNER_RESTRICTED_MODE,
			icon: shieldIcon,
			ariaLabel: this.getBannerItemAriaLabels(),
			message: this.getBannerItemMessages(),
			actions,
			onClose: () => {
				if (restrictedMode) {
					this.storageService.store(BANNER_RESTRICTED_MODE_DISMISSED_KEY, true, StorageScope.WORKSPACE, StorageTarget.MACHINE);
				}
			}
		};
	}

	private getBannerItemAriaLabels(): string {
		switch (this.workspaceContextService.getWorkbenchState()) {
			case WorkbenchState.EMPTY:
				return localize('restrictedModeBannerAriaLabelWindow', "Restricted Mode is intended for safe code browsing. Trust this window to enable all features. Use navigation keys to access banner actions.");
			case WorkbenchState.FOLDER:
				return localize('restrictedModeBannerAriaLabelFolder', "Restricted Mode is intended for safe code browsing. Trust this folder to enable all features. Use navigation keys to access banner actions.");
			case WorkbenchState.WORKSPACE:
				return localize('restrictedModeBannerAriaLabelWorkspace', "Restricted Mode is intended for safe code browsing. Trust this workspace to enable all features. Use navigation keys to access banner actions.");
		}
	}

	private getBannerItemMessages(): string {
		switch (this.workspaceContextService.getWorkbenchState()) {
			case WorkbenchState.EMPTY:
				return localize('restrictedModeBannerMessageWindow', "Restricted Mode is intended for safe code browsing. Trust this window to enable all features.");
			case WorkbenchState.FOLDER:
				return localize('restrictedModeBannerMessageFolder', "Restricted Mode is intended for safe code browsing. Trust this folder to enable all features.");
			case WorkbenchState.WORKSPACE:
				return localize('restrictedModeBannerMessageWorkspace', "Restricted Mode is intended for safe code browsing. Trust this workspace to enable all features.");
		}
	}


	private get bannerSetting(): 'always' | 'untilDismissed' | 'never' {
		const result = this.configurationService.getValue<'always' | 'untilDismissed' | 'never'>(WORKSPACE_TRUST_BANNER);

		// In serverless environments, we don't need to aggressively show the banner
		if (result !== 'always' && isWeb && !this.remoteAgentService.getConnection()?.remoteAuthority) {
			return 'never';
		}

		return result;
	}

	//#endregion

	//#region Statusbar

	private createStatusbarEntry(): void {
		const entry = this.getStatusbarEntry(this.workspaceTrustManagementService.isWorkspaceTrusted());
		this.statusbarEntryAccessor.value = this.statusbarService.addEntry(entry, this.entryId, StatusbarAlignment.LEFT, 0.99 * Number.MAX_VALUE /* Right of remote indicator */);
		this.statusbarService.updateEntryVisibility(this.entryId, false);
	}

	private getStatusbarEntry(trusted: boolean): IStatusbarEntry {
		const text = workspaceTrustToString(trusted);

		const backgroundColor = { id: STATUS_BAR_PROMINENT_ITEM_BACKGROUND };
		const color = { id: STATUS_BAR_PROMINENT_ITEM_FOREGROUND };

		let ariaLabel = '';
		let toolTip: IMarkdownString | string | undefined;
		switch (this.workspaceContextService.getWorkbenchState()) {
			case WorkbenchState.EMPTY: {
				ariaLabel = trusted ? localize('status.ariaTrustedWindow', "This window is trusted.") :
					localize('status.ariaUntrustedWindow', "Restricted Mode: Some features are disabled because this window is not trusted.");
				toolTip = trusted ? ariaLabel : {
					value: localize(
						{ key: 'status.tooltipUntrustedWindow2', comment: ['[abc]({n}) are links.  Only translate `features are disabled` and `window is not trusted`. Do not change brackets and parentheses or {n}'] },
						"Running in Restricted Mode\n\nSome [features are disabled]({0}) because this [window is not trusted]({1}).",
						`command:${LIST_WORKSPACE_UNSUPPORTED_EXTENSIONS_COMMAND_ID}`,
						`command:${MANAGE_TRUST_COMMAND_ID}`
					),
					isTrusted: true,
					supportThemeIcons: true
				};
				break;
			}
			case WorkbenchState.FOLDER: {
				ariaLabel = trusted ? localize('status.ariaTrustedFolder', "This folder is trusted.") :
					localize('status.ariaUntrustedFolder', "Restricted Mode: Some features are disabled because this folder is not trusted.");
				toolTip = trusted ? ariaLabel : {
					value: localize(
						{ key: 'status.tooltipUntrustedFolder2', comment: ['[abc]({n}) are links.  Only translate `features are disabled` and `folder is not trusted`. Do not change brackets and parentheses or {n}'] },
						"Running in Restricted Mode\n\nSome [features are disabled]({0}) because this [folder is not trusted]({1}).",
						`command:${LIST_WORKSPACE_UNSUPPORTED_EXTENSIONS_COMMAND_ID}`,
						`command:${MANAGE_TRUST_COMMAND_ID}`
					),
					isTrusted: true,
					supportThemeIcons: true
				};
				break;
			}
			case WorkbenchState.WORKSPACE: {
				ariaLabel = trusted ? localize('status.ariaTrustedWorkspace', "This workspace is trusted.") :
					localize('status.ariaUntrustedWorkspace', "Restricted Mode: Some features are disabled because this workspace is not trusted.");
				toolTip = trusted ? ariaLabel : {
					value: localize(
						{ key: 'status.tooltipUntrustedWorkspace2', comment: ['[abc]({n}) are links. Only translate `features are disabled` and `workspace is not trusted`. Do not change brackets and parentheses or {n}'] },
						"Running in Restricted Mode\n\nSome [features are disabled]({0}) because this [workspace is not trusted]({1}).",
						`command:${LIST_WORKSPACE_UNSUPPORTED_EXTENSIONS_COMMAND_ID}`,
						`command:${MANAGE_TRUST_COMMAND_ID}`
					),
					isTrusted: true,
					supportThemeIcons: true
				};
				break;
			}
		}

		return {
			name: localize('status.WorkspaceTrust', "Workspace Trust"),
			text: trusted ? `$(shield)` : `$(shield) ${text}`,
			ariaLabel: ariaLabel,
			tooltip: toolTip,
			command: MANAGE_TRUST_COMMAND_ID,
			backgroundColor,
			color
		};
	}

	private updateStatusbarEntry(trusted: boolean): void {
		this.statusbarEntryAccessor.value?.update(this.getStatusbarEntry(trusted));
		this.statusbarService.updateEntryVisibility(this.entryId, !trusted);
	}

	//#endregion
}

Registry.as<IWorkbenchContributionsRegistry>(WorkbenchExtensions.Workbench).registerWorkbenchContribution(WorkspaceTrustRequestHandler, LifecyclePhase.Ready);
Registry.as<IWorkbenchContributionsRegistry>(WorkbenchExtensions.Workbench).registerWorkbenchContribution(WorkspaceTrustUXHandler, LifecyclePhase.Restored);


/**
 * Trusted Workspace GUI Editor
 */
class WorkspaceTrustEditorInputSerializer implements IEditorSerializer {

	canSerialize(editorInput: EditorInput): boolean {
		return true;
	}

	serialize(input: WorkspaceTrustEditorInput): string {
		return '';
	}

	deserialize(instantiationService: IInstantiationService): WorkspaceTrustEditorInput {
		return instantiationService.createInstance(WorkspaceTrustEditorInput);
	}
}

Registry.as<IEditorFactoryRegistry>(EditorExtensions.EditorFactory)
	.registerEditorSerializer(WorkspaceTrustEditorInput.ID, WorkspaceTrustEditorInputSerializer);

Registry.as<IEditorPaneRegistry>(EditorExtensions.EditorPane).registerEditorPane(
	EditorPaneDescriptor.create(
		WorkspaceTrustEditor,
		WorkspaceTrustEditor.ID,
		localize('workspaceTrustEditor', "Workspace Trust Editor")
	),
	[
		new SyncDescriptor(WorkspaceTrustEditorInput)
	]
);


/*
 * Actions
 */

// Configure Workspace Trust Settings

const CONFIGURE_TRUST_COMMAND_ID = 'workbench.trust.configure';
const WORKSPACES_CATEGORY = { value: localize('workspacesCategory', "Workspaces"), original: 'Workspaces' };

registerAction2(class extends Action2 {
	constructor() {
		super({
			id: CONFIGURE_TRUST_COMMAND_ID,
			title: { original: 'Configure Workspace Trust Settings', value: localize('configureWorkspaceTrustSettings', "Configure Workspace Trust Settings") },
			precondition: ContextKeyExpr.and(WorkspaceTrustContext.IsEnabled, ContextKeyExpr.equals(`config.${WORKSPACE_TRUST_ENABLED}`, true)),
			category: WORKSPACES_CATEGORY,
			f1: true
		});
	}

	run(accessor: ServicesAccessor) {
		accessor.get(IPreferencesService).openUserSettings({ jsonEditor: false, query: `@tag:${WORKSPACE_TRUST_SETTING_TAG}` });
	}
});

// Manage Workspace Trust

registerAction2(class extends Action2 {
	constructor() {
		super({
			id: MANAGE_TRUST_COMMAND_ID,
			title: { original: 'Manage Workspace Trust', value: localize('manageWorkspaceTrust', "Manage Workspace Trust") },
			precondition: ContextKeyExpr.and(WorkspaceTrustContext.IsEnabled, ContextKeyExpr.equals(`config.${WORKSPACE_TRUST_ENABLED}`, true)),
			category: WORKSPACES_CATEGORY,
			f1: true,
		});
	}

	run(accessor: ServicesAccessor) {
		const editorService = accessor.get(IEditorService);
		const instantiationService = accessor.get(IInstantiationService);

		const input = instantiationService.createInstance(WorkspaceTrustEditorInput);

		editorService.openEditor(input, { pinned: true });
		return;
	}
});


/*
 * Configuration
 */
Registry.as<IConfigurationRegistry>(ConfigurationExtensions.Configuration)
	.registerConfiguration({
		id: 'security',
		scope: ConfigurationScope.APPLICATION,
		title: localize('securityConfigurationTitle', "Security"),
		type: 'object',
		order: 7,
		properties: {
			[WORKSPACE_TRUST_ENABLED]: {
				type: 'boolean',
				default: true,
<<<<<<< HEAD
				description: loc.workspaceTrustDescription, // {{SQL CARBON EDIT}} VS Code -> ADS
=======
				description: localize('workspace.trust.description', "Controls whether or not Workspace Trust is enabled within VS Code."),
>>>>>>> 5b6af074
				tags: [WORKSPACE_TRUST_SETTING_TAG],
				scope: ConfigurationScope.APPLICATION,
			},
			[WORKSPACE_TRUST_STARTUP_PROMPT]: {
				type: 'string',
				default: 'once',
				description: localize('workspace.trust.startupPrompt.description', "Controls when the startup prompt to trust a workspace is shown."),
				tags: [WORKSPACE_TRUST_SETTING_TAG],
				scope: ConfigurationScope.APPLICATION,
				enum: ['always', 'once', 'never'],
				enumDescriptions: [
					localize('workspace.trust.startupPrompt.always', "Ask for trust every time an untrusted workspace is opened."),
					localize('workspace.trust.startupPrompt.once', "Ask for trust the first time an untrusted workspace is opened."),
					localize('workspace.trust.startupPrompt.never', "Do not ask for trust when an untrusted workspace is opened."),
				]
			},
			[WORKSPACE_TRUST_BANNER]: {
				type: 'string',
				default: 'untilDismissed',
				description: localize('workspace.trust.banner.description', "Controls when the restricted mode banner is shown."),
				tags: [WORKSPACE_TRUST_SETTING_TAG],
				scope: ConfigurationScope.APPLICATION,
				enum: ['always', 'untilDismissed', 'never'],
				enumDescriptions: [
					localize('workspace.trust.banner.always', "Show the banner every time an untrusted workspace is open."),
					localize('workspace.trust.banner.untilDismissed', "Show the banner when an untrusted workspace is opened until dismissed."),
					localize('workspace.trust.banner.never', "Do not show the banner when an untrusted workspace is open."),
				]
			},
			[WORKSPACE_TRUST_UNTRUSTED_FILES]: {
				type: 'string',
				default: 'prompt',
				markdownDescription: localize('workspace.trust.untrustedFiles.description', "Controls how to handle opening untrusted files in a trusted workspace. This setting also applies to opening files in an empty window which is trusted via `#{0}#`.", WORKSPACE_TRUST_EMPTY_WINDOW),
				tags: [WORKSPACE_TRUST_SETTING_TAG],
				scope: ConfigurationScope.APPLICATION,
				enum: ['prompt', 'open', 'newWindow'],
				enumDescriptions: [
					localize('workspace.trust.untrustedFiles.prompt', "Ask how to handle untrusted files for each workspace. Once untrusted files are introduced to a trusted workspace, you will not be prompted again."),
					localize('workspace.trust.untrustedFiles.open', "Always allow untrusted files to be introduced to a trusted workspace without prompting."),
					localize('workspace.trust.untrustedFiles.newWindow', "Always open untrusted files in a separate window in restricted mode without prompting."),
				]
			},
			[WORKSPACE_TRUST_EMPTY_WINDOW]: {
				type: 'boolean',
				default: true,
				markdownDescription: loc.workspaceTrustEmptyWindowDescription(WORKSPACE_TRUST_UNTRUSTED_FILES), // {{SQL CARBON EDIT}} VS Code -> ADS
				tags: [WORKSPACE_TRUST_SETTING_TAG],
				scope: ConfigurationScope.APPLICATION
			}
		}
	});

class WorkspaceTrustTelemetryContribution extends Disposable implements IWorkbenchContribution {
	constructor(
		@IWorkbenchEnvironmentService private readonly environmentService: IWorkbenchEnvironmentService,
		@ITelemetryService private readonly telemetryService: ITelemetryService,
		@IWorkspaceContextService private readonly workspaceContextService: IWorkspaceContextService,
		@IWorkspaceTrustEnablementService private readonly workspaceTrustEnablementService: IWorkspaceTrustEnablementService,
		@IWorkspaceTrustManagementService private readonly workspaceTrustManagementService: IWorkspaceTrustManagementService,
	) {
		super();

		this.workspaceTrustManagementService.workspaceTrustInitialized
			.then(() => {
				this.logInitialWorkspaceTrustInfo();
				this.logWorkspaceTrust(this.workspaceTrustManagementService.isWorkspaceTrusted());

				this._register(this.workspaceTrustManagementService.onDidChangeTrust(isTrusted => this.logWorkspaceTrust(isTrusted)));
			});
	}

	private logInitialWorkspaceTrustInfo(): void {
		if (!this.workspaceTrustEnablementService.isWorkspaceTrustEnabled()) {
			const disabledByCliFlag = this.environmentService.disableWorkspaceTrust;

			type WorkspaceTrustDisabledEventClassification = {
				owner: 'sbatten';
				comment: 'Logged when workspace trust is disabled';
				reason: { classification: 'SystemMetaData'; purpose: 'FeatureInsight'; comment: 'The reason workspace trust is disabled. e.g. cli or setting' };
			};

			type WorkspaceTrustDisabledEvent = {
				reason: 'setting' | 'cli';
			};

			this.telemetryService.publicLog2<WorkspaceTrustDisabledEvent, WorkspaceTrustDisabledEventClassification>('workspaceTrustDisabled', {
				reason: disabledByCliFlag ? 'cli' : 'setting'
			});
			return;
		}

		type WorkspaceTrustInfoEventClassification = {
			owner: 'sbatten';
			comment: 'Information about the workspaces trusted on the machine';
			trustedFoldersCount: { classification: 'SystemMetaData'; purpose: 'FeatureInsight'; isMeasurement: true; comment: 'The number of trusted folders on the machine' };
		};

		type WorkspaceTrustInfoEvent = {
			trustedFoldersCount: number;
		};

		this.telemetryService.publicLog2<WorkspaceTrustInfoEvent, WorkspaceTrustInfoEventClassification>('workspaceTrustFolderCounts', {
			trustedFoldersCount: this.workspaceTrustManagementService.getTrustedUris().length,
		});
	}

	private async logWorkspaceTrust(isTrusted: boolean): Promise<void> {
		if (!this.workspaceTrustEnablementService.isWorkspaceTrustEnabled()) {
			return;
		}

		type WorkspaceTrustStateChangedEvent = {
			workspaceId: string;
			isTrusted: boolean;
		};

		type WorkspaceTrustStateChangedEventClassification = {
			owner: 'sbatten';
			comment: 'Logged when the workspace transitions between trusted and restricted modes';
			workspaceId: { classification: 'SystemMetaData'; purpose: 'FeatureInsight'; comment: 'An id of the workspace' };
			isTrusted: { classification: 'SystemMetaData'; purpose: 'FeatureInsight'; isMeasurement: true; comment: 'true if the workspace is trusted' };
		};

		this.telemetryService.publicLog2<WorkspaceTrustStateChangedEvent, WorkspaceTrustStateChangedEventClassification>('workspaceTrustStateChanged', {
			workspaceId: this.workspaceContextService.getWorkspace().id,
			isTrusted: isTrusted
		});

		if (isTrusted) {
			type WorkspaceTrustFolderInfoEventClassification = {
				owner: 'sbatten';
				comment: 'Some metrics on the trusted workspaces folder structure';
				trustedFolderDepth: { classification: 'SystemMetaData'; purpose: 'FeatureInsight'; isMeasurement: true; comment: 'The number of directories deep of the trusted path' };
				workspaceFolderDepth: { classification: 'SystemMetaData'; purpose: 'FeatureInsight'; isMeasurement: true; comment: 'The number of directories deep of the workspace path' };
				delta: { classification: 'SystemMetaData'; purpose: 'FeatureInsight'; isMeasurement: true; comment: 'The difference between the trusted path and the workspace path directories depth' };
			};

			type WorkspaceTrustFolderInfoEvent = {
				trustedFolderDepth: number;
				workspaceFolderDepth: number;
				delta: number;
			};

			const getDepth = (folder: string): number => {
				let resolvedPath = resolve(folder);

				let depth = 0;
				while (dirname(resolvedPath) !== resolvedPath && depth < 100) {
					resolvedPath = dirname(resolvedPath);
					depth++;
				}

				return depth;
			};

			for (const folder of this.workspaceContextService.getWorkspace().folders) {
				const { trusted, uri } = await this.workspaceTrustManagementService.getUriTrustInfo(folder.uri);
				if (!trusted) {
					continue;
				}

				const workspaceFolderDepth = getDepth(folder.uri.fsPath);
				const trustedFolderDepth = getDepth(uri.fsPath);
				const delta = workspaceFolderDepth - trustedFolderDepth;

				this.telemetryService.publicLog2<WorkspaceTrustFolderInfoEvent, WorkspaceTrustFolderInfoEventClassification>('workspaceFolderDepthBelowTrustedFolder', { workspaceFolderDepth, trustedFolderDepth, delta });
			}
		}
	}
}

Registry.as<IWorkbenchContributionsRegistry>(WorkbenchExtensions.Workbench)
	.registerWorkbenchContribution(WorkspaceTrustTelemetryContribution, LifecyclePhase.Restored);<|MERGE_RESOLUTION|>--- conflicted
+++ resolved
@@ -45,12 +45,9 @@
 import { ILabelService, Verbosity } from 'vs/platform/label/common/label';
 import { IProductService } from 'vs/platform/product/common/productService';
 import { MANAGE_TRUST_COMMAND_ID, WorkspaceTrustContext } from 'vs/workbench/contrib/workspace/common/workspace';
-<<<<<<< HEAD
+import { isWeb } from 'vs/base/common/platform';
+
 import * as loc from 'sql/base/common/locConstants'; // {{SQL CARBON EDIT}} For strings we need to change
-=======
-import { isWeb } from 'vs/base/common/platform';
-import { IRemoteAgentService } from 'vs/workbench/services/remote/common/remoteAgentService';
->>>>>>> 5b6af074
 
 const BANNER_RESTRICTED_MODE = 'workbench.banner.restrictedMode';
 const STARTUP_PROMPT_SHOWN_KEY = 'workspace.trust.startupPrompt.shown';
@@ -703,11 +700,7 @@
 			[WORKSPACE_TRUST_ENABLED]: {
 				type: 'boolean',
 				default: true,
-<<<<<<< HEAD
 				description: loc.workspaceTrustDescription, // {{SQL CARBON EDIT}} VS Code -> ADS
-=======
-				description: localize('workspace.trust.description', "Controls whether or not Workspace Trust is enabled within VS Code."),
->>>>>>> 5b6af074
 				tags: [WORKSPACE_TRUST_SETTING_TAG],
 				scope: ConfigurationScope.APPLICATION,
 			},
