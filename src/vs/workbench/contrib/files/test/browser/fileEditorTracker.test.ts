--- conflicted
+++ resolved
@@ -122,13 +122,8 @@
 		(<TextFileEditorModelManager>accessor.textFileService.files).dispose();
 	});
 
-<<<<<<< HEAD
 	test.skip('dirty untitled text file model opens as editor', async function () { // {{SQL CARBON EDIT}} tabcolormode failure
-		const [part, accessor, tracker] = await createTracker();
-=======
-	test('dirty untitled text file model opens as editor', async function () {
 		const [part, accessor, tracker, , editorService] = await createTracker();
->>>>>>> 24b0894c
 
 		const untitledEditor = editorService.createInput({ forceUntitled: true }) as UntitledTextEditorInput;
 		const model = await untitledEditor.resolve();
