--- conflicted
+++ resolved
@@ -48,15 +48,11 @@
 		accessor = instantiationService.createInstance(TestServiceAccessor);
 	});
 
-<<<<<<< HEAD
-	test('Basics', async function () { // {{SQL CARBON EDIT}} skip test
-=======
 	teardown(() => {
 		disposables.dispose();
 	});
 
-	test('Basics', async function () {
->>>>>>> 65a6230a
+	test('Basics', async function () { // {{SQL CARBON EDIT}} skip test
 		let input = createFileInput(toResource.call(this, '/foo/bar/file.js'));
 		const otherInput = createFileInput(toResource.call(this, 'foo/bar/otherfile.js'));
 		const otherInputSame = createFileInput(toResource.call(this, 'foo/bar/file.js'));
