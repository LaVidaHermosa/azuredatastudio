/*---------------------------------------------------------------------------------------------
 *  Copyright (c) Microsoft Corporation. All rights reserved.
 *  Licensed under the Source EULA. See License.txt in the project root for license information.
 *--------------------------------------------------------------------------------------------*/

import * as assert from 'assert';
import { Event } from 'vs/base/common/event';
import { toResource } from 'vs/base/test/common/utils';
import { IEditorService } from 'vs/workbench/services/editor/common/editorService';
import { TestFilesConfigurationService, workbenchInstantiationService, TestServiceAccessor, registerTestFileEditor } from 'vs/workbench/test/browser/workbenchTestServices';
import { IResolvedTextFileEditorModel, ITextFileEditorModel } from 'vs/workbench/services/textfile/common/textfiles';
import { IEditorGroupsService } from 'vs/workbench/services/editor/common/editorGroupsService';
import { DisposableStore } from 'vs/base/common/lifecycle';
import { TextFileEditorModelManager } from 'vs/workbench/services/textfile/common/textFileEditorModelManager';
import { EditorPart } from 'vs/workbench/browser/parts/editor/editorPart';
import { EditorService } from 'vs/workbench/services/editor/browser/editorService';
import { EditorAutoSave } from 'vs/workbench/browser/parts/editor/editorAutoSave';
import { IConfigurationService } from 'vs/platform/configuration/common/configuration';
import { TestConfigurationService } from 'vs/platform/configuration/test/common/testConfigurationService';
import { IFilesConfigurationService } from 'vs/workbench/services/filesConfiguration/common/filesConfigurationService';
import { IContextKeyService } from 'vs/platform/contextkey/common/contextkey';
import { MockContextKeyService } from 'vs/platform/keybinding/test/common/mockKeybindingService';

suite('EditorAutoSave', () => {

	const disposables = new DisposableStore();

	setup(() => {
		disposables.add(registerTestFileEditor());
	});

	teardown(() => {
		disposables.clear();
	});

	async function createEditorAutoSave(autoSaveConfig: object): Promise<TestServiceAccessor> {
		const instantiationService = workbenchInstantiationService();

		const configurationService = new TestConfigurationService();
		configurationService.setUserConfiguration('files', autoSaveConfig);
		instantiationService.stub(IConfigurationService, configurationService);

		instantiationService.stub(IFilesConfigurationService, new TestFilesConfigurationService(
			<IContextKeyService>instantiationService.createInstance(MockContextKeyService),
			configurationService
		));

		const part = disposables.add(instantiationService.createInstance(EditorPart));
		part.create(document.createElement('div'));
		part.layout(400, 300);

		instantiationService.stub(IEditorGroupsService, part);

		const editorService: EditorService = instantiationService.createInstance(EditorService);
		instantiationService.stub(IEditorService, editorService);

		const accessor = instantiationService.createInstance(TestServiceAccessor);
		disposables.add((<TextFileEditorModelManager>accessor.textFileService.files));

		disposables.add(instantiationService.createInstance(EditorAutoSave));

		return accessor;
	}

	test('editor auto saves after short delay if configured', async function () {
		const accessor = await createEditorAutoSave({ autoSave: 'afterDelay', autoSaveDelay: 1 });

		const resource = toResource.call(this, '/path/index.txt');

		const model = await accessor.textFileService.files.resolve(resource) as IResolvedTextFileEditorModel;
		model.textEditorModel.setValue('Super Good');

		assert.ok(model.isDirty());

		await awaitModelSaved(model);

		assert.ok(!model.isDirty());
	});

<<<<<<< HEAD
	test.skip('editor auto saves on focus change if configured', async function () { // {{SQL CARBON EDIT}} skip failing test
		this.retries(3); // https://github.com/microsoft/vscode/issues/108727

		const [accessor, part, editorAutoSave] = await createEditorAutoSave({ autoSave: 'onFocusChange' });
=======
	test('editor auto saves on focus change if configured', async function () {
		const accessor = await createEditorAutoSave({ autoSave: 'onFocusChange' });
>>>>>>> bab55b86

		const resource = toResource.call(this, '/path/index.txt');
		await accessor.editorService.openEditor({ resource, forceFile: true });

		const model = await accessor.textFileService.files.resolve(resource) as IResolvedTextFileEditorModel;
		model.textEditorModel.setValue('Super Good');

		assert.ok(model.isDirty());

		await accessor.editorService.openEditor({ resource: toResource.call(this, '/path/index_other.txt') });

		await awaitModelSaved(model);

		assert.ok(!model.isDirty());
	});

	function awaitModelSaved(model: ITextFileEditorModel): Promise<void> {
		return Event.toPromise(Event.once(model.onDidChangeDirty));
	}
});<|MERGE_RESOLUTION|>--- conflicted
+++ resolved
@@ -77,15 +77,8 @@
 		assert.ok(!model.isDirty());
 	});
 
-<<<<<<< HEAD
 	test.skip('editor auto saves on focus change if configured', async function () { // {{SQL CARBON EDIT}} skip failing test
-		this.retries(3); // https://github.com/microsoft/vscode/issues/108727
-
-		const [accessor, part, editorAutoSave] = await createEditorAutoSave({ autoSave: 'onFocusChange' });
-=======
-	test('editor auto saves on focus change if configured', async function () {
 		const accessor = await createEditorAutoSave({ autoSave: 'onFocusChange' });
->>>>>>> bab55b86
 
 		const resource = toResource.call(this, '/path/index.txt');
 		await accessor.editorService.openEditor({ resource, forceFile: true });
