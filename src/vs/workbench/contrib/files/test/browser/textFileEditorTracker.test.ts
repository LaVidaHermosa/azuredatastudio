/*---------------------------------------------------------------------------------------------
 *  Copyright (c) Microsoft Corporation. All rights reserved.
 *  Licensed under the Source EULA. See License.txt in the project root for license information.
 *--------------------------------------------------------------------------------------------*/

import * as assert from 'assert';
import { Event } from 'vs/base/common/event';
import { TextFileEditorTracker } from 'vs/workbench/contrib/files/browser/editors/textFileEditorTracker';
import { toResource } from 'vs/base/test/common/utils';
import { IEditorService } from 'vs/workbench/services/editor/common/editorService';
import { workbenchInstantiationService, TestServiceAccessor, TestFilesConfigurationService, registerTestFileEditor, registerTestResourceEditor } from 'vs/workbench/test/browser/workbenchTestServices';
import { IResolvedTextFileEditorModel, snapshotToString, ITextFileService } from 'vs/workbench/services/textfile/common/textfiles';
import { FileChangesEvent, FileChangeType } from 'vs/platform/files/common/files';
import { IEditorGroupsService } from 'vs/workbench/services/editor/common/editorGroupsService';
import { timeout } from 'vs/base/common/async';
import { DisposableStore } from 'vs/base/common/lifecycle';
import { TextFileEditorModelManager } from 'vs/workbench/services/textfile/common/textFileEditorModelManager';
import { EditorPart } from 'vs/workbench/browser/parts/editor/editorPart';
import { EditorService } from 'vs/workbench/services/editor/browser/editorService';
import { UntitledTextEditorInput } from 'vs/workbench/services/untitled/common/untitledTextEditorInput';
import { isEqual } from 'vs/base/common/resources';
import { URI } from 'vs/base/common/uri';
import { TestConfigurationService } from 'vs/platform/configuration/test/common/testConfigurationService';
import { IConfigurationService } from 'vs/platform/configuration/common/configuration';
import { IFilesConfigurationService } from 'vs/workbench/services/filesConfiguration/common/filesConfigurationService';
import { MockContextKeyService } from 'vs/platform/keybinding/test/common/mockKeybindingService';
import { IContextKeyService } from 'vs/platform/contextkey/common/contextkey';

suite('Files - TextFileEditorTracker', () => {

	const disposables = new DisposableStore();

	setup(() => {
		disposables.add(registerTestFileEditor());
		disposables.add(registerTestResourceEditor());
	});

	teardown(() => {
		disposables.clear();
	});

	async function createTracker(autoSaveEnabled = false): Promise<TestServiceAccessor> {
		const instantiationService = workbenchInstantiationService();

		if (autoSaveEnabled) {
			const configurationService = new TestConfigurationService();
			configurationService.setUserConfiguration('files', { autoSave: 'afterDelay', autoSaveDelay: 1 });

			instantiationService.stub(IConfigurationService, configurationService);

			instantiationService.stub(IFilesConfigurationService, new TestFilesConfigurationService(
				<IContextKeyService>instantiationService.createInstance(MockContextKeyService),
				configurationService
			));
		}

		const part = disposables.add(instantiationService.createInstance(EditorPart));
		part.create(document.createElement('div'));
		part.layout(400, 300);

		instantiationService.stub(IEditorGroupsService, part);

		const editorService: EditorService = instantiationService.createInstance(EditorService);
		instantiationService.stub(IEditorService, editorService);

		const accessor = instantiationService.createInstance(TestServiceAccessor);
		disposables.add((<TextFileEditorModelManager>accessor.textFileService.files));

		await part.whenRestored;

		disposables.add(instantiationService.createInstance(TextFileEditorTracker));

		return accessor;
	}

<<<<<<< HEAD
	test.skip('file change event updates model', async function () { // {{SQL CARBON EDIT}} tabcolormode failure
		const [, accessor, tracker] = await createTracker();
=======
	test('file change event updates model', async function () {
		const accessor = await createTracker();
>>>>>>> bab55b86

		const resource = toResource.call(this, '/path/index.txt');

		const model = await accessor.textFileService.files.resolve(resource) as IResolvedTextFileEditorModel;

		model.textEditorModel.setValue('Super Good');
		assert.strictEqual(snapshotToString(model.createSnapshot()!), 'Super Good');

		await model.save();

		// change event (watcher)
		accessor.fileService.fireFileChanges(new FileChangesEvent([{ resource, type: FileChangeType.UPDATED }], false));

		await timeout(0); // due to event updating model async

		assert.strictEqual(snapshotToString(model.createSnapshot()!), 'Hello Html');
	});

	test.skip('dirty text file model opens as editor', async function () { // {{SQL CARBON EDIT}} tabcolormode failure
		const resource = toResource.call(this, '/path/index.txt');

		await testDirtyTextFileModelOpensEditorDependingOnAutoSaveSetting(resource, false);
	});

	test('dirty text file model does not open as editor if autosave is ON', async function () {
		const resource = toResource.call(this, '/path/index.txt');

		await testDirtyTextFileModelOpensEditorDependingOnAutoSaveSetting(resource, true);
	});

	async function testDirtyTextFileModelOpensEditorDependingOnAutoSaveSetting(resource: URI, autoSave: boolean): Promise<void> {
		const accessor = await createTracker(autoSave);

		assert.ok(!accessor.editorService.isOpen(accessor.editorService.createEditorInput({ resource, forceFile: true })));

		const model = await accessor.textFileService.files.resolve(resource) as IResolvedTextFileEditorModel;

		model.textEditorModel.setValue('Super Good');

		if (autoSave) {
			await timeout(100);
			assert.ok(!accessor.editorService.isOpen(accessor.editorService.createEditorInput({ resource, forceFile: true })));
		} else {
			await awaitEditorOpening(accessor.editorService);
			assert.ok(accessor.editorService.isOpen(accessor.editorService.createEditorInput({ resource, forceFile: true })));
		}
	}

<<<<<<< HEAD
	test.skip('dirty untitled text file model opens as editor', async function () { // {{SQL CARBON EDIT}} tabcolormode failure
		const [part, accessor, tracker, , editorService] = await createTracker();
=======
	test('dirty untitled text file model opens as editor', async function () {
		const accessor = await createTracker();
>>>>>>> bab55b86

		const untitledEditor = accessor.editorService.createEditorInput({ forceUntitled: true }) as UntitledTextEditorInput;
		const model = disposables.add(await untitledEditor.resolve());

		assert.ok(!accessor.editorService.isOpen(untitledEditor));

		model.textEditorModel.setValue('Super Good');

		await awaitEditorOpening(accessor.editorService);
		assert.ok(accessor.editorService.isOpen(untitledEditor));
	});

	function awaitEditorOpening(editorService: IEditorService): Promise<void> {
		return Event.toPromise(Event.once(editorService.onDidActiveEditorChange));
	}

<<<<<<< HEAD
	test.skip('non-dirty files reload on window focus', async function () { // {{SQL CARBON EDIT}} skip failing test
		const [part, accessor, tracker] = await createTracker();
=======
	test('non-dirty files reload on window focus', async function () {
		const accessor = await createTracker();
>>>>>>> bab55b86

		const resource = toResource.call(this, '/path/index.txt');

		await accessor.editorService.openEditor(accessor.editorService.createEditorInput({ resource, forceFile: true }));

		accessor.hostService.setFocus(false);
		accessor.hostService.setFocus(true);

		await awaitModelLoadEvent(accessor.textFileService, resource);
	});

	function awaitModelLoadEvent(textFileService: ITextFileService, resource: URI): Promise<void> {
		return new Promise(resolve => {
			const listener = textFileService.files.onDidLoad(e => {
				if (isEqual(e.model.resource, resource)) {
					listener.dispose();
					resolve();
				}
			});
		});
	}
});<|MERGE_RESOLUTION|>--- conflicted
+++ resolved
@@ -73,13 +73,8 @@
 		return accessor;
 	}
 
-<<<<<<< HEAD
 	test.skip('file change event updates model', async function () { // {{SQL CARBON EDIT}} tabcolormode failure
-		const [, accessor, tracker] = await createTracker();
-=======
-	test('file change event updates model', async function () {
 		const accessor = await createTracker();
->>>>>>> bab55b86
 
 		const resource = toResource.call(this, '/path/index.txt');
 
@@ -128,13 +123,8 @@
 		}
 	}
 
-<<<<<<< HEAD
 	test.skip('dirty untitled text file model opens as editor', async function () { // {{SQL CARBON EDIT}} tabcolormode failure
-		const [part, accessor, tracker, , editorService] = await createTracker();
-=======
-	test('dirty untitled text file model opens as editor', async function () {
 		const accessor = await createTracker();
->>>>>>> bab55b86
 
 		const untitledEditor = accessor.editorService.createEditorInput({ forceUntitled: true }) as UntitledTextEditorInput;
 		const model = disposables.add(await untitledEditor.resolve());
@@ -151,13 +141,8 @@
 		return Event.toPromise(Event.once(editorService.onDidActiveEditorChange));
 	}
 
-<<<<<<< HEAD
 	test.skip('non-dirty files reload on window focus', async function () { // {{SQL CARBON EDIT}} skip failing test
-		const [part, accessor, tracker] = await createTracker();
-=======
-	test('non-dirty files reload on window focus', async function () {
 		const accessor = await createTracker();
->>>>>>> bab55b86
 
 		const resource = toResource.call(this, '/path/index.txt');
 
