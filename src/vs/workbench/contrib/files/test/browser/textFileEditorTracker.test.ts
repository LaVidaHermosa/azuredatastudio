--- conflicted
+++ resolved
@@ -154,23 +154,10 @@
 		}
 	}
 
-<<<<<<< HEAD
 	test.skip('dirty untitled text file model opens as editor', async function () { // {{SQL CARBON EDIT}} tabcolormode failure
 		const accessor = await createTracker();
-=======
-	test('dirty untitled text file model opens as editor', function () {
-		return testUntitledEditor(false);
-	});
 
-	test('dirty untitled text file model opens as editor - autosave ON', function () {
-		return testUntitledEditor(true);
-	});
->>>>>>> 5b6af074
-
-	async function testUntitledEditor(autoSaveEnabled: boolean): Promise<void> {
-		const accessor = await createTracker(autoSaveEnabled);
-
-		const untitledTextEditor = await accessor.textEditorService.resolveTextEditor({ resource: undefined, forceUntitled: true }) as UntitledTextEditorInput;
+		const untitledTextEditor = accessor.textEditorService.createTextEditor({ resource: undefined, forceUntitled: true }) as UntitledTextEditorInput;
 		const model = disposables.add(await untitledTextEditor.resolve());
 
 		assert.ok(!accessor.editorService.isOpened(untitledTextEditor));
