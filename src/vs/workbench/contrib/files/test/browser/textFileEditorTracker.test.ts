--- conflicted
+++ resolved
@@ -109,16 +109,11 @@
 		(<TextFileEditorModelManager>accessor.textFileService.files).dispose();
 	});
 
-<<<<<<< HEAD
 	test.skip('dirty text file model opens as editor', async function () { // {{SQL CARBON EDIT}} tabcolormode failure
-		const [part, accessor, tracker] = await createTracker();
-=======
-	test('dirty text file model opens as editor', async function () {
 		const resource = toResource.call(this, '/path/index.txt');
 
 		await testDirtyTextFileModelOpensEditorDependingOnAutoSaveSetting(resource, false);
 	});
->>>>>>> 49e08513
 
 	test('dirty text file model does not open as editor if autosave is ON', async function () {
 		const resource = toResource.call(this, '/path/index.txt');
