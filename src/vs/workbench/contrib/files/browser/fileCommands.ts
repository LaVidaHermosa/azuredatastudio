--- conflicted
+++ resolved
@@ -461,30 +461,12 @@
 		const editorGroupService = accessor.get(IEditorGroupsService);
 		const editorService = accessor.get(IEditorService);
 
-<<<<<<< HEAD
-		const editors = getMultiSelectedEditors(listService, editorGroupsService);
-		if (editors.length) {
-			try {
-				await Promise.all(editors.map(async ({ groupId, editor }) => {
-					if (editor.isUntitled()) {
-						return undefined; // we do not allow to revert untitled editors {{SQL CARBON EDIT}} strict-null-checks
-					}
-
-					// Use revert as a hint to pin the editor
-					editorGroupsService.getGroup(groupId)?.pinEditor(editor);
-
-					return editor.revert({ force: true });
-				}));
-			} catch (error) {
-				notificationService.error(nls.localize('genericRevertError', "Failed to revert '{0}': {1}", editors.map(({ editor }) => editor.getName()).join(', '), toErrorMessage(error, false)));
-=======
 		// Retrieve selected or active editor
 		let editors = getOpenEditorsViewMultiSelection(listService, editorGroupService);
 		if (!editors) {
 			const activeGroup = editorGroupService.activeGroup;
 			if (activeGroup.activeEditor) {
 				editors = [{ groupId: activeGroup.id, editor: activeGroup.activeEditor }];
->>>>>>> 96f91be3
 			}
 		}
 
