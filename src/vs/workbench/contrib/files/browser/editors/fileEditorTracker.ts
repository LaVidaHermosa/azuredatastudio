/*---------------------------------------------------------------------------------------------
 *  Copyright (c) Microsoft Corporation. All rights reserved.
 *  Licensed under the Source EULA. See License.txt in the project root for license information.
 *--------------------------------------------------------------------------------------------*/

import { IWorkbenchContribution } from 'vs/workbench/common/contributions';
import { URI } from 'vs/base/common/uri';
import { IEditorViewState } from 'vs/editor/common/editorCommon';
import { toResource, SideBySideEditor as SideBySideEditorChoice } from 'vs/workbench/common/editor';
import { ITextFileService, TextFileEditorModelState } from 'vs/workbench/services/textfile/common/textfiles';
import { FileOperationEvent, FileOperation, IFileService, FileSystemProviderCapabilities } from 'vs/platform/files/common/files';
import { FileEditorInput } from 'vs/workbench/contrib/files/common/editors/fileEditorInput';
import { ILifecycleService } from 'vs/platform/lifecycle/common/lifecycle';
import { Disposable, IDisposable, dispose } from 'vs/base/common/lifecycle';
import { distinct, coalesce } from 'vs/base/common/arrays';
import { ResourceMap } from 'vs/base/common/map';
import { IWorkspaceContextService } from 'vs/platform/workspace/common/workspace';
import { isCodeEditor } from 'vs/editor/browser/editorBrowser';
import { IHostService } from 'vs/workbench/services/host/browser/host';
import { IEditorService } from 'vs/workbench/services/editor/common/editorService';
import { IEditorGroupsService, IEditorGroup } from 'vs/workbench/services/editor/common/editorGroupsService';
import { RunOnceWorker } from 'vs/base/common/async';
import { withNullAsUndefined } from 'vs/base/common/types';
import { ICodeEditorService } from 'vs/editor/browser/services/codeEditorService';
import { isEqualOrParent, joinPath } from 'vs/base/common/resources';
import { Schemas } from 'vs/base/common/network';

// {{SQL CARBON EDIT}}
import { QueryEditorInput } from 'sql/workbench/common/editor/query/queryEditorInput';

export class FileEditorTracker extends Disposable implements IWorkbenchContribution {

	private readonly activeOutOfWorkspaceWatchers = new ResourceMap<IDisposable>();

	constructor(
		@IEditorService private readonly editorService: IEditorService,
		@ITextFileService private readonly textFileService: ITextFileService,
		@ILifecycleService private readonly lifecycleService: ILifecycleService,
		@IEditorGroupsService private readonly editorGroupService: IEditorGroupsService,
		@IFileService private readonly fileService: IFileService,
		@IWorkspaceContextService private readonly contextService: IWorkspaceContextService,
		@IHostService private readonly hostService: IHostService,
		@ICodeEditorService private readonly codeEditorService: ICodeEditorService
	) {
		super();

		this.registerListeners();
	}

	private registerListeners(): void {

		// Update editors from operation changes
		this._register(this.fileService.onDidRunOperation(e => this.onDidRunFileOperation(e)));

		// Ensure dirty text file and untitled models are always opened as editors
		this._register(this.textFileService.files.onDidChangeDirty(model => this.ensureDirtyFilesAreOpenedWorker.work(model.resource)));
		this._register(this.textFileService.files.onDidSaveError(model => this.ensureDirtyFilesAreOpenedWorker.work(model.resource)));
		this._register(this.textFileService.untitled.onDidChangeDirty(model => this.ensureDirtyFilesAreOpenedWorker.work(model.resource)));

		// Out of workspace file watchers
		this._register(this.editorService.onDidVisibleEditorsChange(() => this.onDidVisibleEditorsChange()));

		// Update visible editors when focus is gained
		this._register(this.hostService.onDidChangeFocus(e => this.onWindowFocusChange(e)));

		// Lifecycle
		this.lifecycleService.onShutdown(this.dispose, this);
	}

	//#region Handle deletes and moves in opened editors

	// Note: there is some duplication with the other file event handler below. Since we cannot always rely on the disk events
	// carrying all necessary data in all environments, we also use the file operation events to make sure operations are handled.
	// In any case there is no guarantee if the local event is fired first or the disk one. Thus, code must handle the case
	// that the event ordering is random as well as might not carry all information needed.
	private onDidRunFileOperation(e: FileOperationEvent): void {

		// Handle moves specially when file is opened
		if (e.isOperation(FileOperation.MOVE)) {
			this.handleMovedFileInOpenedFileEditors(e.resource, e.target.resource);
		}
	}

	private handleMovedFileInOpenedFileEditors(oldResource: URI, newResource: URI): void {
		this.editorGroupService.groups.forEach(group => {
			group.editors.forEach(editor => {
				if (editor instanceof FileEditorInput || editor instanceof QueryEditorInput) { // {{SQL CARBON EDIT}} #TODO we can remove this edit by just implementing handlemove

					// Update Editor if file (or any parent of the input) got renamed or moved
					const resource = editor.resource;
					if (isEqualOrParent(resource, oldResource)) {
						let reopenFileResource: URI;
						if (oldResource.toString() === resource.toString()) {
							reopenFileResource = newResource; // file got moved
						} else {
							const ignoreCase = !this.fileService.hasCapability(resource, FileSystemProviderCapabilities.PathCaseSensitive);
							const index = this.getIndexOfPath(resource.path, oldResource.path, ignoreCase);
							reopenFileResource = joinPath(newResource, resource.path.substr(index + oldResource.path.length + 1)); // parent folder got moved
						}

						let encoding: string | undefined = undefined;
						const model = this.textFileService.files.get(resource);
						if (model) {
							encoding = model.getEncoding();
						}

						this.editorService.replaceEditors([{
							editor: { resource },
							replacement: {
								resource: reopenFileResource,
								encoding,
								options: {
									preserveFocus: true,
									pinned: group.isPinned(editor),
									index: group.getIndexOfEditor(editor),
									inactive: !group.isActive(editor),
									viewState: this.getViewStateFor(oldResource, group)
								}
							},
						}], group);
					}
				}
			});
		});
	}

	private getIndexOfPath(path: string, candidate: string, ignoreCase: boolean): number {
		if (candidate.length > path.length) {
			return -1;
		}

		if (path === candidate) {
			return 0;
		}

		if (ignoreCase) {
			path = path.toLowerCase();
			candidate = candidate.toLowerCase();
		}

		return path.indexOf(candidate);
	}

	private getViewStateFor(resource: URI, group: IEditorGroup): IEditorViewState | undefined {
		const editors = this.editorService.visibleControls;

		for (const editor of editors) {
			if (editor?.input && editor.group === group) {
				const editorResource = editor.input.resource;
				if (editorResource && resource.toString() === editorResource.toString()) {
					const control = editor.getControl();
					if (isCodeEditor(control)) {
						return withNullAsUndefined(control.saveViewState());
					}
				}
			}
		}

		return undefined;
	}

	//#endregion

<<<<<<< HEAD
	//#region File Changes: Close editors of deleted files unless configured otherwise

	private closeOnFileDelete: boolean = false;

	private onConfigurationUpdated(configuration: IWorkbenchEditorConfiguration): void {
		if (typeof configuration.workbench?.editor?.closeOnFileDelete === 'boolean') {
			this.closeOnFileDelete = configuration.workbench.editor.closeOnFileDelete;
		} else {
			this.closeOnFileDelete = false; // default
		}
	}

	private onDidFilesChange(e: FileChangesEvent): void {
		if (e.gotDeleted()) {
			this.handleDeletes(e, true);
		}
	}

	private handleDeletes(arg1: URI | FileChangesEvent, isExternal: boolean, movedTo?: URI): void {
		const nonDirtyFileEditors = this.getNonDirtyFileEditors();
		nonDirtyFileEditors.forEach(async editor => {
			const resource = editor.resource;

			// Handle deletes in opened editors depending on:
			// - the user has not disabled the setting closeOnFileDelete
			// - the file change is local or external
			// - the input is not resolved (we need to dispose because we cannot restore otherwise since we do not have the contents)

			// {{SQL CARBON EDIT}} - Support FileEditorInput or QueryInput
			if (this.closeOnFileDelete || !isExternal || (editor instanceof FileEditorInput && !editor.isResolved())) {

				// Do NOT close any opened editor that matches the resource path (either equal or being parent) of the
				// resource we move to (movedTo). Otherwise we would close a resource that has been renamed to the same
				// path but different casing.
				if (movedTo && isEqualOrParent(resource, movedTo)) {
					return;
				}

				let matches = false;
				if (arg1 instanceof FileChangesEvent) {
					matches = arg1.contains(resource, FileChangeType.DELETED);
				} else {
					matches = isEqualOrParent(resource, arg1);
				}

				if (!matches) {
					return;
				}

				// We have received reports of users seeing delete events even though the file still
				// exists (network shares issue: https://github.com/Microsoft/vscode/issues/13665).
				// Since we do not want to close an editor without reason, we have to check if the
				// file is really gone and not just a faulty file event.
				// This only applies to external file events, so we need to check for the isExternal
				// flag.
				let exists = false;
				if (isExternal) {
					await timeout(100);
					exists = await this.fileService.exists(resource);
				}

				if (!exists && !editor.isDisposed()) {
					editor.dispose();
				} else if (this.environmentService.verbose) {
					console.warn(`File exists even though we received a delete event: ${resource.toString()}`);
				}
			}
		});
	}

	private getNonDirtyFileEditors(): (FileEditorInput | QueryEditorInput)[] { // {{SQL CARBON EDIT}} - Support FileEditorInput or QueryInput
		const editors: (FileEditorInput | QueryEditorInput)[] = []; // {{SQL CARBON EDIT}} - Support FileEditorInput or QueryInput

		this.editorService.editors.forEach(editor => {
			if (editor instanceof FileEditorInput || editor instanceof QueryEditorInput) { // {{SQL CARBON EDIT}} - Support FileEditorInput or QueryInput
				if (!editor.isDirty()) {
					editors.push(editor);
				}
			} else if (editor instanceof SideBySideEditorInput) {
				const master = editor.master;
				const details = editor.details;

				if (master instanceof FileEditorInput) {
					if (!master.isDirty()) {
						editors.push(master);
					}
				}

				if (details instanceof FileEditorInput) {
					if (!details.isDirty()) {
						editors.push(details);
					}
				}
			}
		});

		return editors;
	}

	//#endregion

=======
>>>>>>> 884c2d28
	//#region Text File: Ensure every dirty text and untitled file is opened in an editor

	private readonly ensureDirtyFilesAreOpenedWorker = this._register(new RunOnceWorker<URI>(units => this.ensureDirtyTextFilesAreOpened(units), 250));

	private ensureDirtyTextFilesAreOpened(resources: URI[]): void {
		this.doEnsureDirtyFilesAreOpened(distinct(resources.filter(resource => {
			if (!this.textFileService.isDirty(resource)) {
				return false; // resource must be dirty
			}

			const model = this.textFileService.files.get(resource);
			if (model?.hasState(TextFileEditorModelState.PENDING_SAVE)) {
				return false; // resource must not be pending to save
			}

			if (this.editorService.isOpen(this.editorService.createInput({ resource, forceFile: resource.scheme !== Schemas.untitled, forceUntitled: resource.scheme === Schemas.untitled }))) {
				return false; // model must not be opened already as file
			}

			return true;
		}), resource => resource.toString()));
	}

	private doEnsureDirtyFilesAreOpened(resources: URI[]): void {
		if (!resources.length) {
			return;
		}

		this.editorService.openEditors(resources.map(resource => ({
			resource,
			options: { inactive: true, pinned: true, preserveFocus: true }
		})));
	}

	//#endregion

	//#region Visible Editors Change: Install file watchers for out of workspace resources that became visible

	private onDidVisibleEditorsChange(): void {
		const visibleOutOfWorkspaceResources = new ResourceMap<URI>();

		for (const editor of this.editorService.visibleEditors) {
			const resources = distinct(coalesce([
				toResource(editor, { supportSideBySide: SideBySideEditorChoice.MASTER }),
				toResource(editor, { supportSideBySide: SideBySideEditorChoice.DETAILS })
			]), resource => resource.toString());

			for (const resource of resources) {
				if (this.fileService.canHandleResource(resource) && !this.contextService.isInsideWorkspace(resource)) {
					visibleOutOfWorkspaceResources.set(resource, resource);
				}
			}
		}

		// Handle no longer visible out of workspace resources
		this.activeOutOfWorkspaceWatchers.keys().forEach(resource => {
			if (!visibleOutOfWorkspaceResources.get(resource)) {
				dispose(this.activeOutOfWorkspaceWatchers.get(resource));
				this.activeOutOfWorkspaceWatchers.delete(resource);
			}
		});

		// Handle newly visible out of workspace resources
		visibleOutOfWorkspaceResources.forEach(resource => {
			if (!this.activeOutOfWorkspaceWatchers.get(resource)) {
				const disposable = this.fileService.watch(resource);
				this.activeOutOfWorkspaceWatchers.set(resource, disposable);
			}
		});
	}

	//#endregion

	//#region Window Focus Change: Update visible code editors when focus is gained that have a known text file model

	private onWindowFocusChange(focused: boolean): void {
		if (focused) {
			// the window got focus and we use this as a hint that files might have been changed outside
			// of this window. since file events can be unreliable, we queue a load for models that
			// are visible in any editor. since this is a fast operation in the case nothing has changed,
			// we tolerate the additional work.
			distinct(
				coalesce(this.codeEditorService.listCodeEditors()
					.map(codeEditor => {
						const resource = codeEditor.getModel()?.uri;
						if (!resource) {
							return undefined;
						}

						const model = this.textFileService.files.get(resource);
						if (!model || model.isDirty() || !model.isResolved()) {
							return undefined;
						}

						return model;
					})),
				model => model.resource.toString()
			).forEach(model => this.textFileService.files.resolve(model.resource, { reload: { async: true } }));
		}
	}

	//#endregion

	dispose(): void {
		super.dispose();

		// Dispose remaining watchers if any
		this.activeOutOfWorkspaceWatchers.forEach(disposable => dispose(disposable));
		this.activeOutOfWorkspaceWatchers.clear();
	}
}<|MERGE_RESOLUTION|>--- conflicted
+++ resolved
@@ -161,110 +161,6 @@
 
 	//#endregion
 
-<<<<<<< HEAD
-	//#region File Changes: Close editors of deleted files unless configured otherwise
-
-	private closeOnFileDelete: boolean = false;
-
-	private onConfigurationUpdated(configuration: IWorkbenchEditorConfiguration): void {
-		if (typeof configuration.workbench?.editor?.closeOnFileDelete === 'boolean') {
-			this.closeOnFileDelete = configuration.workbench.editor.closeOnFileDelete;
-		} else {
-			this.closeOnFileDelete = false; // default
-		}
-	}
-
-	private onDidFilesChange(e: FileChangesEvent): void {
-		if (e.gotDeleted()) {
-			this.handleDeletes(e, true);
-		}
-	}
-
-	private handleDeletes(arg1: URI | FileChangesEvent, isExternal: boolean, movedTo?: URI): void {
-		const nonDirtyFileEditors = this.getNonDirtyFileEditors();
-		nonDirtyFileEditors.forEach(async editor => {
-			const resource = editor.resource;
-
-			// Handle deletes in opened editors depending on:
-			// - the user has not disabled the setting closeOnFileDelete
-			// - the file change is local or external
-			// - the input is not resolved (we need to dispose because we cannot restore otherwise since we do not have the contents)
-
-			// {{SQL CARBON EDIT}} - Support FileEditorInput or QueryInput
-			if (this.closeOnFileDelete || !isExternal || (editor instanceof FileEditorInput && !editor.isResolved())) {
-
-				// Do NOT close any opened editor that matches the resource path (either equal or being parent) of the
-				// resource we move to (movedTo). Otherwise we would close a resource that has been renamed to the same
-				// path but different casing.
-				if (movedTo && isEqualOrParent(resource, movedTo)) {
-					return;
-				}
-
-				let matches = false;
-				if (arg1 instanceof FileChangesEvent) {
-					matches = arg1.contains(resource, FileChangeType.DELETED);
-				} else {
-					matches = isEqualOrParent(resource, arg1);
-				}
-
-				if (!matches) {
-					return;
-				}
-
-				// We have received reports of users seeing delete events even though the file still
-				// exists (network shares issue: https://github.com/Microsoft/vscode/issues/13665).
-				// Since we do not want to close an editor without reason, we have to check if the
-				// file is really gone and not just a faulty file event.
-				// This only applies to external file events, so we need to check for the isExternal
-				// flag.
-				let exists = false;
-				if (isExternal) {
-					await timeout(100);
-					exists = await this.fileService.exists(resource);
-				}
-
-				if (!exists && !editor.isDisposed()) {
-					editor.dispose();
-				} else if (this.environmentService.verbose) {
-					console.warn(`File exists even though we received a delete event: ${resource.toString()}`);
-				}
-			}
-		});
-	}
-
-	private getNonDirtyFileEditors(): (FileEditorInput | QueryEditorInput)[] { // {{SQL CARBON EDIT}} - Support FileEditorInput or QueryInput
-		const editors: (FileEditorInput | QueryEditorInput)[] = []; // {{SQL CARBON EDIT}} - Support FileEditorInput or QueryInput
-
-		this.editorService.editors.forEach(editor => {
-			if (editor instanceof FileEditorInput || editor instanceof QueryEditorInput) { // {{SQL CARBON EDIT}} - Support FileEditorInput or QueryInput
-				if (!editor.isDirty()) {
-					editors.push(editor);
-				}
-			} else if (editor instanceof SideBySideEditorInput) {
-				const master = editor.master;
-				const details = editor.details;
-
-				if (master instanceof FileEditorInput) {
-					if (!master.isDirty()) {
-						editors.push(master);
-					}
-				}
-
-				if (details instanceof FileEditorInput) {
-					if (!details.isDirty()) {
-						editors.push(details);
-					}
-				}
-			}
-		});
-
-		return editors;
-	}
-
-	//#endregion
-
-=======
->>>>>>> 884c2d28
 	//#region Text File: Ensure every dirty text and untitled file is opened in an editor
 
 	private readonly ensureDirtyFilesAreOpenedWorker = this._register(new RunOnceWorker<URI>(units => this.ensureDirtyTextFilesAreOpened(units), 250));
