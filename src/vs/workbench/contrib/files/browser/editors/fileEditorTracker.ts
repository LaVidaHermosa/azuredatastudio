--- conflicted
+++ resolved
@@ -242,23 +242,12 @@
 		});
 	}
 
-<<<<<<< HEAD
-	// {{SQL CARBON EDIT}} - Support FileEditorInput or QueryInput
-	private getOpenedFileEditors(dirtyState: boolean): (FileEditorInput | QueryEditorInput)[] {
-		const editors: (FileEditorInput | QueryEditorInput)[] = [];
+	private getNonDirtyFileEditors(): (FileEditorInput | QueryEditorInput)[] { // {{SQL CARBON EDIT}} - Support FileEditorInput or QueryInput
+		const editors: (FileEditorInput | QueryEditorInput)[] = []; // {{SQL CARBON EDIT}} - Support FileEditorInput or QueryInput
 
 		this.editorService.editors.forEach(editor => {
-			// {{SQL CARBON EDIT}} - Support FileEditorInput or QueryInput
-			if (editor instanceof FileEditorInput || editor instanceof QueryEditorInput) {
-				if (!!editor.isDirty() === dirtyState) {
-=======
-	private getNonDirtyFileEditors(): FileEditorInput[] {
-		const editors: FileEditorInput[] = [];
-
-		this.editorService.editors.forEach(editor => {
-			if (editor instanceof FileEditorInput) {
+			if (editor instanceof FileEditorInput || editor instanceof QueryEditorInput) { // {{SQL CARBON EDIT}} - Support FileEditorInput or QueryInput
 				if (!editor.isDirty()) {
->>>>>>> d01e111f
 					editors.push(editor);
 				}
 			} else if (editor instanceof SideBySideEditorInput) {
