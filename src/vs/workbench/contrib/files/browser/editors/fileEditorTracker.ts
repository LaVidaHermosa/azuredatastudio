/*---------------------------------------------------------------------------------------------
 *  Copyright (c) Microsoft Corporation. All rights reserved.
 *  Licensed under the Source EULA. See License.txt in the project root for license information.
 *--------------------------------------------------------------------------------------------*/

import { IWorkbenchContribution } from 'vs/workbench/common/contributions';
import { URI } from 'vs/base/common/uri';
import { ITextFileService, TextFileEditorModelState } from 'vs/workbench/services/textfile/common/textfiles';
import { ILifecycleService } from 'vs/platform/lifecycle/common/lifecycle';
import { Disposable } from 'vs/base/common/lifecycle';
import { distinct, coalesce } from 'vs/base/common/arrays';
import { IHostService } from 'vs/workbench/services/host/browser/host';
import { IEditorService } from 'vs/workbench/services/editor/common/editorService';
import { RunOnceWorker } from 'vs/base/common/async';
import { ICodeEditorService } from 'vs/editor/browser/services/codeEditorService';
import { Schemas } from 'vs/base/common/network';

// {{SQL CARBON EDIT}}
import { QueryEditorInput } from 'sql/workbench/common/editor/query/queryEditorInput';

export class FileEditorTracker extends Disposable implements IWorkbenchContribution {

	constructor(
		@IEditorService private readonly editorService: IEditorService,
		@ITextFileService private readonly textFileService: ITextFileService,
		@ILifecycleService private readonly lifecycleService: ILifecycleService,
		@IHostService private readonly hostService: IHostService,
		@ICodeEditorService private readonly codeEditorService: ICodeEditorService
	) {
		super();

		this.registerListeners();
	}

	private registerListeners(): void {

		// Ensure dirty text file and untitled models are always opened as editors
		this._register(this.textFileService.files.onDidChangeDirty(model => this.ensureDirtyFilesAreOpenedWorker.work(model.resource)));
		this._register(this.textFileService.files.onDidSaveError(model => this.ensureDirtyFilesAreOpenedWorker.work(model.resource)));
		this._register(this.textFileService.untitled.onDidChangeDirty(model => this.ensureDirtyFilesAreOpenedWorker.work(model.resource)));

		// Update visible text file editors when focus is gained
		this._register(this.hostService.onDidChangeFocus(hasFocus => hasFocus ? this.reloadVisibleTextFileEditors() : undefined));

		// Lifecycle
		this.lifecycleService.onShutdown(this.dispose, this);
	}

<<<<<<< HEAD
	//#region Handle deletes and moves in opened editors

	// Note: there is some duplication with the other file event handler below. Since we cannot always rely on the disk events
	// carrying all necessary data in all environments, we also use the file operation events to make sure operations are handled.
	// In any case there is no guarantee if the local event is fired first or the disk one. Thus, code must handle the case
	// that the event ordering is random as well as might not carry all information needed.
	private onDidRunFileOperation(e: FileOperationEvent): void {

		// Handle moves specially when file is opened
		if (e.isOperation(FileOperation.MOVE)) {
			this.handleMovedFileInOpenedFileEditors(e.resource, e.target.resource);
		}
	}

	private handleMovedFileInOpenedFileEditors(oldResource: URI, newResource: URI): void {
		this.editorGroupService.groups.forEach(group => {
			group.editors.forEach(editor => {
				if (editor instanceof FileEditorInput || editor instanceof QueryEditorInput) { // {{SQL CARBON EDIT}} #TODO we can remove this edit by just implementing handlemove

					// Update Editor if file (or any parent of the input) got renamed or moved
					const resource = editor.resource;
					if (isEqualOrParent(resource, oldResource)) {
						let reopenFileResource: URI;
						if (oldResource.toString() === resource.toString()) {
							reopenFileResource = newResource; // file got moved
						} else {
							const ignoreCase = !this.fileService.hasCapability(resource, FileSystemProviderCapabilities.PathCaseSensitive);
							const index = this.getIndexOfPath(resource.path, oldResource.path, ignoreCase);
							reopenFileResource = joinPath(newResource, resource.path.substr(index + oldResource.path.length + 1)); // parent folder got moved
						}

						let encoding: string | undefined = undefined;
						const model = this.textFileService.files.get(resource);
						if (model) {
							encoding = model.getEncoding();
						}

						this.editorService.replaceEditors([{
							editor: { resource },
							replacement: {
								resource: reopenFileResource,
								encoding,
								options: {
									preserveFocus: true,
									pinned: group.isPinned(editor),
									index: group.getIndexOfEditor(editor),
									inactive: !group.isActive(editor),
									viewState: this.getViewStateFor(oldResource, group)
								}
							},
						}], group);
					}
				}
			});
		});
	}

	private getIndexOfPath(path: string, candidate: string, ignoreCase: boolean): number {
		if (candidate.length > path.length) {
			return -1;
		}

		if (path === candidate) {
			return 0;
		}

		if (ignoreCase) {
			path = path.toLowerCase();
			candidate = candidate.toLowerCase();
		}

		return path.indexOf(candidate);
	}

	private getViewStateFor(resource: URI, group: IEditorGroup): IEditorViewState | undefined {
		const editors = this.editorService.visibleControls;

		for (const editor of editors) {
			if (editor?.input && editor.group === group) {
				const editorResource = editor.input.resource;
				if (editorResource && resource.toString() === editorResource.toString()) {
					const control = editor.getControl();
					if (isCodeEditor(control)) {
						return withNullAsUndefined(control.saveViewState());
					}
				}
			}
		}

		return undefined;
	}

	//#endregion

=======
>>>>>>> 72939792
	//#region Text File: Ensure every dirty text and untitled file is opened in an editor

	private readonly ensureDirtyFilesAreOpenedWorker = this._register(new RunOnceWorker<URI>(units => this.ensureDirtyTextFilesAreOpened(units), 250));

	private ensureDirtyTextFilesAreOpened(resources: URI[]): void {
		this.doEnsureDirtyTextFilesAreOpened(distinct(resources.filter(resource => {
			if (!this.textFileService.isDirty(resource)) {
				return false; // resource must be dirty
			}

			const model = this.textFileService.files.get(resource);
			if (model?.hasState(TextFileEditorModelState.PENDING_SAVE)) {
				return false; // resource must not be pending to save
			}

			if (this.editorService.isOpen(this.editorService.createInput({ resource, forceFile: resource.scheme !== Schemas.untitled, forceUntitled: resource.scheme === Schemas.untitled }))) {
				return false; // model must not be opened already as file
			}

			return true;
		}), resource => resource.toString()));
	}

	private doEnsureDirtyTextFilesAreOpened(resources: URI[]): void {
		if (!resources.length) {
			return;
		}

		this.editorService.openEditors(resources.map(resource => ({
			resource,
			options: { inactive: true, pinned: true, preserveFocus: true }
		})));
	}

	//#endregion

	//#region Window Focus Change: Update visible code editors when focus is gained that have a known text file model

	private reloadVisibleTextFileEditors(): void {
		// the window got focus and we use this as a hint that files might have been changed outside
		// of this window. since file events can be unreliable, we queue a load for models that
		// are visible in any editor. since this is a fast operation in the case nothing has changed,
		// we tolerate the additional work.
		distinct(
			coalesce(this.codeEditorService.listCodeEditors()
				.map(codeEditor => {
					const resource = codeEditor.getModel()?.uri;
					if (!resource) {
						return undefined;
					}

					const model = this.textFileService.files.get(resource);
					if (!model || model.isDirty() || !model.isResolved()) {
						return undefined;
					}

					return model;
				})),
			model => model.resource.toString()
		).forEach(model => this.textFileService.files.resolve(model.resource, { reload: { async: true } }));
	}

	//#endregion
}<|MERGE_RESOLUTION|>--- conflicted
+++ resolved
@@ -14,9 +14,6 @@
 import { RunOnceWorker } from 'vs/base/common/async';
 import { ICodeEditorService } from 'vs/editor/browser/services/codeEditorService';
 import { Schemas } from 'vs/base/common/network';
-
-// {{SQL CARBON EDIT}}
-import { QueryEditorInput } from 'sql/workbench/common/editor/query/queryEditorInput';
 
 export class FileEditorTracker extends Disposable implements IWorkbenchContribution {
 
@@ -46,103 +43,6 @@
 		this.lifecycleService.onShutdown(this.dispose, this);
 	}
 
-<<<<<<< HEAD
-	//#region Handle deletes and moves in opened editors
-
-	// Note: there is some duplication with the other file event handler below. Since we cannot always rely on the disk events
-	// carrying all necessary data in all environments, we also use the file operation events to make sure operations are handled.
-	// In any case there is no guarantee if the local event is fired first or the disk one. Thus, code must handle the case
-	// that the event ordering is random as well as might not carry all information needed.
-	private onDidRunFileOperation(e: FileOperationEvent): void {
-
-		// Handle moves specially when file is opened
-		if (e.isOperation(FileOperation.MOVE)) {
-			this.handleMovedFileInOpenedFileEditors(e.resource, e.target.resource);
-		}
-	}
-
-	private handleMovedFileInOpenedFileEditors(oldResource: URI, newResource: URI): void {
-		this.editorGroupService.groups.forEach(group => {
-			group.editors.forEach(editor => {
-				if (editor instanceof FileEditorInput || editor instanceof QueryEditorInput) { // {{SQL CARBON EDIT}} #TODO we can remove this edit by just implementing handlemove
-
-					// Update Editor if file (or any parent of the input) got renamed or moved
-					const resource = editor.resource;
-					if (isEqualOrParent(resource, oldResource)) {
-						let reopenFileResource: URI;
-						if (oldResource.toString() === resource.toString()) {
-							reopenFileResource = newResource; // file got moved
-						} else {
-							const ignoreCase = !this.fileService.hasCapability(resource, FileSystemProviderCapabilities.PathCaseSensitive);
-							const index = this.getIndexOfPath(resource.path, oldResource.path, ignoreCase);
-							reopenFileResource = joinPath(newResource, resource.path.substr(index + oldResource.path.length + 1)); // parent folder got moved
-						}
-
-						let encoding: string | undefined = undefined;
-						const model = this.textFileService.files.get(resource);
-						if (model) {
-							encoding = model.getEncoding();
-						}
-
-						this.editorService.replaceEditors([{
-							editor: { resource },
-							replacement: {
-								resource: reopenFileResource,
-								encoding,
-								options: {
-									preserveFocus: true,
-									pinned: group.isPinned(editor),
-									index: group.getIndexOfEditor(editor),
-									inactive: !group.isActive(editor),
-									viewState: this.getViewStateFor(oldResource, group)
-								}
-							},
-						}], group);
-					}
-				}
-			});
-		});
-	}
-
-	private getIndexOfPath(path: string, candidate: string, ignoreCase: boolean): number {
-		if (candidate.length > path.length) {
-			return -1;
-		}
-
-		if (path === candidate) {
-			return 0;
-		}
-
-		if (ignoreCase) {
-			path = path.toLowerCase();
-			candidate = candidate.toLowerCase();
-		}
-
-		return path.indexOf(candidate);
-	}
-
-	private getViewStateFor(resource: URI, group: IEditorGroup): IEditorViewState | undefined {
-		const editors = this.editorService.visibleControls;
-
-		for (const editor of editors) {
-			if (editor?.input && editor.group === group) {
-				const editorResource = editor.input.resource;
-				if (editorResource && resource.toString() === editorResource.toString()) {
-					const control = editor.getControl();
-					if (isCodeEditor(control)) {
-						return withNullAsUndefined(control.saveViewState());
-					}
-				}
-			}
-		}
-
-		return undefined;
-	}
-
-	//#endregion
-
-=======
->>>>>>> 72939792
 	//#region Text File: Ensure every dirty text and untitled file is opened in an editor
 
 	private readonly ensureDirtyFilesAreOpenedWorker = this._register(new RunOnceWorker<URI>(units => this.ensureDirtyTextFilesAreOpened(units), 250));
