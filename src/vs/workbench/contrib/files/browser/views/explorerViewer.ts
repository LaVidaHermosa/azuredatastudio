--- conflicted
+++ resolved
@@ -601,12 +601,8 @@
 		}
 	}
 
-<<<<<<< HEAD
-	private handleExternalDrop(data: DesktopDragAndDropData, target: ExplorerItem, originalEvent: DragEvent): Promise<void> {
-=======
 
 	private async handleExternalDrop(data: DesktopDragAndDropData, target: ExplorerItem, originalEvent: DragEvent): Promise<void> {
->>>>>>> c67229f5
 		const droppedResources = extractResources(originalEvent, true);
 		// Check for dropped external files to be folders
 		const result = await this.fileService.resolveAll(droppedResources);
