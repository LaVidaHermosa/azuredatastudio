--- conflicted
+++ resolved
@@ -262,12 +262,8 @@
 	}
 
 	public run(): Promise<any> {
-<<<<<<< HEAD
 		// {{SQL CARBON EDIT}}
 		return TaskUtilities.newQuery(undefined, this.connectionManagementService, this.queryEditorService, this._objectExplorerService, this.editorService);
-=======
-		return this.editorService.openEditor({ options: { pinned: true } }); // untitled are always pinned
->>>>>>> 64c3f1a9
 	}
 }
 
