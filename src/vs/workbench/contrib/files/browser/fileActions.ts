/*---------------------------------------------------------------------------------------------
 *  Copyright (c) Microsoft Corporation. All rights reserved.
 *  Licensed under the Source EULA. See License.txt in the project root for license information.
 *--------------------------------------------------------------------------------------------*/

import * as nls from 'vs/nls';
import { isWindows, isWeb } from 'vs/base/common/platform';
import * as extpath from 'vs/base/common/extpath';
import { extname, basename } from 'vs/base/common/path';
import * as resources from 'vs/base/common/resources';
import { URI } from 'vs/base/common/uri';
import { toErrorMessage } from 'vs/base/common/errorMessage';
import * as strings from 'vs/base/common/strings';
import { Action } from 'vs/base/common/actions';
import { dispose, IDisposable } from 'vs/base/common/lifecycle';
import { VIEWLET_ID, IExplorerService, IFilesConfiguration, VIEW_ID } from 'vs/workbench/contrib/files/common/files';
import { ITextFileService } from 'vs/workbench/services/textfile/common/textfiles';
import { IFileService } from 'vs/platform/files/common/files';
import { toResource, SideBySideEditor } from 'vs/workbench/common/editor';
import { ExplorerViewPaneContainer } from 'vs/workbench/contrib/files/browser/explorerViewlet';
import { IQuickInputService, ItemActivation } from 'vs/platform/quickinput/common/quickInput';
import { IViewletService } from 'vs/workbench/services/viewlet/browser/viewlet';
import { IInstantiationService, ServicesAccessor } from 'vs/platform/instantiation/common/instantiation';
import { ITextModel } from 'vs/editor/common/model';
import { IHostService } from 'vs/workbench/services/host/browser/host';
import { REVEAL_IN_EXPLORER_COMMAND_ID, SAVE_ALL_COMMAND_ID, SAVE_ALL_LABEL, SAVE_ALL_IN_GROUP_COMMAND_ID } from 'vs/workbench/contrib/files/browser/fileCommands';
import { ITextModelService, ITextModelContentProvider } from 'vs/editor/common/services/resolverService';
import { IConfigurationService, ConfigurationTarget } from 'vs/platform/configuration/common/configuration';
import { IClipboardService } from 'vs/platform/clipboard/common/clipboardService';
import { IModeService } from 'vs/editor/common/services/modeService';
import { IModelService } from 'vs/editor/common/services/modelService';
import { ICommandService, CommandsRegistry } from 'vs/platform/commands/common/commands';
import { RawContextKey } from 'vs/platform/contextkey/common/contextkey';
import { Schemas } from 'vs/base/common/network';
import { IDialogService, IConfirmationResult, getFileNamesMessage, IFileDialogService } from 'vs/platform/dialogs/common/dialogs';
import { INotificationService, Severity } from 'vs/platform/notification/common/notification';
import { IEditorService } from 'vs/workbench/services/editor/common/editorService';
import { Constants } from 'vs/base/common/uint';
import { CLOSE_EDITORS_AND_GROUP_COMMAND_ID } from 'vs/workbench/browser/parts/editor/editorCommands';
import { coalesce } from 'vs/base/common/arrays';
import { ExplorerItem, NewExplorerItem } from 'vs/workbench/contrib/files/common/explorerModel';
import { getErrorMessage } from 'vs/base/common/errors';
import { triggerDownload, asDomUri } from 'vs/base/browser/dom';
import { mnemonicButtonLabel } from 'vs/base/common/labels';
import { IFilesConfigurationService } from 'vs/workbench/services/filesConfiguration/common/filesConfigurationService';
import { IWorkingCopyService, IWorkingCopy } from 'vs/workbench/services/workingCopy/common/workingCopyService';
import { sequence, timeout } from 'vs/base/common/async';
import { IWorkingCopyFileService } from 'vs/workbench/services/workingCopy/common/workingCopyFileService';
import { once } from 'vs/base/common/functional';
import { OpenEditorContext } from 'vs/workbench/services/editor/common/editorGroupsService';
import { Codicon } from 'vs/base/common/codicons';
import { IViewsService } from 'vs/workbench/common/views';
import { openEditorWith, getAllAvailableEditors } from 'vs/workbench/contrib/files/common/openWith';

export const NEW_FILE_COMMAND_ID = 'explorer.newFile';
export const NEW_FILE_LABEL = nls.localize('newFile', "New File");

export const NEW_FOLDER_COMMAND_ID = 'explorer.newFolder';
export const NEW_FOLDER_LABEL = nls.localize('newFolder', "New Folder");

export const TRIGGER_RENAME_LABEL = nls.localize('rename', "Rename");

export const MOVE_FILE_TO_TRASH_LABEL = nls.localize('delete', "Delete");

export const COPY_FILE_LABEL = nls.localize('copyFile', "Copy");

export const PASTE_FILE_LABEL = nls.localize('pasteFile', "Paste");

export const FileCopiedContext = new RawContextKey<boolean>('fileCopied', false);

export const DOWNLOAD_LABEL = nls.localize('download', "Download");

const CONFIRM_DELETE_SETTING_KEY = 'explorer.confirmDelete';

function onError(notificationService: INotificationService, error: any): void {
	if (error.message === 'string') {
		error = error.message;
	}

	notificationService.error(toErrorMessage(error, false));
}

async function refreshIfSeparator(value: string, explorerService: IExplorerService): Promise<void> {
	if (value && ((value.indexOf('/') >= 0) || (value.indexOf('\\') >= 0))) {
		// New input contains separator, multiple resources will get created workaround for #68204
		await explorerService.refresh();
	}
}

/* New File */
export class NewFileAction extends Action {
	static readonly ID = 'workbench.files.action.createFileFromExplorer';
	static readonly LABEL = nls.localize('createNewFile', "New File");

	constructor(
		@ICommandService private commandService: ICommandService
	) {
		super('explorer.newFile', NEW_FILE_LABEL);
		this.class = 'explorer-action ' + Codicon.newFile.classNames;
	}

	run(): Promise<void> {
		return this.commandService.executeCommand(NEW_FILE_COMMAND_ID);
	}
}

/* New Folder */
export class NewFolderAction extends Action {
	static readonly ID = 'workbench.files.action.createFolderFromExplorer';
	static readonly LABEL = nls.localize('createNewFolder', "New Folder");

	constructor(
		@ICommandService private commandService: ICommandService
	) {
		super('explorer.newFolder', NEW_FOLDER_LABEL);
		this.class = 'explorer-action ' + Codicon.newFolder.classNames;
	}

	run(): Promise<void> {
		return this.commandService.executeCommand(NEW_FOLDER_COMMAND_ID);
	}
}

<<<<<<< HEAD
/* Create new file from anywhere: Open untitled */
// {{SQL CARBON EDIT}}
export class GlobalNewUntitledPlainFileAction extends Action {
	// {{SQL CARBON EDIT}} - Use different command name to reserve original name for SQL files
	public static readonly ID = 'workbench.action.files.newUntitledPlainFile';
	public static readonly LABEL = nls.localize('newPlainTextFile', "New Plain Text File");

	constructor(
		id: string,
		label: string,
		@IEditorService private readonly editorService: IEditorService
	) {
		super(id, label);
	}

	public run(): Promise<any> {
		// {{SQL CARBON EDIT}} - set as plain text
		return this.editorService.openEditor({ options: { pinned: true }, mode: 'txt' }); // untitled are always pinned
	}
}

/* Create new file from anywhere: Open untitled */
export class GlobalNewUntitledFileAction extends Action {
	static readonly ID = 'workbench.action.files.newUntitledFile';
	static readonly LABEL = nls.localize('newUntitledFile', "New Untitled File");

	constructor(
		id: string,
		label: string,
		@IEditorService private readonly editorService: IEditorService
	) {
		super(id, label);
	}

	async run(): Promise<void> {
		await this.editorService.openEditor({ options: { pinned: true } }); // untitled are always pinned
	}
}

=======
>>>>>>> b95c7252
async function deleteFiles(workingCopyFileService: IWorkingCopyFileService, dialogService: IDialogService, configurationService: IConfigurationService, elements: ExplorerItem[], useTrash: boolean, skipConfirm = false): Promise<void> {
	let primaryButton: string;
	if (useTrash) {
		primaryButton = isWindows ? nls.localize('deleteButtonLabelRecycleBin', "&&Move to Recycle Bin") : nls.localize({ key: 'deleteButtonLabelTrash', comment: ['&& denotes a mnemonic'] }, "&&Move to Trash");
	} else {
		primaryButton = nls.localize({ key: 'deleteButtonLabel', comment: ['&& denotes a mnemonic'] }, "&&Delete");
	}

	// Handle dirty
	const distinctElements = resources.distinctParents(elements, e => e.resource);
	const dirtyWorkingCopies = new Set<IWorkingCopy>();
	for (const distinctElement of distinctElements) {
		for (const dirtyWorkingCopy of workingCopyFileService.getDirty(distinctElement.resource)) {
			dirtyWorkingCopies.add(dirtyWorkingCopy);
		}
	}
	let confirmed = true;
	if (dirtyWorkingCopies.size) {
		let message: string;
		if (distinctElements.length > 1) {
			message = nls.localize('dirtyMessageFilesDelete', "You are deleting files with unsaved changes. Do you want to continue?");
		} else if (distinctElements[0].isDirectory) {
			if (dirtyWorkingCopies.size === 1) {
				message = nls.localize('dirtyMessageFolderOneDelete', "You are deleting a folder {0} with unsaved changes in 1 file. Do you want to continue?", distinctElements[0].name);
			} else {
				message = nls.localize('dirtyMessageFolderDelete', "You are deleting a folder {0} with unsaved changes in {1} files. Do you want to continue?", distinctElements[0].name, dirtyWorkingCopies.size);
			}
		} else {
			message = nls.localize('dirtyMessageFileDelete', "You are deleting {0} with unsaved changes. Do you want to continue?", distinctElements[0].name);
		}

		const response = await dialogService.confirm({
			message,
			type: 'warning',
			detail: nls.localize('dirtyWarning', "Your changes will be lost if you don't save them."),
			primaryButton
		});

		if (!response.confirmed) {
			confirmed = false;
		} else {
			skipConfirm = true;
		}
	}

	// Check if file is dirty in editor and save it to avoid data loss
	if (!confirmed) {
		return;
	}

	let confirmation: IConfirmationResult;

	// Check if we need to ask for confirmation at all
	if (skipConfirm || (useTrash && configurationService.getValue<boolean>(CONFIRM_DELETE_SETTING_KEY) === false)) {
		confirmation = { confirmed: true };
	}

	// Confirm for moving to trash
	else if (useTrash) {
		let { message, detail } = getMoveToTrashMessage(distinctElements);
		detail += detail ? '\n' : '';
		if (isWindows) {
			detail += distinctElements.length > 1 ? nls.localize('undoBinFiles', "You can restore these files from the Recycle Bin.") : nls.localize('undoBin', "You can restore this file from the Recycle Bin.");
		} else {
			detail += distinctElements.length > 1 ? nls.localize('undoTrashFiles', "You can restore these files from the Trash.") : nls.localize('undoTrash', "You can restore this file from the Trash.");
		}

		confirmation = await dialogService.confirm({
			message,
			detail,
			primaryButton,
			checkbox: {
				label: nls.localize('doNotAskAgain', "Do not ask me again")
			},
			type: 'question'
		});
	}

	// Confirm for deleting permanently
	else {
		let { message, detail } = getDeleteMessage(distinctElements);
		detail += detail ? '\n' : '';
		detail += nls.localize('irreversible', "This action is irreversible!");
		confirmation = await dialogService.confirm({
			message,
			detail,
			primaryButton,
			type: 'warning'
		});
	}

	// Check for confirmation checkbox
	if (confirmation.confirmed && confirmation.checkboxChecked === true) {
		await configurationService.updateValue(CONFIRM_DELETE_SETTING_KEY, false, ConfigurationTarget.USER);
	}

	// Check for confirmation
	if (!confirmation.confirmed) {
		return;
	}

	// Call function
	try {
		await Promise.all(distinctElements.map(e => workingCopyFileService.delete(e.resource, { useTrash: useTrash, recursive: true })));
	} catch (error) {

		// Handle error to delete file(s) from a modal confirmation dialog
		let errorMessage: string;
		let detailMessage: string | undefined;
		let primaryButton: string;
		if (useTrash) {
			errorMessage = isWindows ? nls.localize('binFailed', "Failed to delete using the Recycle Bin. Do you want to permanently delete instead?") : nls.localize('trashFailed', "Failed to delete using the Trash. Do you want to permanently delete instead?");
			detailMessage = nls.localize('irreversible', "This action is irreversible!");
			primaryButton = nls.localize({ key: 'deletePermanentlyButtonLabel', comment: ['&& denotes a mnemonic'] }, "&&Delete Permanently");
		} else {
			errorMessage = toErrorMessage(error, false);
			primaryButton = nls.localize({ key: 'retryButtonLabel', comment: ['&& denotes a mnemonic'] }, "&&Retry");
		}

		const res = await dialogService.confirm({
			message: errorMessage,
			detail: detailMessage,
			type: 'warning',
			primaryButton
		});

		if (res.confirmed) {
			if (useTrash) {
				useTrash = false; // Delete Permanently
			}

			skipConfirm = true;

			return deleteFiles(workingCopyFileService, dialogService, configurationService, elements, useTrash, skipConfirm);
		}
	}
}

function getMoveToTrashMessage(distinctElements: ExplorerItem[]): { message: string, detail: string } {
	if (containsBothDirectoryAndFile(distinctElements)) {
		return {
			message: nls.localize('confirmMoveTrashMessageFilesAndDirectories', "Are you sure you want to delete the following {0} files/directories and their contents?", distinctElements.length),
			detail: getFileNamesMessage(distinctElements.map(e => e.resource))
		};
	}

	if (distinctElements.length > 1) {
		if (distinctElements[0].isDirectory) {
			return {
				message: nls.localize('confirmMoveTrashMessageMultipleDirectories', "Are you sure you want to delete the following {0} directories and their contents?", distinctElements.length),
				detail: getFileNamesMessage(distinctElements.map(e => e.resource))
			};
		}

		return {
			message: nls.localize('confirmMoveTrashMessageMultiple', "Are you sure you want to delete the following {0} files?", distinctElements.length),
			detail: getFileNamesMessage(distinctElements.map(e => e.resource))
		};
	}

	if (distinctElements[0].isDirectory) {
		return { message: nls.localize('confirmMoveTrashMessageFolder', "Are you sure you want to delete '{0}' and its contents?", distinctElements[0].name), detail: '' };
	}

	return { message: nls.localize('confirmMoveTrashMessageFile', "Are you sure you want to delete '{0}'?", distinctElements[0].name), detail: '' };
}

function getDeleteMessage(distinctElements: ExplorerItem[]): { message: string, detail: string } {
	if (containsBothDirectoryAndFile(distinctElements)) {
		return {
			message: nls.localize('confirmDeleteMessageFilesAndDirectories', "Are you sure you want to permanently delete the following {0} files/directories and their contents?", distinctElements.length),
			detail: getFileNamesMessage(distinctElements.map(e => e.resource))
		};
	}

	if (distinctElements.length > 1) {
		if (distinctElements[0].isDirectory) {
			return {
				message: nls.localize('confirmDeleteMessageMultipleDirectories', "Are you sure you want to permanently delete the following {0} directories and their contents?", distinctElements.length),
				detail: getFileNamesMessage(distinctElements.map(e => e.resource))
			};
		}

		return {
			message: nls.localize('confirmDeleteMessageMultiple', "Are you sure you want to permanently delete the following {0} files?", distinctElements.length),
			detail: getFileNamesMessage(distinctElements.map(e => e.resource))
		};
	}

	if (distinctElements[0].isDirectory) {
		return { message: nls.localize('confirmDeleteMessageFolder', "Are you sure you want to permanently delete '{0}' and its contents?", distinctElements[0].name), detail: '' };
	}

	return { message: nls.localize('confirmDeleteMessageFile', "Are you sure you want to permanently delete '{0}'?", distinctElements[0].name), detail: '' };
}

function containsBothDirectoryAndFile(distinctElements: ExplorerItem[]): boolean {
	const directory = distinctElements.find(element => element.isDirectory);
	const file = distinctElements.find(element => !element.isDirectory);

	return !!directory && !!file;
}


export function findValidPasteFileTarget(explorerService: IExplorerService, targetFolder: ExplorerItem, fileToPaste: { resource: URI, isDirectory?: boolean, allowOverwrite: boolean }, incrementalNaming: 'simple' | 'smart'): URI {
	let name = resources.basenameOrAuthority(fileToPaste.resource);

	let candidate = resources.joinPath(targetFolder.resource, name);
	while (true && !fileToPaste.allowOverwrite) {
		if (!explorerService.findClosest(candidate)) {
			break;
		}

		name = incrementFileName(name, !!fileToPaste.isDirectory, incrementalNaming);
		candidate = resources.joinPath(targetFolder.resource, name);
	}

	return candidate;
}

export function incrementFileName(name: string, isFolder: boolean, incrementalNaming: 'simple' | 'smart'): string {
	if (incrementalNaming === 'simple') {
		let namePrefix = name;
		let extSuffix = '';
		if (!isFolder) {
			extSuffix = extname(name);
			namePrefix = basename(name, extSuffix);
		}

		// name copy 5(.txt) => name copy 6(.txt)
		// name copy(.txt) => name copy 2(.txt)
		const suffixRegex = /^(.+ copy)( \d+)?$/;
		if (suffixRegex.test(namePrefix)) {
			return namePrefix.replace(suffixRegex, (match, g1?, g2?) => {
				let number = (g2 ? parseInt(g2) : 1);
				return number === 0
					? `${g1}`
					: (number < Constants.MAX_SAFE_SMALL_INTEGER
						? `${g1} ${number + 1}`
						: `${g1}${g2} copy`);
			}) + extSuffix;
		}

		// name(.txt) => name copy(.txt)
		return `${namePrefix} copy${extSuffix}`;
	}

	const separators = '[\\.\\-_]';
	const maxNumber = Constants.MAX_SAFE_SMALL_INTEGER;

	// file.1.txt=>file.2.txt
	let suffixFileRegex = RegExp('(.*' + separators + ')(\\d+)(\\..*)$');
	if (!isFolder && name.match(suffixFileRegex)) {
		return name.replace(suffixFileRegex, (match, g1?, g2?, g3?) => {
			let number = parseInt(g2);
			return number < maxNumber
				? g1 + strings.pad(number + 1, g2.length) + g3
				: strings.format('{0}{1}.1{2}', g1, g2, g3);
		});
	}

	// 1.file.txt=>2.file.txt
	let prefixFileRegex = RegExp('(\\d+)(' + separators + '.*)(\\..*)$');
	if (!isFolder && name.match(prefixFileRegex)) {
		return name.replace(prefixFileRegex, (match, g1?, g2?, g3?) => {
			let number = parseInt(g1);
			return number < maxNumber
				? strings.pad(number + 1, g1.length) + g2 + g3
				: strings.format('{0}{1}.1{2}', g1, g2, g3);
		});
	}

	// 1.txt=>2.txt
	let prefixFileNoNameRegex = RegExp('(\\d+)(\\..*)$');
	if (!isFolder && name.match(prefixFileNoNameRegex)) {
		return name.replace(prefixFileNoNameRegex, (match, g1?, g2?) => {
			let number = parseInt(g1);
			return number < maxNumber
				? strings.pad(number + 1, g1.length) + g2
				: strings.format('{0}.1{1}', g1, g2);
		});
	}

	// file.txt=>file.1.txt
	const lastIndexOfDot = name.lastIndexOf('.');
	if (!isFolder && lastIndexOfDot >= 0) {
		return strings.format('{0}.1{1}', name.substr(0, lastIndexOfDot), name.substr(lastIndexOfDot));
	}

	// folder.1=>folder.2
	if (isFolder && name.match(/(\d+)$/)) {
		return name.replace(/(\d+)$/, (match, ...groups) => {
			let number = parseInt(groups[0]);
			return number < maxNumber
				? strings.pad(number + 1, groups[0].length)
				: strings.format('{0}.1', groups[0]);
		});
	}

	// 1.folder=>2.folder
	if (isFolder && name.match(/^(\d+)/)) {
		return name.replace(/^(\d+)(.*)$/, (match, ...groups) => {
			let number = parseInt(groups[0]);
			return number < maxNumber
				? strings.pad(number + 1, groups[0].length) + groups[1]
				: strings.format('{0}{1}.1', groups[0], groups[1]);
		});
	}

	// file/folder=>file.1/folder.1
	return strings.format('{0}.1', name);
}

// Global Compare with
export class GlobalCompareResourcesAction extends Action {

	static readonly ID = 'workbench.files.action.compareFileWith';
	static readonly LABEL = nls.localize('globalCompareFile', "Compare Active File With...");

	constructor(
		id: string,
		label: string,
		@IQuickInputService private readonly quickInputService: IQuickInputService,
		@IEditorService private readonly editorService: IEditorService,
		@INotificationService private readonly notificationService: INotificationService,
		@ITextModelService private readonly textModelService: ITextModelService
	) {
		super(id, label);
	}

	async run(): Promise<void> {
		const activeInput = this.editorService.activeEditor;
		const activeResource = activeInput ? activeInput.resource : undefined;
		if (activeResource && this.textModelService.canHandleResource(activeResource)) {

			// Compare with next editor that opens
			const toDispose = this.editorService.overrideOpenEditor({
				open: editor => {

					// Only once!
					toDispose.dispose();

					// Open editor as diff
					const resource = editor.resource;
					if (resource && this.textModelService.canHandleResource(resource)) {
						return {
							override: this.editorService.openEditor({
								leftResource: activeResource,
								rightResource: resource,
								options: { override: false }
							})
						};
					}

					// Otherwise stay on current resource
					this.notificationService.info(nls.localize('fileToCompareNoFile', "Please select a file to compare with."));
					return {
						override: this.editorService.openEditor({
							resource: activeResource,
							options: { override: false }
						})
					};
				}
			});

			once(this.quickInputService.onHide)((async () => {
				await timeout(0); // prevent race condition with editor
				toDispose.dispose();
			}));

			// Bring up quick access
			this.quickInputService.quickAccess.show('', { itemActivation: ItemActivation.SECOND });
		} else {
			this.notificationService.info(nls.localize('openFileToCompare', "Open a file first to compare it with another file."));
		}
	}
}

export class ReopenResourcesAction extends Action {

	static readonly ID = 'workbench.files.action.reopenWithEditor';
	static readonly LABEL = nls.localize('workbench.files.action.reopenWithEditor', "Reopen With...");

	constructor(
		id: string,
		label: string,
		@IQuickInputService private readonly quickInputService: IQuickInputService,
		@IEditorService private readonly editorService: IEditorService,
		@IConfigurationService private readonly configurationService: IConfigurationService
	) {
		super(id, label);
	}

	async run(): Promise<void> {
		const activeInput = this.editorService.activeEditor;
		if (!activeInput) {
			return;
		}

		const activeEditorPane = this.editorService.activeEditorPane;
		if (!activeEditorPane) {
			return;
		}

		const options = activeEditorPane.options;
		const group = activeEditorPane.group;
		await openEditorWith(activeInput, undefined, options, group, this.editorService, this.configurationService, this.quickInputService);
	}
}

export class ToggleEditorTypeCommand extends Action {

	static readonly ID = 'workbench.files.action.toggleEditorType';
	static readonly LABEL = nls.localize('workbench.files.action.toggleEditorType', "Toggle Editor Type");

	constructor(
		id: string,
		label: string,
		@IEditorService private readonly editorService: IEditorService,
	) {
		super(id, label);
	}

	async run(): Promise<void> {
		const activeEditorPane = this.editorService.activeEditorPane;
		if (!activeEditorPane) {
			return;
		}

		const input = activeEditorPane.input;
		if (!input.resource) {
			return;
		}

		const options = activeEditorPane.options;
		const group = activeEditorPane.group;

		const overrides = getAllAvailableEditors(input.resource, options, group, this.editorService);
		const firstNonActiveOverride = overrides.find(([_, entry]) => !entry.active);
		if (!firstNonActiveOverride) {
			return;
		}

		await firstNonActiveOverride[0].open(input, options, group, OpenEditorContext.NEW_EDITOR, firstNonActiveOverride[1].id)?.override;
	}
}

export class ToggleAutoSaveAction extends Action {
	static readonly ID = 'workbench.action.toggleAutoSave';
	static readonly LABEL = nls.localize('toggleAutoSave', "Toggle Auto Save");

	constructor(
		id: string,
		label: string,
		@IFilesConfigurationService private readonly filesConfigurationService: IFilesConfigurationService
	) {
		super(id, label);
	}

	run(): Promise<void> {
		return this.filesConfigurationService.toggleAutoSave();
	}
}

export abstract class BaseSaveAllAction extends Action {
	private lastDirtyState: boolean;

	constructor(
		id: string,
		label: string,
		@ICommandService protected commandService: ICommandService,
		@INotificationService private notificationService: INotificationService,
		@IWorkingCopyService private readonly workingCopyService: IWorkingCopyService
	) {
		super(id, label);

		this.lastDirtyState = this.workingCopyService.hasDirty;
		this.enabled = this.lastDirtyState;

		this.registerListeners();
	}

	protected abstract doRun(context: unknown): Promise<void>;

	private registerListeners(): void {

		// update enablement based on working copy changes
		this._register(this.workingCopyService.onDidChangeDirty(workingCopy => this.updateEnablement(workingCopy)));
	}

	private updateEnablement(workingCopy: IWorkingCopy): void {
		const hasDirty = workingCopy.isDirty() || this.workingCopyService.hasDirty;
		if (this.lastDirtyState !== hasDirty) {
			this.enabled = hasDirty;
			this.lastDirtyState = this.enabled;
		}
	}

	async run(context?: unknown): Promise<void> {
		try {
			await this.doRun(context);
		} catch (error) {
			onError(this.notificationService, error);
		}
	}
}

export class SaveAllAction extends BaseSaveAllAction {

	static readonly ID = 'workbench.action.files.saveAll';
	static readonly LABEL = SAVE_ALL_LABEL;

	get class(): string {
		return 'explorer-action ' + Codicon.saveAll.classNames;
	}

	protected doRun(): Promise<void> {
		return this.commandService.executeCommand(SAVE_ALL_COMMAND_ID);
	}
}

export class SaveAllInGroupAction extends BaseSaveAllAction {

	static readonly ID = 'workbench.files.action.saveAllInGroup';
	static readonly LABEL = nls.localize('saveAllInGroup', "Save All in Group");

	get class(): string {
		return 'explorer-action ' + Codicon.saveAll.classNames;
	}

	protected doRun(context: unknown): Promise<void> {
		return this.commandService.executeCommand(SAVE_ALL_IN_GROUP_COMMAND_ID, {}, context);
	}
}

export class CloseGroupAction extends Action {

	static readonly ID = 'workbench.files.action.closeGroup';
	static readonly LABEL = nls.localize('closeGroup', "Close Group");

	constructor(id: string, label: string, @ICommandService private readonly commandService: ICommandService) {
		super(id, label, Codicon.closeAll.classNames);
	}

	run(context?: unknown): Promise<void> {
		return this.commandService.executeCommand(CLOSE_EDITORS_AND_GROUP_COMMAND_ID, {}, context);
	}
}

export class FocusFilesExplorer extends Action {

	static readonly ID = 'workbench.files.action.focusFilesExplorer';
	static readonly LABEL = nls.localize('focusFilesExplorer', "Focus on Files Explorer");

	constructor(
		id: string,
		label: string,
		@IViewletService private readonly viewletService: IViewletService
	) {
		super(id, label);
	}

	async run(): Promise<void> {
		await this.viewletService.openViewlet(VIEWLET_ID, true);
	}
}

export class ShowActiveFileInExplorer extends Action {

	static readonly ID = 'workbench.files.action.showActiveFileInExplorer';
	static readonly LABEL = nls.localize('showInExplorer', "Reveal Active File in Side Bar");

	constructor(
		id: string,
		label: string,
		@IEditorService private readonly editorService: IEditorService,
		@INotificationService private readonly notificationService: INotificationService,
		@ICommandService private readonly commandService: ICommandService
	) {
		super(id, label);
	}

	async run(): Promise<void> {
		const resource = toResource(this.editorService.activeEditor, { supportSideBySide: SideBySideEditor.MASTER });
		if (resource) {
			this.commandService.executeCommand(REVEAL_IN_EXPLORER_COMMAND_ID, resource);
		} else {
			this.notificationService.info(nls.localize('openFileToShow', "Open a file first to show it in the explorer"));
		}
	}
}

export class CollapseExplorerView extends Action {

	static readonly ID = 'workbench.files.action.collapseExplorerFolders';
	static readonly LABEL = nls.localize('collapseExplorerFolders', "Collapse Folders in Explorer");

	constructor(id: string,
		label: string,
		@IViewletService private readonly viewletService: IViewletService,
		@IExplorerService readonly explorerService: IExplorerService
	) {
		super(id, label, 'explorer-action ' + Codicon.collapseAll.classNames);
	}

	async run(): Promise<void> {
		const explorerViewlet = (await this.viewletService.openViewlet(VIEWLET_ID))?.getViewPaneContainer() as ExplorerViewPaneContainer;
		const explorerView = explorerViewlet.getExplorerView();
		if (explorerView) {
			explorerView.collapseAll();
		}
	}
}

export class RefreshExplorerView extends Action {

	static readonly ID = 'workbench.files.action.refreshFilesExplorer';
	static readonly LABEL = nls.localize('refreshExplorer', "Refresh Explorer");


	constructor(
		id: string, label: string,
		@IViewletService private readonly viewletService: IViewletService,
		@IExplorerService private readonly explorerService: IExplorerService
	) {
		super(id, label, 'explorer-action ' + Codicon.refresh.classNames);
	}

	async run(): Promise<void> {
		await this.viewletService.openViewlet(VIEWLET_ID);
		await this.explorerService.refresh();
	}
}

export class ShowOpenedFileInNewWindow extends Action {

	static readonly ID = 'workbench.action.files.showOpenedFileInNewWindow';
	static readonly LABEL = nls.localize('openFileInNewWindow', "Open Active File in New Window");

	constructor(
		id: string,
		label: string,
		@IEditorService private readonly editorService: IEditorService,
		@IHostService private readonly hostService: IHostService,
		@INotificationService private readonly notificationService: INotificationService,
		@IFileService private readonly fileService: IFileService
	) {
		super(id, label);
	}

	async run(): Promise<void> {
		const fileResource = toResource(this.editorService.activeEditor, { supportSideBySide: SideBySideEditor.MASTER });
		if (fileResource) {
			if (this.fileService.canHandleResource(fileResource)) {
				this.hostService.openWindow([{ fileUri: fileResource }], { forceNewWindow: true });
			} else {
				this.notificationService.info(nls.localize('openFileToShowInNewWindow.unsupportedschema', "The active editor must contain an openable resource."));
			}
		} else {
			this.notificationService.info(nls.localize('openFileToShowInNewWindow.nofile', "Open a file first to open in new window"));
		}
	}
}

export function validateFileName(item: ExplorerItem, name: string): { content: string, severity: Severity } | null {
	// Produce a well formed file name
	name = getWellFormedFileName(name);

	// Name not provided
	if (!name || name.length === 0 || /^\s+$/.test(name)) {
		return {
			content: nls.localize('emptyFileNameError', "A file or folder name must be provided."),
			severity: Severity.Error
		};
	}

	// Relative paths only
	if (name[0] === '/' || name[0] === '\\') {
		return {
			content: nls.localize('fileNameStartsWithSlashError', "A file or folder name cannot start with a slash."),
			severity: Severity.Error
		};
	}

	const names = coalesce(name.split(/[\\/]/));
	const parent = item.parent;

	if (name !== item.name) {
		// Do not allow to overwrite existing file
		const child = parent?.getChild(name);
		if (child && child !== item) {
			return {
				content: nls.localize('fileNameExistsError', "A file or folder **{0}** already exists at this location. Please choose a different name.", name),
				severity: Severity.Error
			};
		}
	}

	// Invalid File name
	const windowsBasenameValidity = item.resource.scheme === Schemas.file && isWindows;
	if (names.some((folderName) => !extpath.isValidBasename(folderName, windowsBasenameValidity))) {
		return {
			content: nls.localize('invalidFileNameError', "The name **{0}** is not valid as a file or folder name. Please choose a different name.", trimLongName(name)),
			severity: Severity.Error
		};
	}

	if (names.some(name => /^\s|\s$/.test(name))) {
		return {
			content: nls.localize('fileNameWhitespaceWarning', "Leading or trailing whitespace detected in file or folder name."),
			severity: Severity.Warning
		};
	}

	return null;
}

function trimLongName(name: string): string {
	if (name?.length > 255) {
		return `${name.substr(0, 255)}...`;
	}

	return name;
}

export function getWellFormedFileName(filename: string): string {
	if (!filename) {
		return filename;
	}

	// Trim tabs
	filename = strings.trim(filename, '\t');

	// Remove trailing dots and slashes
	filename = strings.rtrim(filename, '.');
	filename = strings.rtrim(filename, '/');
	filename = strings.rtrim(filename, '\\');

	return filename;
}

export class CompareWithClipboardAction extends Action {

	static readonly ID = 'workbench.files.action.compareWithClipboard';
	static readonly LABEL = nls.localize('compareWithClipboard', "Compare Active File with Clipboard");

	private registrationDisposal: IDisposable | undefined;
	private static SCHEME_COUNTER = 0;

	constructor(
		id: string,
		label: string,
		@IEditorService private readonly editorService: IEditorService,
		@IInstantiationService private readonly instantiationService: IInstantiationService,
		@ITextModelService private readonly textModelService: ITextModelService,
		@IFileService private readonly fileService: IFileService
	) {
		super(id, label);

		this.enabled = true;
	}

	async run(): Promise<void> {
		const resource = toResource(this.editorService.activeEditor, { supportSideBySide: SideBySideEditor.MASTER });
		const scheme = `clipboardCompare${CompareWithClipboardAction.SCHEME_COUNTER++}`;
		if (resource && (this.fileService.canHandleResource(resource) || resource.scheme === Schemas.untitled)) {
			if (!this.registrationDisposal) {
				const provider = this.instantiationService.createInstance(ClipboardContentProvider);
				this.registrationDisposal = this.textModelService.registerTextModelContentProvider(scheme, provider);
			}

			const name = resources.basename(resource);
			const editorLabel = nls.localize('clipboardComparisonLabel', "Clipboard ↔ {0}", name);

			await this.editorService.openEditor({ leftResource: resource.with({ scheme }), rightResource: resource, label: editorLabel }).finally(() => {
				dispose(this.registrationDisposal);
				this.registrationDisposal = undefined;
			});
		}
	}

	dispose(): void {
		super.dispose();

		dispose(this.registrationDisposal);
		this.registrationDisposal = undefined;
	}
}

class ClipboardContentProvider implements ITextModelContentProvider {
	constructor(
		@IClipboardService private readonly clipboardService: IClipboardService,
		@IModeService private readonly modeService: IModeService,
		@IModelService private readonly modelService: IModelService
	) { }

	async provideTextContent(resource: URI): Promise<ITextModel> {
		const text = await this.clipboardService.readText();
		const model = this.modelService.createModel(text, this.modeService.createByFilepathOrFirstLine(resource), resource);

		return model;
	}
}

function onErrorWithRetry(notificationService: INotificationService, error: unknown, retry: () => Promise<unknown>): void {
	notificationService.prompt(Severity.Error, toErrorMessage(error, false),
		[{
			label: nls.localize('retry', "Retry"),
			run: () => retry()
		}]
	);
}

async function openExplorerAndCreate(accessor: ServicesAccessor, isFolder: boolean): Promise<void> {
	const explorerService = accessor.get(IExplorerService);
	const fileService = accessor.get(IFileService);
	const textFileService = accessor.get(ITextFileService);
	const editorService = accessor.get(IEditorService);
	const viewsService = accessor.get(IViewsService);
	const notificationService = accessor.get(INotificationService);

	await viewsService.openView(VIEW_ID, true);

	const stats = explorerService.getContext(false);
	const stat = stats.length > 0 ? stats[0] : undefined;
	let folder: ExplorerItem;
	if (stat) {
		folder = stat.isDirectory ? stat : (stat.parent || explorerService.roots[0]);
	} else {
		folder = explorerService.roots[0];
	}

	if (folder.isReadonly) {
		throw new Error('Parent folder is readonly.');
	}

	const newStat = new NewExplorerItem(fileService, folder, isFolder);
	folder.addChild(newStat);

	const onSuccess = async (value: string): Promise<void> => {
		try {
			const created = isFolder ? await fileService.createFolder(resources.joinPath(folder.resource, value)) : await textFileService.create(resources.joinPath(folder.resource, value));
			await refreshIfSeparator(value, explorerService);

			isFolder ?
				await explorerService.select(created.resource, true) :
				await editorService.openEditor({ resource: created.resource, options: { pinned: true } });
		} catch (error) {
			onErrorWithRetry(notificationService, error, () => onSuccess(value));
		}
	};

	await explorerService.setEditable(newStat, {
		validationMessage: value => validateFileName(newStat, value),
		onFinish: async (value, success) => {
			folder.removeChild(newStat);
			await explorerService.setEditable(newStat, null);
			if (success) {
				onSuccess(value);
			}
		}
	});
}

CommandsRegistry.registerCommand({
	id: NEW_FILE_COMMAND_ID,
	handler: async (accessor) => {
		await openExplorerAndCreate(accessor, false);
	}
});

CommandsRegistry.registerCommand({
	id: NEW_FOLDER_COMMAND_ID,
	handler: async (accessor) => {
		await openExplorerAndCreate(accessor, true);
	}
});

export const renameHandler = async (accessor: ServicesAccessor) => {
	const explorerService = accessor.get(IExplorerService);
	const workingCopyFileService = accessor.get(IWorkingCopyFileService);
	const notificationService = accessor.get(INotificationService);

	const stats = explorerService.getContext(false);
	const stat = stats.length > 0 ? stats[0] : undefined;
	if (!stat) {
		return;
	}

	await explorerService.setEditable(stat, {
		validationMessage: value => validateFileName(stat, value),
		onFinish: async (value, success) => {
			if (success) {
				const parentResource = stat.parent!.resource;
				const targetResource = resources.joinPath(parentResource, value);
				if (stat.resource.toString() !== targetResource.toString()) {
					try {
						await workingCopyFileService.move(stat.resource, targetResource);
						await refreshIfSeparator(value, explorerService);
					} catch (e) {
						notificationService.error(e);
					}
				}
			}
			await explorerService.setEditable(stat, null);
		}
	});
};

export const moveFileToTrashHandler = async (accessor: ServicesAccessor) => {
	const explorerService = accessor.get(IExplorerService);
	const stats = explorerService.getContext(true).filter(s => !s.isRoot);
	if (stats.length) {
		await deleteFiles(accessor.get(IWorkingCopyFileService), accessor.get(IDialogService), accessor.get(IConfigurationService), stats, true);
	}
};

export const deleteFileHandler = async (accessor: ServicesAccessor) => {
	const explorerService = accessor.get(IExplorerService);
	const stats = explorerService.getContext(true).filter(s => !s.isRoot);

	if (stats.length) {
		await deleteFiles(accessor.get(IWorkingCopyFileService), accessor.get(IDialogService), accessor.get(IConfigurationService), stats, false);
	}
};

let pasteShouldMove = false;
export const copyFileHandler = async (accessor: ServicesAccessor) => {
	const explorerService = accessor.get(IExplorerService);
	const stats = explorerService.getContext(true);
	if (stats.length > 0) {
		await explorerService.setToCopy(stats, false);
		pasteShouldMove = false;
	}
};

export const cutFileHandler = async (accessor: ServicesAccessor) => {
	const explorerService = accessor.get(IExplorerService);
	const stats = explorerService.getContext(true);
	if (stats.length > 0) {
		await explorerService.setToCopy(stats, true);
		pasteShouldMove = true;
	}
};

export const DOWNLOAD_COMMAND_ID = 'explorer.download';
const downloadFileHandler = (accessor: ServicesAccessor) => {
	const fileService = accessor.get(IFileService);
	const workingCopyFileService = accessor.get(IWorkingCopyFileService);
	const fileDialogService = accessor.get(IFileDialogService);
	const explorerService = accessor.get(IExplorerService);
	const stats = explorerService.getContext(true);

	let canceled = false;
	sequence(stats.map(s => async () => {
		if (canceled) {
			return;
		}

		if (isWeb) {
			if (!s.isDirectory) {
				let bufferOrUri: Uint8Array | URI;
				try {
					bufferOrUri = (await fileService.readFile(s.resource, { limits: { size: 1024 * 1024  /* set a limit to reduce memory pressure */ } })).value.buffer;
				} catch (error) {
					bufferOrUri = asDomUri(s.resource);
				}

				triggerDownload(bufferOrUri, s.name);
			}
		} else {
			let defaultUri = s.isDirectory ? fileDialogService.defaultFolderPath(Schemas.file) : fileDialogService.defaultFilePath(Schemas.file);
			if (defaultUri) {
				defaultUri = resources.joinPath(defaultUri, s.name);
			}

			const destination = await fileDialogService.showSaveDialog({
				availableFileSystems: [Schemas.file],
				saveLabel: mnemonicButtonLabel(nls.localize('download', "Download")),
				title: s.isDirectory ? nls.localize('downloadFolder', "Download Folder") : nls.localize('downloadFile', "Download File"),
				defaultUri
			});
			if (destination) {
				await workingCopyFileService.copy(s.resource, destination, true);
			} else {
				// User canceled a download. In case there were multiple files selected we should cancel the remainder of the prompts #86100
				canceled = true;
			}
		}
	}));
};

CommandsRegistry.registerCommand({
	id: DOWNLOAD_COMMAND_ID,
	handler: downloadFileHandler
});

export const pasteFileHandler = async (accessor: ServicesAccessor) => {
	const clipboardService = accessor.get(IClipboardService);
	const explorerService = accessor.get(IExplorerService);
	const fileService = accessor.get(IFileService);
	const workingCopyFileService = accessor.get(IWorkingCopyFileService);
	const notificationService = accessor.get(INotificationService);
	const editorService = accessor.get(IEditorService);
	const configurationService = accessor.get(IConfigurationService);

	const context = explorerService.getContext(true);
	const toPaste = resources.distinctParents(await clipboardService.readResources(), r => r);
	const element = context.length ? context[0] : explorerService.roots[0];

	// Check if target is ancestor of pasted folder
	const stats = await Promise.all(toPaste.map(async fileToPaste => {

		if (element.resource.toString() !== fileToPaste.toString() && resources.isEqualOrParent(element.resource, fileToPaste)) {
			throw new Error(nls.localize('fileIsAncestor', "File to paste is an ancestor of the destination folder"));
		}

		try {
			const fileToPasteStat = await fileService.resolve(fileToPaste);

			// Find target
			let target: ExplorerItem;
			if (element.resource.toString() === fileToPaste.toString()) {
				target = element.parent!;
			} else {
				target = element.isDirectory ? element : element.parent!;
			}

			const incrementalNaming = configurationService.getValue<IFilesConfiguration>().explorer.incrementalNaming;
			const targetFile = findValidPasteFileTarget(explorerService, target, { resource: fileToPaste, isDirectory: fileToPasteStat.isDirectory, allowOverwrite: pasteShouldMove }, incrementalNaming);

			// Move/Copy File
			if (pasteShouldMove) {
				return await workingCopyFileService.move(fileToPaste, targetFile);
			} else {
				return await workingCopyFileService.copy(fileToPaste, targetFile);
			}
		} catch (e) {
			onError(notificationService, new Error(nls.localize('fileDeleted', "The file to paste has been deleted or moved since you copied it. {0}", getErrorMessage(e))));
			return undefined;
		}
	}));

	if (pasteShouldMove) {
		// Cut is done. Make sure to clear cut state.
		await explorerService.setToCopy([], false);
		pasteShouldMove = false;
	}
	if (stats.length >= 1) {
		const stat = stats[0];
		if (stat && !stat.isDirectory && stats.length === 1) {
			await editorService.openEditor({ resource: stat.resource, options: { pinned: true, preserveFocus: true } });
		}
		if (stat) {
			await explorerService.select(stat.resource);
		}
	}
};

export const openFilePreserveFocusHandler = async (accessor: ServicesAccessor) => {
	const editorService = accessor.get(IEditorService);
	const explorerService = accessor.get(IExplorerService);
	const stats = explorerService.getContext(true);

	await editorService.openEditors(stats.filter(s => !s.isDirectory).map(s => ({
		resource: s.resource,
		options: { preserveFocus: true }
	})));
};<|MERGE_RESOLUTION|>--- conflicted
+++ resolved
@@ -121,48 +121,6 @@
 	}
 }
 
-<<<<<<< HEAD
-/* Create new file from anywhere: Open untitled */
-// {{SQL CARBON EDIT}}
-export class GlobalNewUntitledPlainFileAction extends Action {
-	// {{SQL CARBON EDIT}} - Use different command name to reserve original name for SQL files
-	public static readonly ID = 'workbench.action.files.newUntitledPlainFile';
-	public static readonly LABEL = nls.localize('newPlainTextFile', "New Plain Text File");
-
-	constructor(
-		id: string,
-		label: string,
-		@IEditorService private readonly editorService: IEditorService
-	) {
-		super(id, label);
-	}
-
-	public run(): Promise<any> {
-		// {{SQL CARBON EDIT}} - set as plain text
-		return this.editorService.openEditor({ options: { pinned: true }, mode: 'txt' }); // untitled are always pinned
-	}
-}
-
-/* Create new file from anywhere: Open untitled */
-export class GlobalNewUntitledFileAction extends Action {
-	static readonly ID = 'workbench.action.files.newUntitledFile';
-	static readonly LABEL = nls.localize('newUntitledFile', "New Untitled File");
-
-	constructor(
-		id: string,
-		label: string,
-		@IEditorService private readonly editorService: IEditorService
-	) {
-		super(id, label);
-	}
-
-	async run(): Promise<void> {
-		await this.editorService.openEditor({ options: { pinned: true } }); // untitled are always pinned
-	}
-}
-
-=======
->>>>>>> b95c7252
 async function deleteFiles(workingCopyFileService: IWorkingCopyFileService, dialogService: IDialogService, configurationService: IConfigurationService, elements: ExplorerItem[], useTrash: boolean, skipConfirm = false): Promise<void> {
 	let primaryButton: string;
 	if (useTrash) {
