/*---------------------------------------------------------------------------------------------
 *  Copyright (c) Microsoft Corporation. All rights reserved.
 *  Licensed under the Source EULA. See License.txt in the project root for license information.
 *--------------------------------------------------------------------------------------------*/

import 'vs/css!./media/explorerviewlet';
import { localize } from 'vs/nls';
import { mark } from 'vs/base/common/performance';
import { VIEWLET_ID, OpenEditorsVisibleContext, VIEW_ID, IFilesConfiguration, ExplorerViewletVisibleContext } from 'vs/workbench/contrib/files/common/files';
import { IViewletViewOptions } from 'vs/workbench/browser/parts/views/viewsViewlet';
import { IConfigurationService, IConfigurationChangeEvent } from 'vs/platform/configuration/common/configuration';
import { ExplorerView } from 'vs/workbench/contrib/files/browser/views/explorerView';
import { EmptyView } from 'vs/workbench/contrib/files/browser/views/emptyView';
import { OpenEditorsView } from 'vs/workbench/contrib/files/browser/views/openEditorsView';
import { IStorageService } from 'vs/platform/storage/common/storage';
import { IInstantiationService } from 'vs/platform/instantiation/common/instantiation';
import { IExtensionService } from 'vs/workbench/services/extensions/common/extensions';
import { IWorkspaceContextService, WorkbenchState } from 'vs/platform/workspace/common/workspace';
import { ITelemetryService } from 'vs/platform/telemetry/common/telemetry';
import { IContextKeyService, IContextKey, ContextKeyExpr } from 'vs/platform/contextkey/common/contextkey';
import { IThemeService } from 'vs/platform/theme/common/themeService';
import { IViewsRegistry, IViewDescriptor, Extensions, ViewContainer, IViewContainersRegistry, ViewContainerLocation, IViewDescriptorService, ViewContentGroups } from 'vs/workbench/common/views';
import { IContextMenuService } from 'vs/platform/contextview/browser/contextView';
import { Disposable } from 'vs/base/common/lifecycle';
import { IWorkbenchContribution } from 'vs/workbench/common/contributions';
import { IWorkbenchLayoutService } from 'vs/workbench/services/layout/browser/layoutService';
import { ViewPaneContainer } from 'vs/workbench/browser/parts/views/viewPaneContainer';
import { ViewPane } from 'vs/workbench/browser/parts/views/viewPane';
import { KeyChord, KeyMod, KeyCode } from 'vs/base/common/keyCodes';
import { Registry } from 'vs/platform/registry/common/platform';
import { IProgressService, ProgressLocation } from 'vs/platform/progress/common/progress';
import { SyncDescriptor } from 'vs/platform/instantiation/common/descriptors';
import { WorkbenchStateContext, RemoteNameContext, OpenFolderWorkspaceSupportContext } from 'vs/workbench/common/contextkeys';
import { IsWebContext } from 'vs/platform/contextkey/common/contextkeys';
import { AddRootFolderAction, OpenFolderAction, OpenFileFolderAction, OpenFolderViaWorkspaceAction } from 'vs/workbench/browser/actions/workspaceActions';
import { OpenRecentAction } from 'vs/workbench/browser/actions/windowActions';
import { isMacintosh, isWeb } from 'vs/base/common/platform';
import { Codicon } from 'vs/base/common/codicons';
import { registerIcon } from 'vs/platform/theme/common/iconRegistry';

const explorerViewIcon = registerIcon('explorer-view-icon', Codicon.files, localize('explorerViewIcon', 'View icon of the explorer view.'));
const openEditorsViewIcon = registerIcon('open-editors-view-icon', Codicon.book, localize('openEditorsIcon', 'View icon of the open editors view.'));

export class ExplorerViewletViewsContribution extends Disposable implements IWorkbenchContribution {

	private openEditorsVisibleContextKey!: IContextKey<boolean>;

	constructor(
		@IWorkspaceContextService private readonly workspaceContextService: IWorkspaceContextService,
		@IConfigurationService private readonly configurationService: IConfigurationService,
		@IContextKeyService contextKeyService: IContextKeyService,
		@IProgressService progressService: IProgressService
	) {
		super();

		progressService.withProgress({ location: ProgressLocation.Explorer }, () => workspaceContextService.getCompleteWorkspace()).finally(() => {
			this.registerViews();

			this.openEditorsVisibleContextKey = OpenEditorsVisibleContext.bindTo(contextKeyService);
			this.updateOpenEditorsVisibility();

			this._register(workspaceContextService.onDidChangeWorkbenchState(() => this.registerViews()));
			this._register(workspaceContextService.onDidChangeWorkspaceFolders(() => this.registerViews()));
			this._register(this.configurationService.onDidChangeConfiguration(e => this.onConfigurationUpdated(e)));
		});
	}

	private registerViews(): void {
		mark('code/willRegisterExplorerViews');

		const viewDescriptors = viewsRegistry.getViews(VIEW_CONTAINER);

		const viewDescriptorsToRegister: IViewDescriptor[] = [];
		const viewDescriptorsToDeregister: IViewDescriptor[] = [];

		const openEditorsViewDescriptor = this.createOpenEditorsViewDescriptor();
		if (!viewDescriptors.some(v => v.id === openEditorsViewDescriptor.id)) {
			viewDescriptorsToRegister.push(openEditorsViewDescriptor);
		}

		const explorerViewDescriptor = this.createExplorerViewDescriptor();
		const registeredExplorerViewDescriptor = viewDescriptors.find(v => v.id === explorerViewDescriptor.id);
		const emptyViewDescriptor = this.createEmptyViewDescriptor();
		const registeredEmptyViewDescriptor = viewDescriptors.find(v => v.id === emptyViewDescriptor.id);

		if (this.workspaceContextService.getWorkbenchState() === WorkbenchState.EMPTY || this.workspaceContextService.getWorkspace().folders.length === 0) {
			if (registeredExplorerViewDescriptor) {
				viewDescriptorsToDeregister.push(registeredExplorerViewDescriptor);
			}
			if (!registeredEmptyViewDescriptor) {
				viewDescriptorsToRegister.push(emptyViewDescriptor);
			}
		} else {
			if (registeredEmptyViewDescriptor) {
				viewDescriptorsToDeregister.push(registeredEmptyViewDescriptor);
			}
			if (!registeredExplorerViewDescriptor) {
				viewDescriptorsToRegister.push(explorerViewDescriptor);
			}
		}

		if (viewDescriptorsToRegister.length) {
			viewsRegistry.registerViews(viewDescriptorsToRegister, VIEW_CONTAINER);
		}
		if (viewDescriptorsToDeregister.length) {
			viewsRegistry.deregisterViews(viewDescriptorsToDeregister, VIEW_CONTAINER);
		}

		mark('code/didRegisterExplorerViews');
	}

	private createOpenEditorsViewDescriptor(): IViewDescriptor {
		return {
			id: OpenEditorsView.ID,
			name: OpenEditorsView.NAME,
			ctorDescriptor: new SyncDescriptor(OpenEditorsView),
			containerIcon: openEditorsViewIcon,
			order: 0,
			when: OpenEditorsVisibleContext,
			canToggleVisibility: true,
			canMoveView: true,
			collapsed: false,
			hideByDefault: true,
			focusCommand: {
				id: 'workbench.files.action.focusOpenEditorsView',
				keybindings: { primary: KeyChord(KeyMod.CtrlCmd | KeyCode.KeyK, KeyCode.KeyE) }
			}
		};
	}

	private createEmptyViewDescriptor(): IViewDescriptor {
		return {
			id: EmptyView.ID,
			name: EmptyView.NAME,
			containerIcon: explorerViewIcon,
			ctorDescriptor: new SyncDescriptor(EmptyView),
			order: 1,
			canToggleVisibility: true,
			focusCommand: {
				id: 'workbench.explorer.fileView.focus'
			}
		};
	}

	private createExplorerViewDescriptor(): IViewDescriptor {
		return {
			id: VIEW_ID,
			name: localize('folders', "Folders"),
			containerIcon: explorerViewIcon,
			ctorDescriptor: new SyncDescriptor(ExplorerView),
			order: 1,
			canMoveView: true,
			canToggleVisibility: false,
			focusCommand: {
				id: 'workbench.explorer.fileView.focus'
			}
		};
	}

	private onConfigurationUpdated(e: IConfigurationChangeEvent): void {
		if (e.affectsConfiguration('explorer.openEditors.visible')) {
			this.updateOpenEditorsVisibility();
		}
	}

	private updateOpenEditorsVisibility(): void {
		this.openEditorsVisibleContextKey.set(this.workspaceContextService.getWorkbenchState() === WorkbenchState.EMPTY || this.configurationService.getValue('explorer.openEditors.visible') !== 0);
	}
}

export class ExplorerViewPaneContainer extends ViewPaneContainer {

	private viewletVisibleContextKey: IContextKey<boolean>;

	constructor(
		@IWorkbenchLayoutService layoutService: IWorkbenchLayoutService,
		@ITelemetryService telemetryService: ITelemetryService,
		@IWorkspaceContextService contextService: IWorkspaceContextService,
		@IStorageService storageService: IStorageService,
		@IConfigurationService configurationService: IConfigurationService,
		@IInstantiationService instantiationService: IInstantiationService,
		@IContextKeyService contextKeyService: IContextKeyService,
		@IThemeService themeService: IThemeService,
		@IContextMenuService contextMenuService: IContextMenuService,
		@IExtensionService extensionService: IExtensionService,
		@IViewDescriptorService viewDescriptorService: IViewDescriptorService
	) {

		super(VIEWLET_ID, { mergeViewWithContainerWhenSingleView: true }, instantiationService, configurationService, layoutService, contextMenuService, telemetryService, extensionService, themeService, storageService, contextService, viewDescriptorService);

		this.viewletVisibleContextKey = ExplorerViewletVisibleContext.bindTo(contextKeyService);
		this._register(this.contextService.onDidChangeWorkspaceName(e => this.updateTitleArea()));
	}

	override create(parent: HTMLElement): void {
		super.create(parent);
		parent.classList.add('explorer-viewlet');
	}

	protected override createView(viewDescriptor: IViewDescriptor, options: IViewletViewOptions): ViewPane {
		if (viewDescriptor.id === VIEW_ID) {
			return this.instantiationService.createInstance(ExplorerView, {
				...options, delegate: {
					willOpenElement: e => {
						if (!(e instanceof MouseEvent)) {
							return; // only delay when user clicks
						}

						const openEditorsView = this.getOpenEditorsView();
						if (openEditorsView) {
							let delay = 0;

							const config = this.configurationService.getValue<IFilesConfiguration>();
							if (!!config.workbench?.editor?.enablePreview) {
								// delay open editors view when preview is enabled
								// to accomodate for the user doing a double click
								// to pin the editor.
								// without this delay a double click would be not
								// possible because the next element would move
								// under the mouse after the first click.
								delay = 250;
							}

							openEditorsView.setStructuralRefreshDelay(delay);
						}
					},
					didOpenElement: e => {
						if (!(e instanceof MouseEvent)) {
							return; // only delay when user clicks
						}

						const openEditorsView = this.getOpenEditorsView();
						openEditorsView?.setStructuralRefreshDelay(0);
					}
				}
			});
		}
		return super.createView(viewDescriptor, options);
	}

	getExplorerView(): ExplorerView {
		return <ExplorerView>this.getView(VIEW_ID);
	}

	getOpenEditorsView(): OpenEditorsView {
		return <OpenEditorsView>this.getView(OpenEditorsView.ID);
	}

	override setVisible(visible: boolean): void {
		this.viewletVisibleContextKey.set(visible);
		super.setVisible(visible);
	}

	override focus(): void {
		const explorerView = this.getView(VIEW_ID);
		if (explorerView && this.panes.every(p => !p.isExpanded())) {
			explorerView.setExpanded(true);
		}
		if (explorerView?.isExpanded()) {
			explorerView.focus();
		} else {
			super.focus();
		}
	}
}

const viewContainerRegistry = Registry.as<IViewContainersRegistry>(Extensions.ViewContainersRegistry);

/**
 * Explorer viewlet container.
 */
export const VIEW_CONTAINER: ViewContainer = viewContainerRegistry.registerViewContainer({
	id: VIEWLET_ID,
	title: localize('explore', "Explorer"),
	ctorDescriptor: new SyncDescriptor(ExplorerViewPaneContainer),
	storageId: 'workbench.explorer.views.state',
	icon: explorerViewIcon,
	alwaysUseContainerInfo: true,
<<<<<<< HEAD
	order: 10, // {{SQL CARBON EDIT}} change order
=======
	hideIfEmpty: true,
	order: 0,
>>>>>>> 5b6af074
	openCommandActionDescriptor: {
		id: VIEWLET_ID,
		title: { value: localize('explore', "Explorer"), original: 'Explorer' },
		mnemonicTitle: localize({ key: 'miViewExplorer', comment: ['&& denotes a mnemonic'] }, "&&Explorer"),
		keybindings: { primary: KeyMod.CtrlCmd | KeyMod.Shift | KeyCode.KeyE },
		order: 0
	},
}, ViewContainerLocation.Sidebar); // {{SQL CARBON EDIT}} not default

const openFolder = localize('openFolder', "Open Folder");
const addAFolder = localize('addAFolder', "add a folder");
const openRecent = localize('openRecent', "Open Recent");

const addRootFolderButton = `[${openFolder}](command:${AddRootFolderAction.ID})`;
const addAFolderButton = `[${addAFolder}](command:${AddRootFolderAction.ID})`;
const openFolderButton = `[${openFolder}](command:${(isMacintosh && !isWeb) ? OpenFileFolderAction.ID : OpenFolderAction.ID})`;
const openFolderViaWorkspaceButton = `[${openFolder}](command:${OpenFolderViaWorkspaceAction.ID})`;
const openRecentButton = `[${openRecent}](command:${OpenRecentAction.ID})`;

const viewsRegistry = Registry.as<IViewsRegistry>(Extensions.ViewsRegistry);
viewsRegistry.registerViewWelcomeContent(EmptyView.ID, {
	content: localize({ key: 'noWorkspaceHelp', comment: ['Please do not translate the word "commmand", it is part of our internal syntax which must not change'] },
		"You have not yet added a folder to the workspace.\n{0}", addRootFolderButton),
	when: ContextKeyExpr.and(
		// inside a .code-workspace
		WorkbenchStateContext.isEqualTo('workspace'),
		// unless we cannot enter or open workspaces (e.g. web serverless)
		OpenFolderWorkspaceSupportContext
	),
	group: ViewContentGroups.Open,
	order: 1
});

viewsRegistry.registerViewWelcomeContent(EmptyView.ID, {
	content: localize({ key: 'noFolderHelpWeb', comment: ['Please do not translate the word "commmand", it is part of our internal syntax which must not change'] },
		"You have not yet opened a folder.\n{0}\n{1}", openFolderViaWorkspaceButton, openRecentButton),
	when: ContextKeyExpr.and(
		// inside a .code-workspace
		WorkbenchStateContext.isEqualTo('workspace'),
		// we cannot enter workspaces (e.g. web serverless)
		OpenFolderWorkspaceSupportContext.toNegated()
	),
	group: ViewContentGroups.Open,
	order: 1
});

viewsRegistry.registerViewWelcomeContent(EmptyView.ID, {
	content: localize({ key: 'remoteNoFolderHelp', comment: ['Please do not translate the word "commmand", it is part of our internal syntax which must not change'] },
		"Connected to remote.\n{0}", openFolderButton),
	when: ContextKeyExpr.and(
		// not inside a .code-workspace
		WorkbenchStateContext.notEqualsTo('workspace'),
		// connected to a remote
		RemoteNameContext.notEqualsTo(''),
		// but not in web
		IsWebContext.toNegated()),
	group: ViewContentGroups.Open,
	order: 1
});

viewsRegistry.registerViewWelcomeContent(EmptyView.ID, {
	content: localize({ key: 'noFolderButEditorsHelp', comment: ['Please do not translate the word "commmand", it is part of our internal syntax which must not change'] },
		"You have not yet opened a folder.\n{0}\nOpening a folder will close all currently open editors. To keep them open, {1} instead.", openFolderButton, addAFolderButton),
	when: ContextKeyExpr.and(
		// editors are opened
		ContextKeyExpr.has('editorIsOpen'),
		ContextKeyExpr.or(
			// not inside a .code-workspace and local
			ContextKeyExpr.and(WorkbenchStateContext.notEqualsTo('workspace'), RemoteNameContext.isEqualTo('')),
			// not inside a .code-workspace and web
			ContextKeyExpr.and(WorkbenchStateContext.notEqualsTo('workspace'), IsWebContext)
		)
	),
	group: ViewContentGroups.Open,
	order: 1
});

viewsRegistry.registerViewWelcomeContent(EmptyView.ID, {
	content: localize({ key: 'noFolderHelp', comment: ['Please do not translate the word "commmand", it is part of our internal syntax which must not change'] },
		"You have not yet opened a folder.\n{0}", openFolderButton),
	when: ContextKeyExpr.and(
		// no editor is open
		ContextKeyExpr.has('editorIsOpen')?.negate(),
		ContextKeyExpr.or(
			// not inside a .code-workspace and local
			ContextKeyExpr.and(WorkbenchStateContext.notEqualsTo('workspace'), RemoteNameContext.isEqualTo('')),
			// not inside a .code-workspace and web
			ContextKeyExpr.and(WorkbenchStateContext.notEqualsTo('workspace'), IsWebContext)
		)
	),
	group: ViewContentGroups.Open,
	order: 1
});<|MERGE_RESOLUTION|>--- conflicted
+++ resolved
@@ -276,12 +276,8 @@
 	storageId: 'workbench.explorer.views.state',
 	icon: explorerViewIcon,
 	alwaysUseContainerInfo: true,
-<<<<<<< HEAD
+	hideIfEmpty: true,
 	order: 10, // {{SQL CARBON EDIT}} change order
-=======
-	hideIfEmpty: true,
-	order: 0,
->>>>>>> 5b6af074
 	openCommandActionDescriptor: {
 		id: VIEWLET_ID,
 		title: { value: localize('explore', "Explorer"), original: 'Explorer' },
