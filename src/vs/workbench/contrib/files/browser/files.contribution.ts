/*---------------------------------------------------------------------------------------------
 *  Copyright (c) Microsoft Corporation. All rights reserved.
 *  Licensed under the Source EULA. See License.txt in the project root for license information.
 *--------------------------------------------------------------------------------------------*/

import * as nls from 'vs/nls';
import { sep } from 'vs/base/common/path';
import { Registry } from 'vs/platform/registry/common/platform';
import { IConfigurationRegistry, Extensions as ConfigurationExtensions, ConfigurationScope, IConfigurationPropertySchema } from 'vs/platform/configuration/common/configurationRegistry';
import { IWorkbenchContributionsRegistry, Extensions as WorkbenchExtensions, IWorkbenchContribution } from 'vs/workbench/common/contributions';
import { IFileEditorInput, IEditorFactoryRegistry, EditorExtensions } from 'vs/workbench/common/editor';
import { AutoSaveConfiguration, HotExitConfiguration, FILES_EXCLUDE_CONFIG, FILES_ASSOCIATIONS_CONFIG, FILES_READONLY_INCLUDE_CONFIG, FILES_READONLY_EXCLUDE_CONFIG, FILES_READONLY_FROM_PERMISSIONS_CONFIG } from 'vs/platform/files/common/files';
import { SortOrder, LexicographicOptions, FILE_EDITOR_INPUT_ID, BINARY_TEXT_FILE_MODE, UndoConfirmLevel, IFilesConfiguration } from 'vs/workbench/contrib/files/common/files';
import { TextFileEditorTracker } from 'vs/workbench/contrib/files/browser/editors/textFileEditorTracker';
import { TextFileSaveErrorHandler } from 'vs/workbench/contrib/files/browser/editors/textFileSaveErrorHandler';
import { FileEditorInput } from 'vs/workbench/contrib/files/browser/editors/fileEditorInput';
import { BinaryFileEditor } from 'vs/workbench/contrib/files/browser/editors/binaryFileEditor';
import { ServicesAccessor } from 'vs/platform/instantiation/common/instantiation';
import { SyncDescriptor } from 'vs/platform/instantiation/common/descriptors';
import { isNative, isWeb, isWindows } from 'vs/base/common/platform';
import { ExplorerViewletViewsContribution } from 'vs/workbench/contrib/files/browser/explorerViewlet';
import { IEditorPaneRegistry, EditorPaneDescriptor } from 'vs/workbench/browser/editor';
import { LifecyclePhase } from 'vs/workbench/services/lifecycle/common/lifecycle';
import { ILabelService } from 'vs/platform/label/common/label';
import { InstantiationType, registerSingleton } from 'vs/platform/instantiation/common/extensions';
import { ExplorerService, UNDO_REDO_SOURCE } from 'vs/workbench/contrib/files/browser/explorerService';
import { SUPPORTED_ENCODINGS } from 'vs/workbench/services/textfile/common/encoding';
import { Schemas } from 'vs/base/common/network';
import { WorkspaceWatcher } from 'vs/workbench/contrib/files/browser/workspaceWatcher';
import { editorConfigurationBaseNode } from 'vs/editor/common/config/editorConfigurationSchema';
import { DirtyFilesIndicator } from 'vs/workbench/contrib/files/common/dirtyFilesIndicator';
import { UndoCommand, RedoCommand } from 'vs/editor/browser/editorExtensions';
import { IUndoRedoService } from 'vs/platform/undoRedo/common/undoRedo';
import { IExplorerService } from 'vs/workbench/contrib/files/browser/files';
import * as locConstants from 'sql/base/common/locConstants'; // {{SQL CARBON EDIT}}
import { FileEditorInputSerializer, FileEditorWorkingCopyEditorHandler } from 'vs/workbench/contrib/files/browser/editors/fileEditorHandler';
import { ModesRegistry } from 'vs/editor/common/languages/modesRegistry';
import { IConfigurationService } from 'vs/platform/configuration/common/configuration';
import { TextFileEditor } from 'vs/workbench/contrib/files/browser/editors/textFileEditor';

class FileUriLabelContribution implements IWorkbenchContribution {

	constructor(@ILabelService labelService: ILabelService) {
		labelService.registerFormatter({
			scheme: Schemas.file,
			formatting: {
				label: '${authority}${path}',
				separator: sep,
				tildify: !isWindows,
				normalizeDriveLetter: isWindows,
				authorityPrefix: sep + sep,
				workspaceSuffix: ''
			}
		});
	}
}

registerSingleton(IExplorerService, ExplorerService, InstantiationType.Delayed);

// Register file editors

Registry.as<IEditorPaneRegistry>(EditorExtensions.EditorPane).registerEditorPane(
	EditorPaneDescriptor.create(
		TextFileEditor,
		TextFileEditor.ID,
		nls.localize('textFileEditor', "Text File Editor")
	),
	[
		new SyncDescriptor(FileEditorInput)
	]
);

Registry.as<IEditorPaneRegistry>(EditorExtensions.EditorPane).registerEditorPane(
	EditorPaneDescriptor.create(
		BinaryFileEditor,
		BinaryFileEditor.ID,
		nls.localize('binaryFileEditor', "Binary File Editor")
	),
	[
		new SyncDescriptor(FileEditorInput)
	]
);

// Register default file input factory
Registry.as<IEditorFactoryRegistry>(EditorExtensions.EditorFactory).registerFileEditorFactory({

	typeId: FILE_EDITOR_INPUT_ID,

	createFileEditor: (resource, preferredResource, preferredName, preferredDescription, preferredEncoding, preferredLanguageId, preferredContents, instantiationService): IFileEditorInput => {
		return instantiationService.createInstance(FileEditorInput, resource, preferredResource, preferredName, preferredDescription, preferredEncoding, preferredLanguageId, preferredContents);
	},

	isFileEditor: (obj): obj is IFileEditorInput => {
		return obj instanceof FileEditorInput;
	}
});

// Register Editor Input Serializer & Handler
Registry.as<IEditorFactoryRegistry>(EditorExtensions.EditorFactory).registerEditorSerializer(FILE_EDITOR_INPUT_ID, FileEditorInputSerializer);
Registry.as<IWorkbenchContributionsRegistry>(WorkbenchExtensions.Workbench).registerWorkbenchContribution(FileEditorWorkingCopyEditorHandler, LifecyclePhase.Ready);

// Register Explorer views
Registry.as<IWorkbenchContributionsRegistry>(WorkbenchExtensions.Workbench).registerWorkbenchContribution(ExplorerViewletViewsContribution, LifecyclePhase.Starting);

// Register Text File Editor Tracker
Registry.as<IWorkbenchContributionsRegistry>(WorkbenchExtensions.Workbench).registerWorkbenchContribution(TextFileEditorTracker, LifecyclePhase.Starting);

// Register Text File Save Error Handler
Registry.as<IWorkbenchContributionsRegistry>(WorkbenchExtensions.Workbench).registerWorkbenchContribution(TextFileSaveErrorHandler, LifecyclePhase.Starting);

// Register uri display for file uris
Registry.as<IWorkbenchContributionsRegistry>(WorkbenchExtensions.Workbench).registerWorkbenchContribution(FileUriLabelContribution, LifecyclePhase.Starting);

// Register Workspace Watcher
Registry.as<IWorkbenchContributionsRegistry>(WorkbenchExtensions.Workbench).registerWorkbenchContribution(WorkspaceWatcher, LifecyclePhase.Restored);

// Register Dirty Files Indicator
Registry.as<IWorkbenchContributionsRegistry>(WorkbenchExtensions.Workbench).registerWorkbenchContribution(DirtyFilesIndicator, LifecyclePhase.Starting);

// Configuration
const configurationRegistry = Registry.as<IConfigurationRegistry>(ConfigurationExtensions.Configuration);

const hotExitConfiguration: IConfigurationPropertySchema = isNative ?
	{
		'type': 'string',
		'scope': ConfigurationScope.APPLICATION,
		'enum': [HotExitConfiguration.OFF, HotExitConfiguration.ON_EXIT, HotExitConfiguration.ON_EXIT_AND_WINDOW_CLOSE],
		'default': HotExitConfiguration.ON_EXIT,
		'markdownEnumDescriptions': [
			nls.localize('hotExit.off', 'Disable hot exit. A prompt will show when attempting to close a window with editors that have unsaved changes.'),
			nls.localize('hotExit.onExit', 'Hot exit will be triggered when the last window is closed on Windows/Linux or when the `workbench.action.quit` command is triggered (command palette, keybinding, menu). All windows without folders opened will be restored upon next launch. A list of previously opened windows with unsaved files can be accessed via `File > Open Recent > More...`'),
			nls.localize('hotExit.onExitAndWindowClose', 'Hot exit will be triggered when the last window is closed on Windows/Linux or when the `workbench.action.quit` command is triggered (command palette, keybinding, menu), and also for any window with a folder opened regardless of whether it\'s the last window. All windows without folders opened will be restored upon next launch. A list of previously opened windows with unsaved files can be accessed via `File > Open Recent > More...`')
		],
		'description': nls.localize('hotExit', "Controls whether unsaved files are remembered between sessions, allowing the save prompt when exiting the editor to be skipped.", HotExitConfiguration.ON_EXIT, HotExitConfiguration.ON_EXIT_AND_WINDOW_CLOSE)
	} : {
		'type': 'string',
		'scope': ConfigurationScope.APPLICATION,
		'enum': [HotExitConfiguration.OFF, HotExitConfiguration.ON_EXIT_AND_WINDOW_CLOSE],
		'default': HotExitConfiguration.ON_EXIT_AND_WINDOW_CLOSE,
		'markdownEnumDescriptions': [
			nls.localize('hotExit.off', 'Disable hot exit. A prompt will show when attempting to close a window with editors that have unsaved changes.'),
			nls.localize('hotExit.onExitAndWindowCloseBrowser', 'Hot exit will be triggered when the browser quits or the window or tab is closed.')
		],
		'description': nls.localize('hotExit', "Controls whether unsaved files are remembered between sessions, allowing the save prompt when exiting the editor to be skipped.", HotExitConfiguration.ON_EXIT, HotExitConfiguration.ON_EXIT_AND_WINDOW_CLOSE)
	};

configurationRegistry.registerConfiguration({
	'id': 'files',
	'order': 9,
	'title': nls.localize('filesConfigurationTitle', "Files"),
	'type': 'object',
	'properties': {
		[FILES_EXCLUDE_CONFIG]: {
			'type': 'object',
			'markdownDescription': nls.localize('exclude', "Configure [glob patterns](https://aka.ms/vscode-glob-patterns) for excluding files and folders. For example, the File Explorer decides which files and folders to show or hide based on this setting. Refer to the `#search.exclude#` setting to define search-specific excludes. Refer to the `#explorer.excludeGitIgnore#` setting for ignoring files based on your `.gitignore`."),
			'default': {
				...{ '**/.git': true, '**/.svn': true, '**/.hg': true, '**/CVS': true, '**/.DS_Store': true, '**/Thumbs.db': true },
				...(isWeb ? { '**/*.crswap': true /* filter out swap files used for local file access */ } : undefined)
			},
			'scope': ConfigurationScope.RESOURCE,
			'additionalProperties': {
				'anyOf': [
					{
						'type': 'boolean',
						'enum': [true, false],
						'enumDescriptions': [nls.localize('trueDescription', "Enable the pattern."), nls.localize('falseDescription', "Disable the pattern.")],
						'description': nls.localize('files.exclude.boolean', "The glob pattern to match file paths against. Set to true or false to enable or disable the pattern."),
					},
					{
						'type': 'object',
						'properties': {
							'when': {
								'type': 'string', // expression ({ "**/*.js": { "when": "$(basename).js" } })
								'pattern': '\\w*\\$\\(basename\\)\\w*',
								'default': '$(basename).ext',
								'markdownDescription': nls.localize({ key: 'files.exclude.when', comment: ['\\$(basename) should not be translated'] }, "Additional check on the siblings of a matching file. Use \\$(basename) as variable for the matching file name.")
							}
						}
					}
				]
			}
		},
		[FILES_ASSOCIATIONS_CONFIG]: {
			'type': 'object',
			'markdownDescription': nls.localize('associations', "Configure [glob patterns](https://aka.ms/vscode-glob-patterns) of file associations to languages (for example `\"*.extension\": \"html\"`). Patterns will match on the absolute path of a file if they contain a path separator and will match on the name of the file otherwise. These have precedence over the default associations of the languages installed."),
			'additionalProperties': {
				'type': 'string'
			}
		},
		'files.encoding': {
			'type': 'string',
			'enum': Object.keys(SUPPORTED_ENCODINGS),
			'default': 'utf8',
			'description': nls.localize('encoding', "The default character set encoding to use when reading and writing files. This setting can also be configured per language."),
			'scope': ConfigurationScope.LANGUAGE_OVERRIDABLE,
			'enumDescriptions': Object.keys(SUPPORTED_ENCODINGS).map(key => SUPPORTED_ENCODINGS[key].labelLong),
			'enumItemLabels': Object.keys(SUPPORTED_ENCODINGS).map(key => SUPPORTED_ENCODINGS[key].labelLong)
		},
		'files.autoGuessEncoding': {
			'type': 'boolean',
			'default': false,
			'markdownDescription': nls.localize('autoGuessEncoding', "When enabled, the editor will attempt to guess the character set encoding when opening files. This setting can also be configured per language. Note, this setting is not respected by text search. Only {0} is respected.", '`#files.encoding#`'),
			'scope': ConfigurationScope.LANGUAGE_OVERRIDABLE
		},
		'files.eol': {
			'type': 'string',
			'enum': [
				'\n',
				'\r\n',
				'auto'
			],
			'enumDescriptions': [
				nls.localize('eol.LF', "LF"),
				nls.localize('eol.CRLF', "CRLF"),
				nls.localize('eol.auto', "Uses operating system specific end of line character.")
			],
			'default': 'auto',
			'description': nls.localize('eol', "The default end of line character."),
			'scope': ConfigurationScope.LANGUAGE_OVERRIDABLE
		},
		'files.enableTrash': {
			'type': 'boolean',
			'default': true,
			'description': nls.localize('useTrash', "Moves files/folders to the OS trash (recycle bin on Windows) when deleting. Disabling this will delete files/folders permanently.")
		},
		'files.trimTrailingWhitespace': {
			'type': 'boolean',
			'default': false,
			'description': nls.localize('trimTrailingWhitespace', "When enabled, will trim trailing whitespace when saving a file."),
			'scope': ConfigurationScope.LANGUAGE_OVERRIDABLE
		},
		'files.insertFinalNewline': {
			'type': 'boolean',
			'default': false,
			'description': nls.localize('insertFinalNewline', "When enabled, insert a final new line at the end of the file when saving it."),
			'scope': ConfigurationScope.LANGUAGE_OVERRIDABLE
		},
		'files.trimFinalNewlines': {
			'type': 'boolean',
			'default': false,
			'description': nls.localize('trimFinalNewlines', "When enabled, will trim all new lines after the final new line at the end of the file when saving it."),
			scope: ConfigurationScope.LANGUAGE_OVERRIDABLE,
		},
		'files.autoSave': {
			'type': 'string',
			'enum': [AutoSaveConfiguration.OFF, AutoSaveConfiguration.AFTER_DELAY, AutoSaveConfiguration.ON_FOCUS_CHANGE, AutoSaveConfiguration.ON_WINDOW_CHANGE],
			'markdownEnumDescriptions': [
				nls.localize({ comment: ['This is the description for a setting. Values surrounded by single quotes are not to be translated.'], key: 'files.autoSave.off' }, "An editor with changes is never automatically saved."),
				nls.localize({ comment: ['This is the description for a setting. Values surrounded by single quotes are not to be translated.'], key: 'files.autoSave.afterDelay' }, "An editor with changes is automatically saved after the configured `#files.autoSaveDelay#`."),
				nls.localize({ comment: ['This is the description for a setting. Values surrounded by single quotes are not to be translated.'], key: 'files.autoSave.onFocusChange' }, "An editor with changes is automatically saved when the editor loses focus."),
				nls.localize({ comment: ['This is the description for a setting. Values surrounded by single quotes are not to be translated.'], key: 'files.autoSave.onWindowChange' }, "An editor with changes is automatically saved when the window loses focus.")
			],
			'default': isWeb ? AutoSaveConfiguration.AFTER_DELAY : AutoSaveConfiguration.OFF,
			'markdownDescription': nls.localize({ comment: ['This is the description for a setting. Values surrounded by single quotes are not to be translated.'], key: 'autoSave' }, "Controls [auto save](https://code.visualstudio.com/docs/editor/codebasics#_save-auto-save) of editors that have unsaved changes.", AutoSaveConfiguration.OFF, AutoSaveConfiguration.AFTER_DELAY, AutoSaveConfiguration.ON_FOCUS_CHANGE, AutoSaveConfiguration.ON_WINDOW_CHANGE, AutoSaveConfiguration.AFTER_DELAY)
		},
		'files.autoSaveDelay': {
			'type': 'number',
			'default': 1000,
			'minimum': 0,
			'markdownDescription': nls.localize({ comment: ['This is the description for a setting. Values surrounded by single quotes are not to be translated.'], key: 'autoSaveDelay' }, "Controls the delay in milliseconds after which an editor with unsaved changes is saved automatically. Only applies when `#files.autoSave#` is set to `{0}`.", AutoSaveConfiguration.AFTER_DELAY)
		},
		'files.watcherExclude': {
			'type': 'object',
			'patternProperties': {
				'.*': { 'type': 'boolean' }
			},
			'default': { '**/.git/objects/**': true, '**/.git/subtree-cache/**': true, '**/node_modules/*/**': true, '**/.hg/store/**': true },
<<<<<<< HEAD
			'markdownDescription': locConstants.watcherExclude, // {{SQL CARBON EDIT}} Product name to ADS
=======
			'markdownDescription': nls.localize('watcherExclude', "Configure paths or [glob patterns](https://aka.ms/vscode-glob-patterns) to exclude from file watching. Paths can either be relative to the watched folder or absolute. Glob patterns are matched relative from the watched folder. When you experience the file watcher process consuming a lot of CPU, make sure to exclude large folders that are of less interest (such as build output folders)."),
>>>>>>> 2db1f3b1
			'scope': ConfigurationScope.RESOURCE
		},
		'files.watcherInclude': {
			'type': 'array',
			'items': {
				'type': 'string'
			},
			'default': [],
			'description': nls.localize('watcherInclude', "Configure extra paths to watch for changes inside the workspace. By default, all workspace folders will be watched recursively, except for folders that are symbolic links. You can explicitly add absolute or relative paths to support watching folders that are symbolic links. Relative paths will be resolved to an absolute path using the currently opened workspace."),
			'scope': ConfigurationScope.RESOURCE
		},
		'files.hotExit': hotExitConfiguration,
		'files.defaultLanguage': {
			'type': 'string',
			'markdownDescription': nls.localize('defaultLanguage', "The default language identifier that is assigned to new files. If configured to `${activeEditorLanguage}`, will use the language identifier of the currently active text editor if any.")
		},
		[FILES_READONLY_INCLUDE_CONFIG]: {
			'type': 'object',
			'patternProperties': {
				'.*': { 'type': 'boolean' }
			},
			'default': {},
			'markdownDescription': nls.localize('filesReadonlyInclude', "Configure paths or [glob patterns](https://aka.ms/vscode-glob-patterns) to mark as read-only. Glob patterns are always evaluated relative to the path of the workspace folder unless they are absolute paths. You can exclude matching paths via the `#files.readonlyExclude#` setting. Files from readonly file system providers will always be read-only independent of this setting."),
			'scope': ConfigurationScope.RESOURCE
		},
		[FILES_READONLY_EXCLUDE_CONFIG]: {
			'type': 'object',
			'patternProperties': {
				'.*': { 'type': 'boolean' }
			},
			'default': {},
			'markdownDescription': nls.localize('filesReadonlyExclude', "Configure paths or [glob patterns](https://aka.ms/vscode-glob-patterns) to exclude from being marked as read-only if they match as a result of the `#files.readonlyInclude#` setting. Glob patterns are always evaluated relative to the path of the workspace folder unless they are absolute paths. Files from readonly file system providers will always be read-only independent of this setting."),
			'scope': ConfigurationScope.RESOURCE
		},
		[FILES_READONLY_FROM_PERMISSIONS_CONFIG]: {
			'type': 'boolean',
			'markdownDescription': nls.localize('filesReadonlyFromPermissions', "Marks files as read-only when their file permissions indicate as such. This can be overridden via `#files.readonlyInclude#` and `#files.readonlyExclude#` settings."),
			'default': false
		},
		'files.restoreUndoStack': {
			'type': 'boolean',
			'description': nls.localize('files.restoreUndoStack', "Restore the undo stack when a file is reopened."),
			'default': true
		},
		'files.saveConflictResolution': {
			'type': 'string',
			'enum': [
				'askUser',
				'overwriteFileOnDisk'
			],
			'enumDescriptions': [
				nls.localize('askUser', "Will refuse to save and ask for resolving the save conflict manually."),
				nls.localize('overwriteFileOnDisk', "Will resolve the save conflict by overwriting the file on disk with the changes in the editor.")
			],
			'description': nls.localize('files.saveConflictResolution', "A save conflict can occur when a file is saved to disk that was changed by another program in the meantime. To prevent data loss, the user is asked to compare the changes in the editor with the version on disk. This setting should only be changed if you frequently encounter save conflict errors and may result in data loss if used without caution."),
			'default': 'askUser',
			'scope': ConfigurationScope.LANGUAGE_OVERRIDABLE
		},
		'files.dialog.defaultPath': {
			'type': 'string',
			'pattern': '^((\\/|\\\\\\\\|[a-zA-Z]:\\\\).*)?$', // slash OR UNC-root OR drive-root OR undefined
			'patternErrorMessage': nls.localize('defaultPathErrorMessage', "Default path for file dialogs must be an absolute path (e.g. C:\\\\myFolder or /myFolder)."),
			'description': nls.localize('fileDialogDefaultPath', "Default path for file dialogs, overriding user's home path. Only used in the absence of a context-specific path, such as most recently opened file or folder."),
			'scope': ConfigurationScope.MACHINE
		},
		'files.simpleDialog.enable': {
			'type': 'boolean',
			'description': nls.localize('files.simpleDialog.enable', "Enables the simple file dialog for opening and saving files and folders. The simple file dialog replaces the system file dialog when enabled."),
			'default': false
		},
		'files.participants.timeout': {
			type: 'number',
			default: 60000,
			markdownDescription: nls.localize('files.participants.timeout', "Timeout in milliseconds after which file participants for create, rename, and delete are cancelled. Use `0` to disable participants."),
		}
	}
});

configurationRegistry.registerConfiguration({
	...editorConfigurationBaseNode,
	properties: {
		'editor.formatOnSave': {
			'type': 'boolean',
			'description': nls.localize('formatOnSave', "Format a file on save. A formatter must be available, the file must not be saved after delay, and the editor must not be shutting down."),
			'scope': ConfigurationScope.LANGUAGE_OVERRIDABLE,
		},
		'editor.formatOnSaveMode': {
			'type': 'string',
			'default': 'file',
			'enum': [
				'file',
				'modifications',
				'modificationsIfAvailable'
			],
			'enumDescriptions': [
				nls.localize({ key: 'everything', comment: ['This is the description of an option'] }, "Format the whole file."),
				nls.localize({ key: 'modification', comment: ['This is the description of an option'] }, "Format modifications (requires source control)."),
				nls.localize({ key: 'modificationIfAvailable', comment: ['This is the description of an option'] }, "Will attempt to format modifications only (requires source control). If source control can't be used, then the whole file will be formatted."),
			],
			'markdownDescription': nls.localize('formatOnSaveMode', "Controls if format on save formats the whole file or only modifications. Only applies when `#editor.formatOnSave#` is enabled."),
			'scope': ConfigurationScope.LANGUAGE_OVERRIDABLE,
		},
	}
});

configurationRegistry.registerConfiguration({
	'id': 'explorer',
	'order': 10,
	'title': nls.localize('explorerConfigurationTitle', "File Explorer"),
	'type': 'object',
	'properties': {
		'explorer.openEditors.visible': {
			'type': 'number',
			'description': nls.localize({ key: 'openEditorsVisible', comment: ['Open is an adjective'] }, "The initial maximum number of editors shown in the Open Editors pane. Exceeding this limit will show a scroll bar and allow resizing the pane to display more items."),
			'default': 9,
			'minimum': 1
		},
		'explorer.openEditors.minVisible': {
			'type': 'number',
			'description': nls.localize({ key: 'openEditorsVisibleMin', comment: ['Open is an adjective'] }, "The minimum number of editor slots pre-allocated in the Open Editors pane. If set to 0 the Open Editors pane will dynamically resize based on the number of editors."),
			'default': 0,
			'minimum': 0
		},
		'explorer.openEditors.sortOrder': {
			'type': 'string',
			'enum': ['editorOrder', 'alphabetical', 'fullPath'],
			'description': nls.localize({ key: 'openEditorsSortOrder', comment: ['Open is an adjective'] }, "Controls the sorting order of editors in the Open Editors pane."),
			'enumDescriptions': [
				nls.localize('sortOrder.editorOrder', 'Editors are ordered in the same order editor tabs are shown.'),
				nls.localize('sortOrder.alphabetical', 'Editors are ordered alphabetically by tab name inside each editor group.'),
				nls.localize('sortOrder.fullPath', 'Editors are ordered alphabetically by full path inside each editor group.')
			],
			'default': 'editorOrder'
		},
		'explorer.autoReveal': {
			'type': ['boolean', 'string'],
			'enum': [true, false, 'focusNoScroll'],
			'default': true,
			'enumDescriptions': [
				nls.localize('autoReveal.on', 'Files will be revealed and selected.'),
				nls.localize('autoReveal.off', 'Files will not be revealed and selected.'),
				nls.localize('autoReveal.focusNoScroll', 'Files will not be scrolled into view, but will still be focused.'),
			],
			'description': nls.localize('autoReveal', "Controls whether the Explorer should automatically reveal and select files when opening them.")
		},
		'explorer.autoRevealExclude': {
			'type': 'object',
			'markdownDescription': nls.localize('autoRevealExclude', "Configure paths or [glob patterns](https://aka.ms/vscode-glob-patterns) for excluding files and folders from being revealed and selected in the Explorer when they are opened. Glob patterns are always evaluated relative to the path of the workspace folder unless they are absolute paths."),
			'default': { '**/node_modules': true, '**/bower_components': true },
			'additionalProperties': {
				'anyOf': [
					{
						'type': 'boolean',
						'description': nls.localize('explorer.autoRevealExclude.boolean', "The glob pattern to match file paths against. Set to true or false to enable or disable the pattern."),
					},
					{
						type: 'object',
						properties: {
							when: {
								type: 'string', // expression ({ "**/*.js": { "when": "$(basename).js" } })
								pattern: '\\w*\\$\\(basename\\)\\w*',
								default: '$(basename).ext',
								description: nls.localize('explorer.autoRevealExclude.when', 'Additional check on the siblings of a matching file. Use $(basename) as variable for the matching file name.')
							}
						}
					}
				]
			}
		},
		'explorer.enableDragAndDrop': {
			'type': 'boolean',
			'description': nls.localize('enableDragAndDrop', "Controls whether the Explorer should allow to move files and folders via drag and drop. This setting only effects drag and drop from inside the Explorer."),
			'default': true
		},
		'explorer.confirmDragAndDrop': {
			'type': 'boolean',
			'description': nls.localize('confirmDragAndDrop', "Controls whether the Explorer should ask for confirmation to move files and folders via drag and drop."),
			'default': true
		},
		'explorer.confirmDelete': {
			'type': 'boolean',
			'description': nls.localize('confirmDelete', "Controls whether the Explorer should ask for confirmation when deleting a file via the trash."),
			'default': true
		},
		'explorer.enableUndo': {
			'type': 'boolean',
			'description': nls.localize('enableUndo', "Controls whether the Explorer should support undoing file and folder operations."),
			'default': true
		},
		'explorer.confirmUndo': {
			'type': 'string',
			'enum': [UndoConfirmLevel.Verbose, UndoConfirmLevel.Default, UndoConfirmLevel.Light],
			'description': nls.localize('confirmUndo', "Controls whether the Explorer should ask for confirmation when undoing."),
			'default': UndoConfirmLevel.Default,
			'enumDescriptions': [
				nls.localize('enableUndo.verbose', 'Explorer will prompt before all undo operations.'),
				nls.localize('enableUndo.default', 'Explorer will prompt before destructive undo operations.'),
				nls.localize('enableUndo.light', 'Explorer will not prompt before undo operations when focused.'),
			],
		},
		'explorer.expandSingleFolderWorkspaces': {
			'type': 'boolean',
			'description': nls.localize('expandSingleFolderWorkspaces', "Controls whether the Explorer should expand multi-root workspaces containing only one folder during initialization"),
			'default': true
		},
		'explorer.sortOrder': {
			'type': 'string',
			'enum': [SortOrder.Default, SortOrder.Mixed, SortOrder.FilesFirst, SortOrder.Type, SortOrder.Modified, SortOrder.FoldersNestsFiles],
			'default': SortOrder.Default,
			'enumDescriptions': [
				nls.localize('sortOrder.default', 'Files and folders are sorted by their names. Folders are displayed before files.'),
				nls.localize('sortOrder.mixed', 'Files and folders are sorted by their names. Files are interwoven with folders.'),
				nls.localize('sortOrder.filesFirst', 'Files and folders are sorted by their names. Files are displayed before folders.'),
				nls.localize('sortOrder.type', 'Files and folders are grouped by extension type then sorted by their names. Folders are displayed before files.'),
				nls.localize('sortOrder.modified', 'Files and folders are sorted by last modified date in descending order. Folders are displayed before files.'),
				nls.localize('sortOrder.foldersNestsFiles', 'Files and folders are sorted by their names. Folders are displayed before files. Files with nested children are displayed before other files.')
			],
			'markdownDescription': nls.localize('sortOrder', "Controls the property-based sorting of files and folders in the Explorer. When `#explorer.fileNesting.enabled#` is enabled, also controls sorting of nested files.")
		},
		'explorer.sortOrderLexicographicOptions': {
			'type': 'string',
			'enum': [LexicographicOptions.Default, LexicographicOptions.Upper, LexicographicOptions.Lower, LexicographicOptions.Unicode],
			'default': LexicographicOptions.Default,
			'enumDescriptions': [
				nls.localize('sortOrderLexicographicOptions.default', 'Uppercase and lowercase names are mixed together.'),
				nls.localize('sortOrderLexicographicOptions.upper', 'Uppercase names are grouped together before lowercase names.'),
				nls.localize('sortOrderLexicographicOptions.lower', 'Lowercase names are grouped together before uppercase names.'),
				nls.localize('sortOrderLexicographicOptions.unicode', 'Names are sorted in Unicode order.')
			],
			'description': nls.localize('sortOrderLexicographicOptions', "Controls the lexicographic sorting of file and folder names in the Explorer.")
		},
		'explorer.decorations.colors': {
			type: 'boolean',
			description: nls.localize('explorer.decorations.colors', "Controls whether file decorations should use colors."),
			default: true
		},
		'explorer.decorations.badges': {
			type: 'boolean',
			description: nls.localize('explorer.decorations.badges', "Controls whether file decorations should use badges."),
			default: true
		},
		'explorer.incrementalNaming': {
			'type': 'string',
			enum: ['simple', 'smart', 'disabled'],
			enumDescriptions: [
				nls.localize('simple', "Appends the word \"copy\" at the end of the duplicated name potentially followed by a number."),
				nls.localize('smart', "Adds a number at the end of the duplicated name. If some number is already part of the name, tries to increase that number."),
				nls.localize('disabled', "Disables incremental naming. If two files with the same name exist you will be prompted to overwrite the existing file.")
			],
			description: nls.localize('explorer.incrementalNaming', "Controls what naming strategy to use when a giving a new name to a duplicated Explorer item on paste."),
			default: 'simple'
		},
		'explorer.compactFolders': {
			'type': 'boolean',
			'description': nls.localize('compressSingleChildFolders', "Controls whether the Explorer should render folders in a compact form. In such a form, single child folders will be compressed in a combined tree element. Useful for Java package structures, for example."),
			'default': true
		},
		'explorer.copyRelativePathSeparator': {
			'type': 'string',
			'enum': [
				'/',
				'\\',
				'auto'
			],
			'enumDescriptions': [
				nls.localize('copyRelativePathSeparator.slash', "Use slash as path separation character."),
				nls.localize('copyRelativePathSeparator.backslash', "Use backslash as path separation character."),
				nls.localize('copyRelativePathSeparator.auto', "Uses operating system specific path separation character."),
			],
			'description': nls.localize('copyRelativePathSeparator', "The path separation character used when copying relative file paths."),
			'default': 'auto'
		},
		'explorer.excludeGitIgnore': {
			type: 'boolean',
			markdownDescription: nls.localize('excludeGitignore', "Controls whether entries in .gitignore should be parsed and excluded from the Explorer. Similar to {0}.", '`#files.exclude#`'),
			default: false,
			scope: ConfigurationScope.RESOURCE
		},
		'explorer.fileNesting.enabled': {
			'type': 'boolean',
			scope: ConfigurationScope.RESOURCE,
			'markdownDescription': nls.localize('fileNestingEnabled', "Controls whether file nesting is enabled in the Explorer. File nesting allows for related files in a directory to be visually grouped together under a single parent file."),
			'default': false,
		},
		'explorer.fileNesting.expand': {
			'type': 'boolean',
			'markdownDescription': nls.localize('fileNestingExpand', "Controls whether file nests are automatically expanded. {0} must be set for this to take effect.", '`#explorer.fileNesting.enabled#`'),
			'default': true,
		},
		'explorer.fileNesting.patterns': {
			'type': 'object',
			scope: ConfigurationScope.RESOURCE,
			'markdownDescription': nls.localize('fileNestingPatterns', "Controls nesting of files in the Explorer. {0} must be set for this to take effect. Each __Item__ represents a parent pattern and may contain a single `*` character that matches any string. Each __Value__ represents a comma separated list of the child patterns that should be shown nested under a given parent. Child patterns may contain several special tokens:\n- `${capture}`: Matches the resolved value of the `*` from the parent pattern\n- `${basename}`: Matches the parent file's basename, the `file` in `file.ts`\n- `${extname}`: Matches the parent file's extension, the `ts` in `file.ts`\n- `${dirname}`: Matches the parent file's directory name, the `src` in `src/file.ts`\n- `*`:  Matches any string, may only be used once per child pattern", '`#explorer.fileNesting.enabled#`'),
			patternProperties: {
				'^[^*]*\\*?[^*]*$': {
					markdownDescription: nls.localize('fileNesting.description', "Each key pattern may contain a single `*` character which will match any string."),
					type: 'string',
					pattern: '^([^,*]*\\*?[^,*]*)(, ?[^,*]*\\*?[^,*]*)*$',
				}
			},
			additionalProperties: false,
			'default': {
				'*.ts': '${capture}.js',
				'*.js': '${capture}.js.map, ${capture}.min.js, ${capture}.d.ts',
				'*.jsx': '${capture}.js',
				'*.tsx': '${capture}.ts',
				'tsconfig.json': 'tsconfig.*.json',
				'package.json': 'package-lock.json, yarn.lock, pnpm-lock.yaml',
			}
		}
	}
});

UndoCommand.addImplementation(110, 'explorer', (accessor: ServicesAccessor) => {
	const undoRedoService = accessor.get(IUndoRedoService);
	const explorerService = accessor.get(IExplorerService);
	const configurationService = accessor.get(IConfigurationService);

	const explorerCanUndo = configurationService.getValue<IFilesConfiguration>().explorer.enableUndo;
	if (explorerService.hasViewFocus() && undoRedoService.canUndo(UNDO_REDO_SOURCE) && explorerCanUndo) {
		undoRedoService.undo(UNDO_REDO_SOURCE);
		return true;
	}

	return false;
});

RedoCommand.addImplementation(110, 'explorer', (accessor: ServicesAccessor) => {
	const undoRedoService = accessor.get(IUndoRedoService);
	const explorerService = accessor.get(IExplorerService);
	const configurationService = accessor.get(IConfigurationService);

	const explorerCanUndo = configurationService.getValue<IFilesConfiguration>().explorer.enableUndo;
	if (explorerService.hasViewFocus() && undoRedoService.canRedo(UNDO_REDO_SOURCE) && explorerCanUndo) {
		undoRedoService.redo(UNDO_REDO_SOURCE);
		return true;
	}

	return false;
});

ModesRegistry.registerLanguage({
	id: BINARY_TEXT_FILE_MODE,
	aliases: ['Binary'],
	mimetypes: ['text/x-code-binary']
});<|MERGE_RESOLUTION|>--- conflicted
+++ resolved
@@ -265,11 +265,7 @@
 				'.*': { 'type': 'boolean' }
 			},
 			'default': { '**/.git/objects/**': true, '**/.git/subtree-cache/**': true, '**/node_modules/*/**': true, '**/.hg/store/**': true },
-<<<<<<< HEAD
 			'markdownDescription': locConstants.watcherExclude, // {{SQL CARBON EDIT}} Product name to ADS
-=======
-			'markdownDescription': nls.localize('watcherExclude', "Configure paths or [glob patterns](https://aka.ms/vscode-glob-patterns) to exclude from file watching. Paths can either be relative to the watched folder or absolute. Glob patterns are matched relative from the watched folder. When you experience the file watcher process consuming a lot of CPU, make sure to exclude large folders that are of less interest (such as build output folders)."),
->>>>>>> 2db1f3b1
 			'scope': ConfigurationScope.RESOURCE
 		},
 		'files.watcherInclude': {
