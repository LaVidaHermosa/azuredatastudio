/*---------------------------------------------------------------------------------------------
 *  Copyright (c) Microsoft Corporation. All rights reserved.
 *  Licensed under the Source EULA. See License.txt in the project root for license information.
 *--------------------------------------------------------------------------------------------*/

import * as nls from 'vs/nls';
import { sep } from 'vs/base/common/path';
import { Registry } from 'vs/platform/registry/common/platform';
import { IConfigurationRegistry, Extensions as ConfigurationExtensions, ConfigurationScope, IConfigurationPropertySchema } from 'vs/platform/configuration/common/configurationRegistry';
import { IWorkbenchContributionsRegistry, Extensions as WorkbenchExtensions, IWorkbenchContribution } from 'vs/workbench/common/contributions';
import { IFileEditorInput, IEditorFactoryRegistry, EditorExtensions } from 'vs/workbench/common/editor';
import { AutoSaveConfiguration, HotExitConfiguration, FILES_EXCLUDE_CONFIG, FILES_ASSOCIATIONS_CONFIG } from 'vs/platform/files/common/files';
import { SortOrder, LexicographicOptions, FILE_EDITOR_INPUT_ID, BINARY_TEXT_FILE_MODE } from 'vs/workbench/contrib/files/common/files';
import { TextFileEditorTracker } from 'vs/workbench/contrib/files/browser/editors/textFileEditorTracker';
import { TextFileSaveErrorHandler } from 'vs/workbench/contrib/files/browser/editors/textFileSaveErrorHandler';
import { FileEditorInput } from 'vs/workbench/contrib/files/browser/editors/fileEditorInput';
import { BinaryFileEditor } from 'vs/workbench/contrib/files/browser/editors/binaryFileEditor';
import { ServicesAccessor } from 'vs/platform/instantiation/common/instantiation';
import { SyncDescriptor } from 'vs/platform/instantiation/common/descriptors';
import { isNative, isWeb, isWindows } from 'vs/base/common/platform';
import { ExplorerViewletViewsContribution } from 'vs/workbench/contrib/files/browser/explorerViewlet';
import { IEditorPaneRegistry, EditorPaneDescriptor } from 'vs/workbench/browser/editor';
import { LifecyclePhase } from 'vs/workbench/services/lifecycle/common/lifecycle';
import { ILabelService } from 'vs/platform/label/common/label';
import { registerSingleton } from 'vs/platform/instantiation/common/extensions';
import { ExplorerService, UNDO_REDO_SOURCE } from 'vs/workbench/contrib/files/browser/explorerService';
import { SUPPORTED_ENCODINGS } from 'vs/workbench/services/textfile/common/encoding';
import { Schemas } from 'vs/base/common/network';
import { WorkspaceWatcher } from 'vs/workbench/contrib/files/browser/workspaceWatcher';
import { editorConfigurationBaseNode } from 'vs/editor/common/config/commonEditorConfig';
import { DirtyFilesIndicator } from 'vs/workbench/contrib/files/common/dirtyFilesIndicator';
import { UndoCommand, RedoCommand } from 'vs/editor/browser/editorExtensions';
import { IUndoRedoService } from 'vs/platform/undoRedo/common/undoRedo';
import { IExplorerService } from 'vs/workbench/contrib/files/browser/files';
import * as locConstants from 'sql/base/common/locConstants'; // {{SQL CARBON EDIT}}
import { FileEditorInputSerializer, FileEditorWorkingCopyEditorHandler } from 'vs/workbench/contrib/files/browser/editors/fileEditorHandler';
import { ModesRegistry } from 'vs/editor/common/modes/modesRegistry';

class FileUriLabelContribution implements IWorkbenchContribution {

	constructor(@ILabelService labelService: ILabelService) {
		labelService.registerFormatter({
			scheme: Schemas.file,
			formatting: {
				label: '${authority}${path}',
				separator: sep,
				tildify: !isWindows,
				normalizeDriveLetter: isWindows,
				authorityPrefix: sep + sep,
				workspaceSuffix: ''
			}
		});
	}
}

registerSingleton(IExplorerService, ExplorerService, true);

// Register file editors
Registry.as<IEditorPaneRegistry>(EditorExtensions.EditorPane).registerEditorPane(
	EditorPaneDescriptor.create(
		BinaryFileEditor,
		BinaryFileEditor.ID,
		nls.localize('binaryFileEditor', "Binary File Editor")
	),
	[
		new SyncDescriptor(FileEditorInput)
	]
);

// Register default file input factory
Registry.as<IEditorFactoryRegistry>(EditorExtensions.EditorFactory).registerFileEditorFactory({

	typeId: FILE_EDITOR_INPUT_ID,

	createFileEditor: (resource, preferredResource, preferredName, preferredDescription, preferredEncoding, preferredMode, preferredContents, instantiationService): IFileEditorInput => {
		return instantiationService.createInstance(FileEditorInput, resource, preferredResource, preferredName, preferredDescription, preferredEncoding, preferredMode, preferredContents);
	},

	isFileEditor: (obj): obj is IFileEditorInput => {
		return obj instanceof FileEditorInput;
	}
});

// Register Editor Input Serializer & Handler
Registry.as<IEditorFactoryRegistry>(EditorExtensions.EditorFactory).registerEditorSerializer(FILE_EDITOR_INPUT_ID, FileEditorInputSerializer);
Registry.as<IWorkbenchContributionsRegistry>(WorkbenchExtensions.Workbench).registerWorkbenchContribution(FileEditorWorkingCopyEditorHandler, LifecyclePhase.Ready);

// Register Explorer views
Registry.as<IWorkbenchContributionsRegistry>(WorkbenchExtensions.Workbench).registerWorkbenchContribution(ExplorerViewletViewsContribution, LifecyclePhase.Starting);

// Register Text File Editor Tracker
Registry.as<IWorkbenchContributionsRegistry>(WorkbenchExtensions.Workbench).registerWorkbenchContribution(TextFileEditorTracker, LifecyclePhase.Starting);

// Register Text File Save Error Handler
Registry.as<IWorkbenchContributionsRegistry>(WorkbenchExtensions.Workbench).registerWorkbenchContribution(TextFileSaveErrorHandler, LifecyclePhase.Starting);

// Register uri display for file uris
Registry.as<IWorkbenchContributionsRegistry>(WorkbenchExtensions.Workbench).registerWorkbenchContribution(FileUriLabelContribution, LifecyclePhase.Starting);

// Register Workspace Watcher
Registry.as<IWorkbenchContributionsRegistry>(WorkbenchExtensions.Workbench).registerWorkbenchContribution(WorkspaceWatcher, LifecyclePhase.Restored);

// Register Dirty Files Indicator
Registry.as<IWorkbenchContributionsRegistry>(WorkbenchExtensions.Workbench).registerWorkbenchContribution(DirtyFilesIndicator, LifecyclePhase.Starting);

// Configuration
const configurationRegistry = Registry.as<IConfigurationRegistry>(ConfigurationExtensions.Configuration);

const hotExitConfiguration: IConfigurationPropertySchema = isNative ?
	{
		'type': 'string',
		'scope': ConfigurationScope.APPLICATION,
		'enum': [HotExitConfiguration.OFF, HotExitConfiguration.ON_EXIT, HotExitConfiguration.ON_EXIT_AND_WINDOW_CLOSE],
		'default': HotExitConfiguration.ON_EXIT,
		'markdownEnumDescriptions': [
			nls.localize('hotExit.off', 'Disable hot exit. A prompt will show when attempting to close a window with dirty files.'),
			nls.localize('hotExit.onExit', 'Hot exit will be triggered when the last window is closed on Windows/Linux or when the `workbench.action.quit` command is triggered (command palette, keybinding, menu). All windows without folders opened will be restored upon next launch. A list of previously opened windows with unsaved files can be accessed via `File > Open Recent > More...`'),
			nls.localize('hotExit.onExitAndWindowClose', 'Hot exit will be triggered when the last window is closed on Windows/Linux or when the `workbench.action.quit` command is triggered (command palette, keybinding, menu), and also for any window with a folder opened regardless of whether it\'s the last window. All windows without folders opened will be restored upon next launch. A list of previously opened windows with unsaved files can be accessed via `File > Open Recent > More...`')
		],
		'description': nls.localize('hotExit', "Controls whether unsaved files are remembered between sessions, allowing the save prompt when exiting the editor to be skipped.", HotExitConfiguration.ON_EXIT, HotExitConfiguration.ON_EXIT_AND_WINDOW_CLOSE)
	} : {
		'type': 'string',
		'scope': ConfigurationScope.APPLICATION,
		'enum': [HotExitConfiguration.OFF, HotExitConfiguration.ON_EXIT_AND_WINDOW_CLOSE],
		'default': HotExitConfiguration.ON_EXIT_AND_WINDOW_CLOSE,
		'markdownEnumDescriptions': [
			nls.localize('hotExit.off', 'Disable hot exit. A prompt will show when attempting to close a window with dirty files.'),
			nls.localize('hotExit.onExitAndWindowCloseBrowser', 'Hot exit will be triggered when the browser quits or the window or tab is closed.')
		],
		'description': nls.localize('hotExit', "Controls whether unsaved files are remembered between sessions, allowing the save prompt when exiting the editor to be skipped.", HotExitConfiguration.ON_EXIT, HotExitConfiguration.ON_EXIT_AND_WINDOW_CLOSE)
	};

configurationRegistry.registerConfiguration({
	'id': 'files',
	'order': 9,
	'title': nls.localize('filesConfigurationTitle', "Files"),
	'type': 'object',
	'properties': {
		[FILES_EXCLUDE_CONFIG]: {
			'type': 'object',
			'markdownDescription': nls.localize('exclude', "Configure glob patterns for excluding files and folders. For example, the file Explorer decides which files and folders to show or hide based on this setting. Refer to the `#search.exclude#` setting to define search specific excludes. Read more about glob patterns [here](https://code.visualstudio.com/docs/editor/codebasics#_advanced-search-options)."),
			'default': {
				...{ '**/.git': true, '**/.svn': true, '**/.hg': true, '**/CVS': true, '**/.DS_Store': true, '**/Thumbs.db': true },
				...(isWeb ? { '**/*.crswap': true /* filter out swap files used for local file access */ } : undefined)
			},
			'scope': ConfigurationScope.RESOURCE,
			'additionalProperties': {
				'anyOf': [
					{
						'type': 'boolean',
						'description': nls.localize('files.exclude.boolean', "The glob pattern to match file paths against. Set to true or false to enable or disable the pattern."),
					},
					{
						'type': 'object',
						'properties': {
							'when': {
								'type': 'string', // expression ({ "**/*.js": { "when": "$(basename).js" } })
								'pattern': '\\w*\\$\\(basename\\)\\w*',
								'default': '$(basename).ext',
								'description': nls.localize('files.exclude.when', "Additional check on the siblings of a matching file. Use $(basename) as variable for the matching file name.")
							}
						}
					}
				]
			}
		},
		[FILES_ASSOCIATIONS_CONFIG]: {
			'type': 'object',
			'markdownDescription': nls.localize('associations', "Configure file associations to languages (e.g. `\"*.extension\": \"html\"`). These have precedence over the default associations of the languages installed."),
			'additionalProperties': {
				'type': 'string'
			}
		},
		'files.encoding': {
			'type': 'string',
			'enum': Object.keys(SUPPORTED_ENCODINGS),
			'default': 'utf8',
			'description': nls.localize('encoding', "The default character set encoding to use when reading and writing files. This setting can also be configured per language."),
			'scope': ConfigurationScope.LANGUAGE_OVERRIDABLE,
			'enumDescriptions': Object.keys(SUPPORTED_ENCODINGS).map(key => SUPPORTED_ENCODINGS[key].labelLong),
			'enumItemLabels': Object.keys(SUPPORTED_ENCODINGS).map(key => SUPPORTED_ENCODINGS[key].labelLong)
		},
		'files.autoGuessEncoding': {
			'type': 'boolean',
			'default': false,
			'markdownDescription': nls.localize('autoGuessEncoding', "When enabled, the editor will attempt to guess the character set encoding when opening files. This setting can also be configured per language. Note, this setting is not respected by text search. Only `#files.encoding#` is respected."),
			'scope': ConfigurationScope.LANGUAGE_OVERRIDABLE
		},
		'files.eol': {
			'type': 'string',
			'enum': [
				'\n',
				'\r\n',
				'auto'
			],
			'enumDescriptions': [
				nls.localize('eol.LF', "LF"),
				nls.localize('eol.CRLF', "CRLF"),
				nls.localize('eol.auto', "Uses operating system specific end of line character.")
			],
			'default': 'auto',
			'description': nls.localize('eol', "The default end of line character."),
			'scope': ConfigurationScope.LANGUAGE_OVERRIDABLE
		},
		'files.enableTrash': {
			'type': 'boolean',
			'default': true,
			'description': nls.localize('useTrash', "Moves files/folders to the OS trash (recycle bin on Windows) when deleting. Disabling this will delete files/folders permanently.")
		},
		'files.trimTrailingWhitespace': {
			'type': 'boolean',
			'default': false,
			'description': nls.localize('trimTrailingWhitespace', "When enabled, will trim trailing whitespace when saving a file."),
			'scope': ConfigurationScope.LANGUAGE_OVERRIDABLE
		},
		'files.insertFinalNewline': {
			'type': 'boolean',
			'default': false,
			'description': nls.localize('insertFinalNewline', "When enabled, insert a final new line at the end of the file when saving it."),
			'scope': ConfigurationScope.LANGUAGE_OVERRIDABLE
		},
		'files.trimFinalNewlines': {
			'type': 'boolean',
			'default': false,
			'description': nls.localize('trimFinalNewlines', "When enabled, will trim all new lines after the final new line at the end of the file when saving it."),
			scope: ConfigurationScope.LANGUAGE_OVERRIDABLE,
		},
		'files.autoSave': {
			'type': 'string',
			'enum': [AutoSaveConfiguration.OFF, AutoSaveConfiguration.AFTER_DELAY, AutoSaveConfiguration.ON_FOCUS_CHANGE, AutoSaveConfiguration.ON_WINDOW_CHANGE],
			'markdownEnumDescriptions': [
				nls.localize({ comment: ['This is the description for a setting. Values surrounded by single quotes are not to be translated.'], key: 'files.autoSave.off' }, "A dirty editor is never automatically saved."),
				nls.localize({ comment: ['This is the description for a setting. Values surrounded by single quotes are not to be translated.'], key: 'files.autoSave.afterDelay' }, "A dirty editor is automatically saved after the configured `#files.autoSaveDelay#`."),
				nls.localize({ comment: ['This is the description for a setting. Values surrounded by single quotes are not to be translated.'], key: 'files.autoSave.onFocusChange' }, "A dirty editor is automatically saved when the editor loses focus."),
				nls.localize({ comment: ['This is the description for a setting. Values surrounded by single quotes are not to be translated.'], key: 'files.autoSave.onWindowChange' }, "A dirty editor is automatically saved when the window loses focus.")
			],
			'default': isWeb ? AutoSaveConfiguration.AFTER_DELAY : AutoSaveConfiguration.OFF,
			'markdownDescription': nls.localize({ comment: ['This is the description for a setting. Values surrounded by single quotes are not to be translated.'], key: 'autoSave' }, "Controls auto save of dirty editors. Read more about autosave [here](https://code.visualstudio.com/docs/editor/codebasics#_save-auto-save).", AutoSaveConfiguration.OFF, AutoSaveConfiguration.AFTER_DELAY, AutoSaveConfiguration.ON_FOCUS_CHANGE, AutoSaveConfiguration.ON_WINDOW_CHANGE, AutoSaveConfiguration.AFTER_DELAY)
		},
		'files.autoSaveDelay': {
			'type': 'number',
			'default': 1000,
			'markdownDescription': nls.localize({ comment: ['This is the description for a setting. Values surrounded by single quotes are not to be translated.'], key: 'autoSaveDelay' }, "Controls the delay in ms after which a dirty editor is saved automatically. Only applies when `#files.autoSave#` is set to `{0}`.", AutoSaveConfiguration.AFTER_DELAY)
		},
		'files.watcherExclude': {
			'type': 'object',
			'default': { '**/.git/objects/**': true, '**/.git/subtree-cache/**': true, '**/node_modules/*/**': true, '**/.hg/store/**': true },
<<<<<<< HEAD
			'markdownDescription': locConstants.watcherExclude, // {{SQL CARBON EDIT}} Product name to ADS
=======
			'markdownDescription': nls.localize('watcherExclude', "Configure paths or glob patterns to exclude from file watching. Paths that are relative (for example `build/output`) will be resolved to an absolute path using the currently opened workspace. Glob patterns must match on absolute paths (i.e. prefix with `**/` or the full path and suffix with `/**` to match files within a path) to match properly (for example `**/build/output/**` or `/Users/name/workspaces/project/build/output/**`). When you experience the file watcher process consuming a lot of CPU, make sure to exclude large folders that are of less interest (such as build output folders)."),
>>>>>>> 5b0b68b0
			'scope': ConfigurationScope.RESOURCE
		},
		'files.watcherInclude': {
			'type': 'array',
			'items': {
				'type': 'string'
			},
			'default': [],
			'description': nls.localize('watcherInclude', "Configure extra paths to watch for changes inside the workspace. By default, all workspace folders will be watched recursively, except for folders that are symbolic links. You can explicitly add absolute or relative paths to support watching folders that are symbolic links. Relative paths will be resolved to an absolute path using the currently opened workspace."),
			'scope': ConfigurationScope.RESOURCE
		},
		'files.legacyWatcher': {
			'type': 'string',
			'enum': [
				'on',
				'off',
				'default',
			],
			'markdownEnumDescriptions': [
				nls.localize('files.legacyWatcher.on', "Enable the legacy file watcher in case you see issues with the new file watcher."),
				nls.localize('files.legacyWatcher.off', "Disable the legacy file watcher and enable the new file watcher to benefit from its capabilities."),
				nls.localize('files.legacyWatcher.default', "The new file watcher will be enabled if you are using insiders version or whenever you open multi-root workspaces."),
			],
			'default': 'default',
			'description': nls.localize('legacyWatcher', "Controls the mechanism used for file watching. Only change this when you see issues related to file watching."),
		},
		'files.hotExit': hotExitConfiguration,
		'files.defaultLanguage': {
			'type': 'string',
			'markdownDescription': nls.localize('defaultLanguage', "The default language mode that is assigned to new files. If configured to `${activeEditorLanguage}`, will use the language mode of the currently active text editor if any.")
		},
		'files.maxMemoryForLargeFilesMB': {
			'type': 'number',
			'default': 4096,
			'markdownDescription': locConstants.filesContributionMaxMemoryForLargeFilesMB, // {{SQL CARBON EDIT}} Change product name to ADS
			included: isNative
		},
		'files.restoreUndoStack': {
			'type': 'boolean',
			'description': nls.localize('files.restoreUndoStack', "Restore the undo stack when a file is reopened."),
			'default': true
		},
		'files.saveConflictResolution': {
			'type': 'string',
			'enum': [
				'askUser',
				'overwriteFileOnDisk'
			],
			'enumDescriptions': [
				nls.localize('askUser', "Will refuse to save and ask for resolving the save conflict manually."),
				nls.localize('overwriteFileOnDisk', "Will resolve the save conflict by overwriting the file on disk with the changes in the editor.")
			],
			'description': nls.localize('files.saveConflictResolution', "A save conflict can occur when a file is saved to disk that was changed by another program in the meantime. To prevent data loss, the user is asked to compare the changes in the editor with the version on disk. This setting should only be changed if you frequently encounter save conflict errors and may result in data loss if used without caution."),
			'default': 'askUser',
			'scope': ConfigurationScope.LANGUAGE_OVERRIDABLE
		},
		'files.simpleDialog.enable': {
			'type': 'boolean',
			'description': nls.localize('files.simpleDialog.enable', "Enables the simple file dialog. The simple file dialog replaces the system file dialog when enabled."),
			'default': false
		}
	}
});

configurationRegistry.registerConfiguration({
	...editorConfigurationBaseNode,
	properties: {
		'editor.formatOnSave': {
			'type': 'boolean',
			'description': nls.localize('formatOnSave', "Format a file on save. A formatter must be available, the file must not be saved after delay, and the editor must not be shutting down."),
			'scope': ConfigurationScope.LANGUAGE_OVERRIDABLE,
		},
		'editor.formatOnSaveMode': {
			'type': 'string',
			'default': 'file',
			'enum': [
				'file',
				'modifications',
				'modificationsIfAvailable'
			],
			'enumDescriptions': [
				nls.localize({ key: 'everything', comment: ['This is the description of an option'] }, "Format the whole file."),
				nls.localize({ key: 'modification', comment: ['This is the description of an option'] }, "Format modifications (requires source control)."),
				nls.localize({ key: 'modificationIfAvailable', comment: ['This is the description of an option'] }, "Will attempt to format modifications only (requires source control). If source control can't be used, then the whole file will be formatted."),
			],
			'markdownDescription': nls.localize('formatOnSaveMode', "Controls if format on save formats the whole file or only modifications. Only applies when `#editor.formatOnSave#` is enabled."),
			'scope': ConfigurationScope.LANGUAGE_OVERRIDABLE,
		},
	}
});

configurationRegistry.registerConfiguration({
	'id': 'explorer',
	'order': 10,
	'title': nls.localize('explorerConfigurationTitle', "File Explorer"),
	'type': 'object',
	'properties': {
		'explorer.openEditors.visible': {
			'type': 'number',
			'description': nls.localize({ key: 'openEditorsVisible', comment: ['Open is an adjective'] }, "Number of editors shown in the Open Editors pane. Setting this to 0 hides the Open Editors pane."),
			'default': 9
		},
		'explorer.openEditors.sortOrder': {
			'type': 'string',
			'enum': ['editorOrder', 'alphabetical'],
			'description': nls.localize({ key: 'openEditorsSortOrder', comment: ['Open is an adjective'] }, "Controls the sorting order of editors in the Open Editors pane."),
			'enumDescriptions': [
				nls.localize('sortOrder.editorOrder', 'Editors are ordered in the same order editor tabs are shown.'),
				nls.localize('sortOrder.alphabetical', 'Editors are ordered in alphabetical order inside each editor group.')
			],
			'default': 'editorOrder'
		},
		'explorer.autoReveal': {
			'type': ['boolean', 'string'],
			'enum': [true, false, 'focusNoScroll'],
			'default': true,
			'enumDescriptions': [
				nls.localize('autoReveal.on', 'Files will be revealed and selected.'),
				nls.localize('autoReveal.off', 'Files will not be revealed and selected.'),
				nls.localize('autoReveal.focusNoScroll', 'Files will not be scrolled into view, but will still be focused.'),
			],
			'description': nls.localize('autoReveal', "Controls whether the explorer should automatically reveal and select files when opening them.")
		},
		'explorer.enableDragAndDrop': {
			'type': 'boolean',
			'description': nls.localize('enableDragAndDrop', "Controls whether the explorer should allow to move files and folders via drag and drop. This setting only effects drag and drop from inside the explorer."),
			'default': true
		},
		'explorer.confirmDragAndDrop': {
			'type': 'boolean',
			'description': nls.localize('confirmDragAndDrop', "Controls whether the explorer should ask for confirmation to move files and folders via drag and drop."),
			'default': true
		},
		'explorer.confirmDelete': {
			'type': 'boolean',
			'description': nls.localize('confirmDelete', "Controls whether the explorer should ask for confirmation when deleting a file via the trash."),
			'default': true
		},
		'explorer.sortOrder': {
			'type': 'string',
			'enum': [SortOrder.Default, SortOrder.Mixed, SortOrder.FilesFirst, SortOrder.Type, SortOrder.Modified],
			'default': SortOrder.Default,
			'enumDescriptions': [
				nls.localize('sortOrder.default', 'Files and folders are sorted by their names. Folders are displayed before files.'),
				nls.localize('sortOrder.mixed', 'Files and folders are sorted by their names. Files are interwoven with folders.'),
				nls.localize('sortOrder.filesFirst', 'Files and folders are sorted by their names. Files are displayed before folders.'),
				nls.localize('sortOrder.type', 'Files and folders are grouped by extension type then sorted by their names. Folders are displayed before files.'),
				nls.localize('sortOrder.modified', 'Files and folders are sorted by last modified date in descending order. Folders are displayed before files.')
			],
			'description': nls.localize('sortOrder', "Controls the property-based sorting of files and folders in the explorer.")
		},
		'explorer.sortOrderLexicographicOptions': {
			'type': 'string',
			'enum': [LexicographicOptions.Default, LexicographicOptions.Upper, LexicographicOptions.Lower, LexicographicOptions.Unicode],
			'default': LexicographicOptions.Default,
			'enumDescriptions': [
				nls.localize('sortOrderLexicographicOptions.default', 'Uppercase and lowercase names are mixed together.'),
				nls.localize('sortOrderLexicographicOptions.upper', 'Uppercase names are grouped together before lowercase names.'),
				nls.localize('sortOrderLexicographicOptions.lower', 'Lowercase names are grouped together before uppercase names.'),
				nls.localize('sortOrderLexicographicOptions.unicode', 'Names are sorted in unicode order.')
			],
			'description': nls.localize('sortOrderLexicographicOptions', "Controls the lexicographic sorting of file and folder names in the Explorer.")
		},
		'explorer.decorations.colors': {
			type: 'boolean',
			description: nls.localize('explorer.decorations.colors', "Controls whether file decorations should use colors."),
			default: true
		},
		'explorer.decorations.badges': {
			type: 'boolean',
			description: nls.localize('explorer.decorations.badges', "Controls whether file decorations should use badges."),
			default: true
		},
		'explorer.incrementalNaming': {
			'type': 'string',
			enum: ['simple', 'smart'],
			enumDescriptions: [
				nls.localize('simple', "Appends the word \"copy\" at the end of the duplicated name potentially followed by a number"),
				nls.localize('smart', "Adds a number at the end of the duplicated name. If some number is already part of the name, tries to increase that number")
			],
			description: nls.localize('explorer.incrementalNaming', "Controls what naming strategy to use when a giving a new name to a duplicated explorer item on paste."),
			default: 'simple'
		},
		'explorer.compactFolders': {
			'type': 'boolean',
			'description': nls.localize('compressSingleChildFolders', "Controls whether the explorer should render folders in a compact form. In such a form, single child folders will be compressed in a combined tree element. Useful for Java package structures, for example."),
			'default': true
		},
		'explorer.copyRelativePathSeparator': {
			'type': 'string',
			'enum': [
				'/',
				'\\',
				'auto'
			],
			'enumDescriptions': [
				nls.localize('copyRelativePathSeparator.slash', "Use slash as path separation character."),
				nls.localize('copyRelativePathSeparator.backslash', "Use backslash as path separation character."),
				nls.localize('copyRelativePathSeparator.auto', "Uses operating system specific path separation character."),
			],
			'description': nls.localize('copyRelativePathSeparator', "The path separation character used when copying relative file paths."),
			'default': 'auto'
		}
	}
});

UndoCommand.addImplementation(110, 'explorer', (accessor: ServicesAccessor) => {
	const undoRedoService = accessor.get(IUndoRedoService);
	const explorerService = accessor.get(IExplorerService);
	if (explorerService.hasViewFocus() && undoRedoService.canUndo(UNDO_REDO_SOURCE)) {
		undoRedoService.undo(UNDO_REDO_SOURCE);
		return true;
	}

	return false;
});

RedoCommand.addImplementation(110, 'explorer', (accessor: ServicesAccessor) => {
	const undoRedoService = accessor.get(IUndoRedoService);
	const explorerService = accessor.get(IExplorerService);
	if (explorerService.hasViewFocus() && undoRedoService.canRedo(UNDO_REDO_SOURCE)) {
		undoRedoService.redo(UNDO_REDO_SOURCE);
		return true;
	}

	return false;
});

ModesRegistry.registerLanguage({
	id: BINARY_TEXT_FILE_MODE,
	aliases: ['Binary'],
	mimetypes: ['text/x-code-binary']
});<|MERGE_RESOLUTION|>--- conflicted
+++ resolved
@@ -245,11 +245,7 @@
 		'files.watcherExclude': {
 			'type': 'object',
 			'default': { '**/.git/objects/**': true, '**/.git/subtree-cache/**': true, '**/node_modules/*/**': true, '**/.hg/store/**': true },
-<<<<<<< HEAD
 			'markdownDescription': locConstants.watcherExclude, // {{SQL CARBON EDIT}} Product name to ADS
-=======
-			'markdownDescription': nls.localize('watcherExclude', "Configure paths or glob patterns to exclude from file watching. Paths that are relative (for example `build/output`) will be resolved to an absolute path using the currently opened workspace. Glob patterns must match on absolute paths (i.e. prefix with `**/` or the full path and suffix with `/**` to match files within a path) to match properly (for example `**/build/output/**` or `/Users/name/workspaces/project/build/output/**`). When you experience the file watcher process consuming a lot of CPU, make sure to exclude large folders that are of less interest (such as build output folders)."),
->>>>>>> 5b0b68b0
 			'scope': ConfigurationScope.RESOURCE
 		},
 		'files.watcherInclude': {
