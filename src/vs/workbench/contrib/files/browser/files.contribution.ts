--- conflicted
+++ resolved
@@ -247,11 +247,7 @@
 		'files.watcherExclude': {
 			'type': 'object',
 			'default': { '**/.git/objects/**': true, '**/.git/subtree-cache/**': true, '**/node_modules/*/**': true, '**/.hg/store/**': true },
-<<<<<<< HEAD
 			'markdownDescription': locConstants.watcherExclude, // {{SQL CARBON EDIT}} Product name to ADS
-=======
-			'markdownDescription': nls.localize('watcherExclude', "Configure paths or glob patterns to exclude from file watching. Paths or basic glob patterns that are relative (for example `build/output` or `*.js`) will be resolved to an absolute path using the currently opened workspace. Complex glob patterns must match on absolute paths (i.e. prefix with `**/` or the full path and suffix with `/**` to match files within a path) to match properly (for example `**/build/output/**` or `/Users/name/workspaces/project/build/output/**`). When you experience the file watcher process consuming a lot of CPU, make sure to exclude large folders that are of less interest (such as build output folders)."),
->>>>>>> 559e9bee
 			'scope': ConfigurationScope.RESOURCE
 		},
 		'files.watcherInclude': {
@@ -271,12 +267,8 @@
 		'files.maxMemoryForLargeFilesMB': {
 			'type': 'number',
 			'default': 4096,
-<<<<<<< HEAD
+			'minimum': 0,
 			'markdownDescription': locConstants.filesContributionMaxMemoryForLargeFilesMB, // {{SQL CARBON EDIT}} Change product name to ADS
-=======
-			'minimum': 0,
-			'markdownDescription': nls.localize('maxMemoryForLargeFilesMB', "Controls the memory available to VS Code after restart when trying to open large files. Same effect as specifying `--max-memory=NEWSIZE` on the command line."),
->>>>>>> 559e9bee
 			included: isNative
 		},
 		'files.restoreUndoStack': {
