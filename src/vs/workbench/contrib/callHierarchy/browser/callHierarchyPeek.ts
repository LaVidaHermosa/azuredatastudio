--- conflicted
+++ resolved
@@ -364,11 +364,7 @@
 
 		await this._tree.setInput(model, viewState);
 
-<<<<<<< HEAD
-		const root = <ITreeNode<callHTree.Call, FuzzyScore>>this._tree.getNode(item).children[0]; // {{SQL CARBON EDIT}} strict-null-checks
-=======
-		const root = <ITreeNode<callHTree.Call>>this._tree.getNode(model).children[0];
->>>>>>> 9fce3407
+		const root = <ITreeNode<callHTree.Call, FuzzyScore>>this._tree.getNode(model).children[0]; // {{SQL CARBON EDIT}} strict-null-checks
 		await this._tree.expand(root.element);
 
 		if (root.children.length === 0) {
