--- conflicted
+++ resolved
@@ -109,7 +109,6 @@
 		const viewDescriptors: IViewDescriptor[] = [];
 
 		/*
-<<<<<<< HEAD
 		 * Default popular extensions view
 		 * Separate view for popular extensions required as we need to show popular and recommended sections
 		 * in the default view when there is no search text, and user has no installed extensions.
@@ -124,8 +123,6 @@
 		// });
 
 		/*
-=======
->>>>>>> 11644ab3
 		 * Default installed extensions views - Shows all user installed extensions.
 		 */
 		const servers: IExtensionManagementServer[] = [];
