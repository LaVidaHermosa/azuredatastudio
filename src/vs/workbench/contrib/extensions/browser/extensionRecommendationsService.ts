/*---------------------------------------------------------------------------------------------
 *  Copyright (c) Microsoft Corporation. All rights reserved.
 *  Licensed under the Source EULA. See License.txt in the project root for license information.
 *--------------------------------------------------------------------------------------------*/

import { Disposable } from 'vs/base/common/lifecycle';
import { IExtensionManagementService, IExtensionGalleryService, InstallOperation, DidInstallExtensionEvent } from 'vs/platform/extensionManagement/common/extensionManagement';
import { IExtensionRecommendationsService, ExtensionRecommendationReason, IExtensionIgnoredRecommendationsService } from 'vs/workbench/services/extensionRecommendations/common/extensionRecommendations';
import { IInstantiationService } from 'vs/platform/instantiation/common/instantiation';
import { ITelemetryService } from 'vs/platform/telemetry/common/telemetry';
import { distinct, shuffle } from 'vs/base/common/arrays';
import { Emitter, Event } from 'vs/base/common/event';
import { IEnvironmentService } from 'vs/platform/environment/common/environment';
import { LifecyclePhase, ILifecycleService } from 'vs/workbench/services/lifecycle/common/lifecycle';
import { DynamicWorkspaceRecommendations } from 'vs/workbench/contrib/extensions/browser/dynamicWorkspaceRecommendations';
import { ExeBasedRecommendations } from 'vs/workbench/contrib/extensions/browser/exeBasedRecommendations';
import { ExperimentalRecommendations } from 'vs/workbench/contrib/extensions/browser/experimentalRecommendations';
import { WorkspaceRecommendations } from 'vs/workbench/contrib/extensions/browser/workspaceRecommendations';
import { FileBasedRecommendations } from 'vs/workbench/contrib/extensions/browser/fileBasedRecommendations';
import { KeymapRecommendations } from 'vs/workbench/contrib/extensions/browser/keymapRecommendations';
import { ExtensionRecommendation } from 'vs/workbench/contrib/extensions/browser/extensionRecommendations';
import { ConfigBasedRecommendations } from 'vs/workbench/contrib/extensions/browser/configBasedRecommendations';
import { StaticRecommendations } from 'sql/workbench/contrib/extensions/browser/staticRecommendations';
import { ScenarioRecommendations } from 'sql/workbench/contrib/extensions/browser/scenarioRecommendations';
import { ExtensionsPolicyKey, ExtensionsPolicy } from 'vs/platform/extensions/common/extensions';
import { IExtensionRecommendationNotificationService } from 'vs/platform/extensionRecommendations/common/extensionRecommendations';
import { IExtensionRecommendation } from 'vs/workbench/services/extensionManagement/common/extensionManagement'; // {{ SQL CARBON EDIT }}

type IgnoreRecommendationClassification = {
	recommendationReason: { classification: 'SystemMetaData', purpose: 'FeatureInsight', isMeasurement: true };
	extensionId: { classification: 'PublicNonPersonalData', purpose: 'FeatureInsight' };
};

export class ExtensionRecommendationsService extends Disposable implements IExtensionRecommendationsService {

	declare readonly _serviceBrand: undefined;

	// Recommendations
	private readonly fileBasedRecommendations: FileBasedRecommendations;
	private readonly workspaceRecommendations: WorkspaceRecommendations;
	private readonly experimentalRecommendations: ExperimentalRecommendations;
	private readonly configBasedRecommendations: ConfigBasedRecommendations;
	private readonly exeBasedRecommendations: ExeBasedRecommendations;
	private readonly dynamicWorkspaceRecommendations: DynamicWorkspaceRecommendations;
	private readonly keymapRecommendations: KeymapRecommendations;
	private readonly staticRecommendations: StaticRecommendations; // {{SQL CARBON EDIT}} add ours
	private readonly scenarioRecommendations: ScenarioRecommendations; // {{SQL CARBON EDIT}} add ours

	public readonly activationPromise: Promise<void>;
	private sessionSeed: number;

	private _onDidChangeRecommendations = this._register(new Emitter<void>());
	readonly onDidChangeRecommendations = this._onDidChangeRecommendations.event;

	constructor(
		@IInstantiationService instantiationService: IInstantiationService,
		@ILifecycleService private readonly lifecycleService: ILifecycleService,
		@IExtensionGalleryService private readonly galleryService: IExtensionGalleryService,
		@ITelemetryService private readonly telemetryService: ITelemetryService,
		@IEnvironmentService private readonly environmentService: IEnvironmentService,
		@IExtensionManagementService private readonly extensionManagementService: IExtensionManagementService,
		@IExtensionIgnoredRecommendationsService private readonly extensionRecommendationsManagementService: IExtensionIgnoredRecommendationsService,
		@IExtensionRecommendationNotificationService private readonly extensionRecommendationNotificationService: IExtensionRecommendationNotificationService,
	) {
		super();

		this.workspaceRecommendations = instantiationService.createInstance(WorkspaceRecommendations);
		this.fileBasedRecommendations = instantiationService.createInstance(FileBasedRecommendations);
		this.experimentalRecommendations = instantiationService.createInstance(ExperimentalRecommendations);
		this.configBasedRecommendations = instantiationService.createInstance(ConfigBasedRecommendations);
		this.exeBasedRecommendations = instantiationService.createInstance(ExeBasedRecommendations);
		this.dynamicWorkspaceRecommendations = instantiationService.createInstance(DynamicWorkspaceRecommendations);
		this.keymapRecommendations = instantiationService.createInstance(KeymapRecommendations);
		this.staticRecommendations = instantiationService.createInstance(StaticRecommendations); // {{SQL CARBON EDIT}} add ours
		this.scenarioRecommendations = instantiationService.createInstance(ScenarioRecommendations); // {{SQL CARBON EDIT}} add ours

		if (!this.isEnabled()) {
			this.sessionSeed = 0;
			this.activationPromise = Promise.resolve();
			return;
		}

		this.sessionSeed = +new Date();

		// Activation
		this.activationPromise = this.activate();

		this._register(this.extensionManagementService.onDidInstallExtension(e => this.onDidInstallExtension(e)));
	}

	private async activate(): Promise<void> {
		await this.lifecycleService.when(LifecyclePhase.Restored);

		// activate all recommendations
		await Promise.all([
			this.workspaceRecommendations.activate(),
			this.fileBasedRecommendations.activate(),
			this.experimentalRecommendations.activate(),
			this.keymapRecommendations.activate(),
<<<<<<< HEAD
			this.staticRecommendations.activate(), // {{SQL CARBON EDIT}} add ours
			this.scenarioRecommendations.activate(), // {{SQL CARBON EDIT}} add ours
			this.lifecycleService.when(LifecyclePhase.Eventually)
				.then(async () => {
					if (!this.configurationService.getValue<boolean>(ShowRecommendationsOnlyOnDemandKey)) {
						await this.activateProactiveRecommendations();
					}
				})
=======
>>>>>>> 2fdc607f
		]);

		this._register(Event.any(this.workspaceRecommendations.onDidChangeRecommendations, this.configBasedRecommendations.onDidChangeRecommendations, this.extensionRecommendationsManagementService.onDidChangeIgnoredRecommendations)(() => this._onDidChangeRecommendations.fire()));
		this._register(this.extensionRecommendationsManagementService.onDidChangeGlobalIgnoredRecommendation(({ extensionId, isRecommended }) => {
			if (!isRecommended) {
				const reason = this.getAllRecommendationsWithReason()[extensionId];
				if (reason && reason.reasonId) {
					this.telemetryService.publicLog2<{ extensionId: string, recommendationReason: ExtensionRecommendationReason }, IgnoreRecommendationClassification>('extensionsRecommendations:ignoreRecommendation', { extensionId, recommendationReason: reason.reasonId });
				}
			}
		}));

		await this.promptWorkspaceRecommendations();
	}

	private isEnabled(): boolean {
		return this.galleryService.isEnabled() && !this.environmentService.extensionDevelopmentLocationURI && this.configurationService.getValue<string>(ExtensionsPolicyKey) !== ExtensionsPolicy.allowNone;
	}

	private async activateProactiveRecommendations(): Promise<void> {
		await Promise.all([this.dynamicWorkspaceRecommendations.activate(), this.exeBasedRecommendations.activate(), this.configBasedRecommendations.activate()]);
	}

	getAllRecommendationsWithReason(): { [id: string]: { reasonId: ExtensionRecommendationReason, reasonText: string }; } {
		/* Activate proactive recommendations */
		this.activateProactiveRecommendations();

		const output: { [id: string]: { reasonId: ExtensionRecommendationReason, reasonText: string }; } = Object.create(null);

		const allRecommendations = [
			...this.dynamicWorkspaceRecommendations.recommendations,
			...this.configBasedRecommendations.recommendations,
			...this.exeBasedRecommendations.recommendations,
			...this.experimentalRecommendations.recommendations,
			...this.fileBasedRecommendations.recommendations,
			...this.workspaceRecommendations.recommendations,
			...this.keymapRecommendations.recommendations,
			...this.staticRecommendations.recommendations // {{SQL CARBON EDIT}} add ours
		];

		for (const { extensionId, reason } of allRecommendations) {
			if (this.isExtensionAllowedToBeRecommended(extensionId)) {
				output[extensionId.toLowerCase()] = reason;
			}
		}

		return output;
	}

	async getConfigBasedRecommendations(): Promise<{ important: string[], others: string[] }> {
		await this.configBasedRecommendations.activate();
		return {
			important: this.toExtensionRecommendations(this.configBasedRecommendations.importantRecommendations),
			others: this.toExtensionRecommendations(this.configBasedRecommendations.otherRecommendations)
		};
	}

	async getOtherRecommendations(): Promise<string[]> {
		await this.activateProactiveRecommendations();

		const recommendations = [
			...this.configBasedRecommendations.otherRecommendations,
			...this.exeBasedRecommendations.otherRecommendations,
			...this.dynamicWorkspaceRecommendations.recommendations,
			...this.experimentalRecommendations.recommendations,
			...this.staticRecommendations.recommendations
		];

		const extensionIds = distinct(recommendations.map(e => e.extensionId))
			.filter(extensionId => this.isExtensionAllowedToBeRecommended(extensionId));

		shuffle(extensionIds, this.sessionSeed);

		return extensionIds;
	}

	async getImportantRecommendations(): Promise<string[]> {
		await this.activateProactiveRecommendations();

		const recommendations = [
			...this.fileBasedRecommendations.importantRecommendations,
			...this.configBasedRecommendations.importantRecommendations,
			...this.exeBasedRecommendations.importantRecommendations,
		];

		const extensionIds = distinct(recommendations.map(e => e.extensionId))
			.filter(extensionId => this.isExtensionAllowedToBeRecommended(extensionId));

		shuffle(extensionIds, this.sessionSeed);

		return extensionIds;
	}

	getKeymapRecommendations(): string[] {
		return this.toExtensionRecommendations(this.keymapRecommendations.recommendations);
	}

	async getWorkspaceRecommendations(): Promise<string[]> {
		if (!this.isEnabled()) {
			return [];
		}
		await this.workspaceRecommendations.activate();
		return this.toExtensionRecommendations(this.workspaceRecommendations.recommendations);
	}

	async getExeBasedRecommendations(exe?: string): Promise<{ important: string[], others: string[] }> {
		await this.exeBasedRecommendations.activate();
		const { important, others } = exe ? this.exeBasedRecommendations.getRecommendations(exe)
			: { important: this.exeBasedRecommendations.importantRecommendations, others: this.exeBasedRecommendations.otherRecommendations };
		return { important: this.toExtensionRecommendations(important), others: this.toExtensionRecommendations(others) };
	}

	getFileBasedRecommendations(): string[] {
		return this.toExtensionRecommendations(this.fileBasedRecommendations.recommendations);
	}

	private onDidInstallExtension(e: DidInstallExtensionEvent): void {
		if (e.gallery && e.operation === InstallOperation.Install) {
			const extRecommendations = this.getAllRecommendationsWithReason() || {};
			const recommendationReason = extRecommendations[e.gallery.identifier.id.toLowerCase()];
			if (recommendationReason) {
				/* __GDPR__
					"extensionGallery:install:recommendations" : {
						"recommendationReason": { "classification": "SystemMetaData", "purpose": "FeatureInsight", "isMeasurement": true },
						"${include}": [
							"${GalleryExtensionTelemetryData}"
						]
					}
				*/
				this.telemetryService.publicLog('extensionGallery:install:recommendations', { ...e.gallery.telemetryData, recommendationReason: recommendationReason.reasonId });
			}
		}
	}

	private toExtensionRecommendations(recommendations: ReadonlyArray<ExtensionRecommendation>): string[] {
		const extensionIds = distinct(recommendations.map(e => e.extensionId))
			.filter(extensionId => this.isExtensionAllowedToBeRecommended(extensionId));

		return extensionIds;
	}

	private isExtensionAllowedToBeRecommended(extensionId: string): boolean {
		return !this.extensionRecommendationsManagementService.ignoredRecommendations.includes(extensionId.toLowerCase());
	}

	private async promptWorkspaceRecommendations(): Promise<void> {
		const allowedRecommendations = [...this.workspaceRecommendations.recommendations, ...this.configBasedRecommendations.importantRecommendations]
			.map(({ extensionId }) => extensionId)
			.filter(extensionId => this.isExtensionAllowedToBeRecommended(extensionId));

		if (allowedRecommendations.length) {
			await this.extensionRecommendationNotificationService.promptWorkspaceRecommendations(allowedRecommendations);
		}
	}



	// {{SQL CARBON EDIT}}
	promptRecommendedExtensionsByScenario(scenarioType: string): void {
		this.scenarioRecommendations.promptRecommendedExtensionsByScenario(scenarioType);
	}

	getRecommendedExtensionsByScenario(scenarioType: string): Promise<IExtensionRecommendation[]> {
		return this.scenarioRecommendations.getRecommendedExtensionsByScenario(scenarioType);
	}
	// {{SQL CARBON EDIT}} - End

}<|MERGE_RESOLUTION|>--- conflicted
+++ resolved
@@ -97,17 +97,8 @@
 			this.fileBasedRecommendations.activate(),
 			this.experimentalRecommendations.activate(),
 			this.keymapRecommendations.activate(),
-<<<<<<< HEAD
 			this.staticRecommendations.activate(), // {{SQL CARBON EDIT}} add ours
 			this.scenarioRecommendations.activate(), // {{SQL CARBON EDIT}} add ours
-			this.lifecycleService.when(LifecyclePhase.Eventually)
-				.then(async () => {
-					if (!this.configurationService.getValue<boolean>(ShowRecommendationsOnlyOnDemandKey)) {
-						await this.activateProactiveRecommendations();
-					}
-				})
-=======
->>>>>>> 2fdc607f
 		]);
 
 		this._register(Event.any(this.workspaceRecommendations.onDidChangeRecommendations, this.configBasedRecommendations.onDidChangeRecommendations, this.extensionRecommendationsManagementService.onDidChangeIgnoredRecommendations)(() => this._onDidChangeRecommendations.fire()));
