--- conflicted
+++ resolved
@@ -34,11 +34,7 @@
 import { CancellationToken } from 'vs/base/common/cancellation';
 import { IStorageService, StorageScope } from 'vs/platform/storage/common/storage';
 import { IFileService } from 'vs/platform/files/common/files';
-<<<<<<< HEAD
-import { IExtensionManifest, ExtensionType, IExtension as IPlatformExtension, TargetPlatform, ExtensionIdentifier, IExtensionIdentifier, ExtensionsPolicyKey, ExtensionsPolicy, IExtensionDescription } from 'vs/platform/extensions/common/extensions'; // {{SQL CARBON EDIT}}
-=======
-import { IExtensionManifest, ExtensionType, IExtension as IPlatformExtension, TargetPlatform, ExtensionIdentifier, IExtensionIdentifier, IExtensionDescription, isApplicationScopedExtension } from 'vs/platform/extensions/common/extensions';
->>>>>>> 2db1f3b1
+import { IExtensionManifest, ExtensionType, IExtension as IPlatformExtension, TargetPlatform, ExtensionIdentifier, IExtensionIdentifier, IExtensionDescription, isApplicationScopedExtension, ExtensionsPolicyKey, ExtensionsPolicy } from 'vs/platform/extensions/common/extensions'; // {{SQL CARBON EDIT}} - Add ExtensionsPolicyKey, ExtensionsPolicy
 import { ILanguageService } from 'vs/editor/common/languages/language';
 import { IProductService } from 'vs/platform/product/common/productService';
 import { FileAccess } from 'vs/base/common/network';
@@ -799,11 +795,8 @@
 		@IExtensionService private readonly extensionService: IExtensionService,
 		@ILocaleService private readonly localeService: ILocaleService,
 		@ILifecycleService private readonly lifecycleService: ILifecycleService,
-<<<<<<< HEAD
-=======
 		@IFileService private readonly fileService: IFileService,
 		@IUserDataProfileService private readonly userDataProfileService: IUserDataProfileService,
->>>>>>> 2db1f3b1
 	) {
 		super();
 		const preferPreReleasesValue = configurationService.getValue('_extensions.preferPreReleases');
@@ -1156,13 +1149,8 @@
 
 					if (isSameExtensionRunning) {
 						// Different version or target platform of same extension is running. Requires reload to run the current version
-<<<<<<< HEAD
-						if (extension.version !== runningExtension.version || extension.local.targetPlatform !== runningExtension.targetPlatform) {
-							return nls.localize('postUpdateTooltip', "Please reload Azure Data Studio to enable the updated extension.");
-=======
 						if (!runningExtension.isUnderDevelopment && (extension.version !== runningExtension.version || extension.local.targetPlatform !== runningExtension.targetPlatform)) {
-							return nls.localize('postUpdateTooltip', "Please reload Visual Studio Code to enable the updated extension.");
->>>>>>> 2db1f3b1
+							return nls.localize('postUpdateTooltip', "Please reload Azure Data Studio to enable the updated extension."); // {{SQL CARBON EDIT}}
 						}
 
 						if (this.extensionsServers.length > 1) {
