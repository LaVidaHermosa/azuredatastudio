/*---------------------------------------------------------------------------------------------
 *  Copyright (c) Microsoft Corporation. All rights reserved.
 *  Licensed under the Source EULA. See License.txt in the project root for license information.
 *--------------------------------------------------------------------------------------------*/

import * as nls from 'vs/nls';
import * as semver from 'vs/base/common/semver/semver';
import { Event, Emitter } from 'vs/base/common/event';
import { index, distinct } from 'vs/base/common/arrays';
import { Promises, ThrottledDelayer } from 'vs/base/common/async';
import { canceled, isPromiseCanceledError } from 'vs/base/common/errors';
import { Disposable } from 'vs/base/common/lifecycle';
import { IPager, mapPager, singlePagePager } from 'vs/base/common/paging';
import { ITelemetryService } from 'vs/platform/telemetry/common/telemetry';
import {
	IExtensionGalleryService, ILocalExtension, IGalleryExtension, IQueryOptions,
	InstallExtensionEvent, DidUninstallExtensionEvent, IExtensionIdentifier, InstallOperation, DefaultIconPath, InstallOptions, WEB_EXTENSION_TAG, InstallExtensionResult, TargetPlatform
} from 'vs/platform/extensionManagement/common/extensionManagement';
import { IWorkbenchExtensionEnablementService, EnablementState, IExtensionManagementServerService, IExtensionManagementServer, IWorkbenchExtensionManagementService } from 'vs/workbench/services/extensionManagement/common/extensionManagement';
import { getGalleryExtensionTelemetryData, getLocalExtensionTelemetryData, areSameExtensions, getMaliciousExtensionsSet, groupByExtension, ExtensionIdentifierWithVersion, getGalleryExtensionId } from 'vs/platform/extensionManagement/common/extensionManagementUtil';
import { IInstantiationService } from 'vs/platform/instantiation/common/instantiation';
import { IConfigurationService } from 'vs/platform/configuration/common/configuration';
import { IHostService } from 'vs/workbench/services/host/browser/host';
import { URI } from 'vs/base/common/uri';
import { IExtension, ExtensionState, IExtensionsWorkbenchService, AutoUpdateConfigurationKey, AutoCheckUpdatesConfigurationKey, HasOutdatedExtensionsContext, ExtensionEditorTab } from 'vs/workbench/contrib/extensions/common/extensions';
import { IEditorService, SIDE_GROUP, ACTIVE_GROUP } from 'vs/workbench/services/editor/common/editorService';
import { IURLService, IURLHandler, IOpenURLOptions } from 'vs/platform/url/common/url';
import { ExtensionsInput } from 'vs/workbench/contrib/extensions/common/extensionsInput';
import { ILogService } from 'vs/platform/log/common/log';
import { IProgressService, ProgressLocation } from 'vs/platform/progress/common/progress';
import { INotificationService, Severity } from 'vs/platform/notification/common/notification';
import * as resources from 'vs/base/common/resources';
import { CancellationToken } from 'vs/base/common/cancellation';
import { IStorageService, StorageScope, StorageTarget } from 'vs/platform/storage/common/storage';
import { IFileService } from 'vs/platform/files/common/files';
import { IExtensionManifest, ExtensionType, IExtension as IPlatformExtension, ExtensionsPolicyKey, ExtensionsPolicy } from 'vs/platform/extensions/common/extensions'; // {{SQL CARBON EDIT}}
import { IModeService } from 'vs/editor/common/services/modeService';
import { IProductService } from 'vs/platform/product/common/productService';
import { FileAccess } from 'vs/base/common/network';
import { IIgnoredExtensionsManagementService } from 'vs/platform/userDataSync/common/ignoredExtensions';
import { IUserDataAutoSyncService } from 'vs/platform/userDataSync/common/userDataSync';

import { isEngineValid } from 'vs/platform/extensions/common/extensionValidator'; // {{SQL CARBON EDIT}}
import { IOpenerService } from 'vs/platform/opener/common/opener'; // {{SQL CARBON EDIT}}
import { IContextKey, IContextKeyService } from 'vs/platform/contextkey/common/contextkey';
import { isBoolean } from 'vs/base/common/types';
import { IExtensionManifestPropertiesService } from 'vs/workbench/services/extensions/common/extensionManifestPropertiesService';
import { IExtensionService, IExtensionsStatus } from 'vs/workbench/services/extensions/common/extensions';
import { ExtensionEditor } from 'vs/workbench/contrib/extensions/browser/extensionEditor';

import * as locConstants from 'sql/base/common/locConstants'; // {{SQL CARBON EDIT}}

interface IExtensionStateProvider<T> {
	(extension: Extension): T;
}

class Extension implements IExtension {

	public enablementState: EnablementState = EnablementState.EnabledGlobally;

	constructor(
		private stateProvider: IExtensionStateProvider<ExtensionState>,
		public readonly server: IExtensionManagementServer | undefined,
		public local: ILocalExtension | undefined,
		public gallery: IGalleryExtension | undefined,
		@IExtensionGalleryService private readonly galleryService: IExtensionGalleryService,
		@ITelemetryService private readonly telemetryService: ITelemetryService,
		@ILogService private readonly logService: ILogService,
		@IFileService private readonly fileService: IFileService,
		@IProductService private readonly productService: IProductService
	) { }

	get type(): ExtensionType {
		return this.local ? this.local.type : ExtensionType.User;
	}

	get isBuiltin(): boolean {
		return this.local ? this.local.isBuiltin : false;
	}

	get name(): string {
		return this.gallery ? this.gallery.name : this.local!.manifest.name;
	}

	get displayName(): string {
		if (this.gallery) {
			return this.gallery.displayName || this.gallery.name;
		}

		return this.local!.manifest.displayName || this.local!.manifest.name;
	}

	get identifier(): IExtensionIdentifier {
		if (this.gallery) {
			return this.gallery.identifier;
		}
		return this.local!.identifier;
	}

	get uuid(): string | undefined {
		return this.gallery ? this.gallery.identifier.uuid : this.local!.identifier.uuid;
	}

	get publisher(): string {
		return this.gallery ? this.gallery.publisher : this.local!.manifest.publisher;
	}

	get publisherDisplayName(): string {
		if (this.gallery) {
			return this.gallery.publisherDisplayName || this.gallery.publisher;
		}

		if (this.local?.publisherDisplayName) {
			return this.local.publisherDisplayName;
		}

		return this.local!.manifest.publisher;
	}

	get version(): string {
		return this.local ? this.local.manifest.version : this.latestVersion;
	}

	get latestVersion(): string {
		return this.gallery ? this.gallery.version : this.local!.manifest.version;
	}

	get description(): string {
		return this.gallery ? this.gallery.description : this.local!.manifest.description || '';
	}

	get url(): string | undefined {
		// {{SQL CARBON EDIT}} - ADS doesn't have a marketplace website.
		return undefined;
		/*
		if (!this.productService.extensionsGallery || !this.gallery) {
			return undefined;
		}

		return `${this.productService.extensionsGallery.itemUrl}?itemName=${this.publisher}.${this.name}`;
		*/
	}

	// {{SQL CARBON EDIT}}
	get downloadPage(): string | undefined {
		if (!this.productService.extensionsGallery) {
			return undefined;
		}

		return this.gallery && this.gallery.assets && this.gallery.assets.downloadPage && this.gallery.assets.downloadPage.uri;
	}

	get iconUrl(): string {
		return this.galleryIconUrl || this.localIconUrl || this.defaultIconUrl;
	}

	get iconUrlFallback(): string {
		return this.galleryIconUrlFallback || this.localIconUrl || this.defaultIconUrl;
	}

	private get localIconUrl(): string | null {
		if (this.local && this.local.manifest.icon) {
			return FileAccess.asBrowserUri(resources.joinPath(this.local.location, this.local.manifest.icon)).toString(true);
		}
		return null;
	}

	private get galleryIconUrl(): string | null {
		return this.gallery ? this.gallery.assets.icon.uri : null;
	}

	private get galleryIconUrlFallback(): string | null {
		return this.gallery ? this.gallery.assets.icon.fallbackUri : null;
	}

	private get defaultIconUrl(): string {
		if (this.type === ExtensionType.System && this.local) {
			if (this.local.manifest && this.local.manifest.contributes) {
				if (Array.isArray(this.local.manifest.contributes.themes) && this.local.manifest.contributes.themes.length) {
					return FileAccess.asBrowserUri('./media/theme-icon.png', require).toString(true);
				}
				if (Array.isArray(this.local.manifest.contributes.grammars) && this.local.manifest.contributes.grammars.length) {
					return FileAccess.asBrowserUri('./media/language-icon.svg', require).toString(true);
				}
			}
		}
		return DefaultIconPath;
	}

	get repository(): string | undefined {
		return this.gallery && this.gallery.assets.repository ? this.gallery.assets.repository.uri : undefined;
	}

	get licenseUrl(): string | undefined {
		return this.gallery && this.gallery.assets.license ? this.gallery.assets.license.uri : undefined;
	}

	get state(): ExtensionState {
		return this.stateProvider(this);
	}

	public isMalicious: boolean = false;

	get installCount(): number | undefined {
		return this.gallery ? this.gallery.installCount : undefined;
	}

	get rating(): number | undefined {
		return this.gallery ? this.gallery.rating : undefined;
	}

	get ratingCount(): number | undefined {
		return this.gallery ? this.gallery.ratingCount : undefined;
	}

	get outdated(): boolean {
		return !!this.gallery && this.type === ExtensionType.User && semver.gt(this.latestVersion, this.version);
	}

	get telemetryData(): any {
		const { local, gallery } = this;

		if (gallery) {
			return getGalleryExtensionTelemetryData(gallery);
		} else {
			return getLocalExtensionTelemetryData(local!);
		}
	}

	get preview(): boolean {
		return this.gallery ? this.gallery.preview : false;
	}

	getManifest(token: CancellationToken): Promise<IExtensionManifest | null> {
		if (this.local && !this.outdated) {
			return Promise.resolve(this.local.manifest);
		}

		if (this.gallery) {
			if (this.gallery.assets.manifest) {
				return this.galleryService.getManifest(this.gallery, token);
			}
			this.logService.error(nls.localize('Manifest is not found', "Manifest is not found"), this.identifier.id);
			return Promise.resolve(null);
		}

		return Promise.resolve(null);
	}

	hasReadme(): boolean {
		if (this.local && this.local.readmeUrl) {
			return true;
		}

		if (this.gallery && this.gallery.assets.readme) {
			return true;
		}

		return this.type === ExtensionType.System;
	}

	getReadme(token: CancellationToken): Promise<string> {
		if (this.local && this.local.readmeUrl && !this.outdated) {
			return this.fileService.readFile(this.local.readmeUrl).then(content => content.value.toString());
		}

		if (this.gallery) {
			if (this.gallery.assets.readme) {
				return this.galleryService.getReadme(this.gallery, token);
			}
			this.telemetryService.publicLog('extensions:NotFoundReadMe', this.telemetryData);
		}

		if (this.type === ExtensionType.System) {
			// {{SQL CARBON EDIT}}
			return Promise.resolve(`# ${this.displayName || this.name}
**Notice:** This extension is bundled with Azure Data Studio. It can be disabled but not uninstalled.
## Features
${this.description}
`);
		}

		return Promise.reject(new Error('not available'));
	}

	hasChangelog(): boolean {
		if (this.local && this.local.changelogUrl) {
			return true;
		}

		if (this.gallery && this.gallery.assets.changelog) {
			return true;
		}

		return this.type === ExtensionType.System;
	}

	getChangelog(token: CancellationToken): Promise<string> {

		if (this.local && this.local.changelogUrl && !this.outdated) {
			return this.fileService.readFile(this.local.changelogUrl).then(content => content.value.toString());
		}

		if (this.gallery && this.gallery.assets.changelog) {
			return this.galleryService.getChangelog(this.gallery, token);
		}

		if (this.type === ExtensionType.System) {
			// {{SQL CARBON EDIT}}
			return Promise.resolve('Please check the [Azure Data Studio Release Notes](command:update.showCurrentReleaseNotes) for changes to the built-in extensions.');
		}

		return Promise.reject(new Error('not available'));
	}

	get categories(): readonly string[] {
		const { local, gallery } = this;
		if (local && local.manifest.categories && !this.outdated) {
			return local.manifest.categories;
		}
		if (gallery) {
			return gallery.categories;
		}
		return [];
	}

	get tags(): readonly string[] {
		const { gallery } = this;
		if (gallery) {
			return gallery.tags.filter(tag => !tag.startsWith('_'));
		}
		return [];
	}

	get dependencies(): string[] {
		const { local, gallery } = this;
		if (local && local.manifest.extensionDependencies && !this.outdated) {
			return local.manifest.extensionDependencies;
		}
		if (gallery) {
			return gallery.properties.dependencies || [];
		}
		return [];
	}

	get extensionPack(): string[] {
		const { local, gallery } = this;
		if (local && local.manifest.extensionPack && !this.outdated) {
			return local.manifest.extensionPack;
		}
		if (gallery) {
			return gallery.properties.extensionPack || [];
		}
		return [];
	}
}

class Extensions extends Disposable {

	private readonly _onChange: Emitter<{ extension: Extension, operation?: InstallOperation } | undefined> = this._register(new Emitter<{ extension: Extension, operation?: InstallOperation } | undefined>());
	get onChange(): Event<{ extension: Extension, operation?: InstallOperation } | undefined> { return this._onChange.event; }

	private installing: Extension[] = [];
	private uninstalling: Extension[] = [];
	private installed: Extension[] = [];

	constructor(
		private readonly server: IExtensionManagementServer,
		private readonly stateProvider: IExtensionStateProvider<ExtensionState>,
		@IExtensionGalleryService private readonly galleryService: IExtensionGalleryService,
		@IWorkbenchExtensionEnablementService private readonly extensionEnablementService: IWorkbenchExtensionEnablementService,
		@IInstantiationService private readonly instantiationService: IInstantiationService
	) {
		super();
		this._register(server.extensionManagementService.onInstallExtension(e => this.onInstallExtension(e)));
		this._register(server.extensionManagementService.onDidInstallExtensions(e => this.onDidInstallExtensions(e)));
		this._register(server.extensionManagementService.onUninstallExtension(e => this.onUninstallExtension(e)));
		this._register(server.extensionManagementService.onDidUninstallExtension(e => this.onDidUninstallExtension(e)));
		this._register(extensionEnablementService.onEnablementChanged(e => this.onEnablementChanged(e)));
	}

	get local(): IExtension[] {
		const installing = this.installing
			.filter(e => !this.installed.some(installed => areSameExtensions(installed.identifier, e.identifier)))
			.map(e => e);

		return [...this.installed, ...installing];
	}

	async queryInstalled(): Promise<IExtension[]> {
		const all = await this.server.extensionManagementService.getInstalled();

		// dedup user and system extensions by giving priority to user extensions.
		const installed = groupByExtension(all, r => r.identifier).reduce((result, extensions) => {
			const extension = extensions.length === 1 ? extensions[0]
				: extensions.find(e => e.type === ExtensionType.User) || extensions.find(e => e.type === ExtensionType.System);
			result.push(extension!);
			return result;
		}, []);

		const byId = index(this.installed, e => e.local ? e.local.identifier.id : e.identifier.id);
		this.installed = installed.map(local => {
			const extension = byId[local.identifier.id] || this.instantiationService.createInstance(Extension, this.stateProvider, this.server, local, undefined);
			extension.local = local;
			extension.enablementState = this.extensionEnablementService.getEnablementState(local);
			return extension;
		});
		this._onChange.fire(undefined);
		return this.local;
	}

	async syncLocalWithGalleryExtension(gallery: IGalleryExtension, maliciousExtensionSet: Set<string>): Promise<boolean> {
		const extension = this.getInstalledExtensionMatchingGallery(gallery);
		if (!extension) {
			return false;
		}
		if (maliciousExtensionSet.has(extension.identifier.id)) {
			extension.isMalicious = true;
		}
		// Loading the compatible version only there is an engine property
		// Otherwise falling back to old way so that we will not make many roundtrips
		const compatible = gallery.properties.engine ? await this.galleryService.getCompatibleExtension(gallery, await this.server.getTargetPlatform()) : gallery;
		if (!compatible) {
			return false;
		}
		// Sync the local extension with gallery extension if local extension doesnot has metadata
		if (extension.local) {
			const local = extension.local.identifier.uuid ? extension.local : await this.server.extensionManagementService.updateMetadata(extension.local, { id: compatible.identifier.uuid, publisherDisplayName: compatible.publisherDisplayName, publisherId: compatible.publisherId });
			extension.local = local;
			extension.gallery = compatible;
			this._onChange.fire({ extension });
			return true;
		}
		return false;
	}

	private async syncInstalledExtensionWithGallery(extension: Extension): Promise<void> {
		if (!this.galleryService.isEnabled()) {
			return;
		}
		const compatible = await this.galleryService.getCompatibleExtension(extension.identifier, await this.server.getTargetPlatform());
		if (compatible) {
			extension.gallery = compatible;
			this._onChange.fire({ extension });
		}
	}

	private getInstalledExtensionMatchingGallery(gallery: IGalleryExtension): Extension | null {
		for (const installed of this.installed) {
			if (installed.uuid) { // Installed from Gallery
				if (installed.uuid === gallery.identifier.uuid) {
					return installed;
				}
			} else {
				if (areSameExtensions(installed.identifier, gallery.identifier)) { // Installed from other sources
					return installed;
				}
			}
		}
		return null;
	}

	private onInstallExtension(event: InstallExtensionEvent): void {
		const { source } = event;
		if (source && !URI.isUri(source)) {
			const extension = this.installed.filter(e => areSameExtensions(e.identifier, source.identifier))[0]
				|| this.instantiationService.createInstance(Extension, this.stateProvider, this.server, undefined, source);
			this.installing.push(extension);
			this._onChange.fire({ extension });
		}
	}

	private onDidInstallExtensions(results: readonly InstallExtensionResult[]): void {
		for (const event of results) {
			const { local, source } = event;
			const gallery = source && !URI.isUri(source) ? source : undefined;
			const location = source && URI.isUri(source) ? source : undefined;
			const installingExtension = gallery ? this.installing.filter(e => areSameExtensions(e.identifier, gallery.identifier))[0] : null;
			this.installing = installingExtension ? this.installing.filter(e => e !== installingExtension) : this.installing;

			let extension: Extension | undefined = installingExtension ? installingExtension
				: (location || local) ? this.instantiationService.createInstance(Extension, this.stateProvider, this.server, local, undefined)
					: undefined;
			if (extension) {
				if (local) {
					const installed = this.installed.filter(e => areSameExtensions(e.identifier, extension!.identifier))[0];
					if (installed) {
						extension = installed;
					} else {
						this.installed.push(extension);
					}
					extension.local = local;
					if (!extension.gallery) {
						extension.gallery = gallery;
					}
					extension.enablementState = this.extensionEnablementService.getEnablementState(local);
				}
			}
			this._onChange.fire(!local || !extension ? undefined : { extension, operation: event.operation });
			if (extension && extension.local && !extension.gallery) {
				this.syncInstalledExtensionWithGallery(extension);
			}
		}
	}

	private onUninstallExtension(identifier: IExtensionIdentifier): void {
		const extension = this.installed.filter(e => areSameExtensions(e.identifier, identifier))[0];
		if (extension) {
			const uninstalling = this.uninstalling.filter(e => areSameExtensions(e.identifier, identifier))[0] || extension;
			this.uninstalling = [uninstalling, ...this.uninstalling.filter(e => !areSameExtensions(e.identifier, identifier))];
			this._onChange.fire(uninstalling ? { extension: uninstalling } : undefined);
		}
	}

	private onDidUninstallExtension({ identifier, error }: DidUninstallExtensionEvent): void {
		const uninstalled = this.uninstalling.find(e => areSameExtensions(e.identifier, identifier)) || this.installed.find(e => areSameExtensions(e.identifier, identifier));
		this.uninstalling = this.uninstalling.filter(e => !areSameExtensions(e.identifier, identifier));
		if (!error) {
			this.installed = this.installed.filter(e => !areSameExtensions(e.identifier, identifier));
		}
		if (uninstalled) {
			this._onChange.fire({ extension: uninstalled });
		}
	}

	private onEnablementChanged(platformExtensions: readonly IPlatformExtension[]) {
		const extensions = this.local.filter(e => platformExtensions.some(p => areSameExtensions(e.identifier, p.identifier)));
		for (const extension of extensions) {
			if (extension.local) {
				const enablementState = this.extensionEnablementService.getEnablementState(extension.local);
				if (enablementState !== extension.enablementState) {
					(extension as Extension).enablementState = enablementState;
					this._onChange.fire({ extension: extension as Extension });
				}
			}
		}
	}

	getExtensionState(extension: Extension): ExtensionState {
		if (extension.gallery && this.installing.some(e => !!e.gallery && areSameExtensions(e.gallery.identifier, extension.gallery!.identifier))) {
			return ExtensionState.Installing;
		}
		if (this.uninstalling.some(e => areSameExtensions(e.identifier, extension.identifier))) {
			return ExtensionState.Uninstalling;
		}
		const local = this.installed.filter(e => e === extension || (e.gallery && extension.gallery && areSameExtensions(e.gallery.identifier, extension.gallery.identifier)))[0];
		return local ? ExtensionState.Installed : ExtensionState.Uninstalled;
	}
}

export class ExtensionsWorkbenchService extends Disposable implements IExtensionsWorkbenchService, IURLHandler {

	private static readonly SyncPeriod = 1000 * 60 * 60 * 12; // 12 hours
	declare readonly _serviceBrand: undefined;

	private hasOutdatedExtensionsContextKey: IContextKey<boolean>;

	private readonly localExtensions: Extensions | null = null;
	private readonly remoteExtensions: Extensions | null = null;
	private readonly webExtensions: Extensions | null = null;
	private syncDelayer: ThrottledDelayer<void>;
	private autoUpdateDelayer: ThrottledDelayer<void>;

	private readonly _onChange: Emitter<IExtension | undefined> = new Emitter<IExtension | undefined>();
	get onChange(): Event<IExtension | undefined> { return this._onChange.event; }

	private installing: IExtension[] = [];

	constructor(
		@IInstantiationService private readonly instantiationService: IInstantiationService,
		@IEditorService private readonly editorService: IEditorService,
		@IWorkbenchExtensionManagementService private readonly extensionManagementService: IWorkbenchExtensionManagementService,
		@IExtensionGalleryService private readonly galleryService: IExtensionGalleryService,
		@IConfigurationService private readonly configurationService: IConfigurationService,
		@ITelemetryService private readonly telemetryService: ITelemetryService,
		@INotificationService private readonly notificationService: INotificationService,
		@IURLService urlService: IURLService,
		@IWorkbenchExtensionEnablementService private readonly extensionEnablementService: IWorkbenchExtensionEnablementService,
		@IHostService private readonly hostService: IHostService,
		@IProgressService private readonly progressService: IProgressService,
		@IExtensionManagementServerService private readonly extensionManagementServerService: IExtensionManagementServerService,
		@IStorageService private readonly storageService: IStorageService,
		@IModeService private readonly modeService: IModeService,
		@IIgnoredExtensionsManagementService private readonly extensionsSyncManagementService: IIgnoredExtensionsManagementService,
		@IUserDataAutoSyncService private readonly userDataAutoSyncService: IUserDataAutoSyncService,
		@IProductService private readonly productService: IProductService,
		@IContextKeyService contextKeyService: IContextKeyService,
		@IOpenerService private readonly openerService: IOpenerService, // {{SQL CARBON EDIT}}
		@IExtensionManifestPropertiesService private readonly extensionManifestPropertiesService: IExtensionManifestPropertiesService,
		@ILogService private readonly logService: ILogService,
		@IExtensionService private readonly extensionService: IExtensionService,
	) {
		super();
		this.hasOutdatedExtensionsContextKey = HasOutdatedExtensionsContext.bindTo(contextKeyService);
		if (extensionManagementServerService.localExtensionManagementServer) {
			this.localExtensions = this._register(instantiationService.createInstance(Extensions, extensionManagementServerService.localExtensionManagementServer, ext => this.getExtensionState(ext)));
			this._register(this.localExtensions.onChange(e => this._onChange.fire(e ? e.extension : undefined)));
		}
		if (extensionManagementServerService.remoteExtensionManagementServer) {
			this.remoteExtensions = this._register(instantiationService.createInstance(Extensions, extensionManagementServerService.remoteExtensionManagementServer, ext => this.getExtensionState(ext)));
			this._register(this.remoteExtensions.onChange(e => this._onChange.fire(e ? e.extension : undefined)));
		}
		if (extensionManagementServerService.webExtensionManagementServer) {
			this.webExtensions = this._register(instantiationService.createInstance(Extensions, extensionManagementServerService.webExtensionManagementServer, ext => this.getExtensionState(ext)));
			this._register(this.webExtensions.onChange(e => this._onChange.fire(e ? e.extension : undefined)));
		}

		this.syncDelayer = new ThrottledDelayer<void>(ExtensionsWorkbenchService.SyncPeriod);
		this.autoUpdateDelayer = new ThrottledDelayer<void>(1000);

		urlService.registerHandler(this);

		this._register(this.configurationService.onDidChangeConfiguration(e => {
			if (e.affectsConfiguration(AutoUpdateConfigurationKey)) {
				// {{SQL CARBON EDIT}}
				// if (this.isAutoUpdateEnabled()) {
				// 	this.checkForUpdates();
				// }
			}
			if (e.affectsConfiguration(AutoCheckUpdatesConfigurationKey)) {
				if (this.isAutoCheckUpdatesEnabled()) {
					this.checkForUpdates();
				}
			}
		}, this));

		this._register(extensionEnablementService.onEnablementChanged(platformExtensions => {
			if (this.getAutoUpdateValue() === 'onlyEnabledExtensions' && platformExtensions.some(e => this.extensionEnablementService.isEnabled(e))) {
				this.checkForUpdates();
			}
		}, this));

		this.queryLocal().then(() => {
			this.resetIgnoreAutoUpdateExtensions();
			this.eventuallySyncWithGallery(true);
		});

		this._register(this.onChange(() => {
			this.updateContexts();
			this.updateActivity();
		}));
	}

	get local(): IExtension[] {
		const byId = groupByExtension(this.installed, r => r.identifier);
		return byId.reduce((result, extensions) => { result.push(this.getPrimaryExtension(extensions)); return result; }, []);
	}

	get installed(): IExtension[] {
		const result = [];
		if (this.localExtensions) {
			result.push(...this.localExtensions.local);
		}
		if (this.remoteExtensions) {
			result.push(...this.remoteExtensions.local);
		}
		if (this.webExtensions) {
			result.push(...this.webExtensions.local);
		}
		return result;
	}

	get outdated(): IExtension[] {
		const allLocal = [];
		if (this.localExtensions) {
			allLocal.push(...this.localExtensions.local);
		}
		if (this.remoteExtensions) {
			allLocal.push(...this.remoteExtensions.local);
		}
		if (this.webExtensions) {
			allLocal.push(...this.webExtensions.local);
		}
		return allLocal.filter(e => e.outdated && e.local && e.state === ExtensionState.Installed);
	}

	async queryLocal(server?: IExtensionManagementServer): Promise<IExtension[]> {
		if (server) {
			if (this.localExtensions && this.extensionManagementServerService.localExtensionManagementServer === server) {
				return this.localExtensions.queryInstalled();
			}
			if (this.remoteExtensions && this.extensionManagementServerService.remoteExtensionManagementServer === server) {
				return this.remoteExtensions.queryInstalled();
			}
			if (this.webExtensions && this.extensionManagementServerService.webExtensionManagementServer === server) {
				return this.webExtensions.queryInstalled();
			}
		}

		if (this.localExtensions) {
			try {
				await this.localExtensions.queryInstalled();
			}
			catch (error) {
				this.logService.error(error);
			}
		}
		if (this.remoteExtensions) {
			try {
				await this.remoteExtensions.queryInstalled();
			}
			catch (error) {
				this.logService.error(error);
			}
		}
		if (this.webExtensions) {
			try {
				await this.webExtensions.queryInstalled();
			}
			catch (error) {
				this.logService.error(error);
			}
		}
		return this.local;
	}

	queryGallery(token: CancellationToken): Promise<IPager<IExtension>>;
	queryGallery(options: IQueryOptions, token: CancellationToken): Promise<IPager<IExtension>>;
	queryGallery(arg1: any, arg2?: any): Promise<IPager<IExtension>> {
		const options: IQueryOptions = CancellationToken.isCancellationToken(arg1) ? {} : arg1;
		const token: CancellationToken = CancellationToken.isCancellationToken(arg1) ? arg1 : arg2;
		options.text = options.text ? this.resolveQueryText(options.text) : options.text;
		return this.extensionManagementService.getExtensionsReport()
			.then(report => {
				const maliciousSet = getMaliciousExtensionsSet(report);

				return this.galleryService.query(options, token)
					.then(result => mapPager(result, gallery => this.fromGallery(gallery, maliciousSet)))
					.then(undefined, err => {
						if (/No extension gallery service configured/.test(err.message)) {
							return Promise.resolve(singlePagePager([]));
						}

						return Promise.reject<IPager<IExtension>>(err);
					});
			});
	}

	private resolveQueryText(text: string): string {
		text = text.replace(/@web/g, `tag:"${WEB_EXTENSION_TAG}"`);

		const extensionRegex = /\bext:([^\s]+)\b/g;
		if (extensionRegex.test(text)) {
			text = text.replace(extensionRegex, (m, ext) => {

				// Get curated keywords
				const lookup = this.productService.extensionKeywords || {};
				const keywords = lookup[ext] || [];

				// Get mode name
				const modeId = this.modeService.getModeIdByFilepathOrFirstLine(URI.file(`.${ext}`));
				const languageName = modeId && this.modeService.getLanguageName(modeId);
				const languageTag = languageName ? ` tag:"${languageName}"` : '';

				// Construct a rich query
				return `tag:"__ext_${ext}" tag:"__ext_.${ext}" ${keywords.map(tag => `tag:"${tag}"`).join(' ')}${languageTag} tag:"${ext}"`;
			});
		}
		return text.substr(0, 350);
	}

	async open(extension: IExtension, options?: { sideByside?: boolean, preserveFocus?: boolean, pinned?: boolean, tab?: ExtensionEditorTab }): Promise<void> {
		const editor = await this.editorService.openEditor(this.instantiationService.createInstance(ExtensionsInput, extension), { preserveFocus: options?.preserveFocus, pinned: options?.pinned }, options?.sideByside ? SIDE_GROUP : ACTIVE_GROUP);
		if (options?.tab && editor instanceof ExtensionEditor) {
			await editor.openTab(options.tab);
		}
	}

	getExtensionStatus(extension: IExtension): IExtensionsStatus | undefined {
		const extensionsStatus = this.extensionService.getExtensionsStatus();
		for (const id of Object.keys(extensionsStatus)) {
			if (areSameExtensions({ id }, extension.identifier)) {
				return extensionsStatus[id];
			}
		}
		return undefined;
	}

	private getPrimaryExtension(extensions: IExtension[]): IExtension {
		if (extensions.length === 1) {
			return extensions[0];
		}

		const enabledExtensions = extensions.filter(e => e.local && this.extensionEnablementService.isEnabled(e.local));
		if (enabledExtensions.length === 1) {
			return enabledExtensions[0];
		}

		const extensionsToChoose = enabledExtensions.length ? enabledExtensions : extensions;
		const manifest = extensionsToChoose.find(e => e.local && e.local.manifest)?.local?.manifest;

		// Manifest is not found which should not happen.
		// In which case return the first extension.
		if (!manifest) {
			return extensionsToChoose[0];
		}

		const extensionKinds = this.extensionManifestPropertiesService.getExtensionKind(manifest);

		let extension = extensionsToChoose.find(extension => {
			for (const extensionKind of extensionKinds) {
				switch (extensionKind) {
					case 'ui':
						/* UI extension is chosen only if it is installed locally */
						if (extension.server === this.extensionManagementServerService.localExtensionManagementServer) {
							return true;
						}
						return false;
					case 'workspace':
						/* Choose remote workspace extension if exists */
						if (extension.server === this.extensionManagementServerService.remoteExtensionManagementServer) {
							return true;
						}
						return false;
					case 'web':
						/* Choose web extension if exists */
						if (extension.server === this.extensionManagementServerService.webExtensionManagementServer) {
							return true;
						}
						return false;
				}
			}
			return false;
		});

		if (!extension && this.extensionManagementServerService.localExtensionManagementServer) {
			extension = extensionsToChoose.find(extension => {
				for (const extensionKind of extensionKinds) {
					switch (extensionKind) {
						case 'workspace':
							/* Choose local workspace extension if exists */
							if (extension.server === this.extensionManagementServerService.localExtensionManagementServer) {
								return true;
							}
							return false;
						case 'web':
							/* Choose local web extension if exists */
							if (extension.server === this.extensionManagementServerService.localExtensionManagementServer) {
								return true;
							}
							return false;
					}
				}
				return false;
			});
		}

		if (!extension && this.extensionManagementServerService.remoteExtensionManagementServer) {
			extension = extensionsToChoose.find(extension => {
				for (const extensionKind of extensionKinds) {
					switch (extensionKind) {
						case 'web':
							/* Choose remote web extension if exists */
							if (extension.server === this.extensionManagementServerService.remoteExtensionManagementServer) {
								return true;
							}
							return false;
					}
				}
				return false;
			});
		}

		return extension || extensions[0];
	}

	private fromGallery(gallery: IGalleryExtension, maliciousExtensionSet: Set<string>): IExtension {
		Promise.all([
			this.localExtensions ? this.localExtensions.syncLocalWithGalleryExtension(gallery, maliciousExtensionSet) : Promise.resolve(false),
			this.remoteExtensions ? this.remoteExtensions.syncLocalWithGalleryExtension(gallery, maliciousExtensionSet) : Promise.resolve(false),
			this.webExtensions ? this.webExtensions.syncLocalWithGalleryExtension(gallery, maliciousExtensionSet) : Promise.resolve(false)
		])
			.then(result => {
				if (result[0] || result[1] || result[2]) {
					this.eventuallyAutoUpdateExtensions();
				}
			});

		const installed = this.getInstalledExtensionMatchingGallery(gallery);
		if (installed) {
			return installed;
		}
		const extension = this.instantiationService.createInstance(Extension, ext => this.getExtensionState(ext), undefined, undefined, gallery);
		if (maliciousExtensionSet.has(extension.identifier.id)) {
			extension.isMalicious = true;
		}
		return extension;
	}

	private getInstalledExtensionMatchingGallery(gallery: IGalleryExtension): IExtension | null {
		for (const installed of this.local) {
			if (installed.identifier.uuid) { // Installed from Gallery
				if (installed.identifier.uuid === gallery.identifier.uuid) {
					return installed;
				}
			} else {
				if (areSameExtensions(installed.identifier, gallery.identifier)) { // Installed from other sources
					return installed;
				}
			}
		}
		return null;
	}

	private getExtensionState(extension: Extension): ExtensionState {
		const isInstalling = this.installing.some(i => areSameExtensions(i.identifier, extension.identifier));
		if (extension.server) {
			const state = (extension.server === this.extensionManagementServerService.localExtensionManagementServer
				? this.localExtensions! : extension.server === this.extensionManagementServerService.remoteExtensionManagementServer ? this.remoteExtensions! : this.webExtensions!).getExtensionState(extension);
			return state === ExtensionState.Uninstalled && isInstalling ? ExtensionState.Installing : state;
		} else if (isInstalling) {
			return ExtensionState.Installing;
		}
		if (this.remoteExtensions) {
			const state = this.remoteExtensions.getExtensionState(extension);
			if (state !== ExtensionState.Uninstalled) {
				return state;
			}
		}
		if (this.webExtensions) {
			const state = this.webExtensions.getExtensionState(extension);
			if (state !== ExtensionState.Uninstalled) {
				return state;
			}
		}
		if (this.localExtensions) {
			return this.localExtensions.getExtensionState(extension);
		}
		return ExtensionState.Uninstalled;
	}

	checkForUpdates(): Promise<void> {
		return Promise.resolve(this.syncDelayer.trigger(() => this.syncWithGallery(), 0));
	}

	private getAutoUpdateValue(): boolean | 'onlyEnabledExtensions' {
		const autoUpdate = this.configurationService.getValue<boolean | 'onlyEnabledExtensions'>(AutoUpdateConfigurationKey);
		return isBoolean(autoUpdate) || autoUpdate === 'onlyEnabledExtensions' ? autoUpdate : true;
	}

	private isAutoUpdateEnabled(): boolean {
		return this.getAutoUpdateValue() !== false;
	}

	private isAutoCheckUpdatesEnabled(): boolean {
		return this.configurationService.getValue(AutoCheckUpdatesConfigurationKey);
	}

	private eventuallySyncWithGallery(immediate = false): void {
		const shouldSync = this.isAutoUpdateEnabled() || this.isAutoCheckUpdatesEnabled();
		const loop = () => (shouldSync ? this.syncWithGallery() : Promise.resolve(undefined)).then(() => this.eventuallySyncWithGallery());
		const delay = immediate ? 0 : ExtensionsWorkbenchService.SyncPeriod;

		this.syncDelayer.trigger(loop, delay)
			.then(undefined, err => null);
	}

	private syncWithGallery(): Promise<void> {
		const ids: string[] = [], names: string[] = [];
		for (const installed of this.local) {
			if (installed.type === ExtensionType.User) {
				if (installed.identifier.uuid) {
					ids.push(installed.identifier.uuid);
				} else {
					names.push(installed.identifier.id);
				}
			}
		}

		const promises: Promise<IPager<IExtension>>[] = [];
		if (ids.length) {
			promises.push(this.queryGallery({ ids, pageSize: ids.length }, CancellationToken.None));
		}
		if (names.length) {
			promises.push(this.queryGallery({ names, pageSize: names.length }, CancellationToken.None));
		}

		return Promises.settled(promises).then(() => undefined);
	}

	private eventuallyAutoUpdateExtensions(): void {
		this.autoUpdateDelayer.trigger(() => this.autoUpdateExtensions())
			.then(undefined, err => null);
	}

	private autoUpdateExtensions(): Promise<any> {
		if (!this.isAutoUpdateEnabled()) {
			return Promise.resolve();
		}

		const toUpdate = this.outdated.filter(e =>
			!e.downloadPage && // {{SQL CARBON EDIT}} - Don't auto-update DownloadPage extensions
			!this.isAutoUpdateIgnored(new ExtensionIdentifierWithVersion(e.identifier, e.version)) &&
			(this.getAutoUpdateValue() === true || (e.local && this.extensionEnablementService.isEnabled(e.local)))
		);

		return Promises.settled(toUpdate.map(e => this.install(e)));
	}

	canInstall(extension: IExtension): boolean {
		if (!(extension instanceof Extension)) {
			return false;
		}

		if (extension.isMalicious) {
			return false;
		}

		if (!extension.gallery) {
			return false;
		}

		if (this.extensionManagementServerService.localExtensionManagementServer
			|| this.extensionManagementServerService.remoteExtensionManagementServer) {
			return true;
		}

		if (this.extensionManagementServerService.webExtensionManagementServer) {
			const configuredExtensionKind = this.extensionManifestPropertiesService.getUserConfiguredExtensionKind(extension.gallery.identifier);
			return configuredExtensionKind ? configuredExtensionKind.includes('web') : extension.gallery.allTargetPlatforms.includes(TargetPlatform.WEB);
		}

		return false;
	}

	install(extension: URI | IExtension, installOptions?: InstallOptions): Promise<IExtension> {
		let extensionPolicy = this.configurationService.getValue<string>(ExtensionsPolicyKey); // {{SQL CARBON EDIT}} add line
		if (extension instanceof URI) {
			return this.installWithProgress(() => this.installFromVSIX(extension));
		}

		if (extension.isMalicious) {
			return Promise.reject(new Error(nls.localize('malicious', "This extension is reported to be problematic.")));
		}

		const gallery = extension.gallery;

		if (!gallery) {
			return Promise.reject(new Error('Missing gallery'));
		}

		// {{SQL CARBON EDIT}}
		// This is the execution path for install/update extension from marketplace.
		// Check both the vscode version and azure data studio version
		// The check is added here because we want to fail fast instead of downloading the VSIX and then fail.
		if (gallery.properties.engine && (!isEngineValid(gallery.properties.engine, this.productService.vscodeVersion, this.productService.date)
			|| (gallery.properties.azDataEngine && !isEngineValid(gallery.properties.azDataEngine, this.productService.version, this.productService.date)))) {
			return Promise.reject(new Error(nls.localize('incompatible2', "Unable to install version '{2}' of extension '{0}' as it is not compatible with Azure Data Studio '{1}'.", extension.gallery!.identifier.id, this.productService.version, gallery.version)));
		}

		return this.installWithProgress(async () => {
			// {{SQL CARBON EDIT}} remove extensionservice install from gallery
			if (extensionPolicy === ExtensionsPolicy.allowMicrosoft) {
				if (extension.publisherDisplayName === 'Microsoft') {
					await this.downloadOrBrowse(extension);
				} else {
					return Promise.reject(new Error('Extension Not Allowed'));
				}
			}
			return this.downloadOrBrowse(extension);
		}, gallery.displayName);
	}

	// {{SQL CARBON EDIT}}
	private downloadOrBrowse(ext: IExtension): Promise<any> {
		if (ext.gallery!.assets.downloadPage && ext.gallery!.assets.downloadPage.uri) {
			this.openerService.open(URI.parse(ext.gallery!.assets.downloadPage.uri));
			return Promise.resolve(undefined);
		} else {
			return this.extensionManagementService.installFromGallery(ext.gallery!);
		}
	}
	// {{SQL CARBON EDIT}} - End

	setEnablement(extensions: IExtension | IExtension[], enablementState: EnablementState): Promise<void> {
		extensions = Array.isArray(extensions) ? extensions : [extensions];
		return this.promptAndSetEnablement(extensions, enablementState);
	}

	uninstall(extension: IExtension): Promise<void> {
		const ext = extension.local ? extension : this.local.filter(e => areSameExtensions(e.identifier, extension.identifier))[0];
		const toUninstall: ILocalExtension | null = ext && ext.local ? ext.local : null;

		if (!toUninstall) {
			return Promise.reject(new Error('Missing local'));
		}
		return this.progressService.withProgress({
			location: ProgressLocation.Extensions,
			title: nls.localize('uninstallingExtension', 'Uninstalling extension....'),
			source: `${toUninstall.identifier.id}`
		}, () => this.extensionManagementService.uninstall(toUninstall).then(() => undefined));
	}

	async installVersion(extension: IExtension, version: string): Promise<IExtension> {
		if (!(extension instanceof Extension)) {
			return extension;
		}

		if (!extension.gallery) {
			throw new Error('Missing gallery');
		}

<<<<<<< HEAD
		return this.galleryService.getCompatibleExtension(extension.gallery.identifier, version)
			.then(gallery => {
				if (!gallery) {
					return Promise.reject(new Error(locConstants.extensionsWorkbenchServiceIncompatible(extension.gallery!.identifier.id, version))); // {{SQL CARBON EDIT}} Change vscode to ads
				}
				return this.installWithProgress(async () => {
					const installed = await this.installFromGallery(extension, gallery);
					if (extension.latestVersion !== version) {
						this.ignoreAutoUpdate(new ExtensionIdentifierWithVersion(gallery.identifier, version));
					}
					return installed;
				}
					, gallery.displayName);
			});
=======
		const [gallery] = await this.galleryService.getExtensions([{ id: extension.gallery.identifier.id, version }], CancellationToken.None);
		if (!gallery) {
			throw new Error(nls.localize('not found', "Unable to install extension '{0}' because the requested version '{1}' is not found.", extension.gallery!.identifier.id, version));
		}

		return this.installWithProgress(async () => {
			const installed = await this.installFromGallery(extension, gallery, { installGivenVersion: true });
			if (extension.latestVersion !== version) {
				this.ignoreAutoUpdate(new ExtensionIdentifierWithVersion(gallery.identifier, version));
			}
			return installed;
		}, gallery.displayName);
>>>>>>> bdbcd483
	}

	reinstall(extension: IExtension): Promise<IExtension> {
		const ext = extension.local ? extension : this.local.filter(e => areSameExtensions(e.identifier, extension.identifier))[0];
		const toReinstall: ILocalExtension | null = ext && ext.local ? ext.local : null;

		if (!toReinstall) {
			return Promise.reject(new Error('Missing local'));
		}

		return this.progressService.withProgress({
			location: ProgressLocation.Extensions,
			source: `${toReinstall.identifier.id}`
		}, () => this.extensionManagementService.reinstallFromGallery(toReinstall).then(() => this.local.filter(local => areSameExtensions(local.identifier, extension.identifier))[0]));
	}

	isExtensionIgnoredToSync(extension: IExtension): boolean {
		return extension.local ? !this.isInstalledExtensionSynced(extension.local)
			: this.extensionsSyncManagementService.hasToNeverSyncExtension(extension.identifier.id);
	}

	async toggleExtensionIgnoredToSync(extension: IExtension): Promise<void> {
		const isIgnored = this.isExtensionIgnoredToSync(extension);
		if (extension.local && isIgnored) {
			(<Extension>extension).local = await this.updateSynchronizingInstalledExtension(extension.local, true);
			this._onChange.fire(extension);
		} else {
			this.extensionsSyncManagementService.updateIgnoredExtensions(extension.identifier.id, !isIgnored);
		}
		await this.userDataAutoSyncService.triggerSync(['IgnoredExtensionsUpdated'], false, false);
	}

	private isInstalledExtensionSynced(extension: ILocalExtension): boolean {
		if (extension.isMachineScoped) {
			return false;
		}
		if (this.extensionsSyncManagementService.hasToAlwaysSyncExtension(extension.identifier.id)) {
			return true;
		}
		return !this.extensionsSyncManagementService.hasToNeverSyncExtension(extension.identifier.id);
	}

	async updateSynchronizingInstalledExtension(extension: ILocalExtension, sync: boolean): Promise<ILocalExtension> {
		const isMachineScoped = !sync;
		if (extension.isMachineScoped !== isMachineScoped) {
			extension = await this.extensionManagementService.updateExtensionScope(extension, isMachineScoped);
		}
		if (sync) {
			this.extensionsSyncManagementService.updateIgnoredExtensions(extension.identifier.id, false);
		}
		return extension;
	}

	private installWithProgress<T>(installTask: () => Promise<T>, extensionName?: string): Promise<T> {
		const title = extensionName ? nls.localize('installing named extension', "Installing '{0}' extension....", extensionName) : nls.localize('installing extension', 'Installing extension....');
		return this.progressService.withProgress({
			location: ProgressLocation.Extensions,
			title
		}, () => installTask());
	}

	private async installFromVSIX(vsix: URI): Promise<IExtension> {
		const manifest = await this.extensionManagementService.getManifest(vsix);
		const existingExtension = this.local.find(local => areSameExtensions(local.identifier, { id: getGalleryExtensionId(manifest.publisher, manifest.name) }));
		const { identifier } = await this.extensionManagementService.install(vsix);

		if (existingExtension && existingExtension.latestVersion !== manifest.version) {
			this.ignoreAutoUpdate(new ExtensionIdentifierWithVersion(identifier, manifest.version));
		}

		return this.local.filter(local => areSameExtensions(local.identifier, identifier))[0];
	}

	private async installFromGallery(extension: IExtension, gallery: IGalleryExtension, installOptions?: InstallOptions): Promise<IExtension> {
		this.installing.push(extension);
		this._onChange.fire(extension);
		try {
			if (extension.state === ExtensionState.Installed && extension.local) {
				await this.extensionManagementService.updateFromGallery(gallery, extension.local, installOptions);
			} else {
				await this.extensionManagementService.installFromGallery(gallery, installOptions);
			}
			const ids: string[] | undefined = extension.identifier.uuid ? [extension.identifier.uuid] : undefined;
			const names: string[] | undefined = extension.identifier.uuid ? undefined : [extension.identifier.id];
			this.queryGallery({ names, ids, pageSize: 1 }, CancellationToken.None);
			return this.local.filter(local => areSameExtensions(local.identifier, gallery.identifier))[0];
		} finally {
			this.installing = this.installing.filter(e => e !== extension);
			this._onChange.fire(this.local.filter(e => areSameExtensions(e.identifier, extension.identifier))[0]);
		}
	}

	private promptAndSetEnablement(extensions: IExtension[], enablementState: EnablementState): Promise<any> {
		const enable = enablementState === EnablementState.EnabledGlobally || enablementState === EnablementState.EnabledWorkspace;
		if (enable) {
			const allDependenciesAndPackedExtensions = this.getExtensionsRecursively(extensions, this.local, enablementState, { dependencies: true, pack: true });
			return this.checkAndSetEnablement(extensions, allDependenciesAndPackedExtensions, enablementState);
		} else {
			const packedExtensions = this.getExtensionsRecursively(extensions, this.local, enablementState, { dependencies: false, pack: true });
			if (packedExtensions.length) {
				return this.checkAndSetEnablement(extensions, packedExtensions, enablementState);
			}
			return this.checkAndSetEnablement(extensions, [], enablementState);
		}
	}

	private checkAndSetEnablement(extensions: IExtension[], otherExtensions: IExtension[], enablementState: EnablementState): Promise<any> {
		const allExtensions = [...extensions, ...otherExtensions];
		const enable = enablementState === EnablementState.EnabledGlobally || enablementState === EnablementState.EnabledWorkspace;
		if (!enable) {
			for (const extension of extensions) {
				let dependents = this.getDependentsAfterDisablement(extension, allExtensions, this.local);
				if (dependents.length) {
					return new Promise<void>((resolve, reject) => {
						this.notificationService.prompt(Severity.Error, this.getDependentsErrorMessage(extension, allExtensions, dependents), [
							{
								label: nls.localize('disable all', 'Disable All'),
								run: async () => {
									try {
										await this.checkAndSetEnablement(dependents, [extension], enablementState);
										resolve();
									} catch (error) {
										reject(error);
									}
								}
							}
						], {
							onCancel: () => reject(canceled())
						});
					});
				}
			}
		}
		return this.doSetEnablement(allExtensions, enablementState);
	}

	private getExtensionsRecursively(extensions: IExtension[], installed: IExtension[], enablementState: EnablementState, options: { dependencies: boolean, pack: boolean }, checked: IExtension[] = []): IExtension[] {
		const toCheck = extensions.filter(e => checked.indexOf(e) === -1);
		if (toCheck.length) {
			for (const extension of toCheck) {
				checked.push(extension);
			}
			const extensionsToDisable = installed.filter(i => {
				if (checked.indexOf(i) !== -1) {
					return false;
				}
				if (i.enablementState === enablementState) {
					return false;
				}
				const enable = enablementState === EnablementState.EnabledGlobally || enablementState === EnablementState.EnabledWorkspace;
				return (enable || !i.isBuiltin) // Include all Extensions for enablement and only non builtin extensions for disablement
					&& (options.dependencies || options.pack)
					&& extensions.some(extension =>
						(options.dependencies && extension.dependencies.some(id => areSameExtensions({ id }, i.identifier)))
						|| (options.pack && extension.extensionPack.some(id => areSameExtensions({ id }, i.identifier)))
					);
			});
			if (extensionsToDisable.length) {
				extensionsToDisable.push(...this.getExtensionsRecursively(extensionsToDisable, installed, enablementState, options, checked));
			}
			return extensionsToDisable;
		}
		return [];
	}

	private getDependentsAfterDisablement(extension: IExtension, extensionsToDisable: IExtension[], installed: IExtension[]): IExtension[] {
		return installed.filter(i => {
			if (i.dependencies.length === 0) {
				return false;
			}
			if (i === extension) {
				return false;
			}
			if (!this.extensionEnablementService.isEnabledEnablementState(i.enablementState)) {
				return false;
			}
			if (extensionsToDisable.indexOf(i) !== -1) {
				return false;
			}
			return i.dependencies.some(dep => [extension, ...extensionsToDisable].some(d => areSameExtensions(d.identifier, { id: dep })));
		});
	}

	private getDependentsErrorMessage(extension: IExtension, allDisabledExtensions: IExtension[], dependents: IExtension[]): string {
		for (const e of [extension, ...allDisabledExtensions]) {
			let dependentsOfTheExtension = dependents.filter(d => d.dependencies.some(id => areSameExtensions({ id }, e.identifier)));
			if (dependentsOfTheExtension.length) {
				return this.getErrorMessageForDisablingAnExtensionWithDependents(e, dependentsOfTheExtension);
			}
		}
		return '';
	}

	private getErrorMessageForDisablingAnExtensionWithDependents(extension: IExtension, dependents: IExtension[]): string {
		if (dependents.length === 1) {
			return nls.localize('singleDependentError', "Cannot disable '{0}' extension alone. '{1}' extension depends on this. Do you want to disable all these extensions?", extension.displayName, dependents[0].displayName);
		}
		if (dependents.length === 2) {
			return nls.localize('twoDependentsError', "Cannot disable '{0}' extension alone. '{1}' and '{2}' extensions depend on this. Do you want to disable all these extensions?",
				extension.displayName, dependents[0].displayName, dependents[1].displayName);
		}
		return nls.localize('multipleDependentsError', "Cannot disable '{0}' extension alone. '{1}', '{2}' and other extensions depend on this. Do you want to disable all these extensions?",
			extension.displayName, dependents[0].displayName, dependents[1].displayName);
	}

	private async doSetEnablement(extensions: IExtension[], enablementState: EnablementState): Promise<boolean[]> {
		const changed = await this.extensionEnablementService.setEnablement(extensions.map(e => e.local!), enablementState);
		for (let i = 0; i < changed.length; i++) {
			if (changed[i]) {
				/* __GDPR__
				"extension:enable" : {
					"${include}": [
						"${GalleryExtensionTelemetryData}"
					]
				}
				*/
				/* __GDPR__
				"extension:disable" : {
					"${include}": [
						"${GalleryExtensionTelemetryData}"
					]
				}
				*/
				this.telemetryService.publicLog(enablementState === EnablementState.EnabledGlobally || enablementState === EnablementState.EnabledWorkspace ? 'extension:enable' : 'extension:disable', extensions[i].telemetryData);
			}
		}
		return changed;
	}

	private updateContexts(extension?: Extension): void {
		if (extension && extension.outdated) {
			this.hasOutdatedExtensionsContextKey.set(true);
		} else {
			this.hasOutdatedExtensionsContextKey.set(this.outdated.length > 0);
		}
	}

	private _activityCallBack: ((value: void) => void) | null = null;
	private updateActivity(): void {
		if ((this.localExtensions && this.localExtensions.local.some(e => e.state === ExtensionState.Installing || e.state === ExtensionState.Uninstalling))
			|| (this.remoteExtensions && this.remoteExtensions.local.some(e => e.state === ExtensionState.Installing || e.state === ExtensionState.Uninstalling))
			|| (this.webExtensions && this.webExtensions.local.some(e => e.state === ExtensionState.Installing || e.state === ExtensionState.Uninstalling))) {
			if (!this._activityCallBack) {
				this.progressService.withProgress({ location: ProgressLocation.Extensions }, () => new Promise(resolve => this._activityCallBack = resolve));
			}
		} else {
			if (this._activityCallBack) {
				this._activityCallBack();
			}
			this._activityCallBack = null;
		}
	}

	private onError(err: any): void {
		if (isPromiseCanceledError(err)) {
			return;
		}

		const message = err && err.message || '';

		if (/getaddrinfo ENOTFOUND|getaddrinfo ENOENT|connect EACCES|connect ECONNREFUSED/.test(message)) {
			return;
		}

		this.notificationService.error(err);
	}

	handleURL(uri: URI, options?: IOpenURLOptions): Promise<boolean> {
		if (!/^extension/.test(uri.path)) {
			return Promise.resolve(false);
		}

		this.onOpenExtensionUrl(uri);
		return Promise.resolve(true);
	}

	private onOpenExtensionUrl(uri: URI): void {
		const match = /^extension\/([^/]+)$/.exec(uri.path);

		if (!match) {
			return;
		}

		const extensionId = match[1];

		this.queryLocal().then(local => {
			const extension = local.filter(local => areSameExtensions(local.identifier, { id: extensionId }))[0];

			if (extension) {
				return this.hostService.focus()
					.then(() => this.open(extension));
			}
			return this.queryGallery({ names: [extensionId], source: 'uri' }, CancellationToken.None).then(result => {
				if (result.total < 1) {
					return Promise.resolve(null);
				}

				const extension = result.firstPage[0];

				return this.hostService.focus().then(() => {
					return this.open(extension);
				});
			});
		}).then(undefined, error => this.onError(error));
	}


	private _ignoredAutoUpdateExtensions: string[] | undefined;
	private get ignoredAutoUpdateExtensions(): string[] {
		if (!this._ignoredAutoUpdateExtensions) {
			this._ignoredAutoUpdateExtensions = JSON.parse(this.storageService.get('extensions.ignoredAutoUpdateExtension', StorageScope.GLOBAL, '[]') || '[]');
		}
		return this._ignoredAutoUpdateExtensions!;
	}

	private set ignoredAutoUpdateExtensions(extensionIds: string[]) {
		this._ignoredAutoUpdateExtensions = distinct(extensionIds.map(id => id.toLowerCase()));
		this.storageService.store('extensions.ignoredAutoUpdateExtension', JSON.stringify(this._ignoredAutoUpdateExtensions), StorageScope.GLOBAL, StorageTarget.MACHINE);
	}

	private ignoreAutoUpdate(identifierWithVersion: ExtensionIdentifierWithVersion): void {
		if (!this.isAutoUpdateIgnored(identifierWithVersion)) {
			this.ignoredAutoUpdateExtensions = [...this.ignoredAutoUpdateExtensions, identifierWithVersion.key()];
		}
	}

	private isAutoUpdateIgnored(identifierWithVersion: ExtensionIdentifierWithVersion): boolean {
		return this.ignoredAutoUpdateExtensions.indexOf(identifierWithVersion.key()) !== -1;
	}

	private resetIgnoreAutoUpdateExtensions(): void {
		this.ignoredAutoUpdateExtensions = this.ignoredAutoUpdateExtensions.filter(extensionId => this.local.some(local => !!local.local && new ExtensionIdentifierWithVersion(local.identifier, local.version).key() === extensionId));
	}

	override dispose(): void {
		super.dispose();
		this.syncDelayer.cancel();
	}
}<|MERGE_RESOLUTION|>--- conflicted
+++ resolved
@@ -1100,22 +1100,6 @@
 			throw new Error('Missing gallery');
 		}
 
-<<<<<<< HEAD
-		return this.galleryService.getCompatibleExtension(extension.gallery.identifier, version)
-			.then(gallery => {
-				if (!gallery) {
-					return Promise.reject(new Error(locConstants.extensionsWorkbenchServiceIncompatible(extension.gallery!.identifier.id, version))); // {{SQL CARBON EDIT}} Change vscode to ads
-				}
-				return this.installWithProgress(async () => {
-					const installed = await this.installFromGallery(extension, gallery);
-					if (extension.latestVersion !== version) {
-						this.ignoreAutoUpdate(new ExtensionIdentifierWithVersion(gallery.identifier, version));
-					}
-					return installed;
-				}
-					, gallery.displayName);
-			});
-=======
 		const [gallery] = await this.galleryService.getExtensions([{ id: extension.gallery.identifier.id, version }], CancellationToken.None);
 		if (!gallery) {
 			throw new Error(nls.localize('not found', "Unable to install extension '{0}' because the requested version '{1}' is not found.", extension.gallery!.identifier.id, version));
@@ -1128,7 +1112,6 @@
 			}
 			return installed;
 		}, gallery.displayName);
->>>>>>> bdbcd483
 	}
 
 	reinstall(extension: IExtension): Promise<IExtension> {
