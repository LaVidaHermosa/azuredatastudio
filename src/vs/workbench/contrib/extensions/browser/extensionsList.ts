--- conflicted
+++ resolved
@@ -146,11 +146,7 @@
 		const disposable = combinedDisposable(...actions, ...widgets, actionbar, extensionContainers);
 
 		return {
-<<<<<<< HEAD
-			root, element, icon, name, installCount: undefined, ratings, description, author, disposables: [disposable], actionbar, // {{SQL CARBON EDIT}} Don't render install count
-=======
-			root, element, icon, name, installCount, ratings, description, publisherDisplayName, verifiedPublisherIcon, disposables: [disposable], actionbar,
->>>>>>> 65a6230a
+			root, element, icon, name, installCount: undefined, ratings, description, publisherDisplayName, verifiedPublisherIcon, disposables: [disposable], actionbar, // {{SQL CARBON EDIT}} Don't render install count
 			extensionDisposables: [],
 			set extension(extension: IExtension) {
 				extensionContainers.extension = extension;
@@ -167,16 +163,10 @@
 		data.icon.src = '';
 		data.name.textContent = '';
 		data.description.textContent = '';
-<<<<<<< HEAD
-		data.author.textContent = '';
-		/* {{SQL CARBON EDIT}} Don't render install count or ratings
-=======
 		data.publisherDisplayName.textContent = '';
-		data.verifiedPublisherIcon.style.display = 'none';
->>>>>>> 65a6230a
 		data.installCount.style.display = 'none';
 		data.ratings.style.display = 'none';
-		*/
+
 		data.extension = null;
 	}
 
