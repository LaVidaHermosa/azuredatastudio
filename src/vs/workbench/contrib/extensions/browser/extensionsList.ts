--- conflicted
+++ resolved
@@ -125,11 +125,7 @@
 		const disposables = combinedDisposable(...actions, ...widgets, actionbar, extensionContainers, extensionTooltipAction);
 
 		return {
-<<<<<<< HEAD
-			root, element, icon, name, /*installCount,*/ syncIgnored, /*ratings,*/ author, description, disposables: [disposables], actionbar,
-=======
-			root, element, icon, name, installCount, ratings, author, description, disposables: [disposables], actionbar,
->>>>>>> e52f57d0
+			root, element, icon, name, /*installCount, ratings, */author, description, disposables: [disposables], actionbar,
 			extensionDisposables: [],
 			set extension(extension: IExtension) {
 				extensionContainers.extension = extension;
