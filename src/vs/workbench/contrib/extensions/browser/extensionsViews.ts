/*---------------------------------------------------------------------------------------------
 *  Copyright (c) Microsoft Corporation. All rights reserved.
 *  Licensed under the Source EULA. See License.txt in the project root for license information.
 *--------------------------------------------------------------------------------------------*/

import { localize } from 'vs/nls';
import { Disposable } from 'vs/base/common/lifecycle';
import { Event, Emitter } from 'vs/base/common/event';
import { isPromiseCanceledError, getErrorMessage } from 'vs/base/common/errors';
import { PagedModel, IPagedModel, IPager, DelayedPagedModel } from 'vs/base/common/paging';
import { SortBy, SortOrder, IQueryOptions, IExtensionManagementService } from 'vs/platform/extensionManagement/common/extensionManagement';
import { IExtensionManagementServer, IExtensionManagementServerService, EnablementState } from 'vs/workbench/services/extensionManagement/common/extensionManagement';
import { IExtensionRecommendationsService } from 'vs/workbench/services/extensionRecommendations/common/extensionRecommendations';
import { areSameExtensions } from 'vs/platform/extensionManagement/common/extensionManagementUtil';
import { IKeybindingService } from 'vs/platform/keybinding/common/keybinding';
import { IContextMenuService } from 'vs/platform/contextview/browser/contextView';
import { append, $ } from 'vs/base/browser/dom';
import { IInstantiationService } from 'vs/platform/instantiation/common/instantiation';
import { Delegate, Renderer, IExtensionsViewState } from 'vs/workbench/contrib/extensions/browser/extensionsList';
import { IExtension, IExtensionsWorkbenchService } from 'vs/workbench/contrib/extensions/common/extensions';
import { Query } from 'vs/workbench/contrib/extensions/common/extensionQuery';
import { IExtensionService, toExtension } from 'vs/workbench/services/extensions/common/extensions';
import { IThemeService } from 'vs/platform/theme/common/themeService';
import { attachBadgeStyler } from 'vs/platform/theme/common/styler';
import { IViewletViewOptions } from 'vs/workbench/browser/parts/views/viewsViewlet';
import { ITelemetryService } from 'vs/platform/telemetry/common/telemetry';
import { CountBadge } from 'vs/base/browser/ui/countBadge/countBadge';
import { ConfigureWorkspaceFolderRecommendedExtensionsAction, ManageExtensionAction, InstallLocalExtensionsInRemoteAction, getContextMenuActions, ExtensionAction } from 'vs/workbench/contrib/extensions/browser/extensionsActions';
import { WorkbenchPagedList, ListResourceNavigator } from 'vs/platform/list/browser/listService';
import { IConfigurationService } from 'vs/platform/configuration/common/configuration';
import { INotificationService, Severity } from 'vs/platform/notification/common/notification';
import { ViewPane, IViewPaneOptions } from 'vs/workbench/browser/parts/views/viewPaneContainer';
import { IWorkspaceContextService } from 'vs/platform/workspace/common/workspace';
import { coalesce, distinct, flatten } from 'vs/base/common/arrays'; // {{ SQL CARBON EDIT }}
import { IExperimentService, IExperiment, ExperimentActionType } from 'vs/workbench/contrib/experiments/common/experimentService';
import { alert } from 'vs/base/browser/ui/aria/aria';
import { IListContextMenuEvent } from 'vs/base/browser/ui/list/list';
import { createErrorWithActions } from 'vs/base/common/errorsWithActions';
import { CancellationToken } from 'vs/base/common/cancellation';
import { IAction, Action, Separator } from 'vs/base/common/actions';
<<<<<<< HEAD
import { ExtensionIdentifier, ExtensionType, IExtensionDescription, isLanguagePackExtension } from 'vs/platform/extensions/common/extensions';
=======
import { ExtensionIdentifier, IExtensionDescription, isLanguagePackExtension } from 'vs/platform/extensions/common/extensions';
>>>>>>> a28cf53a
import { CancelablePromise, createCancelablePromise } from 'vs/base/common/async';
import { IProductService } from 'vs/platform/product/common/productService';
import { SeverityIcon } from 'vs/platform/severityIcon/common/severityIcon';
import { IContextKeyService } from 'vs/platform/contextkey/common/contextkey';
import { SIDE_BAR_BACKGROUND } from 'vs/workbench/common/theme';
import { IMenuService } from 'vs/platform/actions/common/actions';
import { IViewDescriptorService } from 'vs/workbench/common/views';
import { IOpenerService } from 'vs/platform/opener/common/opener';
import { IPreferencesService } from 'vs/workbench/services/preferences/common/preferences';
import { IListAccessibilityProvider } from 'vs/base/browser/ui/list/listWidget';

// Extensions that are automatically classified as Programming Language extensions, but should be Feature extensions
const FORCE_FEATURE_EXTENSIONS = ['vscode.git', 'vscode.search-result'];

type WorkspaceRecommendationsClassification = {
	count: { classification: 'SystemMetaData', purpose: 'FeatureInsight', 'isMeasurement': true };
};

class ExtensionsViewState extends Disposable implements IExtensionsViewState {

	private readonly _onFocus: Emitter<IExtension> = this._register(new Emitter<IExtension>());
	readonly onFocus: Event<IExtension> = this._onFocus.event;

	private readonly _onBlur: Emitter<IExtension> = this._register(new Emitter<IExtension>());
	readonly onBlur: Event<IExtension> = this._onBlur.event;

	private currentlyFocusedItems: IExtension[] = [];

	onFocusChange(extensions: IExtension[]): void {
		this.currentlyFocusedItems.forEach(extension => this._onBlur.fire(extension));
		this.currentlyFocusedItems = extensions;
		this.currentlyFocusedItems.forEach(extension => this._onFocus.fire(extension));
	}
}

export interface ExtensionsListViewOptions extends IViewletViewOptions {
	server?: IExtensionManagementServer;
}

class ExtensionListViewWarning extends Error { }

export class ExtensionsListView extends ViewPane {

	protected readonly server: IExtensionManagementServer | undefined;
	private bodyTemplate: {
		messageContainer: HTMLElement;
		messageSeverityIcon: HTMLElement;
		messageBox: HTMLElement;
		extensionsList: HTMLElement;
	} | undefined;
	private badge: CountBadge | undefined;
	private list: WorkbenchPagedList<IExtension> | null = null;
	private queryRequest: { query: string, request: CancelablePromise<IPagedModel<IExtension>> } | null = null;

	constructor(
		options: ExtensionsListViewOptions,
		@INotificationService protected notificationService: INotificationService,
		@IKeybindingService keybindingService: IKeybindingService,
		@IContextMenuService contextMenuService: IContextMenuService,
		@IInstantiationService protected instantiationService: IInstantiationService,
		@IThemeService themeService: IThemeService,
		@IExtensionService private readonly extensionService: IExtensionService,
		@IExtensionsWorkbenchService protected extensionsWorkbenchService: IExtensionsWorkbenchService,
		@IExtensionRecommendationsService protected extensionRecommendationsService: IExtensionRecommendationsService,
		@ITelemetryService telemetryService: ITelemetryService,
		@IConfigurationService configurationService: IConfigurationService,
		@IWorkspaceContextService protected contextService: IWorkspaceContextService,
		@IExperimentService private readonly experimentService: IExperimentService,
		@IExtensionManagementServerService protected readonly extensionManagementServerService: IExtensionManagementServerService,
		@IExtensionManagementService protected readonly extensionManagementService: IExtensionManagementService,
		@IProductService protected readonly productService: IProductService,
		@IContextKeyService contextKeyService: IContextKeyService,
		@IViewDescriptorService viewDescriptorService: IViewDescriptorService,
		@IMenuService private readonly menuService: IMenuService,
		@IOpenerService openerService: IOpenerService,
		@IPreferencesService private readonly preferencesService: IPreferencesService,
	) {
		super({ ...(options as IViewPaneOptions), showActionsAlways: true }, keybindingService, contextMenuService, configurationService, contextKeyService, viewDescriptorService, instantiationService, openerService, themeService, telemetryService);
		this.server = options.server;
	}

	protected renderHeader(container: HTMLElement): void {
		container.classList.add('extension-view-header');
		super.renderHeader(container);

		this.badge = new CountBadge(append(container, $('.count-badge-wrapper')));
		this._register(attachBadgeStyler(this.badge, this.themeService));
	}

	renderBody(container: HTMLElement): void {
		super.renderBody(container);

		const extensionsList = append(container, $('.extensions-list'));
		const messageContainer = append(container, $('.message-container'));
		const messageSeverityIcon = append(messageContainer, $(''));
		const messageBox = append(messageContainer, $('.message'));
		const delegate = new Delegate();
		const extensionsViewState = new ExtensionsViewState();
		const renderer = this.instantiationService.createInstance(Renderer, extensionsViewState);
		this.list = this.instantiationService.createInstance<typeof WorkbenchPagedList, WorkbenchPagedList<IExtension>>(WorkbenchPagedList, 'Extensions', extensionsList, delegate, [renderer], {
			multipleSelectionSupport: false,
			setRowLineHeight: false,
			horizontalScrolling: false,
			accessibilityProvider: <IListAccessibilityProvider<IExtension | null>>{
				getAriaLabel(extension: IExtension | null): string {
					return extension ? localize('extension-arialabel', "{0}, {1}, {2}, press enter for extension details.", extension.displayName, extension.version, extension.publisherDisplayName) : '';
				},
				getWidgetAriaLabel(): string {
					return localize('extensions', "Extensions");
				}
			},
			overrideStyles: {
				listBackground: SIDE_BAR_BACKGROUND
			}
		});
		this._register(this.list.onContextMenu(e => this.onContextMenu(e), this));
		this._register(this.list.onDidChangeFocus(e => extensionsViewState.onFocusChange(coalesce(e.elements)), this));
		this._register(this.list);
		this._register(extensionsViewState);

		const resourceNavigator = this._register(new ListResourceNavigator(this.list, { openOnSingleClick: true }));
		this._register(Event.debounce(Event.filter(resourceNavigator.onDidOpen, e => e.element !== null), (_, event) => event, 75, true)(options => {
			this.openExtension(this.list!.model.get(options.element!), { sideByside: options.sideBySide, ...options.editorOptions });
		}));

		this.bodyTemplate = {
			extensionsList,
			messageBox,
			messageContainer,
			messageSeverityIcon
		};
	}

	protected layoutBody(height: number, width: number): void {
		super.layoutBody(height, width);
		if (this.bodyTemplate) {
			this.bodyTemplate.extensionsList.style.height = height + 'px';
		}
		if (this.list) {
			this.list.layout(height, width);
		}
	}

	async show(query: string): Promise<IPagedModel<IExtension>> {
		if (this.queryRequest) {
			if (this.queryRequest.query === query) {
				return this.queryRequest.request;
			}
			this.queryRequest.request.cancel();
			this.queryRequest = null;
		}

		const parsedQuery = Query.parse(query);

		let options: IQueryOptions = {
			sortOrder: SortOrder.Default
		};

		switch (parsedQuery.sortBy) {
			case 'installs': options.sortBy = SortBy.InstallCount; break;
			case 'rating': options.sortBy = SortBy.WeightedRating; break;
			case 'name': options.sortBy = SortBy.Title; break;
			case 'publishedDate': options.sortBy = SortBy.PublishedDate; break;
		}

		const successCallback = (model: IPagedModel<IExtension>) => {
			this.queryRequest = null;
			this.setModel(model);
			return model;
		};


		const errorCallback = (e: any) => {
			const model = new PagedModel([]);
			if (!isPromiseCanceledError(e)) {
				this.queryRequest = null;
				this.setModel(model, e);
			}
			return this.list ? this.list.model : model;
		};

		const request = createCancelablePromise(token => this.query(parsedQuery, options, token).then(successCallback).catch(errorCallback));
		this.queryRequest = { query, request };
		return request;
	}

	count(): number {
		return this.list ? this.list.length : 0;
	}

	protected showEmptyModel(): Promise<IPagedModel<IExtension>> {
		const emptyModel = new PagedModel([]);
		this.setModel(emptyModel);
		return Promise.resolve(emptyModel);
	}

	private async onContextMenu(e: IListContextMenuEvent<IExtension>): Promise<void> {
		if (e.element) {
			const runningExtensions = await this.extensionService.getExtensions();
			const manageExtensionAction = this.instantiationService.createInstance(ManageExtensionAction);
			manageExtensionAction.extension = e.element;
			if (manageExtensionAction.enabled) {
				const groups = await manageExtensionAction.getActionGroups(runningExtensions);
				let actions: IAction[] = [];
				for (const menuActions of groups) {
					actions = [...actions, ...menuActions, new Separator()];
				}
				this.contextMenuService.showContextMenu({
					getAnchor: () => e.anchor,
					getActions: () => actions.slice(0, actions.length - 1)
				});
			} else if (e.element) {
				const groups = getContextMenuActions(this.menuService, this.contextKeyService.createScoped(), this.instantiationService, e.element);
				groups.forEach(group => group.forEach(extensionAction => {
					if (extensionAction instanceof ExtensionAction) {
						extensionAction.extension = e.element!;
					}
				}));
				let actions: IAction[] = [];
				for (const menuActions of groups) {
					actions = [...actions, ...menuActions, new Separator()];
				}
				this.contextMenuService.showContextMenu({
					getAnchor: () => e.anchor,
					getActions: () => actions
				});
			}
		}
	}

	private async query(query: Query, options: IQueryOptions, token: CancellationToken): Promise<IPagedModel<IExtension>> {
		const idRegex = /@id:(([a-z0-9A-Z][a-z0-9\-A-Z]*)\.([a-z0-9A-Z][a-z0-9\-A-Z]*))/g;
		const ids: string[] = [];
		let idMatch;
		while ((idMatch = idRegex.exec(query.value)) !== null) {
			const name = idMatch[1];
			ids.push(name);
		}
		if (ids.length) {
			return this.queryByIds(ids, options, token);
		}
		if (ExtensionsListView.isLocalExtensionsQuery(query.value) || /@builtin/.test(query.value)) {
			return this.queryLocal(query, options);
		}
		return this.queryGallery(query, options, token)
			.then(null, e => {
				console.warn('Error querying extensions gallery', getErrorMessage(e));
				return Promise.reject(new ExtensionListViewWarning(localize('galleryError', "We cannot connect to the Extensions Marketplace at this time, please try again later.")));
			});
	}

	private async queryByIds(ids: string[], options: IQueryOptions, token: CancellationToken): Promise<IPagedModel<IExtension>> {
		const idsSet: Set<string> = ids.reduce((result, id) => { result.add(id.toLowerCase()); return result; }, new Set<string>());
		const result = (await this.extensionsWorkbenchService.queryLocal(this.server))
			.filter(e => idsSet.has(e.identifier.id.toLowerCase()));

		if (result.length) {
			return this.getPagedModel(this.sortExtensions(result, options));
		}

		return this.extensionsWorkbenchService.queryGallery({ names: ids, source: 'queryById' }, token)
			.then(pager => this.getPagedModel(pager));
	}

	private async queryLocal(query: Query, options: IQueryOptions): Promise<IPagedModel<IExtension>> {
		let value = query.value;
		if (/@builtin/i.test(value)) {
			return this.queryBuiltinExtensions(query, options);
		}

		if (/@installed/i.test(value)) {
			return this.queryInstalledExtensions(query, options);
		}

		if (/@outdated/i.test(value)) {
			return this.queryOutdatedExtensions(query, options);
		}

		if (/@disabled/i.test(value)) {
			return this.queryDisabledExtensions(query, options);
		}

		if (/@enabled/i.test(value)) {
			return this.queryEnabledExtensions(query, options);
		}

		return new PagedModel([]);
	}

	private async queryBuiltinExtensions(query: Query, options: IQueryOptions): Promise<IPagedModel<IExtension>> {
		let value = query.value;
		const showThemesOnly = /@builtin:themes/i.test(value);
		if (showThemesOnly) {
			value = value.replace(/@builtin:themes/g, '');
		}
		const showBasicsOnly = /@builtin:basics/i.test(value);
		if (showBasicsOnly) {
			value = value.replace(/@builtin:basics/g, '');
		}
		const showFeaturesOnly = /@builtin:features/i.test(value);
		if (showFeaturesOnly) {
			value = value.replace(/@builtin:features/g, '');
<<<<<<< HEAD
		}

		value = value.replace(/@builtin/g, '').replace(/@sort:(\w+)(-\w*)?/g, '').trim().toLowerCase();
		let result = await this.extensionsWorkbenchService.queryLocal(this.server);

		result = result
			.filter(e => e.isBuiltin && (e.name.toLowerCase().indexOf(value) > -1 || e.displayName.toLowerCase().indexOf(value) > -1));

		const isThemeExtension = (e: IExtension): boolean => {
			return (Array.isArray(e.local?.manifest?.contributes?.themes) && e.local!.manifest!.contributes!.themes.length > 0)
				|| (Array.isArray(e.local?.manifest?.contributes?.iconThemes) && e.local!.manifest!.contributes!.iconThemes.length > 0);
		};
		if (showThemesOnly) {
			const themesExtensions = result.filter(isThemeExtension);
			return this.getPagedModel(this.sortExtensions(themesExtensions, options));
		}

		const isLangaugeBasicExtension = (e: IExtension): boolean => {
			return FORCE_FEATURE_EXTENSIONS.indexOf(e.identifier.id) === -1
				&& (Array.isArray(e.local?.manifest?.contributes?.grammars) && e.local!.manifest!.contributes!.grammars.length > 0);
		};
		if (showBasicsOnly) {
			const basics = result.filter(isLangaugeBasicExtension);
			return this.getPagedModel(this.sortExtensions(basics, options));
		}
		if (showFeaturesOnly) {
			const others = result.filter(e => {
				return e.local
					&& e.local.manifest
					&& !isThemeExtension(e)
					&& !isLangaugeBasicExtension(e);
			});
			return this.getPagedModel(this.sortExtensions(others, options));
		}

=======
		}

		value = value.replace(/@builtin/g, '').replace(/@sort:(\w+)(-\w*)?/g, '').trim().toLowerCase();
		let result = await this.extensionsWorkbenchService.queryLocal(this.server);

		result = result
			.filter(e => e.isBuiltin && (e.name.toLowerCase().indexOf(value) > -1 || e.displayName.toLowerCase().indexOf(value) > -1));

		const isThemeExtension = (e: IExtension): boolean => {
			return (Array.isArray(e.local?.manifest?.contributes?.themes) && e.local!.manifest!.contributes!.themes.length > 0)
				|| (Array.isArray(e.local?.manifest?.contributes?.iconThemes) && e.local!.manifest!.contributes!.iconThemes.length > 0);
		};
		if (showThemesOnly) {
			const themesExtensions = result.filter(isThemeExtension);
			return this.getPagedModel(this.sortExtensions(themesExtensions, options));
		}

		const isLangaugeBasicExtension = (e: IExtension): boolean => {
			return FORCE_FEATURE_EXTENSIONS.indexOf(e.identifier.id) === -1
				&& (Array.isArray(e.local?.manifest?.contributes?.grammars) && e.local!.manifest!.contributes!.grammars.length > 0);
		};
		if (showBasicsOnly) {
			const basics = result.filter(isLangaugeBasicExtension);
			return this.getPagedModel(this.sortExtensions(basics, options));
		}
		if (showFeaturesOnly) {
			const others = result.filter(e => {
				return e.local
					&& e.local.manifest
					&& !isThemeExtension(e)
					&& !isLangaugeBasicExtension(e);
			});
			return this.getPagedModel(this.sortExtensions(others, options));
		}

>>>>>>> a28cf53a
		return this.getPagedModel(this.sortExtensions(result, options));
	}

	private parseCategories(value: string): { value: string, categories: string[] } {
		const categories: string[] = [];
		value = value.replace(/\bcategory:("([^"]*)"|([^"]\S*))(\s+|\b|$)/g, (_, quotedCategory, category) => {
			const entry = (category || quotedCategory || '').toLowerCase();
			if (categories.indexOf(entry) === -1) {
				categories.push(entry);
			}
			return '';
		});
		return { value, categories };
	}

	private async queryInstalledExtensions(query: Query, options: IQueryOptions): Promise<IPagedModel<IExtension>> {
		let { value, categories } = this.parseCategories(query.value);

		value = value.replace(/@installed/g, '').replace(/@sort:(\w+)(-\w*)?/g, '').trim().toLowerCase();

		let result = await this.extensionsWorkbenchService.queryLocal(this.server);

		result = result
			.filter(e => !e.isBuiltin
				&& (e.name.toLowerCase().indexOf(value) > -1 || e.displayName.toLowerCase().indexOf(value) > -1)
				&& (!categories.length || categories.some(category => (e.local && e.local.manifest.categories || []).some(c => c.toLowerCase() === category))));

		if (options.sortBy !== undefined) {
			result = this.sortExtensions(result, options);
		} else {
			const runningExtensions = await this.extensionService.getExtensions();
			const runningExtensionsById = runningExtensions.reduce((result, e) => { result.set(ExtensionIdentifier.toKey(e.identifier.value), e); return result; }, new Map<string, IExtensionDescription>());
			result = result.sort((e1, e2) => {
				const running1 = runningExtensionsById.get(ExtensionIdentifier.toKey(e1.identifier.id));
				const isE1Running = running1 && this.extensionManagementServerService.getExtensionManagementServer(toExtension(running1)) === e1.server;
				const running2 = runningExtensionsById.get(ExtensionIdentifier.toKey(e2.identifier.id));
				const isE2Running = running2 && this.extensionManagementServerService.getExtensionManagementServer(toExtension(running2)) === e2.server;
				if ((isE1Running && isE2Running)) {
					return e1.displayName.localeCompare(e2.displayName);
				}
				const isE1LanguagePackExtension = e1.local && isLanguagePackExtension(e1.local.manifest);
				const isE2LanguagePackExtension = e2.local && isLanguagePackExtension(e2.local.manifest);
				if (!isE1Running && !isE2Running) {
					if (isE1LanguagePackExtension) {
						return -1;
					}
					if (isE2LanguagePackExtension) {
						return 1;
					}
					return e1.displayName.localeCompare(e2.displayName);
				}
				if ((isE1Running && isE2LanguagePackExtension) || (isE2Running && isE1LanguagePackExtension)) {
					return e1.displayName.localeCompare(e2.displayName);
				}
				return isE1Running ? -1 : 1;
			});
		}
		return this.getPagedModel(result);
	}

	private async queryOutdatedExtensions(query: Query, options: IQueryOptions): Promise<IPagedModel<IExtension>> {
		let { value, categories } = this.parseCategories(query.value);

		value = value.replace(/@outdated/g, '').replace(/@sort:(\w+)(-\w*)?/g, '').trim().toLowerCase();

		const local = await this.extensionsWorkbenchService.queryLocal(this.server);
		const result = local
			.sort((e1, e2) => e1.displayName.localeCompare(e2.displayName))
			.filter(extension => extension.outdated
				&& (extension.name.toLowerCase().indexOf(value) > -1 || extension.displayName.toLowerCase().indexOf(value) > -1)
				&& (!categories.length || categories.some(category => !!extension.local && extension.local.manifest.categories!.some(c => c.toLowerCase() === category))));

		return this.getPagedModel(this.sortExtensions(result, options));
	}

	private async queryDisabledExtensions(query: Query, options: IQueryOptions): Promise<IPagedModel<IExtension>> {
		let { value, categories } = this.parseCategories(query.value);

		value = value.replace(/@disabled/g, '').replace(/@sort:(\w+)(-\w*)?/g, '').trim().toLowerCase();

		const local = await this.extensionsWorkbenchService.queryLocal(this.server);
		const runningExtensions = await this.extensionService.getExtensions();

		const result = local
			.sort((e1, e2) => e1.displayName.localeCompare(e2.displayName))
			.filter(e => runningExtensions.every(r => !areSameExtensions({ id: r.identifier.value, uuid: r.uuid }, e.identifier))
				&& (e.name.toLowerCase().indexOf(value) > -1 || e.displayName.toLowerCase().indexOf(value) > -1)
				&& (!categories.length || categories.some(category => (e.local && e.local.manifest.categories || []).some(c => c.toLowerCase() === category))));

		return this.getPagedModel(this.sortExtensions(result, options));
	}

	private async queryEnabledExtensions(query: Query, options: IQueryOptions): Promise<IPagedModel<IExtension>> {
		let { value, categories } = this.parseCategories(query.value);

		value = value ? value.replace(/@enabled/g, '').replace(/@sort:(\w+)(-\w*)?/g, '').trim().toLowerCase() : '';

		const local = (await this.extensionsWorkbenchService.queryLocal(this.server)).filter(e => !e.isBuiltin);
		const runningExtensions = await this.extensionService.getExtensions();

		const result = local
			.sort((e1, e2) => e1.displayName.localeCompare(e2.displayName))
			.filter(e => runningExtensions.some(r => areSameExtensions({ id: r.identifier.value, uuid: r.uuid }, e.identifier))
				&& (e.name.toLowerCase().indexOf(value) > -1 || e.displayName.toLowerCase().indexOf(value) > -1)
				&& (!categories.length || categories.some(category => (e.local && e.local.manifest.categories || []).some(c => c.toLowerCase() === category))));

		return this.getPagedModel(this.sortExtensions(result, options));
	}

	private async queryGallery(query: Query, options: IQueryOptions, token: CancellationToken): Promise<IPagedModel<IExtension>> {
		const hasUserDefinedSortOrder = options.sortBy !== undefined;
		if (!hasUserDefinedSortOrder && !query.value.trim()) {
			options.sortBy = SortBy.InstallCount;
		}

		// {{SQL CARBON EDIT}}
		if (this.productService) {
			let promiseRecommendedExtensionsByScenario: Promise<IPagedModel<IExtension>> | undefined;
			Object.keys(this.productService.recommendedExtensionsByScenario).forEach(scenarioType => {
				let re = new RegExp('@' + scenarioType, 'i');
				if (re.test(query.value)) {
					promiseRecommendedExtensionsByScenario = this.getRecommendedExtensionsByScenario(token, scenarioType);
				}
			});
			if (promiseRecommendedExtensionsByScenario) {
				return promiseRecommendedExtensionsByScenario;
			}
		}
		// {{SQL CARBON EDIT}} - End


		if (this.isRecommendationsQuery(query)) {
			return this.queryRecommendations(query, options, token);
		} else if (ExtensionsListView.isAllMarketplaceExtensionsQuery(query.value)) { // {{SQL CARBON EDIT}} add if
			return this.getAllMarketplaceModel(query, options, token);
		}

		if (/\bcurated:([^\s]+)\b/.test(query.value)) {
			return this.getCuratedModel(query, options, token);
		}

		const text = query.value;

		if (/\bext:([^\s]+)\b/g.test(text)) {
			options.text = text;
			options.source = 'file-extension-tags';
			return this.extensionsWorkbenchService.queryGallery(options, token).then(pager => this.getPagedModel(pager));
		}

		let preferredResults: string[] = [];
		if (text) {
			options.text = text.substr(0, 350);
			options.source = 'searchText';
			if (!hasUserDefinedSortOrder) {
				const searchExperiments = await this.getSearchExperiments();
				for (const experiment of searchExperiments) {
					if (experiment.action && text.toLowerCase() === experiment.action.properties['searchText'] && Array.isArray(experiment.action.properties['preferredResults'])) {
						preferredResults = experiment.action.properties['preferredResults'];
						options.source += `-experiment-${experiment.id}`;
						break;
					}
				}
			}
		} else {
			options.source = 'viewlet';
		}

		const pager = await this.extensionsWorkbenchService.queryGallery(options, token);

		let positionToUpdate = 0;
		for (const preferredResult of preferredResults) {
			for (let j = positionToUpdate; j < pager.firstPage.length; j++) {
				if (areSameExtensions(pager.firstPage[j].identifier, { id: preferredResult })) {
					if (positionToUpdate !== j) {
						const preferredExtension = pager.firstPage.splice(j, 1)[0];
						pager.firstPage.splice(positionToUpdate, 0, preferredExtension);
						positionToUpdate++;
					}
					break;
				}
			}
		}
		return this.getPagedModel(pager);

	}

	private _searchExperiments: Promise<IExperiment[]> | undefined;
	private getSearchExperiments(): Promise<IExperiment[]> {
		if (!this._searchExperiments) {
			this._searchExperiments = this.experimentService.getExperimentsByType(ExperimentActionType.ExtensionSearchResults);
		}
		return this._searchExperiments;
	}

	private sortExtensions(extensions: IExtension[], options: IQueryOptions): IExtension[] {
		switch (options.sortBy) {
			case SortBy.InstallCount:
				extensions = extensions.sort((e1, e2) => typeof e2.installCount === 'number' && typeof e1.installCount === 'number' ? e2.installCount - e1.installCount : NaN);
				break;
			case SortBy.AverageRating:
			case SortBy.WeightedRating:
				extensions = extensions.sort((e1, e2) => typeof e2.rating === 'number' && typeof e1.rating === 'number' ? e2.rating - e1.rating : NaN);
				break;
			default:
				extensions = extensions.sort((e1, e2) => e1.displayName.localeCompare(e2.displayName));
				break;
		}
		if (options.sortOrder === SortOrder.Descending) {
			extensions = extensions.reverse();
		}
		return extensions;
	}

	private async getCuratedModel(query: Query, options: IQueryOptions, token: CancellationToken): Promise<IPagedModel<IExtension>> {
		const value = query.value.replace(/curated:/g, '').trim();
		const names = await this.experimentService.getCuratedExtensionsList(value);
		if (Array.isArray(names) && names.length) {
			options.source = `curated:${value}`;
			options.names = names;
			options.pageSize = names.length;
			const pager = await this.extensionsWorkbenchService.queryGallery(options, token);
			this.sortFirstPage(pager, names);
			return this.getPagedModel(pager || []);
		}
		return new PagedModel([]);
	}

	private isRecommendationsQuery(query: Query): boolean {
		return ExtensionsListView.isWorkspaceRecommendedExtensionsQuery(query.value)
			|| ExtensionsListView.isKeymapsRecommendedExtensionsQuery(query.value)
			|| ExtensionsListView.isExeRecommendedExtensionsQuery(query.value)
			|| /@recommended:all/i.test(query.value)
			|| ExtensionsListView.isSearchRecommendedExtensionsQuery(query.value)
			|| ExtensionsListView.isRecommendedExtensionsQuery(query.value);
	}

	// {{SQL CARBON EDIT}}
	private getAllMarketplaceModel(query: Query, options: IQueryOptions, token: CancellationToken): Promise<IPagedModel<IExtension>> {
		const value = query.value.trim().toLowerCase();
		return this.extensionsWorkbenchService.queryLocal()
			.then(result => result.filter(e => e.type === ExtensionType.User))
			.then(local => {
				return this.extensionRecommendationsService.getOtherRecommendations().then((recommmended) => {
					const installedExtensions = local.map(x => `${x.publisher}.${x.name}`);
					options = {
						...options,
						text: value, source: 'searchText'
					};
					return this.extensionsWorkbenchService.queryGallery(options, token).then((pager) => {
						// filter out installed extensions
						pager.firstPage = pager.firstPage.filter((p) => {
							return installedExtensions.indexOf(`${p.publisher}.${p.name}`) === -1;
						});

						// sort the marketplace extensions
						pager.firstPage.sort((a, b) => {
							let isRecommendedA: boolean = recommmended.findIndex(extensionId => extensionId === `${a.publisher}.${a.name}`) > -1;
							let isRecommendedB: boolean = recommmended.findIndex(extensionId => extensionId === `${b.publisher}.${b.name}`) > -1;

							// sort recommeded extensions before other extensions
							if (isRecommendedA !== isRecommendedB) {
								return (isRecommendedA && !isRecommendedB) ? -1 : 1;
							}

							// otherwise sort by name
							return a.displayName.toLowerCase() < b.displayName.toLowerCase() ? -1 : 1;
						});
						pager.total = pager.firstPage.length;
						pager.pageSize = pager.firstPage.length;
						return this.getPagedModel(pager);
					});
				});
			});
	}

	// {{SQL CARBON EDIT}}
	private getRecommendedExtensionsByScenario(token: CancellationToken, scenarioType: string): Promise<IPagedModel<IExtension>> {
		if (!scenarioType) {
			return Promise.reject(new Error(localize('scenarioTypeUndefined', 'The scenario type for extension recommendations must be provided.')));
		}
		return this.extensionsWorkbenchService.queryLocal()
			.then(result => result.filter(e => e.type === ExtensionType.User))
			.then(local => {
				return this.extensionRecommendationsService.getRecommendedExtensionsByScenario(scenarioType).then((recommmended) => {
					const installedExtensions = local.map(x => `${x.publisher}.${x.name}`);
					return this.extensionsWorkbenchService.queryGallery(token).then((pager) => {
						// filter out installed extensions and the extensions not in the recommended list
						pager.firstPage = pager.firstPage.filter((p) => {
							const extensionId = `${p.publisher}.${p.name}`;
							return installedExtensions.indexOf(extensionId) === -1 && recommmended.findIndex(ext => ext.extensionId === extensionId) !== -1;
						});
						pager.total = pager.firstPage.length;
						pager.pageSize = pager.firstPage.length;
						return this.getPagedModel(pager);
					});
				});
			});
	}
	// {{SQL CARBON EDIT}} - End

	private async queryRecommendations(query: Query, options: IQueryOptions, token: CancellationToken): Promise<IPagedModel<IExtension>> {
		// Workspace recommendations
		if (ExtensionsListView.isWorkspaceRecommendedExtensionsQuery(query.value)) {
			return this.getWorkspaceRecommendationsModel(query, options, token);
		}

		// Keymap recommendations
		if (ExtensionsListView.isKeymapsRecommendedExtensionsQuery(query.value)) {
			return this.getKeymapRecommendationsModel(query, options, token);
		}

		// Exe recommendations
		if (ExtensionsListView.isExeRecommendedExtensionsQuery(query.value)) {
			return this.getExeRecommendationsModel(query, options, token);
		}

		// All recommendations
		if (/@recommended:all/i.test(query.value) || ExtensionsListView.isSearchRecommendedExtensionsQuery(query.value)) {
			return this.getAllRecommendationsModel(query, options, token);
		}

		// Other recommendations
		if (ExtensionsListView.isRecommendedExtensionsQuery(query.value)) {
			return this.getOtherRecommendationsModel(query, options, token);
		}

		return new PagedModel([]);
	}

	protected async getInstallableRecommendations(recommendations: string[], options: IQueryOptions, token: CancellationToken): Promise<IExtension[]> {
		const extensions: IExtension[] = [];
		if (recommendations.length) {
			const pager = await this.extensionsWorkbenchService.queryGallery({ ...options, names: recommendations, pageSize: recommendations.length }, token);
			for (const extension of pager.firstPage) {
				if (extension.gallery && (await this.extensionManagementService.canInstall(extension.gallery))) {
					extensions.push(extension);
				}
			}
		}
		return extensions;
	}

	protected async getWorkspaceRecommendations(): Promise<string[]> {
		const recommendations = await this.extensionRecommendationsService.getWorkspaceRecommendations();
		const { important } = await this.extensionRecommendationsService.getConfigBasedRecommendations();
		for (const configBasedRecommendation of important) {
			if (!recommendations.find(extensionId => extensionId === configBasedRecommendation)) {
				recommendations.push(configBasedRecommendation);
			}
		}
		return recommendations;
	}

	private async getWorkspaceRecommendationsModel(query: Query, options: IQueryOptions, token: CancellationToken): Promise<IPagedModel<IExtension>> {
		const value = query.value.replace(/@recommended:workspace/g, '').trim().toLowerCase();
		const recommendations = await this.getWorkspaceRecommendations();
		const installableRecommendations = (await this.getInstallableRecommendations(recommendations, { ...options, source: 'recommendations-workspace' }, token))
			.filter(extension => extension.identifier.id.toLowerCase().indexOf(value) > -1);
		this.telemetryService.publicLog2<{ count: number }, WorkspaceRecommendationsClassification>('extensionWorkspaceRecommendations:open', { count: installableRecommendations.length });
		const result: IExtension[] = coalesce(recommendations.map(id => installableRecommendations.find(i => areSameExtensions(i.identifier, { id }))));
		return new PagedModel(result);
	}

	private async getKeymapRecommendationsModel(query: Query, options: IQueryOptions, token: CancellationToken): Promise<IPagedModel<IExtension>> {
		const value = query.value.replace(/@recommended:keymaps/g, '').trim().toLowerCase();
		const recommendations = this.extensionRecommendationsService.getKeymapRecommendations();
		const installableRecommendations = (await this.getInstallableRecommendations(recommendations, { ...options, source: 'recommendations-keymaps' }, token))
			.filter(extension => extension.identifier.id.toLowerCase().indexOf(value) > -1);
		return new PagedModel(installableRecommendations);
	}

	private async getExeRecommendationsModel(query: Query, options: IQueryOptions, token: CancellationToken): Promise<IPagedModel<IExtension>> {
		const exe = query.value.replace(/@exe:/g, '').trim().toLowerCase();
		const { important, others } = await this.extensionRecommendationsService.getExeBasedRecommendations(exe.startsWith('"') ? exe.substring(1, exe.length - 1) : exe);
		const installableRecommendations = await this.getInstallableRecommendations([...important, ...others], { ...options, source: 'recommendations-exe' }, token);
		return new PagedModel(installableRecommendations);
	}

	private async getOtherRecommendationsModel(query: Query, options: IQueryOptions, token: CancellationToken): Promise<IPagedModel<IExtension>> {
		const value = query.value.replace(/@recommended/g, '').trim().toLowerCase();

		const local = (await this.extensionsWorkbenchService.queryLocal(this.server))
			.map(e => e.identifier.id.toLowerCase());
		const workspaceRecommendations = (await this.getWorkspaceRecommendations())
			.map(extensionId => extensionId.toLowerCase());

		const otherRecommendations = distinct(
			flatten(await Promise.all([
				// Order is important
				this.extensionRecommendationsService.getImportantRecommendations(),
				this.extensionRecommendationsService.getFileBasedRecommendations(),
				this.extensionRecommendationsService.getOtherRecommendations()
			])).filter(extensionId => !local.includes(extensionId.toLowerCase()) && !workspaceRecommendations.includes(extensionId.toLowerCase())
			), extensionId => extensionId.toLowerCase());

		const installableRecommendations = (await this.getInstallableRecommendations(otherRecommendations, { ...options, source: 'recommendations-other', sortBy: undefined }, token))
			.filter(extension => extension.identifier.id.toLowerCase().indexOf(value) > -1);

		const result: IExtension[] = coalesce(otherRecommendations.map(id => installableRecommendations.find(i => areSameExtensions(i.identifier, { id }))));
		return new PagedModel(result);
	}

	// Get All types of recommendations, trimmed to show a max of 8 at any given time
	private async getAllRecommendationsModel(query: Query, options: IQueryOptions, token: CancellationToken): Promise<IPagedModel<IExtension>> {
		const local = (await this.extensionsWorkbenchService.queryLocal(this.server)).map(e => e.identifier.id.toLowerCase());

		const allRecommendations = distinct(
			flatten(await Promise.all([
				// Order is important
				this.getWorkspaceRecommendations(),
				this.extensionRecommendationsService.getImportantRecommendations(),
				this.extensionRecommendationsService.getFileBasedRecommendations(),
				this.extensionRecommendationsService.getOtherRecommendations()
			])).filter(extensionId => !local.includes(extensionId.toLowerCase())
			), extensionId => extensionId.toLowerCase());

		const installableRecommendations = await this.getInstallableRecommendations(allRecommendations, { ...options, source: 'recommendations-all', sortBy: undefined }, token);
		const result: IExtension[] = coalesce(allRecommendations.map(id => installableRecommendations.find(i => areSameExtensions(i.identifier, { id }))));
		return new PagedModel(result.slice(0, 8));
	}

	// Sorts the firstPage of the pager in the same order as given array of extension ids
	private sortFirstPage(pager: IPager<IExtension>, ids: string[]) {
		ids = ids.map(x => x.toLowerCase());
		pager.firstPage.sort((a, b) => {
			return ids.indexOf(a.identifier.id.toLowerCase()) < ids.indexOf(b.identifier.id.toLowerCase()) ? -1 : 1;
		});
	}

	private setModel(model: IPagedModel<IExtension>, error?: any) {
		if (this.list) {
			this.list.model = new DelayedPagedModel(model);
			this.list.scrollTop = 0;
			const count = this.count();

			if (this.bodyTemplate && this.badge) {

				this.bodyTemplate.extensionsList.classList.toggle('hidden', count === 0);
				this.bodyTemplate.messageContainer.classList.toggle('hidden', count > 0);
				this.badge.setCount(count);

				if (count === 0 && this.isBodyVisible()) {
					if (error) {
						if (error instanceof ExtensionListViewWarning) {
							this.bodyTemplate.messageSeverityIcon.className = `codicon ${SeverityIcon.className(Severity.Warning)}`;
							this.bodyTemplate.messageBox.textContent = getErrorMessage(error);
						} else {
							this.bodyTemplate.messageSeverityIcon.className = `codicon ${SeverityIcon.className(Severity.Error)}`;
							this.bodyTemplate.messageBox.textContent = localize('error', "Error while loading extensions. {0}", getErrorMessage(error));
						}
					} else {
						this.bodyTemplate.messageSeverityIcon.className = '';
						this.bodyTemplate.messageBox.textContent = localize('no extensions found', "No extensions found.");
					}
					alert(this.bodyTemplate.messageBox.textContent);
				}
			}
		}
	}

	private openExtension(extension: IExtension, options: { sideByside?: boolean, preserveFocus?: boolean, pinned?: boolean }): void {
		extension = this.extensionsWorkbenchService.local.filter(e => areSameExtensions(e.identifier, extension.identifier))[0] || extension;
		this.extensionsWorkbenchService.open(extension, options).then(undefined, err => this.onError(err));
	}

	private onError(err: any): void {
		if (isPromiseCanceledError(err)) {
			return;
		}

		const message = err && err.message || '';

		if (/ECONNREFUSED/.test(message)) {
			const error = createErrorWithActions(localize('suggestProxyError', "Marketplace returned 'ECONNREFUSED'. Please check the 'http.proxy' setting."), {
				actions: [
					new Action('open user settings', localize('open user settings', "Open User Settings"), undefined, true, () => this.preferencesService.openGlobalSettings())
				]
			});

			this.notificationService.error(error);
			return;
		}

		this.notificationService.error(err);
	}

	private getPagedModel(arg: IPager<IExtension> | IExtension[]): IPagedModel<IExtension> {
		if (Array.isArray(arg)) {
			return new PagedModel(arg);
		}
		const pager = {
			total: arg.total,
			pageSize: arg.pageSize,
			firstPage: arg.firstPage,
			getPage: (pageIndex: number, cancellationToken: CancellationToken) => arg.getPage(pageIndex, cancellationToken)
		};
		return new PagedModel(pager);
	}

	dispose(): void {
		super.dispose();
		if (this.queryRequest) {
			this.queryRequest.request.cancel();
			this.queryRequest = null;
		}
		this.list = null;
	}

	static isLocalExtensionsQuery(query: string): boolean {
		return this.isInstalledExtensionsQuery(query)
			|| this.isOutdatedExtensionsQuery(query)
			|| this.isEnabledExtensionsQuery(query)
			|| this.isDisabledExtensionsQuery(query)
			|| this.isBuiltInExtensionsQuery(query)
			|| this.isSearchBuiltInExtensionsQuery(query);
	}

	static isSearchBuiltInExtensionsQuery(query: string): boolean {
		return /@builtin\s.+/i.test(query);
	}

	static isBuiltInExtensionsQuery(query: string): boolean {
		return /@builtin$/i.test(query.trim());
	}

	static isInstalledExtensionsQuery(query: string): boolean {
		return /@installed/i.test(query);
	}

	static isOutdatedExtensionsQuery(query: string): boolean {
		return /@outdated/i.test(query);
	}

	static isEnabledExtensionsQuery(query: string): boolean {
		return /@enabled/i.test(query);
	}

	static isDisabledExtensionsQuery(query: string): boolean {
		return /@disabled/i.test(query);
	}

	static isRecommendedExtensionsQuery(query: string): boolean {
		return /^@recommended$/i.test(query.trim());
	}

	static isSearchRecommendedExtensionsQuery(query: string): boolean {
		return /@recommended/i.test(query) && !ExtensionsListView.isRecommendedExtensionsQuery(query);
	}

	static isWorkspaceRecommendedExtensionsQuery(query: string): boolean {
		return /@recommended:workspace/i.test(query);
	}

	static isExeRecommendedExtensionsQuery(query: string): boolean {
		return /@exe:.+/i.test(query);
	}

	static isKeymapsRecommendedExtensionsQuery(query: string): boolean {
		return /@recommended:keymaps/i.test(query);
	}

	focus(): void {
		super.focus();
		if (!this.list) {
			return;
		}

		if (!(this.list.getFocus().length || this.list.getSelection().length)) {
			this.list.focusNext();
		}
		this.list.domFocus();
	}

	// {{SQL CARBON EDIT}}
	static isAllMarketplaceExtensionsQuery(query: string): boolean {
		return /@allmarketplace/i.test(query);
	}
}

export class ServerExtensionsView extends ExtensionsListView {

	constructor(
		server: IExtensionManagementServer,
		onDidChangeTitle: Event<string>,
		options: ExtensionsListViewOptions,
		@INotificationService notificationService: INotificationService,
		@IKeybindingService keybindingService: IKeybindingService,
		@IContextMenuService contextMenuService: IContextMenuService,
		@IViewDescriptorService viewDescriptorService: IViewDescriptorService,
		@IInstantiationService instantiationService: IInstantiationService,
		@IExtensionService extensionService: IExtensionService,
		@IExtensionRecommendationsService tipsService: IExtensionRecommendationsService,
		@ITelemetryService telemetryService: ITelemetryService,
		@IConfigurationService configurationService: IConfigurationService,
		@IWorkspaceContextService contextService: IWorkspaceContextService,
		@IExperimentService experimentService: IExperimentService,
		@IExtensionsWorkbenchService extensionsWorkbenchService: IExtensionsWorkbenchService,
		@IExtensionManagementServerService extensionManagementServerService: IExtensionManagementServerService,
		@IExtensionManagementService extensionManagementService: IExtensionManagementService,
		@IProductService productService: IProductService,
		@IContextKeyService contextKeyService: IContextKeyService,
		@IMenuService menuService: IMenuService,
		@IOpenerService openerService: IOpenerService,
		@IThemeService themeService: IThemeService,
		@IPreferencesService preferencesService: IPreferencesService,
	) {
		options.server = server;
		super(options, notificationService, keybindingService, contextMenuService, instantiationService, themeService, extensionService, extensionsWorkbenchService, tipsService,
			telemetryService, configurationService, contextService, experimentService, extensionManagementServerService, extensionManagementService, productService,
			contextKeyService, viewDescriptorService, menuService, openerService, preferencesService);
		this._register(onDidChangeTitle(title => this.updateTitle(title)));
	}

	async show(query: string): Promise<IPagedModel<IExtension>> {
		query = query ? query : '@installed';
		if (!ExtensionsListView.isLocalExtensionsQuery(query)) {
			query = query += ' @installed';
		}
		return super.show(query.trim());
	}

	getActions(): IAction[] {
		if (this.extensionManagementServerService.remoteExtensionManagementServer && this.extensionManagementServerService.localExtensionManagementServer === this.server) {
			const installLocalExtensionsInRemoteAction = this._register(this.instantiationService.createInstance(InstallLocalExtensionsInRemoteAction));
			installLocalExtensionsInRemoteAction.class = 'codicon codicon-cloud-download';
			return [installLocalExtensionsInRemoteAction];
		}
		return [];
	}
}

export class EnabledExtensionsView extends ExtensionsListView {

	async show(query: string): Promise<IPagedModel<IExtension>> {
		query = query || '@enabled';
		return ExtensionsListView.isEnabledExtensionsQuery(query) ? super.show(query) : this.showEmptyModel();
	}
}

export class DisabledExtensionsView extends ExtensionsListView {

	async show(query: string): Promise<IPagedModel<IExtension>> {
		query = query || '@disabled';
		return ExtensionsListView.isDisabledExtensionsQuery(query) ? super.show(query) : this.showEmptyModel();
	}
}

export class OutdatedExtensionsView extends ExtensionsListView {

	async show(query: string): Promise<IPagedModel<IExtension>> {
		query = query || '@outdated';
		return ExtensionsListView.isOutdatedExtensionsQuery(query) ? super.show(query) : this.showEmptyModel();
	}
}

export class InstalledExtensionsView extends ExtensionsListView {

	async show(query: string): Promise<IPagedModel<IExtension>> {
		query = query || '@installed';
		return ExtensionsListView.isInstalledExtensionsQuery(query) ? super.show(query) : this.showEmptyModel();
	}
}

export class SearchBuiltInExtensionsView extends ExtensionsListView {
	async show(query: string): Promise<IPagedModel<IExtension>> {
		return ExtensionsListView.isSearchBuiltInExtensionsQuery(query) ? super.show(query) : this.showEmptyModel();
	}
}

export class BuiltInFeatureExtensionsView extends ExtensionsListView {
	async show(query: string): Promise<IPagedModel<IExtension>> {
		return (query && query.trim() !== '@builtin') ? this.showEmptyModel() : super.show('@builtin:features');
	}
}

export class BuiltInThemesExtensionsView extends ExtensionsListView {
	async show(query: string): Promise<IPagedModel<IExtension>> {
		return (query && query.trim() !== '@builtin') ? this.showEmptyModel() : super.show('@builtin:themes');
	}
}

export class BuiltInProgrammingLanguageExtensionsView extends ExtensionsListView {
	async show(query: string): Promise<IPagedModel<IExtension>> {
		return (query && query.trim() !== '@builtin') ? this.showEmptyModel() : super.show('@builtin:basics');
	}
}

export class DefaultRecommendedExtensionsView extends ExtensionsListView {
	// {{SQL CARBON EDIT}}
	private readonly recommendedExtensionsQuery = '@allmarketplace';

	renderBody(container: HTMLElement): void {
		super.renderBody(container);

		this._register(this.extensionRecommendationsService.onDidChangeRecommendations(() => {
			this.show('');
		}));
	}

	async show(query: string): Promise<IPagedModel<IExtension>> {
		if (query && query.trim() !== this.recommendedExtensionsQuery) {
			return this.showEmptyModel();
		}
		const model = await super.show(this.recommendedExtensionsQuery);
		if (!this.extensionsWorkbenchService.local.some(e => !e.isBuiltin)) {
			// This is part of popular extensions view. Collapse if no installed extensions.
			this.setExpanded(model.length > 0);
		}
		return model;
	}

}

export class RecommendedExtensionsView extends ExtensionsListView {
	// private readonly recommendedExtensionsQuery = '@recommended'; {{SQL CARBON EDIT}} no unused

	renderBody(container: HTMLElement): void {
		super.renderBody(container);

		this._register(this.extensionRecommendationsService.onDidChangeRecommendations(() => {
			this.show('');
		}));
	}

	async show(query: string): Promise<IPagedModel<IExtension>> {
		// {{SQL CARBON EDIT}}
		return super.show('@allmarketplace');
	}
}

export class WorkspaceRecommendedExtensionsView extends ExtensionsListView {
	private readonly recommendedExtensionsQuery = '@recommended:workspace';
	private installAllAction: Action | undefined;

	renderBody(container: HTMLElement): void {
		super.renderBody(container);

		this._register(this.extensionRecommendationsService.onDidChangeRecommendations(() => this.show(this.recommendedExtensionsQuery)));
		this._register(this.contextService.onDidChangeWorkbenchState(() => this.show(this.recommendedExtensionsQuery)));
	}

	getActions(): IAction[] {
		if (!this.installAllAction) {
			this.installAllAction = this._register(new Action('workbench.extensions.action.installWorkspaceRecommendedExtensions', localize('installWorkspaceRecommendedExtensions', "Install Workspace Recommended Extensions"), 'codicon codicon-cloud-download', false, () => this.installWorkspaceRecommendations()));
		}

		const configureWorkspaceFolderAction = this._register(this.instantiationService.createInstance(ConfigureWorkspaceFolderRecommendedExtensionsAction, ConfigureWorkspaceFolderRecommendedExtensionsAction.ID, ConfigureWorkspaceFolderRecommendedExtensionsAction.LABEL));
		configureWorkspaceFolderAction.class = 'codicon codicon-pencil';
		return [this.installAllAction, configureWorkspaceFolderAction];
	}

	async show(query: string): Promise<IPagedModel<IExtension>> {
		let shouldShowEmptyView = query && query.trim() !== '@recommended' && query.trim() !== '@recommended:workspace';
		let model = await (shouldShowEmptyView ? this.showEmptyModel() : super.show(this.recommendedExtensionsQuery));
		this.setExpanded(model.length > 0);
		await this.setRecommendationsToInstall();
		return model;
	}

	private async setRecommendationsToInstall(): Promise<void> {
		const installableRecommendations = await this.getInstallableWorkspaceRecommendations();
		if (this.installAllAction) {
			this.installAllAction.enabled = installableRecommendations.length > 0;
		}
	}

	private async getInstallableWorkspaceRecommendations() {
		const installed = (await this.extensionsWorkbenchService.queryLocal())
			.filter(l => l.enablementState !== EnablementState.DisabledByExtensionKind); // Filter extensions disabled by kind
		const recommendations = (await this.getWorkspaceRecommendations())
			.filter(extensionId => installed.every(local => !areSameExtensions({ id: extensionId }, local.identifier)));
		return this.getInstallableRecommendations(recommendations, { source: 'install-all-workspace-recommendations' }, CancellationToken.None);
	}

	private async installWorkspaceRecommendations(): Promise<void> {
		const installableRecommendations = await this.getInstallableWorkspaceRecommendations();
		await Promise.all(installableRecommendations.map(extension => this.extensionManagementService.installFromGallery(extension.gallery!)));
	}

}<|MERGE_RESOLUTION|>--- conflicted
+++ resolved
@@ -38,11 +38,7 @@
 import { createErrorWithActions } from 'vs/base/common/errorsWithActions';
 import { CancellationToken } from 'vs/base/common/cancellation';
 import { IAction, Action, Separator } from 'vs/base/common/actions';
-<<<<<<< HEAD
-import { ExtensionIdentifier, ExtensionType, IExtensionDescription, isLanguagePackExtension } from 'vs/platform/extensions/common/extensions';
-=======
-import { ExtensionIdentifier, IExtensionDescription, isLanguagePackExtension } from 'vs/platform/extensions/common/extensions';
->>>>>>> a28cf53a
+import { ExtensionIdentifier, ExtensionType, IExtensionDescription, isLanguagePackExtension } from 'vs/platform/extensions/common/extensions'; // {{ SQL CARBON EDIT }}
 import { CancelablePromise, createCancelablePromise } from 'vs/base/common/async';
 import { IProductService } from 'vs/platform/product/common/productService';
 import { SeverityIcon } from 'vs/platform/severityIcon/common/severityIcon';
@@ -345,7 +341,6 @@
 		const showFeaturesOnly = /@builtin:features/i.test(value);
 		if (showFeaturesOnly) {
 			value = value.replace(/@builtin:features/g, '');
-<<<<<<< HEAD
 		}
 
 		value = value.replace(/@builtin/g, '').replace(/@sort:(\w+)(-\w*)?/g, '').trim().toLowerCase();
@@ -381,43 +376,6 @@
 			return this.getPagedModel(this.sortExtensions(others, options));
 		}
 
-=======
-		}
-
-		value = value.replace(/@builtin/g, '').replace(/@sort:(\w+)(-\w*)?/g, '').trim().toLowerCase();
-		let result = await this.extensionsWorkbenchService.queryLocal(this.server);
-
-		result = result
-			.filter(e => e.isBuiltin && (e.name.toLowerCase().indexOf(value) > -1 || e.displayName.toLowerCase().indexOf(value) > -1));
-
-		const isThemeExtension = (e: IExtension): boolean => {
-			return (Array.isArray(e.local?.manifest?.contributes?.themes) && e.local!.manifest!.contributes!.themes.length > 0)
-				|| (Array.isArray(e.local?.manifest?.contributes?.iconThemes) && e.local!.manifest!.contributes!.iconThemes.length > 0);
-		};
-		if (showThemesOnly) {
-			const themesExtensions = result.filter(isThemeExtension);
-			return this.getPagedModel(this.sortExtensions(themesExtensions, options));
-		}
-
-		const isLangaugeBasicExtension = (e: IExtension): boolean => {
-			return FORCE_FEATURE_EXTENSIONS.indexOf(e.identifier.id) === -1
-				&& (Array.isArray(e.local?.manifest?.contributes?.grammars) && e.local!.manifest!.contributes!.grammars.length > 0);
-		};
-		if (showBasicsOnly) {
-			const basics = result.filter(isLangaugeBasicExtension);
-			return this.getPagedModel(this.sortExtensions(basics, options));
-		}
-		if (showFeaturesOnly) {
-			const others = result.filter(e => {
-				return e.local
-					&& e.local.manifest
-					&& !isThemeExtension(e)
-					&& !isLangaugeBasicExtension(e);
-			});
-			return this.getPagedModel(this.sortExtensions(others, options));
-		}
-
->>>>>>> a28cf53a
 		return this.getPagedModel(this.sortExtensions(result, options));
 	}
 
