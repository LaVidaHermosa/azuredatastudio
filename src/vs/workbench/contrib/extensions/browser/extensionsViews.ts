/*---------------------------------------------------------------------------------------------
 *  Copyright (c) Microsoft Corporation. All rights reserved.
 *  Licensed under the Source EULA. See License.txt in the project root for license information.
 *--------------------------------------------------------------------------------------------*/

import { localize } from 'vs/nls';
import { Disposable, DisposableStore, toDisposable } from 'vs/base/common/lifecycle';
import { Event, Emitter } from 'vs/base/common/event';
import { isCancellationError, getErrorMessage } from 'vs/base/common/errors';
import { createErrorWithActions } from 'vs/base/common/errorMessage';
import { PagedModel, IPagedModel, IPager, DelayedPagedModel } from 'vs/base/common/paging';
import { SortOrder, IQueryOptions as IGalleryQueryOptions, SortBy as GallerySortBy } from 'vs/platform/extensionManagement/common/extensionManagement';
import { IExtensionManagementServer, IExtensionManagementServerService, EnablementState, IWorkbenchExtensionManagementService, IWorkbenchExtensionEnablementService } from 'vs/workbench/services/extensionManagement/common/extensionManagement';
import { IExtensionRecommendationsService } from 'vs/workbench/services/extensionRecommendations/common/extensionRecommendations';
import { areSameExtensions, getExtensionDependencies } from 'vs/platform/extensionManagement/common/extensionManagementUtil';
import { IKeybindingService } from 'vs/platform/keybinding/common/keybinding';
import { IContextMenuService } from 'vs/platform/contextview/browser/contextView';
import { append, $ } from 'vs/base/browser/dom';
import { IInstantiationService } from 'vs/platform/instantiation/common/instantiation';
import { Delegate, Renderer, IExtensionsViewState } from 'vs/workbench/contrib/extensions/browser/extensionsList';
import { ExtensionState, IExtension, IExtensionsWorkbenchService, IWorkspaceRecommendedExtensionsView } from 'vs/workbench/contrib/extensions/common/extensions';
import { Query } from 'vs/workbench/contrib/extensions/common/extensionQuery';
import { IExtensionService, toExtension } from 'vs/workbench/services/extensions/common/extensions';
import { IThemeService } from 'vs/platform/theme/common/themeService';
import { IViewletViewOptions } from 'vs/workbench/browser/parts/views/viewsViewlet';
import { ITelemetryService } from 'vs/platform/telemetry/common/telemetry';
import { CountBadge } from 'vs/base/browser/ui/countBadge/countBadge';
import { ManageExtensionAction, getContextMenuActions, ExtensionAction } from 'vs/workbench/contrib/extensions/browser/extensionsActions';
import { WorkbenchPagedList } from 'vs/platform/list/browser/listService';
import { IConfigurationService } from 'vs/platform/configuration/common/configuration';
import { INotificationService, Severity } from 'vs/platform/notification/common/notification';
import { ViewPane, IViewPaneOptions } from 'vs/workbench/browser/parts/views/viewPane';
import { IWorkspaceContextService } from 'vs/platform/workspace/common/workspace';
import { coalesce, distinct, flatten } from 'vs/base/common/arrays';
import { IExperimentService, IExperiment, ExperimentActionType } from 'vs/workbench/contrib/experiments/common/experimentService';
import { alert } from 'vs/base/browser/ui/aria/aria';
import { IListContextMenuEvent } from 'vs/base/browser/ui/list/list';
import { CancellationToken } from 'vs/base/common/cancellation';
import { IAction, Action, Separator, ActionRunner } from 'vs/base/common/actions';
<<<<<<< HEAD
import { ExtensionIdentifier, ExtensionUntrustedWorkspaceSupportType, ExtensionVirtualWorkspaceSupportType, IExtensionDescription, isLanguagePackExtension, ExtensionType } from 'vs/platform/extensions/common/extensions'; // {{SQL CARBON EDIT}} Add ExtensionType
=======
import { ExtensionIdentifierMap, ExtensionUntrustedWorkspaceSupportType, ExtensionVirtualWorkspaceSupportType, IExtensionDescription, isLanguagePackExtension } from 'vs/platform/extensions/common/extensions';
>>>>>>> 5b6af074
import { CancelablePromise, createCancelablePromise, ThrottledDelayer } from 'vs/base/common/async';
import { IProductService } from 'vs/platform/product/common/productService';
import { SeverityIcon } from 'vs/platform/severityIcon/browser/severityIcon';
import { IContextKeyService } from 'vs/platform/contextkey/common/contextkey';
import { SIDE_BAR_BACKGROUND } from 'vs/workbench/common/theme';
import { IViewDescriptorService } from 'vs/workbench/common/views';
import { IOpenerService } from 'vs/platform/opener/common/opener';
import { IPreferencesService } from 'vs/workbench/services/preferences/common/preferences';
import { IListAccessibilityProvider } from 'vs/base/browser/ui/list/listWidget';
import { IStorageService, StorageScope, StorageTarget } from 'vs/platform/storage/common/storage';
import { IExtensionManifestPropertiesService } from 'vs/workbench/services/extensions/common/extensionManifestPropertiesService';
import * as locConstants from 'sql/base/common/locConstants'; // {{SQL CARBON EDIT}}
import { isVirtualWorkspace } from 'vs/platform/workspace/common/virtualWorkspace';
import { IWorkspaceTrustManagementService } from 'vs/platform/workspace/common/workspaceTrust';
import { IWorkbenchLayoutService, Position } from 'vs/workbench/services/layout/browser/layoutService';
import { HoverPosition } from 'vs/base/browser/ui/hover/hoverWidget';
import { ILogService } from 'vs/platform/log/common/log';
import { isOfflineError } from 'vs/base/parts/request/common/request';
import { defaultCountBadgeStyles } from 'vs/platform/theme/browser/defaultStyles';

// Extensions that are automatically classified as Programming Language extensions, but should be Feature extensions
const FORCE_FEATURE_EXTENSIONS = ['vscode.git', 'vscode.git-base', 'vscode.search-result'];

class ExtensionsViewState extends Disposable implements IExtensionsViewState {

	private readonly _onFocus: Emitter<IExtension> = this._register(new Emitter<IExtension>());
	readonly onFocus: Event<IExtension> = this._onFocus.event;

	private readonly _onBlur: Emitter<IExtension> = this._register(new Emitter<IExtension>());
	readonly onBlur: Event<IExtension> = this._onBlur.event;

	private currentlyFocusedItems: IExtension[] = [];

	onFocusChange(extensions: IExtension[]): void {
		this.currentlyFocusedItems.forEach(extension => this._onBlur.fire(extension));
		this.currentlyFocusedItems = extensions;
		this.currentlyFocusedItems.forEach(extension => this._onFocus.fire(extension));
	}
}

export interface ExtensionsListViewOptions {
	server?: IExtensionManagementServer;
	flexibleHeight?: boolean;
	onDidChangeTitle?: Event<string>;
	hideBadge?: boolean;
}

interface IQueryResult {
	readonly model: IPagedModel<IExtension>;
	readonly onDidChangeModel?: Event<IPagedModel<IExtension>>;
	readonly disposables: DisposableStore;
}

const enum LocalSortBy {
	UpdateDate = 'UpdateDate',
}

function isLocalSortBy(value: any): value is LocalSortBy {
	switch (value as LocalSortBy) {
		case LocalSortBy.UpdateDate: return true;
	}
}

type SortBy = LocalSortBy | GallerySortBy;
type IQueryOptions = Omit<IGalleryQueryOptions, 'sortBy'> & { sortBy?: SortBy };

export class ExtensionsListView extends ViewPane {

	private static RECENT_UPDATE_DURATION = 7 * 24 * 60 * 60 * 1000; // 7 days

	private bodyTemplate: {
		messageContainer: HTMLElement;
		messageSeverityIcon: HTMLElement;
		messageBox: HTMLElement;
		extensionsList: HTMLElement;
	} | undefined;
	private badge: CountBadge | undefined;
	private list: WorkbenchPagedList<IExtension> | null = null;
	private queryRequest: { query: string; request: CancelablePromise<IPagedModel<IExtension>> } | null = null;
	private queryResult: IQueryResult | undefined;

	private readonly contextMenuActionRunner = this._register(new ActionRunner());

	constructor(
		protected readonly options: ExtensionsListViewOptions,
		viewletViewOptions: IViewletViewOptions,
		@INotificationService protected notificationService: INotificationService,
		@IKeybindingService keybindingService: IKeybindingService,
		@IContextMenuService contextMenuService: IContextMenuService,
		@IInstantiationService instantiationService: IInstantiationService,
		@IThemeService themeService: IThemeService,
		@IExtensionService private readonly extensionService: IExtensionService,
		@IExtensionsWorkbenchService protected extensionsWorkbenchService: IExtensionsWorkbenchService,
		@IExtensionRecommendationsService protected extensionRecommendationsService: IExtensionRecommendationsService,
		@ITelemetryService telemetryService: ITelemetryService,
		@IConfigurationService configurationService: IConfigurationService,
		@IWorkspaceContextService protected contextService: IWorkspaceContextService,
		@IExperimentService private readonly experimentService: IExperimentService,
		@IExtensionManagementServerService protected readonly extensionManagementServerService: IExtensionManagementServerService,
		@IExtensionManifestPropertiesService private readonly extensionManifestPropertiesService: IExtensionManifestPropertiesService,
		@IWorkbenchExtensionManagementService protected readonly extensionManagementService: IWorkbenchExtensionManagementService,
		@IWorkspaceContextService protected readonly workspaceService: IWorkspaceContextService,
		@IProductService protected readonly productService: IProductService,
		@IContextKeyService contextKeyService: IContextKeyService,
		@IViewDescriptorService viewDescriptorService: IViewDescriptorService,
		@IOpenerService openerService: IOpenerService,
		@IPreferencesService private readonly preferencesService: IPreferencesService,
		@IStorageService private readonly storageService: IStorageService,
		@IWorkspaceTrustManagementService private readonly workspaceTrustManagementService: IWorkspaceTrustManagementService,
		@IWorkbenchExtensionEnablementService private readonly extensionEnablementService: IWorkbenchExtensionEnablementService,
		@IWorkbenchLayoutService private readonly layoutService: IWorkbenchLayoutService,
		@ILogService private readonly logService: ILogService
	) {
		super({
			...(viewletViewOptions as IViewPaneOptions),
			showActionsAlways: true,
			maximumBodySize: options.flexibleHeight ? (storageService.getNumber(`${viewletViewOptions.id}.size`, StorageScope.PROFILE, 0) ? undefined : 0) : undefined
		}, keybindingService, contextMenuService, configurationService, contextKeyService, viewDescriptorService, instantiationService, openerService, themeService, telemetryService);
		if (this.options.onDidChangeTitle) {
			this._register(this.options.onDidChangeTitle(title => this.updateTitle(title)));
		}

		this._register(this.contextMenuActionRunner.onDidRun(({ error }) => error && this.notificationService.error(error)));
		this.registerActions();
	}

	protected registerActions(): void { }

	protected override renderHeader(container: HTMLElement): void {
		container.classList.add('extension-view-header');
		super.renderHeader(container);

		if (!this.options.hideBadge) {
			this.badge = new CountBadge(append(container, $('.count-badge-wrapper')), {}, defaultCountBadgeStyles);
		}
	}

	protected override renderBody(container: HTMLElement): void {
		super.renderBody(container);

		const extensionsList = append(container, $('.extensions-list'));
		const messageContainer = append(container, $('.message-container'));
		const messageSeverityIcon = append(messageContainer, $(''));
		const messageBox = append(messageContainer, $('.message'));
		const delegate = new Delegate();
		const extensionsViewState = new ExtensionsViewState();
		const renderer = this.instantiationService.createInstance(Renderer, extensionsViewState, { hoverOptions: { position: () => { return this.layoutService.getSideBarPosition() === Position.LEFT ? HoverPosition.RIGHT : HoverPosition.LEFT; } } });
		this.list = this.instantiationService.createInstance(WorkbenchPagedList, 'Extensions', extensionsList, delegate, [renderer], {
			multipleSelectionSupport: false,
			setRowLineHeight: false,
			horizontalScrolling: false,
			accessibilityProvider: <IListAccessibilityProvider<IExtension | null>>{
				getAriaLabel(extension: IExtension | null): string {
					if (!extension) {
						return '';
					}
					const publisher = extension.publisherDomain?.verified ? localize('extension.arialabel.verifiedPublihser', "Verified Publisher {0}", extension.publisherDisplayName) : localize('extension.arialabel.publihser', "Publisher {0}", extension.publisherDisplayName);
					const deprecated = extension?.deprecationInfo ? localize('extension.arialabel.deprecated', "Deprecated") : '';
					return `${extension.displayName}, ${deprecated ? `${deprecated}, ` : ''}${extension.version}, ${publisher}, ${extension.description}`;
				},
				getWidgetAriaLabel(): string {
					return localize('extensions', "Extensions");
				}
			},
			overrideStyles: {
				listBackground: SIDE_BAR_BACKGROUND
			},
			openOnSingleClick: true
		}) as WorkbenchPagedList<IExtension>;
		this._register(this.list.onContextMenu(e => this.onContextMenu(e), this));
		this._register(this.list.onDidChangeFocus(e => extensionsViewState.onFocusChange(coalesce(e.elements)), this));
		this._register(this.list);
		this._register(extensionsViewState);

		this._register(Event.debounce(Event.filter(this.list.onDidOpen, e => e.element !== null), (_, event) => event, 75, true)(options => {
			this.openExtension(options.element!, { sideByside: options.sideBySide, ...options.editorOptions });
		}));

		this.bodyTemplate = {
			extensionsList,
			messageBox,
			messageContainer,
			messageSeverityIcon
		};

		if (this.queryResult) {
			this.setModel(this.queryResult.model);
		}
	}

	protected override layoutBody(height: number, width: number): void {
		super.layoutBody(height, width);
		if (this.bodyTemplate) {
			this.bodyTemplate.extensionsList.style.height = height + 'px';
		}
		this.list?.layout(height, width);
	}

	async show(query: string, refresh?: boolean): Promise<IPagedModel<IExtension>> {
		if (this.queryRequest) {
			if (!refresh && this.queryRequest.query === query) {
				return this.queryRequest.request;
			}
			this.queryRequest.request.cancel();
			this.queryRequest = null;
		}

		if (this.queryResult) {
			this.queryResult.disposables.dispose();
			this.queryResult = undefined;
		}

		const parsedQuery = Query.parse(query);

		const options: IQueryOptions = {
			sortOrder: SortOrder.Default
		};

		switch (parsedQuery.sortBy) {
			case 'installs': options.sortBy = GallerySortBy.InstallCount; break;
			case 'rating': options.sortBy = GallerySortBy.WeightedRating; break;
			case 'name': options.sortBy = GallerySortBy.Title; break;
			case 'publishedDate': options.sortBy = GallerySortBy.PublishedDate; break;
			case 'updateDate': options.sortBy = LocalSortBy.UpdateDate; break;
		}

		const request = createCancelablePromise(async token => {
			try {
				this.queryResult = await this.query(parsedQuery, options, token);
				const model = this.queryResult.model;
				this.setModel(model);
				if (this.queryResult.onDidChangeModel) {
					this.queryResult.disposables.add(this.queryResult.onDidChangeModel(model => this.updateModel(model)));
				}
				return model;
			} catch (e) {
				const model = new PagedModel([]);
				if (!isCancellationError(e)) {
					this.logService.error(e);
					this.setModel(model, e);
				}
				return this.list ? this.list.model : model;
			}
		});

		request.finally(() => this.queryRequest = null);
		this.queryRequest = { query, request };
		return request;
	}

	count(): number {
		return this.queryResult?.model.length ?? 0;
	}

	protected showEmptyModel(): Promise<IPagedModel<IExtension>> {
		const emptyModel = new PagedModel([]);
		this.setModel(emptyModel);
		return Promise.resolve(emptyModel);
	}

	private async onContextMenu(e: IListContextMenuEvent<IExtension>): Promise<void> {
		if (e.element) {
			const disposables = new DisposableStore();
			const manageExtensionAction = disposables.add(this.instantiationService.createInstance(ManageExtensionAction));
			const extension = e.element ? this.extensionsWorkbenchService.local.find(local => areSameExtensions(local.identifier, e.element!.identifier) && (!e.element!.server || e.element!.server === local.server)) || e.element
				: e.element;
			manageExtensionAction.extension = extension;
			let groups: IAction[][] = [];
			if (manageExtensionAction.enabled) {
				groups = await manageExtensionAction.getActionGroups();
			} else if (extension) {
				groups = await getContextMenuActions(extension, this.contextKeyService, this.instantiationService);
				groups.forEach(group => group.forEach(extensionAction => {
					if (extensionAction instanceof ExtensionAction) {
						extensionAction.extension = extension;
					}
				}));
			}
			let actions: IAction[] = [];
			for (const menuActions of groups) {
				actions = [...actions, ...menuActions, new Separator()];
			}
			actions.pop();
			this.contextMenuService.showContextMenu({
				getAnchor: () => e.anchor,
				getActions: () => actions,
				actionRunner: this.contextMenuActionRunner,
				onHide: () => disposables.dispose()
			});
		}
	}

	private async query(query: Query, options: IQueryOptions, token: CancellationToken): Promise<IQueryResult> {
		const idRegex = /@id:(([a-z0-9A-Z][a-z0-9\-A-Z]*)\.([a-z0-9A-Z][a-z0-9\-A-Z]*))/g;
		const ids: string[] = [];
		let idMatch;
		while ((idMatch = idRegex.exec(query.value)) !== null) {
			const name = idMatch[1];
			ids.push(name);
		}
		if (ids.length) {
			const model = await this.queryByIds(ids, options, token);
			return { model, disposables: new DisposableStore() };
		}

		if (ExtensionsListView.isLocalExtensionsQuery(query.value, query.sortBy)) {
			return this.queryLocal(query, options);
		}

		if (ExtensionsListView.isSearchPopularQuery(query.value)) {
			query.value = query.value.replace('@popular', '');
			options.sortBy = !options.sortBy ? GallerySortBy.InstallCount : options.sortBy;
		}
		else if (ExtensionsListView.isSearchRecentlyPublishedQuery(query.value)) {
			query.value = query.value.replace('@recentlyPublished', '');
			options.sortBy = !options.sortBy ? GallerySortBy.PublishedDate : options.sortBy;
		}

		const galleryQueryOptions: IGalleryQueryOptions = { ...options, sortBy: isLocalSortBy(options.sortBy) ? undefined : options.sortBy };
		const model = await this.queryGallery(query, galleryQueryOptions, token);
		return { model, disposables: new DisposableStore() };
	}

	private async queryByIds(ids: string[], options: IQueryOptions, token: CancellationToken): Promise<IPagedModel<IExtension>> {
		const idsSet: Set<string> = ids.reduce((result, id) => { result.add(id.toLowerCase()); return result; }, new Set<string>());
		const result = (await this.extensionsWorkbenchService.queryLocal(this.options.server))
			.filter(e => idsSet.has(e.identifier.id.toLowerCase()));

		const galleryIds = result.length ? ids.filter(id => result.every(r => !areSameExtensions(r.identifier, { id }))) : ids;

		if (galleryIds.length) {
			const galleryResult = await this.extensionsWorkbenchService.getExtensions(galleryIds.map(id => ({ id })), { source: 'queryById' }, token);
			result.push(...galleryResult);
		}

		return this.getPagedModel(result);
	}

	private async queryLocal(query: Query, options: IQueryOptions): Promise<IQueryResult> {
		const local = await this.extensionsWorkbenchService.queryLocal(this.options.server);
		let { extensions, canIncludeInstalledExtensions } = await this.filterLocal(local, this.extensionService.extensions, query, options);
		const disposables = new DisposableStore();
		const onDidChangeModel = disposables.add(new Emitter<IPagedModel<IExtension>>());

		if (canIncludeInstalledExtensions) {
			let isDisposed: boolean = false;
			disposables.add(toDisposable(() => isDisposed = true));
			disposables.add(Event.debounce(Event.any(
				Event.filter(this.extensionsWorkbenchService.onChange, e => e?.state === ExtensionState.Installed),
				this.extensionService.onDidChangeExtensions
			), () => undefined)(async () => {
				const local = this.options.server ? this.extensionsWorkbenchService.installed.filter(e => e.server === this.options.server) : this.extensionsWorkbenchService.local;
				const { extensions: newExtensions } = await this.filterLocal(local, this.extensionService.extensions, query, options);
				if (!isDisposed) {
					const mergedExtensions = this.mergeAddedExtensions(extensions, newExtensions);
					if (mergedExtensions) {
						extensions = mergedExtensions;
						onDidChangeModel.fire(new PagedModel(extensions));
					}
				}
			}));
		}

		return {
			model: new PagedModel(extensions),
			onDidChangeModel: onDidChangeModel.event,
			disposables
		};
	}

	private async filterLocal(local: IExtension[], runningExtensions: readonly IExtensionDescription[], query: Query, options: IQueryOptions): Promise<{ extensions: IExtension[]; canIncludeInstalledExtensions: boolean }> {
		const value = query.value;
		let extensions: IExtension[] = [];
		let canIncludeInstalledExtensions = true;

		if (/@builtin/i.test(value)) {
			extensions = this.filterBuiltinExtensions(local, query, options);
			canIncludeInstalledExtensions = false;
		}

		else if (/@installed/i.test(value)) {
			extensions = this.filterInstalledExtensions(local, runningExtensions, query, options);
		}

		else if (/@outdated/i.test(value)) {
			extensions = this.filterOutdatedExtensions(local, query, options);
		}

		else if (/@disabled/i.test(value)) {
			extensions = this.filterDisabledExtensions(local, runningExtensions, query, options);
		}

		else if (/@enabled/i.test(value)) {
			extensions = this.filterEnabledExtensions(local, runningExtensions, query, options);
		}

		else if (/@workspaceUnsupported/i.test(value)) {
			extensions = this.filterWorkspaceUnsupportedExtensions(local, query, options);
		}

		else if (/@deprecated/i.test(query.value)) {
			extensions = await this.filterDeprecatedExtensions(local, query, options);
		}

		else if (/@recentlyUpdated/i.test(query.value)) {
			extensions = this.filterRecentlyUpdatedExtensions(local, query, options);
		}

		return { extensions, canIncludeInstalledExtensions };
	}

	private filterBuiltinExtensions(local: IExtension[], query: Query, options: IQueryOptions): IExtension[] {
		let value = query.value;
		const showThemesOnly = /@builtin:themes/i.test(value);
		if (showThemesOnly) {
			value = value.replace(/@builtin:themes/g, '');
		}
		const showBasicsOnly = /@builtin:basics/i.test(value);
		if (showBasicsOnly) {
			value = value.replace(/@builtin:basics/g, '');
		}
		const showFeaturesOnly = /@builtin:features/i.test(value);
		if (showFeaturesOnly) {
			value = value.replace(/@builtin:features/g, '');
		}

		value = value.replace(/@builtin/g, '').replace(/@sort:(\w+)(-\w*)?/g, '').trim().toLowerCase();

		const result = local
			.filter(e => e.isBuiltin && (e.name.toLowerCase().indexOf(value) > -1 || e.displayName.toLowerCase().indexOf(value) > -1));

		const isThemeExtension = (e: IExtension): boolean => {
			return (Array.isArray(e.local?.manifest?.contributes?.themes) && e.local!.manifest!.contributes!.themes.length > 0)
				|| (Array.isArray(e.local?.manifest?.contributes?.iconThemes) && e.local!.manifest!.contributes!.iconThemes.length > 0);
		};
		if (showThemesOnly) {
			const themesExtensions = result.filter(isThemeExtension);
			return this.sortExtensions(themesExtensions, options);
		}

		const isLanguageBasicExtension = (e: IExtension): boolean => {
			return FORCE_FEATURE_EXTENSIONS.indexOf(e.identifier.id) === -1
				&& (Array.isArray(e.local?.manifest?.contributes?.grammars) && e.local!.manifest!.contributes!.grammars.length > 0);
		};
		if (showBasicsOnly) {
			const basics = result.filter(isLanguageBasicExtension);
			return this.sortExtensions(basics, options);
		}
		if (showFeaturesOnly) {
			const others = result.filter(e => {
				return e.local
					&& e.local.manifest
					&& !isThemeExtension(e)
					&& !isLanguageBasicExtension(e);
			});
			return this.sortExtensions(others, options);
		}

		return this.sortExtensions(result, options);
	}

	private parseCategories(value: string): { value: string; categories: string[] } {
		const categories: string[] = [];
		value = value.replace(/\bcategory:("([^"]*)"|([^"]\S*))(\s+|\b|$)/g, (_, quotedCategory, category) => {
			const entry = (category || quotedCategory || '').toLowerCase();
			if (categories.indexOf(entry) === -1) {
				categories.push(entry);
			}
			return '';
		});
		return { value, categories };
	}

	private filterInstalledExtensions(local: IExtension[], runningExtensions: readonly IExtensionDescription[], query: Query, options: IQueryOptions): IExtension[] {
		let { value, categories } = this.parseCategories(query.value);

		value = value.replace(/@installed/g, '').replace(/@sort:(\w+)(-\w*)?/g, '').trim().toLowerCase();

		const matchingText = (e: IExtension) => (e.name.toLowerCase().indexOf(value) > -1 || e.displayName.toLowerCase().indexOf(value) > -1)
			&& (!categories.length || categories.some(category => (e.local && e.local.manifest.categories || []).some(c => c.toLowerCase() === category)));
		let result;

		if (options.sortBy !== undefined) {
			result = local.filter(e => !e.isBuiltin && matchingText(e));
			result = this.sortExtensions(result, options);
		} else {
			result = local.filter(e => (!e.isBuiltin || e.outdated || e.reloadRequiredStatus !== undefined) && matchingText(e));
			const runningExtensionsById = runningExtensions.reduce((result, e) => { result.set(e.identifier.value, e); return result; }, new ExtensionIdentifierMap<IExtensionDescription>());

			const defaultSort = (e1: IExtension, e2: IExtension) => {
				const running1 = runningExtensionsById.get(e1.identifier.id);
				const isE1Running = !!running1 && this.extensionManagementServerService.getExtensionManagementServer(toExtension(running1)) === e1.server;
				const running2 = runningExtensionsById.get(e2.identifier.id);
				const isE2Running = running2 && this.extensionManagementServerService.getExtensionManagementServer(toExtension(running2)) === e2.server;
				if ((isE1Running && isE2Running)) {
					return e1.displayName.localeCompare(e2.displayName);
				}
				const isE1LanguagePackExtension = e1.local && isLanguagePackExtension(e1.local.manifest);
				const isE2LanguagePackExtension = e2.local && isLanguagePackExtension(e2.local.manifest);
				if (!isE1Running && !isE2Running) {
					if (isE1LanguagePackExtension) {
						return -1;
					}
					if (isE2LanguagePackExtension) {
						return 1;
					}
					return e1.displayName.localeCompare(e2.displayName);
				}
				if ((isE1Running && isE2LanguagePackExtension) || (isE2Running && isE1LanguagePackExtension)) {
					return e1.displayName.localeCompare(e2.displayName);
				}
				return isE1Running ? -1 : 1;
			};

			const outdated: IExtension[] = [];
			const reloadRequired: IExtension[] = [];
			const noActionRequired: IExtension[] = [];
			result.forEach(e => {
				if (e.outdated && !e.pinned) {
					outdated.push(e);
				}
				else if (e.reloadRequiredStatus) {
					reloadRequired.push(e);
				}
				else {
					noActionRequired.push(e);
				}
			});

			result = [...outdated.sort(defaultSort), ...reloadRequired.sort(defaultSort), ...noActionRequired.sort(defaultSort)];
		}
		return result;
	}

	private filterOutdatedExtensions(local: IExtension[], query: Query, options: IQueryOptions): IExtension[] {
		let { value, categories } = this.parseCategories(query.value);

		value = value.replace(/@outdated/g, '').replace(/@sort:(\w+)(-\w*)?/g, '').trim().toLowerCase();

		const result = local
			.sort((e1, e2) => e1.displayName.localeCompare(e2.displayName))
			.filter(extension => extension.outdated
				&& (extension.name.toLowerCase().indexOf(value) > -1 || extension.displayName.toLowerCase().indexOf(value) > -1)
				&& (!categories.length || categories.some(category => !!extension.local && extension.local.manifest.categories!.some(c => c.toLowerCase() === category))));

		return this.sortExtensions(result, options);
	}

	private filterDisabledExtensions(local: IExtension[], runningExtensions: readonly IExtensionDescription[], query: Query, options: IQueryOptions): IExtension[] {
		let { value, categories } = this.parseCategories(query.value);

		value = value.replace(/@disabled/g, '').replace(/@sort:(\w+)(-\w*)?/g, '').trim().toLowerCase();

		const result = local
			.sort((e1, e2) => e1.displayName.localeCompare(e2.displayName))
			.filter(e => runningExtensions.every(r => !areSameExtensions({ id: r.identifier.value, uuid: r.uuid }, e.identifier))
				&& (e.name.toLowerCase().indexOf(value) > -1 || e.displayName.toLowerCase().indexOf(value) > -1)
				&& (!categories.length || categories.some(category => (e.local && e.local.manifest.categories || []).some(c => c.toLowerCase() === category))));

		return this.sortExtensions(result, options);
	}

	private filterEnabledExtensions(local: IExtension[], runningExtensions: readonly IExtensionDescription[], query: Query, options: IQueryOptions): IExtension[] {
		let { value, categories } = this.parseCategories(query.value);

		value = value ? value.replace(/@enabled/g, '').replace(/@sort:(\w+)(-\w*)?/g, '').trim().toLowerCase() : '';

		local = local.filter(e => !e.isBuiltin);
		const result = local
			.sort((e1, e2) => e1.displayName.localeCompare(e2.displayName))
			.filter(e => runningExtensions.some(r => areSameExtensions({ id: r.identifier.value, uuid: r.uuid }, e.identifier))
				&& (e.name.toLowerCase().indexOf(value) > -1 || e.displayName.toLowerCase().indexOf(value) > -1)
				&& (!categories.length || categories.some(category => (e.local && e.local.manifest.categories || []).some(c => c.toLowerCase() === category))));

		return this.sortExtensions(result, options);
	}

	private filterWorkspaceUnsupportedExtensions(local: IExtension[], query: Query, options: IQueryOptions): IExtension[] {
		// shows local extensions which are restricted or disabled in the current workspace because of the extension's capability

		const queryString = query.value; // @sortby is already filtered out

		const match = queryString.match(/^\s*@workspaceUnsupported(?::(untrusted|virtual)(Partial)?)?(?:\s+([^\s]*))?/i);
		if (!match) {
			return [];
		}
		const type = match[1]?.toLowerCase();
		const partial = !!match[2];
		const nameFilter = match[3]?.toLowerCase();

		if (nameFilter) {
			local = local.filter(extension => extension.name.toLowerCase().indexOf(nameFilter) > -1 || extension.displayName.toLowerCase().indexOf(nameFilter) > -1);
		}

		const hasVirtualSupportType = (extension: IExtension, supportType: ExtensionVirtualWorkspaceSupportType) => {
			return extension.local && this.extensionManifestPropertiesService.getExtensionVirtualWorkspaceSupportType(extension.local.manifest) === supportType;
		};

		const hasRestrictedSupportType = (extension: IExtension, supportType: ExtensionUntrustedWorkspaceSupportType) => {
			if (!extension.local) {
				return false;
			}

			const enablementState = this.extensionEnablementService.getEnablementState(extension.local);
			if (enablementState !== EnablementState.EnabledGlobally && enablementState !== EnablementState.EnabledWorkspace &&
				enablementState !== EnablementState.DisabledByTrustRequirement && enablementState !== EnablementState.DisabledByExtensionDependency) {
				return false;
			}

			if (this.extensionManifestPropertiesService.getExtensionUntrustedWorkspaceSupportType(extension.local.manifest) === supportType) {
				return true;
			}

			if (supportType === false) {
				const dependencies = getExtensionDependencies(local.map(ext => ext.local!), extension.local);
				return dependencies.some(ext => this.extensionManifestPropertiesService.getExtensionUntrustedWorkspaceSupportType(ext.manifest) === supportType);
			}

			return false;
		};

		const inVirtualWorkspace = isVirtualWorkspace(this.workspaceService.getWorkspace());
		const inRestrictedWorkspace = !this.workspaceTrustManagementService.isWorkspaceTrusted();

		if (type === 'virtual') {
			// show limited and disabled extensions unless disabled because of a untrusted workspace
			local = local.filter(extension => inVirtualWorkspace && hasVirtualSupportType(extension, partial ? 'limited' : false) && !(inRestrictedWorkspace && hasRestrictedSupportType(extension, false)));
		} else if (type === 'untrusted') {
			// show limited and disabled extensions unless disabled because of a virtual workspace
			local = local.filter(extension => hasRestrictedSupportType(extension, partial ? 'limited' : false) && !(inVirtualWorkspace && hasVirtualSupportType(extension, false)));
		} else {
			// show extensions that are restricted or disabled in the current workspace
			local = local.filter(extension => inVirtualWorkspace && !hasVirtualSupportType(extension, true) || inRestrictedWorkspace && !hasRestrictedSupportType(extension, true));
		}
		return this.sortExtensions(local, options);
	}

	private async filterDeprecatedExtensions(local: IExtension[], query: Query, options: IQueryOptions): Promise<IExtension[]> {
		const value = query.value.replace(/@deprecated/g, '').replace(/@sort:(\w+)(-\w*)?/g, '').trim().toLowerCase();
		const extensionsControlManifest = await this.extensionManagementService.getExtensionsControlManifest();
		const deprecatedExtensionIds = Object.keys(extensionsControlManifest.deprecated);
		local = local.filter(e => deprecatedExtensionIds.includes(e.identifier.id) && (!value || e.name.toLowerCase().indexOf(value) > -1 || e.displayName.toLowerCase().indexOf(value) > -1));
		return this.sortExtensions(local, options);
	}

	private filterRecentlyUpdatedExtensions(local: IExtension[], query: Query, options: IQueryOptions): IExtension[] {
		let { value, categories } = this.parseCategories(query.value);
		const currentTime = Date.now();
		local = local.filter(e => !e.isBuiltin && !e.outdated && e.local?.updated && e.local?.installedTimestamp !== undefined && currentTime - e.local.installedTimestamp < ExtensionsListView.RECENT_UPDATE_DURATION);

		value = value.replace(/@recentlyUpdated/g, '').replace(/@sort:(\w+)(-\w*)?/g, '').trim().toLowerCase();

		const result = local.filter(e =>
			(e.name.toLowerCase().indexOf(value) > -1 || e.displayName.toLowerCase().indexOf(value) > -1) &&
			(!categories.length || categories.some(category => (e.local && e.local.manifest.categories || []).some(c => c.toLowerCase() === category))));

		options.sortBy = options.sortBy ?? LocalSortBy.UpdateDate;

		return this.sortExtensions(result, options);
	}

	private mergeAddedExtensions(extensions: IExtension[], newExtensions: IExtension[]): IExtension[] | undefined {
		const oldExtensions = [...extensions];
		const findPreviousExtensionIndex = (from: number): number => {
			let index = -1;
			const previousExtensionInNew = newExtensions[from];
			if (previousExtensionInNew) {
				index = oldExtensions.findIndex(e => areSameExtensions(e.identifier, previousExtensionInNew.identifier));
				if (index === -1) {
					return findPreviousExtensionIndex(from - 1);
				}
			}
			return index;
		};

		let hasChanged: boolean = false;
		for (let index = 0; index < newExtensions.length; index++) {
			const extension = newExtensions[index];
			if (extensions.every(r => !areSameExtensions(r.identifier, extension.identifier))) {
				hasChanged = true;
				extensions.splice(findPreviousExtensionIndex(index - 1) + 1, 0, extension);
			}
		}

		return hasChanged ? extensions : undefined;
	}

	private async queryGallery(query: Query, options: IGalleryQueryOptions, token: CancellationToken): Promise<IPagedModel<IExtension>> {
		const hasUserDefinedSortOrder = options.sortBy !== undefined;
		if (!hasUserDefinedSortOrder && !query.value.trim()) {
			options.sortBy = GallerySortBy.InstallCount;
		}

		// {{SQL CARBON EDIT}}
		if (this.productService) {
			let promiseRecommendedExtensionsByScenario: Promise<IPagedModel<IExtension>> | undefined;
			Object.keys(this.productService.recommendedExtensionsByScenario).forEach(scenarioType => {
				let re = new RegExp('@' + scenarioType, 'i');
				if (re.test(query.value)) {
					promiseRecommendedExtensionsByScenario = this.getRecommendedExtensionsByScenario(token, scenarioType);
				}
			});
			if (promiseRecommendedExtensionsByScenario) {
				return promiseRecommendedExtensionsByScenario;
			}
		}
		// {{SQL CARBON EDIT}} - End


		if (this.isRecommendationsQuery(query)) {
			return this.queryRecommendations(query, options, token);
		} else if (ExtensionsListView.isAllMarketplaceExtensionsQuery(query.value)) { // {{SQL CARBON EDIT}} add if
			return this.getAllMarketplaceModel(query, options, token);
		}

		if (/\bcurated:([^\s]+)\b/.test(query.value)) {
			return this.getCuratedModel(query, options, token);
		}

		const text = query.value;

		if (/\bext:([^\s]+)\b/g.test(text)) {
			options.text = text;
			options.source = 'file-extension-tags';
			return this.extensionsWorkbenchService.queryGallery(options, token).then(pager => this.getPagedModel(pager));
		}

		let preferredResults: string[] = [];
		if (text) {
			options.text = text.substring(0, 350);
			options.source = 'searchText';
			if (!hasUserDefinedSortOrder) {
				const searchExperiments = await this.getSearchExperiments();
				for (const experiment of searchExperiments) {
					if (experiment.action && text.toLowerCase() === experiment.action.properties['searchText'] && Array.isArray(experiment.action.properties['preferredResults'])) {
						preferredResults = experiment.action.properties['preferredResults'];
						options.source += `-experiment-${experiment.id}`;
						break;
					}
				}
			}
		} else {
			options.source = 'viewlet';
		}

		const pager = await this.extensionsWorkbenchService.queryGallery(options, token);

		let positionToUpdate = 0;
		for (const preferredResult of preferredResults) {
			for (let j = positionToUpdate; j < pager.firstPage.length; j++) {
				if (areSameExtensions(pager.firstPage[j].identifier, { id: preferredResult })) {
					if (positionToUpdate !== j) {
						const preferredExtension = pager.firstPage.splice(j, 1)[0];
						pager.firstPage.splice(positionToUpdate, 0, preferredExtension);
						positionToUpdate++;
					}
					break;
				}
			}
		}
		return this.getPagedModel(pager);

	}

	resetSearchExperiments() { ExtensionsListView.searchExperiments = undefined; }
	private static searchExperiments: Promise<IExperiment[]> | undefined;
	private getSearchExperiments(): Promise<IExperiment[]> {
		if (!ExtensionsListView.searchExperiments) {
			ExtensionsListView.searchExperiments = this.experimentService.getExperimentsByType(ExperimentActionType.ExtensionSearchResults)
				.then(null, e => {
					this.logService.error(e);
					return [];
				});
		}
		return ExtensionsListView.searchExperiments;
	}

	private sortExtensions(extensions: IExtension[], options: IQueryOptions): IExtension[] {
		switch (options.sortBy) {
			case GallerySortBy.InstallCount:
				extensions = extensions.sort((e1, e2) => typeof e2.installCount === 'number' && typeof e1.installCount === 'number' ? e2.installCount - e1.installCount : NaN);
				break;
			case LocalSortBy.UpdateDate:
				extensions = extensions.sort((e1, e2) =>
					typeof e2.local?.installedTimestamp === 'number' && typeof e1.local?.installedTimestamp === 'number' ? e2.local.installedTimestamp - e1.local.installedTimestamp :
						typeof e2.local?.installedTimestamp === 'number' ? 1 :
							typeof e1.local?.installedTimestamp === 'number' ? -1 : NaN);
				break;
			case GallerySortBy.AverageRating:
			case GallerySortBy.WeightedRating:
				extensions = extensions.sort((e1, e2) => typeof e2.rating === 'number' && typeof e1.rating === 'number' ? e2.rating - e1.rating : NaN);
				break;
			default:
				extensions = extensions.sort((e1, e2) => e1.displayName.localeCompare(e2.displayName));
				break;
		}
		if (options.sortOrder === SortOrder.Descending) {
			extensions = extensions.reverse();
		}
		return extensions;
	}

	private async getCuratedModel(query: Query, options: IQueryOptions, token: CancellationToken): Promise<IPagedModel<IExtension>> {
		const value = query.value.replace(/curated:/g, '').trim();
		let ids = await this.experimentService.getCuratedExtensionsList(value);
		if (Array.isArray(ids) && ids.length) {
			ids = ids.map(id => id.toLowerCase());
			const extensions = await this.extensionsWorkbenchService.getExtensions(ids.map(id => ({ id })), { source: `curated:${value}` }, token);
			// Sorts the firstPage of the pager in the same order as given array of extension ids
			extensions.sort((a, b) =>
				ids.indexOf(a.identifier.id.toLowerCase()) < ids.indexOf(b.identifier.id.toLowerCase()) ? -1 : 1);
			return this.getPagedModel(extensions);
		}
		return new PagedModel([]);
	}

	private isRecommendationsQuery(query: Query): boolean {
		return ExtensionsListView.isWorkspaceRecommendedExtensionsQuery(query.value)
			|| ExtensionsListView.isKeymapsRecommendedExtensionsQuery(query.value)
			|| ExtensionsListView.isLanguageRecommendedExtensionsQuery(query.value)
			|| ExtensionsListView.isExeRecommendedExtensionsQuery(query.value)
			|| ExtensionsListView.isRemoteRecommendedExtensionsQuery(query.value)
			|| /@recommended:all/i.test(query.value)
			|| ExtensionsListView.isSearchRecommendedExtensionsQuery(query.value)
			|| ExtensionsListView.isRecommendedExtensionsQuery(query.value);
	}

	// {{SQL CARBON EDIT}}
	private getAllMarketplaceModel(query: Query, options: IQueryOptions, token: CancellationToken): Promise<IPagedModel<IExtension>> {
		const value = query.value.trim().toLowerCase();
		options.excludeFlags = 'hidden'; // {{SQL CARBON EDIT}} exclude extensions with 'hidden' flag from marketplace query
		return this.extensionsWorkbenchService.queryLocal()
			.then(result => result.filter(e => e.type === ExtensionType.User))
			.then(local => {
				return this.extensionRecommendationsService.getOtherRecommendations().then((recommmended) => {
					const installedExtensions = local.map(x => `${x.publisher}.${x.name}`);
					options = {
						...options,
						text: value, source: 'searchText'
					};
					return this.extensionsWorkbenchService.queryGallery(options, token).then((pager) => {
						// filter out installed extensions
						pager.firstPage = pager.firstPage.filter((p) => {
							return installedExtensions.indexOf(`${p.publisher}.${p.name}`) === -1;
						});

						// sort the marketplace extensions
						pager.firstPage.sort((a, b) => {
							let isRecommendedA: boolean = recommmended.findIndex(extensionId => extensionId === `${a.publisher}.${a.name}`) > -1;
							let isRecommendedB: boolean = recommmended.findIndex(extensionId => extensionId === `${b.publisher}.${b.name}`) > -1;

							// sort recommeded extensions before other extensions
							if (isRecommendedA !== isRecommendedB) {
								return (isRecommendedA && !isRecommendedB) ? -1 : 1;
							}

							// otherwise sort by name
							return a.displayName.toLowerCase() < b.displayName.toLowerCase() ? -1 : 1;
						});
						pager.total = pager.firstPage.length;
						pager.pageSize = pager.firstPage.length;
						return this.getPagedModel(pager);
					});
				});
			});
	}

	// {{SQL CARBON EDIT}}
	private getRecommendedExtensionsByScenario(token: CancellationToken, scenarioType: string): Promise<IPagedModel<IExtension>> {
		if (!scenarioType) {
			return Promise.reject(new Error(locConstants.extensionsViewsScenarioTypeUndefined));
		}
		return this.extensionsWorkbenchService.queryLocal()
			.then(result => result.filter(e => e.type === ExtensionType.User))
			.then(local => {
				return this.extensionRecommendationsService.getRecommendedExtensionsByScenario(scenarioType).then((recommmended) => {
					const installedExtensions = local.map(x => `${x.publisher}.${x.name}`);
					return this.extensionsWorkbenchService.queryGallery(token).then((pager) => {
						// filter out installed extensions and the extensions not in the recommended list
						pager.firstPage = pager.firstPage.filter((p) => {
							const extensionId = `${p.publisher}.${p.name}`;
							return installedExtensions.indexOf(extensionId) === -1 && recommmended.findIndex(ext => ext.extensionId === extensionId) !== -1;
						});
						pager.total = pager.firstPage.length;
						pager.pageSize = pager.firstPage.length;
						return this.getPagedModel(pager);
					});
				});
			});
	}
	// {{SQL CARBON EDIT}} - End

	private async queryRecommendations(query: Query, options: IQueryOptions, token: CancellationToken): Promise<IPagedModel<IExtension>> {
		// Workspace recommendations
		if (ExtensionsListView.isWorkspaceRecommendedExtensionsQuery(query.value)) {
			return this.getWorkspaceRecommendationsModel(query, options, token);
		}

		// Keymap recommendations
		if (ExtensionsListView.isKeymapsRecommendedExtensionsQuery(query.value)) {
			return this.getKeymapRecommendationsModel(query, options, token);
		}

		// Language recommendations
		if (ExtensionsListView.isLanguageRecommendedExtensionsQuery(query.value)) {
			return this.getLanguageRecommendationsModel(query, options, token);
		}

		// Exe recommendations
		if (ExtensionsListView.isExeRecommendedExtensionsQuery(query.value)) {
			return this.getExeRecommendationsModel(query, options, token);
		}

		// Remote recommendations
		if (ExtensionsListView.isRemoteRecommendedExtensionsQuery(query.value)) {
			return this.getRemoteRecommendationsModel(query, options, token);
		}

		// All recommendations
		if (/@recommended:all/i.test(query.value)) {
			return this.getAllRecommendationsModel(options, token);
		}

		// Search recommendations
		if (ExtensionsListView.isSearchRecommendedExtensionsQuery(query.value) ||
			(ExtensionsListView.isRecommendedExtensionsQuery(query.value) && options.sortBy !== undefined)) {
			return this.searchRecommendations(query, options, token);
		}

		// Other recommendations
		if (ExtensionsListView.isRecommendedExtensionsQuery(query.value)) {
			return this.getOtherRecommendationsModel(query, options, token);
		}

		return new PagedModel([]);
	}

	protected async getInstallableRecommendations(recommendations: string[], options: IQueryOptions, token: CancellationToken): Promise<IExtension[]> {
		const result: IExtension[] = [];
		if (recommendations.length) {
			const extensions = await this.extensionsWorkbenchService.getExtensions(recommendations.map(id => ({ id })), { source: options.source }, token);
			for (const extension of extensions) {
				if (extension.gallery && !extension.deprecationInfo && (await this.extensionManagementService.canInstall(extension.gallery))) {
					result.push(extension);
				}
			}
		}
		return result;
	}

	protected async getWorkspaceRecommendations(): Promise<string[]> {
		const recommendations = await this.extensionRecommendationsService.getWorkspaceRecommendations();
		const { important } = await this.extensionRecommendationsService.getConfigBasedRecommendations();
		for (const configBasedRecommendation of important) {
			if (!recommendations.find(extensionId => extensionId === configBasedRecommendation)) {
				recommendations.push(configBasedRecommendation);
			}
		}
		return recommendations;
	}

	private async getWorkspaceRecommendationsModel(query: Query, options: IQueryOptions, token: CancellationToken): Promise<IPagedModel<IExtension>> {
		const recommendations = await this.getWorkspaceRecommendations();
		const installableRecommendations = (await this.getInstallableRecommendations(recommendations, { ...options, source: 'recommendations-workspace' }, token));
		const result: IExtension[] = coalesce(recommendations.map(id => installableRecommendations.find(i => areSameExtensions(i.identifier, { id }))));
		return new PagedModel(result);
	}

	private async getKeymapRecommendationsModel(query: Query, options: IQueryOptions, token: CancellationToken): Promise<IPagedModel<IExtension>> {
		const value = query.value.replace(/@recommended:keymaps/g, '').trim().toLowerCase();
		const recommendations = this.extensionRecommendationsService.getKeymapRecommendations();
		const installableRecommendations = (await this.getInstallableRecommendations(recommendations, { ...options, source: 'recommendations-keymaps' }, token))
			.filter(extension => extension.identifier.id.toLowerCase().indexOf(value) > -1);
		return new PagedModel(installableRecommendations);
	}

	private async getLanguageRecommendationsModel(query: Query, options: IQueryOptions, token: CancellationToken): Promise<IPagedModel<IExtension>> {
		const value = query.value.replace(/@recommended:languages/g, '').trim().toLowerCase();
		const recommendations = this.extensionRecommendationsService.getLanguageRecommendations();
		const installableRecommendations = (await this.getInstallableRecommendations(recommendations, { ...options, source: 'recommendations-languages' }, token))
			.filter(extension => extension.identifier.id.toLowerCase().indexOf(value) > -1);
		return new PagedModel(installableRecommendations);
	}

	private async getRemoteRecommendationsModel(query: Query, options: IQueryOptions, token: CancellationToken): Promise<IPagedModel<IExtension>> {
		const value = query.value.replace(/@recommended:remotes/g, '').trim().toLowerCase();
		const recommendations = this.extensionRecommendationsService.getRemoteRecommendations();
		const installableRecommendations = (await this.getInstallableRecommendations(recommendations, { ...options, source: 'recommendations-remotes' }, token))
			.filter(extension => extension.identifier.id.toLowerCase().indexOf(value) > -1);
		return new PagedModel(installableRecommendations);
	}

	private async getExeRecommendationsModel(query: Query, options: IQueryOptions, token: CancellationToken): Promise<IPagedModel<IExtension>> {
		const exe = query.value.replace(/@exe:/g, '').trim().toLowerCase();
		const { important, others } = await this.extensionRecommendationsService.getExeBasedRecommendations(exe.startsWith('"') ? exe.substring(1, exe.length - 1) : exe);
		const installableRecommendations = await this.getInstallableRecommendations([...important, ...others], { ...options, source: 'recommendations-exe' }, token);
		return new PagedModel(installableRecommendations);
	}

	private async getOtherRecommendationsModel(query: Query, options: IQueryOptions, token: CancellationToken): Promise<IPagedModel<IExtension>> {
		const otherRecommendations = await this.getOtherRecommendations();
		const installableRecommendations = await this.getInstallableRecommendations(otherRecommendations, { ...options, source: 'recommendations-other', sortBy: undefined }, token);
		const result = coalesce(otherRecommendations.map(id => installableRecommendations.find(i => areSameExtensions(i.identifier, { id }))));
		return new PagedModel(result);
	}

	private async getOtherRecommendations(): Promise<string[]> {
		const local = (await this.extensionsWorkbenchService.queryLocal(this.options.server))
			.map(e => e.identifier.id.toLowerCase());
		const workspaceRecommendations = (await this.getWorkspaceRecommendations())
			.map(extensionId => extensionId.toLowerCase());

		return distinct(
			flatten(await Promise.all([
				// Order is important
				this.extensionRecommendationsService.getImportantRecommendations(),
				this.extensionRecommendationsService.getFileBasedRecommendations(),
				this.extensionRecommendationsService.getOtherRecommendations()
			])).filter(extensionId => !local.includes(extensionId.toLowerCase()) && !workspaceRecommendations.includes(extensionId.toLowerCase())
			), extensionId => extensionId.toLowerCase());
	}

	// Get All types of recommendations, trimmed to show a max of 8 at any given time
	private async getAllRecommendationsModel(options: IQueryOptions, token: CancellationToken): Promise<IPagedModel<IExtension>> {
		const local = (await this.extensionsWorkbenchService.queryLocal(this.options.server)).map(e => e.identifier.id.toLowerCase());

		const allRecommendations = distinct(
			flatten(await Promise.all([
				// Order is important
				this.getWorkspaceRecommendations(),
				this.extensionRecommendationsService.getImportantRecommendations(),
				this.extensionRecommendationsService.getFileBasedRecommendations(),
				this.extensionRecommendationsService.getOtherRecommendations()
			])).filter(extensionId => !local.includes(extensionId.toLowerCase())
			), extensionId => extensionId.toLowerCase());

		const installableRecommendations = await this.getInstallableRecommendations(allRecommendations, { ...options, source: 'recommendations-all', sortBy: undefined }, token);
		const result: IExtension[] = coalesce(allRecommendations.map(id => installableRecommendations.find(i => areSameExtensions(i.identifier, { id }))));
		return new PagedModel(result.slice(0, 8));
	}

	private async searchRecommendations(query: Query, options: IQueryOptions, token: CancellationToken): Promise<IPagedModel<IExtension>> {
		const value = query.value.replace(/@recommended/g, '').trim().toLowerCase();
		const recommendations = distinct([...await this.getWorkspaceRecommendations(), ...await this.getOtherRecommendations()]);
		const installableRecommendations = (await this.getInstallableRecommendations(recommendations, { ...options, source: 'recommendations', sortBy: undefined }, token))
			.filter(extension => extension.identifier.id.toLowerCase().indexOf(value) > -1);
		const result = coalesce(recommendations.map(id => installableRecommendations.find(i => areSameExtensions(i.identifier, { id }))));
		return new PagedModel(this.sortExtensions(result, options));
	}

	private setModel(model: IPagedModel<IExtension>, error?: any, donotResetScrollTop?: boolean) {
		if (this.list) {
			this.list.model = new DelayedPagedModel(model);
			if (!donotResetScrollTop) {
				this.list.scrollTop = 0;
			}
			this.updateBody(error);
		}
		if (this.badge) {
			this.badge.setCount(this.count());
		}
	}

	private updateModel(model: IPagedModel<IExtension>) {
		if (this.list) {
			this.list.model = new DelayedPagedModel(model);
			this.updateBody();
		}
		if (this.badge) {
			this.badge.setCount(this.count());
		}
	}

	private updateBody(error?: any): void {
		if (this.bodyTemplate) {

			const count = this.count();
			this.bodyTemplate.extensionsList.classList.toggle('hidden', count === 0);
			this.bodyTemplate.messageContainer.classList.toggle('hidden', count > 0);

			if (count === 0 && this.isBodyVisible()) {
				if (error) {
					if (isOfflineError(error)) {
						this.bodyTemplate.messageSeverityIcon.className = SeverityIcon.className(Severity.Warning);
						this.bodyTemplate.messageBox.textContent = localize('offline error', "Unable to search the Marketplace when offline, please check your network connection.");
					} else {
						this.bodyTemplate.messageSeverityIcon.className = SeverityIcon.className(Severity.Error);
						this.bodyTemplate.messageBox.textContent = localize('error', "Error while fetching extensions. {0}", getErrorMessage(error));
					}
				} else {
					this.bodyTemplate.messageSeverityIcon.className = '';
					this.bodyTemplate.messageBox.textContent = localize('no extensions found', "No extensions found.");
				}
				alert(this.bodyTemplate.messageBox.textContent);
			}
		}

		this.updateSize();
	}

	private updateSize() {
		if (this.options.flexibleHeight) {
			this.maximumBodySize = this.list?.model.length ? Number.POSITIVE_INFINITY : 0;
			this.storageService.store(`${this.id}.size`, this.list?.model.length || 0, StorageScope.PROFILE, StorageTarget.MACHINE);
		}
	}

	private openExtension(extension: IExtension, options: { sideByside?: boolean; preserveFocus?: boolean; pinned?: boolean }): void {
		extension = this.extensionsWorkbenchService.local.filter(e => areSameExtensions(e.identifier, extension.identifier))[0] || extension;
		this.extensionsWorkbenchService.open(extension, options).then(undefined, err => this.onError(err));
	}

	private onError(err: any): void {
		if (isCancellationError(err)) {
			return;
		}

		const message = err && err.message || '';

		if (/ECONNREFUSED/.test(message)) {
			const error = createErrorWithActions(localize('suggestProxyError', "Marketplace returned 'ECONNREFUSED'. Please check the 'http.proxy' setting."), [
				new Action('open user settings', localize('open user settings', "Open User Settings"), undefined, true, () => this.preferencesService.openUserSettings())
			]);

			this.notificationService.error(error);
			return;
		}

		this.notificationService.error(err);
	}

	private getPagedModel(arg: IPager<IExtension> | IExtension[]): IPagedModel<IExtension> {
		if (Array.isArray(arg)) {
			return new PagedModel(arg);
		}
		const pager = {
			total: arg.total,
			pageSize: arg.pageSize,
			firstPage: arg.firstPage,
			getPage: (pageIndex: number, cancellationToken: CancellationToken) => arg.getPage(pageIndex, cancellationToken)
		};
		return new PagedModel(pager);
	}

	override dispose(): void {
		super.dispose();
		if (this.queryRequest) {
			this.queryRequest.request.cancel();
			this.queryRequest = null;
		}
		if (this.queryResult) {
			this.queryResult.disposables.dispose();
			this.queryResult = undefined;
		}
		this.list = null;
	}

	static isLocalExtensionsQuery(query: string, sortBy?: string): boolean {
		return this.isInstalledExtensionsQuery(query)
			|| this.isOutdatedExtensionsQuery(query)
			|| this.isEnabledExtensionsQuery(query)
			|| this.isDisabledExtensionsQuery(query)
			|| this.isBuiltInExtensionsQuery(query)
			|| this.isSearchBuiltInExtensionsQuery(query)
			|| this.isBuiltInGroupExtensionsQuery(query)
			|| this.isSearchDeprecatedExtensionsQuery(query)
			|| this.isSearchWorkspaceUnsupportedExtensionsQuery(query)
			|| this.isSearchRecentlyUpdatedQuery(query)
			|| this.isSearchExtensionUpdatesQuery(query)
			|| this.isSortInstalledExtensionsQuery(query, sortBy);
	}

	static isSearchBuiltInExtensionsQuery(query: string): boolean {
		return /@builtin\s.+/i.test(query);
	}

	static isBuiltInExtensionsQuery(query: string): boolean {
		return /^\s*@builtin$/i.test(query.trim());
	}

	static isBuiltInGroupExtensionsQuery(query: string): boolean {
		return /^\s*@builtin:.+$/i.test(query.trim());
	}

	static isSearchWorkspaceUnsupportedExtensionsQuery(query: string): boolean {
		return /^\s*@workspaceUnsupported(:(untrusted|virtual)(Partial)?)?(\s|$)/i.test(query);
	}

	static isInstalledExtensionsQuery(query: string): boolean {
		return /@installed/i.test(query);
	}

	static isOutdatedExtensionsQuery(query: string): boolean {
		return /@outdated/i.test(query);
	}

	static isEnabledExtensionsQuery(query: string): boolean {
		return /@enabled/i.test(query);
	}

	static isDisabledExtensionsQuery(query: string): boolean {
		return /@disabled/i.test(query);
	}

	static isSearchDeprecatedExtensionsQuery(query: string): boolean {
		return /@deprecated\s?.*/i.test(query);
	}

	static isRecommendedExtensionsQuery(query: string): boolean {
		return /^@recommended$/i.test(query.trim());
	}

	static isSearchRecommendedExtensionsQuery(query: string): boolean {
		return /@recommended\s.+/i.test(query);
	}

	static isWorkspaceRecommendedExtensionsQuery(query: string): boolean {
		return /@recommended:workspace/i.test(query);
	}

	static isExeRecommendedExtensionsQuery(query: string): boolean {
		return /@exe:.+/i.test(query);
	}

	static isRemoteRecommendedExtensionsQuery(query: string): boolean {
		return /@recommended:remotes/i.test(query);
	}

	static isKeymapsRecommendedExtensionsQuery(query: string): boolean {
		return /@recommended:keymaps/i.test(query);
	}

	static isLanguageRecommendedExtensionsQuery(query: string): boolean {
		return /@recommended:languages/i.test(query);
	}

<<<<<<< HEAD
	// {{SQL CARBON EDIT}}
	static isAllMarketplaceExtensionsQuery(query: string): boolean {
		return /@allmarketplace/i.test(query);
=======
	static isSortInstalledExtensionsQuery(query: string, sortBy?: string): boolean {
		return (sortBy !== undefined && sortBy !== '' && query === '') || (!sortBy && /^@sort:\S*$/i.test(query));
	}

	static isSearchPopularQuery(query: string): boolean {
		return /@popular/i.test(query);
	}

	static isSearchRecentlyPublishedQuery(query: string): boolean {
		return /@recentlyPublished/i.test(query);
	}

	static isSearchRecentlyUpdatedQuery(query: string): boolean {
		return /@recentlyUpdated/i.test(query);
	}

	static isSearchExtensionUpdatesQuery(query: string): boolean {
		return /@updates/i.test(query);
	}

	static isSortUpdateDateQuery(query: string): boolean {
		return /@sort:updateDate/i.test(query);
>>>>>>> 5b6af074
	}

	override focus(): void {
		super.focus();
		if (!this.list) {
			return;
		}

		if (!(this.list.getFocus().length || this.list.getSelection().length)) {
			this.list.focusNext();
		}
		this.list.domFocus();
	}
}

export class DefaultPopularExtensionsView extends ExtensionsListView {

	override async show(): Promise<IPagedModel<IExtension>> {
		const query = this.extensionManagementServerService.webExtensionManagementServer && !this.extensionManagementServerService.localExtensionManagementServer && !this.extensionManagementServerService.remoteExtensionManagementServer ? '@web' : '';
		return super.show(query);
	}

}

export class ServerInstalledExtensionsView extends ExtensionsListView {

	override async show(query: string): Promise<IPagedModel<IExtension>> {
		query = query ? query : '@installed';
		if (!ExtensionsListView.isLocalExtensionsQuery(query) || ExtensionsListView.isSortInstalledExtensionsQuery(query)) {
			query = query += ' @installed';
		}
		return super.show(query.trim());
	}

}

export class EnabledExtensionsView extends ExtensionsListView {

	override async show(query: string): Promise<IPagedModel<IExtension>> {
		query = query || '@enabled';
		return ExtensionsListView.isEnabledExtensionsQuery(query) ? super.show(query) :
			ExtensionsListView.isSortInstalledExtensionsQuery(query) ? super.show('@enabled ' + query) : this.showEmptyModel();
	}
}

export class DisabledExtensionsView extends ExtensionsListView {

	override async show(query: string): Promise<IPagedModel<IExtension>> {
		query = query || '@disabled';
		return ExtensionsListView.isDisabledExtensionsQuery(query) ? super.show(query) :
			ExtensionsListView.isSortInstalledExtensionsQuery(query) ? super.show('@disabled ' + query) : this.showEmptyModel();
	}
}

export class OutdatedExtensionsView extends ExtensionsListView {

	override async show(query: string): Promise<IPagedModel<IExtension>> {
		query = query ? query : '@outdated';
		if (ExtensionsListView.isSearchExtensionUpdatesQuery(query)) {
			query = query.replace('@updates', '@outdated');
		}

		const model = await super.show(query.trim());
		this.setExpanded(model.length > 0);
		return model;
	}

}

export class RecentlyUpdatedExtensionsView extends ExtensionsListView {

	override async show(query: string): Promise<IPagedModel<IExtension>> {
		query = query ? query : '@recentlyUpdated';
		if (ExtensionsListView.isSearchExtensionUpdatesQuery(query)) {
			query = query.replace('@updates', '@recentlyUpdated');
		}
		return super.show(query.trim());
	}

}

export class BuiltInFeatureExtensionsView extends ExtensionsListView {
	override async show(query: string): Promise<IPagedModel<IExtension>> {
		return (query && query.trim() !== '@builtin') ? this.showEmptyModel() : super.show('@builtin:features');
	}
}

export class BuiltInThemesExtensionsView extends ExtensionsListView {
	override async show(query: string): Promise<IPagedModel<IExtension>> {
		return (query && query.trim() !== '@builtin') ? this.showEmptyModel() : super.show('@builtin:themes');
	}
}

export class BuiltInProgrammingLanguageExtensionsView extends ExtensionsListView {
	override async show(query: string): Promise<IPagedModel<IExtension>> {
		return (query && query.trim() !== '@builtin') ? this.showEmptyModel() : super.show('@builtin:basics');
	}
}

function toSpecificWorkspaceUnsupportedQuery(query: string, qualifier: string): string | undefined {
	if (!query) {
		return '@workspaceUnsupported:' + qualifier;
	}
	const match = query.match(new RegExp(`@workspaceUnsupported(:${qualifier})?(\\s|$)`, 'i'));
	if (match) {
		if (!match[1]) {
			return query.replace(/@workspaceUnsupported/gi, '@workspaceUnsupported:' + qualifier);
		}
		return query;
	}
	return undefined;
}


export class UntrustedWorkspaceUnsupportedExtensionsView extends ExtensionsListView {
	override async show(query: string): Promise<IPagedModel<IExtension>> {
		const updatedQuery = toSpecificWorkspaceUnsupportedQuery(query, 'untrusted');
		return updatedQuery ? super.show(updatedQuery) : this.showEmptyModel();
	}
}

export class UntrustedWorkspacePartiallySupportedExtensionsView extends ExtensionsListView {
	override async show(query: string): Promise<IPagedModel<IExtension>> {
		const updatedQuery = toSpecificWorkspaceUnsupportedQuery(query, 'untrustedPartial');
		return updatedQuery ? super.show(updatedQuery) : this.showEmptyModel();
	}
}

export class VirtualWorkspaceUnsupportedExtensionsView extends ExtensionsListView {
	override async show(query: string): Promise<IPagedModel<IExtension>> {
		const updatedQuery = toSpecificWorkspaceUnsupportedQuery(query, 'virtual');
		return updatedQuery ? super.show(updatedQuery) : this.showEmptyModel();
	}
}

export class VirtualWorkspacePartiallySupportedExtensionsView extends ExtensionsListView {
	override async show(query: string): Promise<IPagedModel<IExtension>> {
		const updatedQuery = toSpecificWorkspaceUnsupportedQuery(query, 'virtualPartial');
		return updatedQuery ? super.show(updatedQuery) : this.showEmptyModel();
	}
}

export class DeprecatedExtensionsView extends ExtensionsListView {
	override async show(query: string): Promise<IPagedModel<IExtension>> {
		return ExtensionsListView.isSearchDeprecatedExtensionsQuery(query) ? super.show(query) : this.showEmptyModel();
	}
}

export class SearchMarketplaceExtensionsView extends ExtensionsListView {

	private readonly reportSearchFinishedDelayer = this._register(new ThrottledDelayer(2000));
	private searchWaitPromise: Promise<void> = Promise.resolve();

	override async show(query: string): Promise<IPagedModel<IExtension>> {
		const queryPromise = super.show(query);
		this.reportSearchFinishedDelayer.trigger(() => this.reportSearchFinished());
		this.searchWaitPromise = queryPromise.then(null, null);
		return queryPromise;
	}

	private async reportSearchFinished(): Promise<void> {
		await this.searchWaitPromise;
		this.telemetryService.publicLog2('extensionsView:MarketplaceSearchFinished');
	}
}

export class DefaultRecommendedExtensionsView extends ExtensionsListView {
	// {{SQL CARBON EDIT}}
	private readonly recommendedExtensionsQuery = '@allmarketplace';

	protected override renderBody(container: HTMLElement): void {
		super.renderBody(container);

		this._register(this.extensionRecommendationsService.onDidChangeRecommendations(() => {
			this.show('');
		}));
	}

	override async show(query: string): Promise<IPagedModel<IExtension>> {
		if (query && query.trim() !== this.recommendedExtensionsQuery) {
			return this.showEmptyModel();
		}
		const model = await super.show(this.recommendedExtensionsQuery);
		if (!this.extensionsWorkbenchService.local.some(e => !e.isBuiltin)) {
			// This is part of popular extensions view. Collapse if no installed extensions.
			this.setExpanded(model.length > 0);
		}
		return model;
	}

}

export class RecommendedExtensionsView extends ExtensionsListView {
	// private readonly recommendedExtensionsQuery = '@recommended'; {{SQL CARBON EDIT}} no unused

	protected override renderBody(container: HTMLElement): void {
		super.renderBody(container);

		this._register(this.extensionRecommendationsService.onDidChangeRecommendations(() => {
			this.show('');
		}));
	}

	override async show(query: string): Promise<IPagedModel<IExtension>> {
		return super.show('@allmarketplace'); // {{SQL CARBON EDIT}} Show all available extensions in marketplace
	}
}

export class WorkspaceRecommendedExtensionsView extends ExtensionsListView implements IWorkspaceRecommendedExtensionsView {
	private readonly recommendedExtensionsQuery = '@recommended:workspace';

	protected override renderBody(container: HTMLElement): void {
		super.renderBody(container);

		this._register(this.extensionRecommendationsService.onDidChangeRecommendations(() => this.show(this.recommendedExtensionsQuery)));
		this._register(this.contextService.onDidChangeWorkbenchState(() => this.show(this.recommendedExtensionsQuery)));
	}

	override async show(query: string): Promise<IPagedModel<IExtension>> {
		const shouldShowEmptyView = query && query.trim() !== '@recommended' && query.trim() !== '@recommended:workspace';
		const model = await (shouldShowEmptyView ? this.showEmptyModel() : super.show(this.recommendedExtensionsQuery));
		this.setExpanded(model.length > 0);
		return model;
	}

	private async getInstallableWorkspaceRecommendations() {
		const installed = (await this.extensionsWorkbenchService.queryLocal())
			.filter(l => l.enablementState !== EnablementState.DisabledByExtensionKind); // Filter extensions disabled by kind
		const recommendations = (await this.getWorkspaceRecommendations())
			.filter(extensionId => installed.every(local => !areSameExtensions({ id: extensionId }, local.identifier)));
		return this.getInstallableRecommendations(recommendations, { source: 'install-all-workspace-recommendations' }, CancellationToken.None);
	}

	async installWorkspaceRecommendations(): Promise<void> {
		const installableRecommendations = await this.getInstallableWorkspaceRecommendations();
		if (installableRecommendations.length) {
			await this.extensionManagementService.installExtensions(installableRecommendations.map(i => i.gallery!));
		} else {
			this.notificationService.notify({
				severity: Severity.Info,
				message: localize('no local extensions', "There are no extensions to install.")
			});
		}
	}

}<|MERGE_RESOLUTION|>--- conflicted
+++ resolved
@@ -1,4 +1,4 @@
-/*---------------------------------------------------------------------------------------------
+	/*---------------------------------------------------------------------------------------------
  *  Copyright (c) Microsoft Corporation. All rights reserved.
  *  Licensed under the Source EULA. See License.txt in the project root for license information.
  *--------------------------------------------------------------------------------------------*/
@@ -37,11 +37,7 @@
 import { IListContextMenuEvent } from 'vs/base/browser/ui/list/list';
 import { CancellationToken } from 'vs/base/common/cancellation';
 import { IAction, Action, Separator, ActionRunner } from 'vs/base/common/actions';
-<<<<<<< HEAD
-import { ExtensionIdentifier, ExtensionUntrustedWorkspaceSupportType, ExtensionVirtualWorkspaceSupportType, IExtensionDescription, isLanguagePackExtension, ExtensionType } from 'vs/platform/extensions/common/extensions'; // {{SQL CARBON EDIT}} Add ExtensionType
-=======
-import { ExtensionIdentifierMap, ExtensionUntrustedWorkspaceSupportType, ExtensionVirtualWorkspaceSupportType, IExtensionDescription, isLanguagePackExtension } from 'vs/platform/extensions/common/extensions';
->>>>>>> 5b6af074
+import { ExtensionIdentifier, ExtensionUntrustedWorkspaceSupportType, ExtensionVirtualWorkspaceSupportType, IExtensionDescription, isLanguagePackExtension } from 'vs/platform/extensions/common/extensions';
 import { CancelablePromise, createCancelablePromise, ThrottledDelayer } from 'vs/base/common/async';
 import { IProductService } from 'vs/platform/product/common/productService';
 import { SeverityIcon } from 'vs/platform/severityIcon/browser/severityIcon';
@@ -1278,34 +1274,33 @@
 		return /@recommended:languages/i.test(query);
 	}
 
-<<<<<<< HEAD
+	static isSortInstalledExtensionsQuery(query: string, sortBy?: string): boolean {
+		return (sortBy !== undefined && sortBy !== '' && query === '') || (!sortBy && /^@sort:\S*$/i.test(query));
+	}
+
+	static isSearchPopularQuery(query: string): boolean {
+		return /@popular/i.test(query);
+	}
+
+	static isSearchRecentlyPublishedQuery(query: string): boolean {
+		return /@recentlyPublished/i.test(query);
+	}
+
+	static isSearchRecentlyUpdatedQuery(query: string): boolean {
+		return /@recentlyUpdated/i.test(query);
+	}
+
+	static isSearchExtensionUpdatesQuery(query: string): boolean {
+		return /@updates/i.test(query);
+	}
+
+	static isSortUpdateDateQuery(query: string): boolean {
+		return /@sort:updateDate/i.test(query);
+	}
+
 	// {{SQL CARBON EDIT}}
 	static isAllMarketplaceExtensionsQuery(query: string): boolean {
 		return /@allmarketplace/i.test(query);
-=======
-	static isSortInstalledExtensionsQuery(query: string, sortBy?: string): boolean {
-		return (sortBy !== undefined && sortBy !== '' && query === '') || (!sortBy && /^@sort:\S*$/i.test(query));
-	}
-
-	static isSearchPopularQuery(query: string): boolean {
-		return /@popular/i.test(query);
-	}
-
-	static isSearchRecentlyPublishedQuery(query: string): boolean {
-		return /@recentlyPublished/i.test(query);
-	}
-
-	static isSearchRecentlyUpdatedQuery(query: string): boolean {
-		return /@recentlyUpdated/i.test(query);
-	}
-
-	static isSearchExtensionUpdatesQuery(query: string): boolean {
-		return /@updates/i.test(query);
-	}
-
-	static isSortUpdateDateQuery(query: string): boolean {
-		return /@sort:updateDate/i.test(query);
->>>>>>> 5b6af074
 	}
 
 	override focus(): void {
