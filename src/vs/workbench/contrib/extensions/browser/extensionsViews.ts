--- conflicted
+++ resolved
@@ -284,9 +284,6 @@
 	}
 
 	count(): number {
-<<<<<<< HEAD
-		return this.queryResult?.model.length ?? 0;
-=======
 		// {{SQL CARBON EDIT}} - try to use the list model before the queryResult model
 		// {{SQL CARBON EDIT}} - since there are code paths that call updateModel without updating queryResults
 		if (this.list?.model) {
@@ -294,7 +291,6 @@
 		} else {
 			return this.queryResult?.model.length ?? 0;
 		}
->>>>>>> 41e7569f
 	}
 
 	protected showEmptyModel(): Promise<IPagedModel<IExtension>> {
