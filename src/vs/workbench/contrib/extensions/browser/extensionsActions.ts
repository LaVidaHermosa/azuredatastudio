/*---------------------------------------------------------------------------------------------
 *  Copyright (c) Microsoft Corporation. All rights reserved.
 *  Licensed under the Source EULA. See License.txt in the project root for license information.
 *--------------------------------------------------------------------------------------------*/

import 'vs/css!./media/extensionActions';
import { localize } from 'vs/nls';
import { IAction, Action, Separator, SubmenuAction } from 'vs/base/common/actions';
import { Delayer, Promises, Throttler } from 'vs/base/common/async';
import * as DOM from 'vs/base/browser/dom';
import { Emitter, Event } from 'vs/base/common/event';
import * as json from 'vs/base/common/json';
import { IContextMenuService } from 'vs/platform/contextview/browser/contextView';
import { disposeIfDisposable } from 'vs/base/common/lifecycle';
import { IExtension, ExtensionState, IExtensionsWorkbenchService, VIEWLET_ID, IExtensionsViewPaneContainer, IExtensionContainer, TOGGLE_IGNORE_EXTENSION_ACTION_ID, SELECT_INSTALL_VSIX_EXTENSION_COMMAND_ID, THEME_ACTIONS_GROUP, INSTALL_ACTIONS_GROUP } from 'vs/workbench/contrib/extensions/common/extensions';
import { ExtensionsConfigurationInitialContent } from 'vs/workbench/contrib/extensions/common/extensionsFileTemplate';
import { IGalleryExtension, IExtensionGalleryService, ILocalExtension, InstallOptions, InstallOperation, TargetPlatformToString, ExtensionManagementErrorCode } from 'vs/platform/extensionManagement/common/extensionManagement';
import { IWorkbenchExtensionEnablementService, EnablementState, IExtensionManagementServerService, IExtensionManagementServer, IWorkbenchExtensionManagementService } from 'vs/workbench/services/extensionManagement/common/extensionManagement';
import { ExtensionRecommendationReason, IExtensionIgnoredRecommendationsService, IExtensionRecommendationsService } from 'vs/workbench/services/extensionRecommendations/common/extensionRecommendations';
import { areSameExtensions, getExtensionId } from 'vs/platform/extensionManagement/common/extensionManagementUtil';
import { ExtensionType, ExtensionIdentifier, IExtensionDescription, IExtensionManifest, isLanguagePackExtension, getWorkspaceSupportTypeMessage, TargetPlatform } from 'vs/platform/extensions/common/extensions';
import { IInstantiationService, ServicesAccessor } from 'vs/platform/instantiation/common/instantiation';
import { IFileService, IFileContent } from 'vs/platform/files/common/files';
import { IWorkspaceContextService, WorkbenchState, IWorkspaceFolder } from 'vs/platform/workspace/common/workspace';
import { IHostService } from 'vs/workbench/services/host/browser/host';
import { IExtensionService, toExtension, toExtensionDescription } from 'vs/workbench/services/extensions/common/extensions';
import { URI } from 'vs/base/common/uri';
import { CommandsRegistry, ICommandService } from 'vs/platform/commands/common/commands';
import { IConfigurationService } from 'vs/platform/configuration/common/configuration';
import { registerThemingParticipant, IColorTheme, ICssStyleCollector } from 'vs/platform/theme/common/themeService';
import { ThemeIcon } from 'vs/base/common/themables';
import { buttonBackground, buttonForeground, buttonHoverBackground, registerColor, editorWarningForeground, editorInfoForeground, editorErrorForeground, buttonSeparator } from 'vs/platform/theme/common/colorRegistry';
import { IJSONEditingService } from 'vs/workbench/services/configuration/common/jsonEditing';
import { ITextEditorSelection } from 'vs/platform/editor/common/editor';
import { ITextModelService } from 'vs/editor/common/services/resolverService';
import { IContextKeyService } from 'vs/platform/contextkey/common/contextkey';
import { MenuId, IMenuService, MenuItemAction, SubmenuItemAction } from 'vs/platform/actions/common/actions';
import { PICK_WORKSPACE_FOLDER_COMMAND_ID } from 'vs/workbench/browser/actions/workspaceCommands';
import { INotificationService, IPromptChoice, Severity } from 'vs/platform/notification/common/notification';
import { IOpenerService } from 'vs/platform/opener/common/opener';
import { IEditorService } from 'vs/workbench/services/editor/common/editorService';
import { IQuickPickItem, IQuickInputService, IQuickPickSeparator, QuickPickItem } from 'vs/platform/quickinput/common/quickInput';
import { CancellationToken } from 'vs/base/common/cancellation';
import { alert } from 'vs/base/browser/ui/aria/aria';
import { IWorkbenchThemeService, IWorkbenchTheme, IWorkbenchColorTheme, IWorkbenchFileIconTheme, IWorkbenchProductIconTheme } from 'vs/workbench/services/themes/common/workbenchThemeService';
import { ILabelService } from 'vs/platform/label/common/label';
import { ITextFileService } from 'vs/workbench/services/textfile/common/textfiles';
import { IProductService } from 'vs/platform/product/common/productService';
import { IDialogService, IPromptButton } from 'vs/platform/dialogs/common/dialogs';
import { IProgressService, ProgressLocation } from 'vs/platform/progress/common/progress';
import { IActionViewItemOptions, ActionViewItem } from 'vs/base/browser/ui/actionbar/actionViewItems';
import { EXTENSIONS_CONFIG, IExtensionsConfigContent } from 'vs/workbench/services/extensionRecommendations/common/workspaceExtensionsConfig';
import { getErrorMessage, isCancellationError } from 'vs/base/common/errors';
import { IUserDataSyncEnablementService, SyncResource } from 'vs/platform/userDataSync/common/userDataSync';
import { ActionWithDropdownActionViewItem, IActionWithDropdownActionViewItemOptions } from 'vs/base/browser/ui/dropdown/dropdownActionViewItem';
import { IContextMenuProvider } from 'vs/base/browser/contextmenu';
import { ILogService } from 'vs/platform/log/common/log';
import { errorIcon, infoIcon, manageExtensionIcon, preReleaseIcon, syncEnabledIcon, syncIgnoredIcon, trustIcon, warningIcon } from 'vs/workbench/contrib/extensions/browser/extensionsIcons';
import { isIOS, isWeb, language } from 'vs/base/common/platform';
import { IExtensionManifestPropertiesService } from 'vs/workbench/services/extensions/common/extensionManifestPropertiesService';
import * as locConstants from 'sql/base/common/locConstants'; // {{SQL CARBON EDIT}}
import { IWorkspaceTrustEnablementService, IWorkspaceTrustManagementService } from 'vs/platform/workspace/common/workspaceTrust';
import { isVirtualWorkspace } from 'vs/platform/workspace/common/virtualWorkspace';
import { escapeMarkdownSyntaxTokens, IMarkdownString, MarkdownString } from 'vs/base/common/htmlContent';
import { IPaneCompositePartService } from 'vs/workbench/services/panecomposite/browser/panecomposite';
import { ViewContainerLocation } from 'vs/workbench/common/views';
import { flatten } from 'vs/base/common/arrays';
import { fromNow } from 'vs/base/common/date';
import { IPreferencesService } from 'vs/workbench/services/preferences/common/preferences';
import { getLocale } from 'vs/platform/languagePacks/common/languagePacks';
import { ILocaleService } from 'vs/workbench/services/localization/common/locale';
import { isString } from 'vs/base/common/types';
import { showWindowLogActionId } from 'vs/workbench/services/log/common/logConstants';
import { ITelemetryService } from 'vs/platform/telemetry/common/telemetry';

export class PromptExtensionInstallFailureAction extends Action {

	constructor(
		private readonly extension: IExtension,
		public readonly version: string, // {{SQL CARBON EDIT}} Making public to get around compile error since we don't use this anymore (easier than updating all constructor calls)
		private readonly installOperation: InstallOperation,
		private readonly installOptions: InstallOptions | undefined,
		private readonly error: Error,
		@IProductService private readonly productService: IProductService,
		@IOpenerService private readonly openerService: IOpenerService,
		@INotificationService private readonly notificationService: INotificationService,
		@IDialogService private readonly dialogService: IDialogService,
		@ICommandService private readonly commandService: ICommandService,
		@ILogService private readonly logService: ILogService,
		@IExtensionManagementServerService private readonly extensionManagementServerService: IExtensionManagementServerService,
		@IInstantiationService private readonly instantiationService: IInstantiationService,
		@IExtensionGalleryService private readonly galleryService: IExtensionGalleryService,
		@IExtensionManifestPropertiesService private readonly extensionManifestPropertiesService: IExtensionManifestPropertiesService,
	) {
		super('extension.promptExtensionInstallFailure');
	}

	override async run(): Promise<void> {
		if (isCancellationError(this.error)) {
			return;
		}

		this.logService.error(this.error);

		if (this.error.name === ExtensionManagementErrorCode.Unsupported) {
			const productName = isWeb ? localize('VS Code for Web', "{0} for the Web", this.productService.nameLong) : this.productService.nameLong;
			const message = localize('cannot be installed', "The '{0}' extension is not available in {1}. Click 'More Information' to learn more.", this.extension.displayName || this.extension.identifier.id, productName);
			const { confirmed } = await this.dialogService.confirm({
				type: Severity.Info,
				message,
				primaryButton: localize({ key: 'more information', comment: ['&& denotes a mnemonic'] }, "&&More Information"),
				cancelButton: localize('close', "Close")
			});
			if (confirmed) {
				this.openerService.open(isWeb ? URI.parse('https://aka.ms/vscode-web-extensions-guide') : URI.parse('https://aka.ms/vscode-remote'));
			}
			return;
		}

		if ([ExtensionManagementErrorCode.Incompatible, ExtensionManagementErrorCode.IncompatibleTargetPlatform, ExtensionManagementErrorCode.Malicious, ExtensionManagementErrorCode.ReleaseVersionNotFound, ExtensionManagementErrorCode.Deprecated].includes(<ExtensionManagementErrorCode>this.error.name)) {
			await this.dialogService.info(getErrorMessage(this.error));
			return;
		}

		if (ExtensionManagementErrorCode.Signature === (<ExtensionManagementErrorCode>this.error.name)) {
			await this.dialogService.prompt({
				type: 'error',
				message: localize('signature verification failed', "{0} cannot verify the '{1}' extension. Are you sure you want to install it?", this.productService.nameLong, this.extension.displayName || this.extension.identifier.id),
				buttons: [{
					label: localize('install anyway', "Install Anyway"),
					run: () => {
						const installAction = this.installOptions?.isMachineScoped ? this.instantiationService.createInstance(InstallAction, { donotVerifySignature: true }) : this.instantiationService.createInstance(InstallAndSyncAction, { donotVerifySignature: true });
						installAction.extension = this.extension;
						return installAction.run();
					}
				}],
				cancelButton: localize('cancel', "Cancel")
			});
			return;
		}

		let operationMessage = this.installOperation === InstallOperation.Update ? localize('update operation', "Error while updating '{0}' extension.", this.extension.displayName || this.extension.identifier.id)
			: localize('install operation', "Error while installing '{0}' extension.", this.extension.displayName || this.extension.identifier.id);
		let additionalMessage;
		const promptChoices: IPromptChoice[] = [];

		if (ExtensionManagementErrorCode.IncompatiblePreRelease === (<ExtensionManagementErrorCode>this.error.name)) {
			operationMessage = getErrorMessage(this.error);
			additionalMessage = localize('install release version message', "Would you like to install the release version?");
			promptChoices.push({
				label: localize('install release version', "Install Release Version"),
				run: () => {
					const installAction = this.installOptions?.isMachineScoped ? this.instantiationService.createInstance(InstallAction, { installPreReleaseVersion: !!this.installOptions.installPreReleaseVersion }) : this.instantiationService.createInstance(InstallAndSyncAction, { installPreReleaseVersion: !!this.installOptions?.installPreReleaseVersion });
					installAction.extension = this.extension;
					return installAction.run();
				}
			});
		}

<<<<<<< HEAD
		else if (this.extension.gallery && this.productService.extensionsGallery && (this.extensionManagementServerService.localExtensionManagementServer || this.extensionManagementServerService.remoteExtensionManagementServer) && !isIOS) {
			additionalMessage = localize('check logs', "Please check the [log]({0}) for more details.", `command:${Constants.showWindowLogActionId}`);
			promptChoices.push({
				label: localize('download', "Try Downloading Manually..."),
				run: () => this.openerService.open(URI.parse(this.extension.gallery.assets.download?.uri ?? this.extension.gallery.assets.downloadPage.uri)).then(() => { // {{SQL CARBON EDIT}} Use links from the assets since we don't have the same marketplace
					this.notificationService.prompt(
						Severity.Info,
						localize('install vsix', 'Once downloaded, please manually install the downloaded VSIX of \'{0}\'.', this.extension.identifier.id),
						[{
							label: localize('installVSIX', "Install from VSIX..."),
							run: () => this.commandService.executeCommand(SELECT_INSTALL_VSIX_EXTENSION_COMMAND_ID)
						}]
					);
				})
			});
=======
		else {
			const downloadUrl = await this.getDownloadUrl();
			if (downloadUrl) {
				additionalMessage = localize('check logs', "Please check the [log]({0}) for more details.", `command:${showWindowLogActionId}`);
				promptChoices.push({
					label: localize('download', "Try Downloading Manually..."),
					run: () => this.openerService.open(downloadUrl).then(() => {
						this.notificationService.prompt(
							Severity.Info,
							localize('install vsix', 'Once downloaded, please manually install the downloaded VSIX of \'{0}\'.', this.extension.identifier.id),
							[{
								label: localize('installVSIX', "Install from VSIX..."),
								run: () => this.commandService.executeCommand(SELECT_INSTALL_VSIX_EXTENSION_COMMAND_ID)
							}]
						);
					})
				});
			}
>>>>>>> 5b6af074
		}

		const message = `${operationMessage}${additionalMessage ? ` ${additionalMessage}` : ''}`;
		this.notificationService.prompt(Severity.Error, message, promptChoices);
	}

	private async getDownloadUrl(): Promise<URI | undefined> {
		if (isIOS) {
			return undefined;
		}
		if (!this.extension.gallery) {
			return undefined;
		}
		if (!this.productService.extensionsGallery) {
			return undefined;
		}
		if (!this.extensionManagementServerService.localExtensionManagementServer && !this.extensionManagementServerService.remoteExtensionManagementServer) {
			return undefined;
		}
		let targetPlatform = this.extension.gallery.properties.targetPlatform;
		if (targetPlatform !== TargetPlatform.UNIVERSAL && targetPlatform !== TargetPlatform.UNDEFINED && this.extensionManagementServerService.remoteExtensionManagementServer) {
			try {
				const manifest = await this.galleryService.getManifest(this.extension.gallery, CancellationToken.None);
				if (manifest && this.extensionManifestPropertiesService.prefersExecuteOnWorkspace(manifest)) {
					targetPlatform = await this.extensionManagementServerService.remoteExtensionManagementServer.extensionManagementService.getTargetPlatform();
				}
			} catch (error) {
				this.logService.error(error);
				return undefined;
			}
		}
		if (targetPlatform === TargetPlatform.UNKNOWN) {
			return undefined;
		}
		return URI.parse(`${this.productService.extensionsGallery.serviceUrl}/publishers/${this.extension.publisher}/vsextensions/${this.extension.name}/${this.version}/vspackage${targetPlatform !== TargetPlatform.UNDEFINED ? `?targetPlatform=${targetPlatform}` : ''}`);
	}

}

export abstract class ExtensionAction extends Action implements IExtensionContainer {
	static readonly EXTENSION_ACTION_CLASS = 'extension-action';
	static readonly TEXT_ACTION_CLASS = `${ExtensionAction.EXTENSION_ACTION_CLASS} text`;
	static readonly LABEL_ACTION_CLASS = `${ExtensionAction.EXTENSION_ACTION_CLASS} label`;
	static readonly ICON_ACTION_CLASS = `${ExtensionAction.EXTENSION_ACTION_CLASS} icon`;
	private _extension: IExtension | null = null;
	get extension(): IExtension | null { return this._extension; }
	set extension(extension: IExtension | null) { this._extension = extension; this.update(); }
	abstract update(): void;
}

export class ActionWithDropDownAction extends ExtensionAction {

	private action: IAction | undefined;

	private _menuActions: IAction[] = [];
	get menuActions(): IAction[] { return [...this._menuActions]; }

	override get extension(): IExtension | null {
		return super.extension;
	}

	override set extension(extension: IExtension | null) {
		this.extensionActions.forEach(a => a.extension = extension);
		super.extension = extension;
	}

	protected readonly extensionActions: ExtensionAction[];

	constructor(
		id: string, label: string,
		private readonly actionsGroups: ExtensionAction[][],
	) {
		super(id, label);
		this.extensionActions = flatten(actionsGroups);
		this.update();
		this._register(Event.any(...this.extensionActions.map(a => a.onDidChange))(() => this.update(true)));
		this.extensionActions.forEach(a => this._register(a));
	}

	update(donotUpdateActions?: boolean): void {
		if (!donotUpdateActions) {
			this.extensionActions.forEach(a => a.update());
		}

		const enabledActionsGroups = this.actionsGroups.map(actionsGroup => actionsGroup.filter(a => a.enabled));

		let actions: IAction[] = [];
		for (const enabledActions of enabledActionsGroups) {
			if (enabledActions.length) {
				actions = [...actions, ...enabledActions, new Separator()];
			}
		}
		actions = actions.length ? actions.slice(0, actions.length - 1) : actions;

		this.action = actions[0];
		this._menuActions = actions.length > 1 ? actions : [];

		this.enabled = !!this.action;
		if (this.action) {
			this.label = this.getLabel(this.action as ExtensionAction);
			this.tooltip = this.action.tooltip;
		}

		let clazz = (this.action || this.extensionActions[0])?.class || '';
		clazz = clazz ? `${clazz} action-dropdown` : 'action-dropdown';
		if (this._menuActions.length === 0) {
			clazz += ' action-dropdown';
		}
		this.class = clazz;
	}

	override run(): Promise<void> {
		const enabledActions = this.extensionActions.filter(a => a.enabled);
		return enabledActions[0].run();
	}

	protected getLabel(action: ExtensionAction): string {
		return action.label;
	}
}

export abstract class AbstractInstallAction extends ExtensionAction {

	static readonly Class = `${ExtensionAction.LABEL_ACTION_CLASS} prominent install`;

	protected _manifest: IExtensionManifest | null = null;
	set manifest(manifest: IExtensionManifest | null) {
		this._manifest = manifest;
		this.updateLabel();
	}

	private readonly updateThrottler = new Throttler();

	constructor(
		id: string, readonly options: InstallOptions, cssClass: string,
		@IExtensionsWorkbenchService private readonly extensionsWorkbenchService: IExtensionsWorkbenchService,
		@IInstantiationService private readonly instantiationService: IInstantiationService,
		@IExtensionService private readonly runtimeExtensionService: IExtensionService,
		@IWorkbenchThemeService private readonly workbenchThemeService: IWorkbenchThemeService,
		@ILabelService private readonly labelService: ILabelService,
		@IDialogService private readonly dialogService: IDialogService,
		@IPreferencesService private readonly preferencesService: IPreferencesService,
<<<<<<< HEAD
		@INotificationService private readonly notificationService: INotificationService // {{SQL CARBON EDIT}}
=======
		@ITelemetryService private readonly telemetryService: ITelemetryService,
>>>>>>> 5b6af074
	) {
		super(id, localize('install', "Install"), cssClass, false);
		this.update();
		this._register(this.labelService.onDidChangeFormatters(() => this.updateLabel(), this));
	}

	update(): void {
		this.updateThrottler.queue(() => this.computeAndUpdateEnablement());
	}

	protected async computeAndUpdateEnablement(): Promise<void> {
		this.enabled = false;
		if (!this.extension) {
			return;
		}
		if (this.extension.isBuiltin) {
			return;
		}
		if (this.extensionsWorkbenchService.canSetLanguage(this.extension)) {
			return;
		}
		if (this.extension.state === ExtensionState.Uninstalled && await this.extensionsWorkbenchService.canInstall(this.extension)) {
			this.enabled = this.options.installPreReleaseVersion ? this.extension.hasPreReleaseVersion : this.extension.hasReleaseVersion;
			this.updateLabel();
			this.updateTooltip(); // {{SQL CARBON EDIT}} Update tooltip for download extensions
		}
	}

	override async run(): Promise<any> {
		if (!this.extension) {
			return;
		}

		if (this.extension.deprecationInfo) {
			let detail: string | MarkdownString = localize('deprecated message', "This extension is deprecated as it is no longer being maintained.");
			enum DeprecationChoice {
				InstallAnyway = 0,
				ShowAlternateExtension = 1,
				ConfigureSettings = 2,
				Cancel = 3
			}
			const buttons: IPromptButton<DeprecationChoice>[] = [
				{
					label: localize('install anyway', "Install Anyway"),
					run: () => DeprecationChoice.InstallAnyway
				}
			];

			if (this.extension.deprecationInfo.extension) {
				detail = localize('deprecated with alternate extension message', "This extension is deprecated. Use the {0} extension instead.", this.extension.deprecationInfo.extension.displayName);

				const alternateExtension = this.extension.deprecationInfo.extension;
				buttons.push({
					label: localize({ key: 'Show alternate extension', comment: ['&& denotes a mnemonic'] }, "&&Open {0}", this.extension.deprecationInfo.extension.displayName),
					run: async () => {
						const [extension] = await this.extensionsWorkbenchService.getExtensions([{ id: alternateExtension.id, preRelease: alternateExtension.preRelease }], CancellationToken.None);
						await this.extensionsWorkbenchService.open(extension);

						return DeprecationChoice.ShowAlternateExtension;
					}
				});
			} else if (this.extension.deprecationInfo.settings) {
				detail = localize('deprecated with alternate settings message', "This extension is deprecated as this functionality is now built-in to VS Code.");

				const settings = this.extension.deprecationInfo.settings;
				buttons.push({
					label: localize({ key: 'configure in settings', comment: ['&& denotes a mnemonic'] }, "&&Configure Settings"),
					run: async () => {
						await this.preferencesService.openSettings({ query: settings.map(setting => `@id:${setting}`).join(' ') });

						return DeprecationChoice.ConfigureSettings;
					}
				});
			} else if (this.extension.deprecationInfo.additionalInfo) {
				detail = new MarkdownString(`${detail} ${this.extension.deprecationInfo.additionalInfo}`);
			}

			const { result } = await this.dialogService.prompt({
				type: Severity.Warning,
				message: localize('install confirmation', "Are you sure you want to install '{0}'?", this.extension.displayName),
				detail: isString(detail) ? detail : undefined,
				custom: isString(detail) ? undefined : {
					markdownDetails: [{
						markdown: detail
					}]
				},
				buttons,
				cancelButton: {
					run: () => DeprecationChoice.Cancel
				}
			});
			if (result !== DeprecationChoice.InstallAnyway) {
				return;
			}
		}

		this.extensionsWorkbenchService.open(this.extension, { showPreReleaseVersion: this.options.installPreReleaseVersion });

		alert(localize('installExtensionStart', "Installing extension {0} started. An editor is now open with more details on this extension", this.extension.displayName));

		/* __GDPR__
			"extensions:action:install" : {
				"owner": "sandy081",
				"actionId" : { "classification": "SystemMetaData", "purpose": "FeatureInsight" },
				"${include}": [
					"${GalleryExtensionTelemetryData}"
				]
			}
		*/
		this.telemetryService.publicLog('extensions:action:install', { ...this.extension.telemetryData, actionId: this.id });

		const extension = await this.install(this.extension);

		if (extension && extension?.local) {
			alert(localize('installExtensionComplete', "Installing extension {0} is completed.", this.extension.displayName));
			const runningExtension = await this.getRunningExtension(extension.local);
			if (runningExtension && !(runningExtension.activationEvents && runningExtension.activationEvents.some(activationEent => activationEent.startsWith('onLanguage')))) {
				const action = await this.getThemeAction(extension);
				if (action) {
					action.extension = extension;
					try {
						return action.run({ showCurrentTheme: true, ignoreFocusLost: true });
					} finally {
						action.dispose();
					}
				}
			}
		}

	}

	private async getThemeAction(extension: IExtension): Promise<ExtensionAction | undefined> {
		const colorThemes = await this.workbenchThemeService.getColorThemes();
		if (colorThemes.some(theme => isThemeFromExtension(theme, extension))) {
			return this.instantiationService.createInstance(SetColorThemeAction);
		}
		const fileIconThemes = await this.workbenchThemeService.getFileIconThemes();
		if (fileIconThemes.some(theme => isThemeFromExtension(theme, extension))) {
			return this.instantiationService.createInstance(SetFileIconThemeAction);
		}
		const productIconThemes = await this.workbenchThemeService.getProductIconThemes();
		if (productIconThemes.some(theme => isThemeFromExtension(theme, extension))) {
			return this.instantiationService.createInstance(SetProductIconThemeAction);
		}
		return undefined;
	}

	private async install(extension: IExtension): Promise<IExtension | undefined> {
		const installOptions = this.getInstallOptions();
		try {
			return await this.extensionsWorkbenchService.install(extension, installOptions);
		} catch (error) {
			// {{SQL CARBON EDIT}}
			// Prompt the user that the current ADS version is not compatible with the extension,
			// return here as in this scenario it doesn't make sense for the user to download manually.
			if (error && error.code === ExtensionManagementErrorCode.Incompatible) {
				this.notificationService.error(error);
				return undefined;
			}

			if (!extension.gallery) {
				this.notificationService.error(error);
				return undefined;
			}

			console.error(error);

			await this.instantiationService.createInstance(PromptExtensionInstallFailureAction, extension, extension.latestVersion, InstallOperation.Install, installOptions, error).run();
			return undefined;
		}
	}

	private async getRunningExtension(extension: ILocalExtension): Promise<IExtensionDescription | null> {
		const runningExtension = await this.runtimeExtensionService.getExtension(extension.identifier.id);
		if (runningExtension) {
			return runningExtension;
		}
		if (this.runtimeExtensionService.canAddExtension(toExtensionDescription(extension))) {
			return new Promise<IExtensionDescription | null>((c, e) => {
				const disposable = this.runtimeExtensionService.onDidChangeExtensions(async () => {
					const runningExtension = await this.runtimeExtensionService.getExtension(extension.identifier.id);
					if (runningExtension) {
						disposable.dispose();
						c(runningExtension);
					}
				});
			});
		}
		return null;
	}

	protected abstract updateTooltip(): void; // {{SQL CARBON EDIT}} Update tooltip for download extensions

	protected updateLabel(): void {
		this.label = this.getLabel();
	}

	getLabel(primary?: boolean): string {
		/* install pre-release version */
		if (this.options.installPreReleaseVersion && this.extension?.hasPreReleaseVersion) {
			return primary ? localize('install pre-release', "Install Pre-Release") : localize('install pre-release version', "Install Pre-Release Version");
		}
		/* install released version that has a pre release version */
		if (this.extension?.hasPreReleaseVersion) {
			return primary ? localize('install', "Install") : localize('install release version', "Install Release Version");
		}
		return this.extension?.downloadPage ? locConstants.download : localize('install', "Install"); // {{SQL CARBON EDIT}} Update label for download extensions
	}

	protected getInstallOptions(): InstallOptions {
		return this.options;
	}
}

export class InstallAction extends AbstractInstallAction {

	constructor(
		options: InstallOptions,
		@IExtensionsWorkbenchService extensionsWorkbenchService: IExtensionsWorkbenchService,
		@IInstantiationService instantiationService: IInstantiationService,
		@IExtensionService runtimeExtensionService: IExtensionService,
		@IWorkbenchThemeService workbenchThemeService: IWorkbenchThemeService,
		@ILabelService labelService: ILabelService,
		@IDialogService dialogService: IDialogService,
		@IPreferencesService preferencesService: IPreferencesService,
		@IExtensionManagementServerService private readonly extensionManagementServerService: IExtensionManagementServerService,
		@IWorkbenchExtensionManagementService private readonly workbenchExtensionManagementService: IWorkbenchExtensionManagementService,
		@IUserDataSyncEnablementService protected readonly userDataSyncEnablementService: IUserDataSyncEnablementService,
<<<<<<< HEAD
		@INotificationService readonly localNotificationService: INotificationService // {{SQL CARBON EDIT}}
	) {
		super(`extensions.install`, installPreReleaseVersion, InstallAction.Class,
			extensionsWorkbenchService, instantiationService, runtimeExtensionService, workbenchThemeService, labelService, dialogService, preferencesService, localNotificationService); // {{SQL CARBON EDIT}} Add local notification service
=======
		@ITelemetryService telemetryService: ITelemetryService,
	) {
		super(`extensions.install`, options, InstallAction.Class,
			extensionsWorkbenchService, instantiationService, runtimeExtensionService, workbenchThemeService, labelService, dialogService, preferencesService, telemetryService);
>>>>>>> 5b6af074
		this.updateLabel();
		this._register(labelService.onDidChangeFormatters(() => this.updateLabel(), this));
		this._register(Event.any(userDataSyncEnablementService.onDidChangeEnablement,
			Event.filter(userDataSyncEnablementService.onDidChangeResourceEnablement, e => e[0] === SyncResource.Extensions))(() => this.update()));
	}

	// {{SQL CARBON EDIT}} Update tooltip for download extensions
	protected updateTooltip(): void {
		this.tooltip = this.extension?.downloadPage ?
			locConstants.downloadTooltip :
			locConstants.installTooltip;
	}

	override getLabel(primary?: boolean): string {
		const baseLabel = super.getLabel(primary);

		const donotSyncLabel = localize('do no sync', "Do not sync");
		const isMachineScoped = this.getInstallOptions().isMachineScoped;

		// When remote connection exists
		if (this._manifest && this.extensionManagementServerService.remoteExtensionManagementServer) {

			const server = this.workbenchExtensionManagementService.getExtensionManagementServerToInstall(this._manifest);

			if (server === this.extensionManagementServerService.remoteExtensionManagementServer) {
				const host = this.extensionManagementServerService.remoteExtensionManagementServer.label;
				return isMachineScoped
					? localize({
						key: 'install extension in remote and do not sync',
						comment: [
							'First placeholder is install action label.',
							'Second placeholder is the name of the action to install an extension in remote server and do not sync it. Placeholder is for the name of remote server.',
							'Third placeholder is do not sync label.',
						]
					}, "{0} in {1} ({2})", baseLabel, host, donotSyncLabel)
					: localize({
						key: 'install extension in remote',
						comment: [
							'First placeholder is install action label.',
							'Second placeholder is the name of the action to install an extension in remote server and do not sync it. Placeholder is for the name of remote server.',
						]
					}, "{0} in {1}", baseLabel, host);
			}

			return isMachineScoped ?
				localize('install extension locally and do not sync', "{0} Locally ({1})", baseLabel, donotSyncLabel) : localize('install extension locally', "{0} Locally", baseLabel);
		}

		return isMachineScoped ? `${baseLabel} (${donotSyncLabel})` : baseLabel;
	}

	protected override getInstallOptions(): InstallOptions {
		return { ...super.getInstallOptions(), isMachineScoped: this.userDataSyncEnablementService.isEnabled() && this.userDataSyncEnablementService.isResourceEnabled(SyncResource.Extensions) };
	}

}

export class InstallAndSyncAction extends AbstractInstallAction {

	constructor(
		options: InstallOptions,
		@IExtensionsWorkbenchService extensionsWorkbenchService: IExtensionsWorkbenchService,
		@IInstantiationService instantiationService: IInstantiationService,
		@IExtensionService runtimeExtensionService: IExtensionService,
		@IWorkbenchThemeService workbenchThemeService: IWorkbenchThemeService,
		@ILabelService labelService: ILabelService,
		@IDialogService dialogService: IDialogService,
		@IPreferencesService preferencesService: IPreferencesService,
		@IProductService private readonly productService: IProductService, // {{SQL CARBON EDIT}} made productService a property
		@IUserDataSyncEnablementService private readonly userDataSyncEnablementService: IUserDataSyncEnablementService,
<<<<<<< HEAD
		@INotificationService readonly localNotificationService: INotificationService // {{SQL CARBON EDIT}}
	) {
		super('extensions.installAndSync', installPreReleaseVersion, AbstractInstallAction.Class,
			extensionsWorkbenchService, instantiationService, runtimeExtensionService, workbenchThemeService, labelService, dialogService, preferencesService, localNotificationService); // {{SQL CARBON EDIT}} Add local notification service
		// {{SQL CARBON EDIT}} Update tooltip for download extensions - this is done in updateTooltip below
		// this.tooltip = localize({ key: 'install everywhere tooltip', comment: ['Placeholder is the name of the product. Eg: Azure Data Studio or Azure Data Studio - Insiders'] }, "Install this extension in all your synced {0} instances", productService.nameLong);
		this.updateTooltip();
=======
		@ITelemetryService telemetryService: ITelemetryService,
	) {
		super('extensions.installAndSync', options, AbstractInstallAction.Class,
			extensionsWorkbenchService, instantiationService, runtimeExtensionService, workbenchThemeService, labelService, dialogService, preferencesService, telemetryService);
		this.tooltip = localize({ key: 'install everywhere tooltip', comment: ['Placeholder is the name of the product. Eg: Visual Studio Code or Visual Studio Code - Insiders'] }, "Install this extension in all your synced {0} instances", productService.nameLong);
>>>>>>> 5b6af074
		this._register(Event.any(userDataSyncEnablementService.onDidChangeEnablement,
			Event.filter(userDataSyncEnablementService.onDidChangeResourceEnablement, e => e[0] === SyncResource.Extensions))(() => this.update()));
	}

	// {{SQL CARBON EDIT}} Update tooltip for download extensions
	protected updateTooltip(): void {
		this.tooltip = this.extension?.downloadPage ?
			locConstants.downloadTooltip :
			localize({ key: 'install everywhere tooltip', comment: ['Placeholder is the name of the product. Eg: Azure Data Studio or Azure Data Studio - Insiders'] }, "Install this extension in all your synced {0} instances", this.productService.nameLong)
	}

	protected override async computeAndUpdateEnablement(): Promise<void> {
		await super.computeAndUpdateEnablement();
		if (this.enabled) {
			this.enabled = this.userDataSyncEnablementService.isEnabled() && this.userDataSyncEnablementService.isResourceEnabled(SyncResource.Extensions);
		}
	}

	protected override getInstallOptions(): InstallOptions {
		return { ...super.getInstallOptions(), isMachineScoped: false };
	}
}

export class InstallDropdownAction extends ActionWithDropDownAction {

	set manifest(manifest: IExtensionManifest | null) {
		this.extensionActions.forEach(a => (<AbstractInstallAction>a).manifest = manifest);
		this.update();
	}

	constructor(
		@IInstantiationService instantiationService: IInstantiationService,
		@IExtensionsWorkbenchService extensionsWorkbenchService: IExtensionsWorkbenchService,
	) {
		super(`extensions.installActions`, '', [
			[
				instantiationService.createInstance(InstallAndSyncAction, { installPreReleaseVersion: extensionsWorkbenchService.preferPreReleases }),
				instantiationService.createInstance(InstallAndSyncAction, { installPreReleaseVersion: !extensionsWorkbenchService.preferPreReleases }),
			],
			[
				instantiationService.createInstance(InstallAction, { installPreReleaseVersion: extensionsWorkbenchService.preferPreReleases }),
				instantiationService.createInstance(InstallAction, { installPreReleaseVersion: !extensionsWorkbenchService.preferPreReleases }),
			]
		]);
	}

	protected override getLabel(action: AbstractInstallAction): string {
		return action.getLabel(true);
	}

}

export class InstallingLabelAction extends ExtensionAction {

	private static readonly LABEL = localize('installing', "Installing");
	private static readonly CLASS = `${ExtensionAction.LABEL_ACTION_CLASS} install installing`;

	constructor() {
		super('extension.installing', InstallingLabelAction.LABEL, InstallingLabelAction.CLASS, false);
	}

	update(): void {
		this.class = `${InstallingLabelAction.CLASS}${this.extension && this.extension.state === ExtensionState.Installing ? '' : ' hide'}`;
	}
}

export abstract class InstallInOtherServerAction extends ExtensionAction {

	protected static readonly INSTALL_LABEL = localize('install', "Install");
	protected static readonly INSTALLING_LABEL = localize('installing', "Installing");

	private static readonly Class = `${ExtensionAction.LABEL_ACTION_CLASS} prominent install`;
	private static readonly InstallingClass = `${ExtensionAction.LABEL_ACTION_CLASS} install installing`;

	updateWhenCounterExtensionChanges: boolean = true;

	constructor(
		id: string,
		private readonly server: IExtensionManagementServer | null,
		private readonly canInstallAnyWhere: boolean,
		@IExtensionsWorkbenchService private readonly extensionsWorkbenchService: IExtensionsWorkbenchService,
		@IExtensionManagementServerService protected readonly extensionManagementServerService: IExtensionManagementServerService,
		@IExtensionManifestPropertiesService private readonly extensionManifestPropertiesService: IExtensionManifestPropertiesService,
	) {
		super(id, InstallInOtherServerAction.INSTALL_LABEL, InstallInOtherServerAction.Class, false);
		this.update();
	}

	update(): void {
		this.enabled = false;
		this.class = InstallInOtherServerAction.Class;

		if (this.canInstall()) {
			const extensionInOtherServer = this.extensionsWorkbenchService.installed.filter(e => areSameExtensions(e.identifier, this.extension!.identifier) && e.server === this.server)[0];
			if (extensionInOtherServer) {
				// Getting installed in other server
				if (extensionInOtherServer.state === ExtensionState.Installing && !extensionInOtherServer.local) {
					this.enabled = true;
					this.label = InstallInOtherServerAction.INSTALLING_LABEL;
					this.class = InstallInOtherServerAction.InstallingClass;
				}
			} else {
				// Not installed in other server
				this.enabled = true;
				this.label = this.getInstallLabel();
			}
		}
	}

	protected canInstall(): boolean {
		// Disable if extension is not installed or not an user extension
		if (
			!this.extension
			|| !this.server
			|| !this.extension.local
			|| this.extension.state !== ExtensionState.Installed
			|| this.extension.type !== ExtensionType.User
			|| this.extension.enablementState === EnablementState.DisabledByEnvironment || this.extension.enablementState === EnablementState.DisabledByTrustRequirement || this.extension.enablementState === EnablementState.DisabledByVirtualWorkspace
		) {
			return false;
		}

		if (isLanguagePackExtension(this.extension.local.manifest)) {
			return true;
		}

		// Prefers to run on UI
		if (this.server === this.extensionManagementServerService.localExtensionManagementServer && this.extensionManifestPropertiesService.prefersExecuteOnUI(this.extension.local.manifest)) {
			return true;
		}

		// Prefers to run on Workspace
		if (this.server === this.extensionManagementServerService.remoteExtensionManagementServer && this.extensionManifestPropertiesService.prefersExecuteOnWorkspace(this.extension.local.manifest)) {
			return true;
		}

		// Prefers to run on Web
		if (this.server === this.extensionManagementServerService.webExtensionManagementServer && this.extensionManifestPropertiesService.prefersExecuteOnWeb(this.extension.local.manifest)) {
			return true;
		}

		if (this.canInstallAnyWhere) {
			// Can run on UI
			if (this.server === this.extensionManagementServerService.localExtensionManagementServer && this.extensionManifestPropertiesService.canExecuteOnUI(this.extension.local.manifest)) {
				return true;
			}

			// Can run on Workspace
			if (this.server === this.extensionManagementServerService.remoteExtensionManagementServer && this.extensionManifestPropertiesService.canExecuteOnWorkspace(this.extension.local.manifest)) {
				return true;
			}
		}

		return false;
	}

	override async run(): Promise<void> {
		if (!this.extension?.local) {
			return;
		}
		if (!this.extension?.server) {
			return;
		}
		if (!this.server) {
			return;
		}
		this.extensionsWorkbenchService.open(this.extension);
		alert(localize('installExtensionStart', "Installing extension {0} started. An editor is now open with more details on this extension", this.extension.displayName));
		return this.extensionsWorkbenchService.installInServer(this.extension, this.server);
	}

	protected abstract getInstallLabel(): string;
}

export class RemoteInstallAction extends InstallInOtherServerAction {

	constructor(
		canInstallAnyWhere: boolean,
		@IExtensionsWorkbenchService extensionsWorkbenchService: IExtensionsWorkbenchService,
		@IExtensionManagementServerService extensionManagementServerService: IExtensionManagementServerService,
		@IExtensionManifestPropertiesService extensionManifestPropertiesService: IExtensionManifestPropertiesService,
	) {
		super(`extensions.remoteinstall`, extensionManagementServerService.remoteExtensionManagementServer, canInstallAnyWhere, extensionsWorkbenchService, extensionManagementServerService, extensionManifestPropertiesService);
	}

	protected getInstallLabel(): string {
		return this.extensionManagementServerService.remoteExtensionManagementServer
			? localize({ key: 'install in remote', comment: ['This is the name of the action to install an extension in remote server. Placeholder is for the name of remote server.'] }, "Install in {0}", this.extensionManagementServerService.remoteExtensionManagementServer.label)
			: InstallInOtherServerAction.INSTALL_LABEL;
	}

}

export class LocalInstallAction extends InstallInOtherServerAction {

	constructor(
		@IExtensionsWorkbenchService extensionsWorkbenchService: IExtensionsWorkbenchService,
		@IExtensionManagementServerService extensionManagementServerService: IExtensionManagementServerService,
		@IExtensionManifestPropertiesService extensionManifestPropertiesService: IExtensionManifestPropertiesService,
	) {
		super(`extensions.localinstall`, extensionManagementServerService.localExtensionManagementServer, false, extensionsWorkbenchService, extensionManagementServerService, extensionManifestPropertiesService);
	}

	protected getInstallLabel(): string {
		return localize('install locally', "Install Locally");
	}

}

export class WebInstallAction extends InstallInOtherServerAction {

	constructor(
		@IExtensionsWorkbenchService extensionsWorkbenchService: IExtensionsWorkbenchService,
		@IExtensionManagementServerService extensionManagementServerService: IExtensionManagementServerService,
		@IExtensionManifestPropertiesService extensionManifestPropertiesService: IExtensionManifestPropertiesService,
	) {
		super(`extensions.webInstall`, extensionManagementServerService.webExtensionManagementServer, false, extensionsWorkbenchService, extensionManagementServerService, extensionManifestPropertiesService);
	}

	protected getInstallLabel(): string {
		return localize('install browser', "Install in Browser");
	}

}

export class UninstallAction extends ExtensionAction {

	static readonly UninstallLabel = localize('uninstallAction', "Uninstall");
	private static readonly UninstallingLabel = localize('Uninstalling', "Uninstalling");

	private static readonly UninstallClass = `${ExtensionAction.LABEL_ACTION_CLASS} uninstall`;
	private static readonly UnInstallingClass = `${ExtensionAction.LABEL_ACTION_CLASS} uninstall uninstalling`;

	constructor(
		@IExtensionsWorkbenchService private extensionsWorkbenchService: IExtensionsWorkbenchService
	) {
		super('extensions.uninstall', UninstallAction.UninstallLabel, UninstallAction.UninstallClass, false);
		this.update();
	}

	update(): void {
		if (!this.extension) {
			this.enabled = false;
			return;
		}

		const state = this.extension.state;

		if (state === ExtensionState.Uninstalling) {
			this.label = UninstallAction.UninstallingLabel;
			this.class = UninstallAction.UnInstallingClass;
			this.enabled = false;
			return;
		}

		this.label = UninstallAction.UninstallLabel;
		this.class = UninstallAction.UninstallClass;
		this.tooltip = UninstallAction.UninstallLabel;

		if (state !== ExtensionState.Installed) {
			this.enabled = false;
			return;
		}

		if (this.extension.isBuiltin) {
			this.enabled = false;
			return;
		}

		this.enabled = true;
	}

	override async run(): Promise<any> {
		if (!this.extension) {
			return;
		}
		alert(localize('uninstallExtensionStart', "Uninstalling extension {0} started.", this.extension.displayName));

		return this.extensionsWorkbenchService.uninstall(this.extension).then(() => {
			alert(locConstants.extensionsActionsUninstallExtensionComplete(this.extension!.displayName)); // {{SQL CARBON EDIT}} - replace Visual Studio Code with Azure Data Studio
		});
	}
}

abstract class AbstractUpdateAction extends ExtensionAction {

	private static readonly EnabledClass = `${ExtensionAction.LABEL_ACTION_CLASS} prominent update`;
	private static readonly DisabledClass = `${AbstractUpdateAction.EnabledClass} disabled`;

	private readonly updateThrottler = new Throttler();

	constructor(
<<<<<<< HEAD
		@IExtensionsWorkbenchService private readonly extensionsWorkbenchService: IExtensionsWorkbenchService,
		@IInstantiationService private readonly instantiationService: IInstantiationService,
		@INotificationService private notificationService: INotificationService // {{SQL CARBON EDIT]]
=======
		id: string, label: string | undefined,
		protected readonly extensionsWorkbenchService: IExtensionsWorkbenchService,
>>>>>>> 5b6af074
	) {
		super(id, label, AbstractUpdateAction.DisabledClass, false);
		this.update();
	}

	update(): void {
		this.updateThrottler.queue(() => this.computeAndUpdateEnablement());
	}

	private async computeAndUpdateEnablement(): Promise<void> {
		this.enabled = false;
		this.class = UpdateAction.DisabledClass;

		if (!this.extension) {
			return;
		}

		if (this.extension.deprecationInfo) {
			return;
		}

		const canInstall = await this.extensionsWorkbenchService.canInstall(this.extension);
		const isInstalled = this.extension.state === ExtensionState.Installed;

		this.enabled = canInstall && isInstalled && this.extension.outdated;
		this.class = this.enabled ? AbstractUpdateAction.EnabledClass : AbstractUpdateAction.DisabledClass;
	}
}

export class UpdateAction extends AbstractUpdateAction {

	constructor(
		private readonly verbose: boolean,
		@IExtensionsWorkbenchService extensionsWorkbenchService: IExtensionsWorkbenchService,
		@IInstantiationService protected readonly instantiationService: IInstantiationService,
	) {
		super(`extensions.update`, localize('update', "Update"), extensionsWorkbenchService);
	}

	override update(): void {
		super.update();
		if (this.extension) {
			this.label = this.verbose ? localize('update to', "Update to v{0}", this.extension.latestVersion) : localize('update', "Update");
		}
	}

	override async run(): Promise<any> {
		if (!this.extension) {
			return;
		}
		alert(localize('updateExtensionStart', "Updating extension {0} to version {1} started.", this.extension.displayName, this.extension.latestVersion));
		return this.install(this.extension);
	}

	private async install(extension: IExtension): Promise<void> {
		try {
			await this.extensionsWorkbenchService.install(extension, extension.local?.preRelease ? { installPreReleaseVersion: true } : undefined);
			alert(localize('updateExtensionComplete', "Updating extension {0} to version {1} completed.", extension.displayName, extension.latestVersion));
		} catch (err) {
			if (!extension.gallery) {
				return this.notificationService.error(err);
			}

			// {{SQL CARBON EDIT}}
			// Prompt the user that the current ADS version is not compatible with the extension,
			// return here as in this scenario it doesn't make sense for the user to download manually.
			if (err && err.code === ExtensionManagementErrorCode.Incompatible) {
				return this.notificationService.error(err);
			}

			console.error(err);

			this.instantiationService.createInstance(PromptExtensionInstallFailureAction, extension, extension.latestVersion, InstallOperation.Update, undefined, err).run();
		}
	}
}

export class SkipUpdateAction extends AbstractUpdateAction {

	constructor(
		@IExtensionsWorkbenchService extensionsWorkbenchService: IExtensionsWorkbenchService
	) {
		super(`extensions.ignoreUpdates`, localize('ignoreUpdates', "Ignore Updates"), extensionsWorkbenchService);
	}

	override update() {
		if (!this.extension) {
			return;
		}
		if (this.extension.isBuiltin) {
			this.enabled = false;
			return;
		}
		super.update();
		this._checked = this.extension.pinned;
	}

	override async run(): Promise<any> {
		if (!this.extension) {
			return;
		}
		alert(localize('ignoreExtensionUpdate', "Ignoring {0} updates", this.extension.displayName));
		const newIgnoresAutoUpdates = !this.extension.pinned;
		await this.extensionsWorkbenchService.pinExtension(this.extension, newIgnoresAutoUpdates);
	}
}

export class MigrateDeprecatedExtensionAction extends ExtensionAction {

	private static readonly EnabledClass = `${ExtensionAction.LABEL_ACTION_CLASS} migrate`;
	private static readonly DisabledClass = `${MigrateDeprecatedExtensionAction.EnabledClass} disabled`;

	constructor(
		private readonly small: boolean,
		@IExtensionsWorkbenchService private extensionsWorkbenchService: IExtensionsWorkbenchService
	) {
		super('extensionsAction.migrateDeprecatedExtension', localize('migrateExtension', "Migrate"), MigrateDeprecatedExtensionAction.DisabledClass, false);
		this.update();
	}

	update(): void {
		this.enabled = false;
		this.class = MigrateDeprecatedExtensionAction.DisabledClass;
		if (!this.extension?.local) {
			return;
		}
		if (this.extension.state !== ExtensionState.Installed) {
			return;
		}
		if (!this.extension.deprecationInfo?.extension) {
			return;
		}
		const id = this.extension.deprecationInfo.extension.id;
		if (this.extensionsWorkbenchService.local.some(e => areSameExtensions(e.identifier, { id }))) {
			return;
		}
		this.enabled = true;
		this.class = MigrateDeprecatedExtensionAction.EnabledClass;
		this.tooltip = localize('migrate to', "Migrate to {0}", this.extension.deprecationInfo.extension.displayName);
		this.label = this.small ? localize('migrate', "Migrate") : this.tooltip;
	}

	override async run(): Promise<any> {
		if (!this.extension?.deprecationInfo?.extension) {
			return;
		}
		const local = this.extension.local;
		await this.extensionsWorkbenchService.uninstall(this.extension);
		const [extension] = await this.extensionsWorkbenchService.getExtensions([{ id: this.extension.deprecationInfo.extension.id, preRelease: this.extension.deprecationInfo?.extension?.preRelease }], CancellationToken.None);
		await this.extensionsWorkbenchService.install(extension, { isMachineScoped: local?.isMachineScoped });
	}
}

export class ExtensionActionWithDropdownActionViewItem extends ActionWithDropdownActionViewItem {

	constructor(
		action: ActionWithDropDownAction,
		options: IActionViewItemOptions & IActionWithDropdownActionViewItemOptions,
		contextMenuProvider: IContextMenuProvider
	) {
		super(null, action, options, contextMenuProvider);
	}

	override render(container: HTMLElement): void {
		super.render(container);
		this.updateClass();
	}

	protected override updateClass(): void {
		super.updateClass();
		if (this.element && this.dropdownMenuActionViewItem && this.dropdownMenuActionViewItem.element) {
			this.element.classList.toggle('empty', (<ActionWithDropDownAction>this._action).menuActions.length === 0);
			this.dropdownMenuActionViewItem.element.classList.toggle('hide', (<ActionWithDropDownAction>this._action).menuActions.length === 0);
		}
	}

}

export abstract class ExtensionDropDownAction extends ExtensionAction {

	constructor(
		id: string,
		label: string,
		cssClass: string,
		enabled: boolean,
		@IInstantiationService protected instantiationService: IInstantiationService
	) {
		super(id, label, cssClass, enabled);
	}

	private _actionViewItem: DropDownMenuActionViewItem | null = null;
	createActionViewItem(): DropDownMenuActionViewItem {
		this._actionViewItem = this.instantiationService.createInstance(DropDownMenuActionViewItem, this);
		return this._actionViewItem;
	}

	public override run({ actionGroups, disposeActionsOnHide }: { actionGroups: IAction[][]; disposeActionsOnHide: boolean }): Promise<any> {
		this._actionViewItem?.showMenu(actionGroups, disposeActionsOnHide);
		return Promise.resolve();
	}
}

export class DropDownMenuActionViewItem extends ActionViewItem {

	constructor(action: ExtensionDropDownAction,
		@IContextMenuService private readonly contextMenuService: IContextMenuService
	) {
		super(null, action, { icon: true, label: true });
	}

	public showMenu(menuActionGroups: IAction[][], disposeActionsOnHide: boolean): void {
		if (this.element) {
			const actions = this.getActions(menuActionGroups);
			const elementPosition = DOM.getDomNodePagePosition(this.element);
			const anchor = { x: elementPosition.left, y: elementPosition.top + elementPosition.height + 10 };
			this.contextMenuService.showContextMenu({
				getAnchor: () => anchor,
				getActions: () => actions,
				actionRunner: this.actionRunner,
				onHide: () => { if (disposeActionsOnHide) { disposeIfDisposable(actions); } }
			});
		}
	}

	private getActions(menuActionGroups: IAction[][]): IAction[] {
		let actions: IAction[] = [];
		for (const menuActions of menuActionGroups) {
			actions = [...actions, ...menuActions, new Separator()];
		}
		return actions.length ? actions.slice(0, actions.length - 1) : actions;
	}
}

async function getContextMenuActionsGroups(extension: IExtension | undefined | null, contextKeyService: IContextKeyService, instantiationService: IInstantiationService): Promise<[string, Array<MenuItemAction | SubmenuItemAction>][]> {
	return instantiationService.invokeFunction(async accessor => {
		const extensionsWorkbenchService = accessor.get(IExtensionsWorkbenchService);
		const menuService = accessor.get(IMenuService);
		const extensionRecommendationsService = accessor.get(IExtensionRecommendationsService);
		const extensionIgnoredRecommendationsService = accessor.get(IExtensionIgnoredRecommendationsService);
		const workbenchThemeService = accessor.get(IWorkbenchThemeService);
		const cksOverlay: [string, any][] = [];

		if (extension) {
			cksOverlay.push(['extension', extension.identifier.id]);
			cksOverlay.push(['isBuiltinExtension', extension.isBuiltin]);
			cksOverlay.push(['extensionHasConfiguration', extension.local && !!extension.local.manifest.contributes && !!extension.local.manifest.contributes.configuration]);
			cksOverlay.push(['extensionHasKeybindings', extension.local && !!extension.local.manifest.contributes && !!extension.local.manifest.contributes.keybindings]);
			cksOverlay.push(['extensionHasCommands', extension.local && !!extension.local.manifest.contributes && !!extension.local.manifest.contributes?.commands]);
			cksOverlay.push(['isExtensionRecommended', !!extensionRecommendationsService.getAllRecommendationsWithReason()[extension.identifier.id.toLowerCase()]]);
			cksOverlay.push(['isExtensionWorkspaceRecommended', extensionRecommendationsService.getAllRecommendationsWithReason()[extension.identifier.id.toLowerCase()]?.reasonId === ExtensionRecommendationReason.Workspace]);
			cksOverlay.push(['isUserIgnoredRecommendation', extensionIgnoredRecommendationsService.globalIgnoredRecommendations.some(e => e === extension.identifier.id.toLowerCase())]);
			if (extension.state === ExtensionState.Installed) {
				cksOverlay.push(['extensionStatus', 'installed']);
			}
			cksOverlay.push(['installedExtensionIsPreReleaseVersion', !!extension.local?.isPreReleaseVersion]);
			cksOverlay.push(['galleryExtensionIsPreReleaseVersion', !!extension.gallery?.properties.isPreReleaseVersion]);
			cksOverlay.push(['extensionHasPreReleaseVersion', extension.hasPreReleaseVersion]);
			cksOverlay.push(['extensionHasReleaseVersion', extension.hasReleaseVersion]);

			const [colorThemes, fileIconThemes, productIconThemes] = await Promise.all([workbenchThemeService.getColorThemes(), workbenchThemeService.getFileIconThemes(), workbenchThemeService.getProductIconThemes()]);
			cksOverlay.push(['extensionHasColorThemes', colorThemes.some(theme => isThemeFromExtension(theme, extension))]);
			cksOverlay.push(['extensionHasFileIconThemes', fileIconThemes.some(theme => isThemeFromExtension(theme, extension))]);
			cksOverlay.push(['extensionHasProductIconThemes', productIconThemes.some(theme => isThemeFromExtension(theme, extension))]);

			cksOverlay.push(['canSetLanguage', extensionsWorkbenchService.canSetLanguage(extension)]);
			cksOverlay.push(['isActiveLanguagePackExtension', extension.gallery && language === getLocale(extension.gallery)]);
		}

		const menu = menuService.createMenu(MenuId.ExtensionContext, contextKeyService.createOverlay(cksOverlay));
		const actionsGroups = menu.getActions({ shouldForwardArgs: true });
		menu.dispose();
		return actionsGroups;
	});
}

function toActions(actionsGroups: [string, Array<MenuItemAction | SubmenuItemAction>][], instantiationService: IInstantiationService): IAction[][] {
	const result: IAction[][] = [];
	for (const [, actions] of actionsGroups) {
		result.push(actions.map(action => {
			if (action instanceof SubmenuAction) {
				return action;
			}
			return instantiationService.createInstance(MenuItemExtensionAction, action);
		}));
	}
	return result;
}


export async function getContextMenuActions(extension: IExtension | undefined | null, contextKeyService: IContextKeyService, instantiationService: IInstantiationService): Promise<IAction[][]> {
	const actionsGroups = await getContextMenuActionsGroups(extension, contextKeyService, instantiationService);
	return toActions(actionsGroups, instantiationService);
}

export class ManageExtensionAction extends ExtensionDropDownAction {

	static readonly ID = 'extensions.manage';

	private static readonly Class = `${ExtensionAction.ICON_ACTION_CLASS} manage ` + ThemeIcon.asClassName(manageExtensionIcon);
	private static readonly HideManageExtensionClass = `${ManageExtensionAction.Class} hide`;

	constructor(
		@IInstantiationService instantiationService: IInstantiationService,
		@IExtensionService private readonly extensionService: IExtensionService,
		@IContextKeyService private readonly contextKeyService: IContextKeyService,
	) {

		super(ManageExtensionAction.ID, '', '', true, instantiationService);

		this.tooltip = localize('manage', "Manage");

		this.update();
	}

	async getActionGroups(): Promise<IAction[][]> {
		const groups: IAction[][] = [];
		const contextMenuActionsGroups = await getContextMenuActionsGroups(this.extension, this.contextKeyService, this.instantiationService);
		const themeActions: IAction[] = [], installActions: IAction[] = [], otherActionGroups: IAction[][] = [];
		for (const [group, actions] of contextMenuActionsGroups) {
			if (group === INSTALL_ACTIONS_GROUP) {
				installActions.push(...toActions([[group, actions]], this.instantiationService)[0]);
			} else if (group === THEME_ACTIONS_GROUP) {
				themeActions.push(...toActions([[group, actions]], this.instantiationService)[0]);
			} else {
				otherActionGroups.push(...toActions([[group, actions]], this.instantiationService));
			}
		}

		if (themeActions.length) {
			groups.push(themeActions);
		}

		groups.push([
			this.instantiationService.createInstance(EnableGloballyAction),
			this.instantiationService.createInstance(EnableForWorkspaceAction)
		]);
		groups.push([
			this.instantiationService.createInstance(DisableGloballyAction),
			this.instantiationService.createInstance(DisableForWorkspaceAction)
		]);
		groups.push([
			...(installActions.length ? installActions : []),
			this.instantiationService.createInstance(InstallAnotherVersionAction),
			this.instantiationService.createInstance(UninstallAction),
		]);

		otherActionGroups.forEach(actions => groups.push(actions));

		groups.forEach(group => group.forEach(extensionAction => {
			if (extensionAction instanceof ExtensionAction) {
				extensionAction.extension = this.extension;
			}
		}));

		return groups;
	}

	override async run(): Promise<any> {
		await this.extensionService.whenInstalledExtensionsRegistered();
		return super.run({ actionGroups: await this.getActionGroups(), disposeActionsOnHide: true });
	}

	update(): void {
		this.class = ManageExtensionAction.HideManageExtensionClass;
		this.enabled = false;
		if (this.extension) {
			const state = this.extension.state;
			this.enabled = state === ExtensionState.Installed;
			this.class = this.enabled || state === ExtensionState.Uninstalling ? ManageExtensionAction.Class : ManageExtensionAction.HideManageExtensionClass;
			this.tooltip = state === ExtensionState.Uninstalling ? localize('ManageExtensionAction.uninstallingTooltip', "Uninstalling") : '';
		}
	}
}

export class ExtensionEditorManageExtensionAction extends ExtensionDropDownAction {

	constructor(
		private readonly contextKeyService: IContextKeyService,
		instantiationService: IInstantiationService
	) {
		super('extensionEditor.manageExtension', '', `${ExtensionAction.ICON_ACTION_CLASS} manage ${ThemeIcon.asClassName(manageExtensionIcon)}`, true, instantiationService);
		this.tooltip = localize('manage', "Manage");
	}

	update(): void { }

	override async run(): Promise<any> {
		const actionGroups: IAction[][] = [];
		(await getContextMenuActions(this.extension, this.contextKeyService, this.instantiationService)).forEach(actions => actionGroups.push(actions));
		actionGroups.forEach(group => group.forEach(extensionAction => {
			if (extensionAction instanceof ExtensionAction) {
				extensionAction.extension = this.extension;
			}
		}));
		return super.run({ actionGroups, disposeActionsOnHide: true });
	}

}

export class MenuItemExtensionAction extends ExtensionAction {

	constructor(
		private readonly action: IAction,
		@IExtensionsWorkbenchService private readonly extensionsWorkbenchService: IExtensionsWorkbenchService,
	) {
		super(action.id, action.label);
	}

	update() {
		if (!this.extension) {
			return;
		}
		if (this.action.id === TOGGLE_IGNORE_EXTENSION_ACTION_ID) {
			this.checked = !this.extensionsWorkbenchService.isExtensionIgnoredToSync(this.extension);
		}
	}

	override async run(): Promise<void> {
		if (this.extension) {
			await this.action.run(this.extension.local ? getExtensionId(this.extension.local.manifest.publisher, this.extension.local.manifest.name)
				: this.extension.gallery ? getExtensionId(this.extension.gallery.publisher, this.extension.gallery.name)
					: this.extension.identifier.id);
		}
	}
}

export class SwitchToPreReleaseVersionAction extends ExtensionAction {

	static readonly ID = 'workbench.extensions.action.switchToPreReleaseVersion';
	static readonly TITLE = { value: localize('switch to pre-release version', "Switch to Pre-Release Version"), original: 'Switch to  Pre-Release Version' };

	constructor(
		icon: boolean,
		@ICommandService private readonly commandService: ICommandService,
	) {
		super(SwitchToPreReleaseVersionAction.ID, icon ? '' : SwitchToPreReleaseVersionAction.TITLE.value, `${icon ? ExtensionAction.ICON_ACTION_CLASS + ' ' + ThemeIcon.asClassName(preReleaseIcon) : ExtensionAction.LABEL_ACTION_CLASS} hide-when-disabled switch-to-prerelease`, true);
		this.tooltip = localize('switch to pre-release version tooltip', "Switch to Pre-Release version of this extension");
		this.update();
	}

	update(): void {
		this.enabled = !!this.extension && !this.extension.isBuiltin && !this.extension.local?.isPreReleaseVersion && this.extension.hasPreReleaseVersion && this.extension.state === ExtensionState.Installed;
	}

	override async run(): Promise<any> {
		if (!this.enabled) {
			return;
		}
		return this.commandService.executeCommand(SwitchToPreReleaseVersionAction.ID, this.extension?.identifier.id);
	}
}

export class SwitchToReleasedVersionAction extends ExtensionAction {

	static readonly ID = 'workbench.extensions.action.switchToReleaseVersion';
	static readonly TITLE = { value: localize('switch to release version', "Switch to Release Version"), original: 'Switch to Release Version' };

	constructor(
		icon: boolean,
		@ICommandService private readonly commandService: ICommandService,
	) {
		super(SwitchToReleasedVersionAction.ID, icon ? '' : SwitchToReleasedVersionAction.TITLE.value, `${icon ? ExtensionAction.ICON_ACTION_CLASS + ' ' + ThemeIcon.asClassName(preReleaseIcon) : ExtensionAction.LABEL_ACTION_CLASS} hide-when-disabled switch-to-released`);
		this.tooltip = localize('switch to release version tooltip', "Switch to Release version of this extension");
		this.update();
	}

	update(): void {
		this.enabled = !!this.extension && !this.extension.isBuiltin && this.extension.state === ExtensionState.Installed && !!this.extension.local?.isPreReleaseVersion && !!this.extension.hasReleaseVersion;
	}

	override async run(): Promise<any> {
		if (!this.enabled) {
			return;
		}
		return this.commandService.executeCommand(SwitchToReleasedVersionAction.ID, this.extension?.identifier.id);
	}
}

export class InstallAnotherVersionAction extends ExtensionAction {

	static readonly ID = 'workbench.extensions.action.install.anotherVersion';
	static readonly LABEL = localize('install another version', "Install Another Version...");

	constructor(
		@IExtensionsWorkbenchService private readonly extensionsWorkbenchService: IExtensionsWorkbenchService,
		@IExtensionGalleryService private readonly extensionGalleryService: IExtensionGalleryService,
		@IQuickInputService private readonly quickInputService: IQuickInputService,
		@IInstantiationService private readonly instantiationService: IInstantiationService,
		@IDialogService private readonly dialogService: IDialogService,
	) {
		super(InstallAnotherVersionAction.ID, InstallAnotherVersionAction.LABEL, ExtensionAction.LABEL_ACTION_CLASS);
		this.update();
	}

	update(): void {
		this.enabled = !!this.extension && !this.extension.isBuiltin && !!this.extension.gallery && !!this.extension.local && !!this.extension.server && this.extension.state === ExtensionState.Installed && !this.extension.deprecationInfo;
	}

	override async run(): Promise<any> {
		if (!this.enabled) {
			return;
		}
		const targetPlatform = await this.extension!.server!.extensionManagementService.getTargetPlatform();
		const allVersions = await this.extensionGalleryService.getAllCompatibleVersions(this.extension!.gallery!, this.extension!.local!.preRelease, targetPlatform);
		if (!allVersions.length) {
			await this.dialogService.info(localize('no versions', "This extension has no other versions."));
			return;
		}

		const picks = allVersions.map((v, i) => {
			return {
				id: v.version,
				label: v.version,
				description: `${fromNow(new Date(Date.parse(v.date)), true)}${v.isPreReleaseVersion ? ` (${localize('pre-release', "pre-release")})` : ''}${v.version === this.extension!.version ? ` (${localize('current', "current")})` : ''}`,
				latest: i === 0,
				ariaLabel: `${v.isPreReleaseVersion ? 'Pre-Release version' : 'Release version'} ${v.version}`,
				isPreReleaseVersion: v.isPreReleaseVersion
			};
		});
		const pick = await this.quickInputService.pick(picks,
			{
				placeHolder: localize('selectVersion', "Select Version to Install"),
				matchOnDetail: true
			});
		if (pick) {
			if (this.extension!.version === pick.id) {
				return;
			}
			try {
				if (pick.latest) {
					await this.extensionsWorkbenchService.install(this.extension!, { installPreReleaseVersion: pick.isPreReleaseVersion });
				} else {
					await this.extensionsWorkbenchService.installVersion(this.extension!, pick.id, { installPreReleaseVersion: pick.isPreReleaseVersion });
				}
			} catch (error) {
				this.instantiationService.createInstance(PromptExtensionInstallFailureAction, this.extension!, pick.latest ? this.extension!.latestVersion : pick.id, InstallOperation.Install, undefined, error).run();
			}
		}
		return null;
	}

}

export class EnableForWorkspaceAction extends ExtensionAction {

	static readonly ID = 'extensions.enableForWorkspace';
	static readonly LABEL = localize('enableForWorkspaceAction', "Enable (Workspace)");

	constructor(
		@IExtensionsWorkbenchService private readonly extensionsWorkbenchService: IExtensionsWorkbenchService,
		@IWorkbenchExtensionEnablementService private readonly extensionEnablementService: IWorkbenchExtensionEnablementService
	) {
		super(EnableForWorkspaceAction.ID, EnableForWorkspaceAction.LABEL, ExtensionAction.LABEL_ACTION_CLASS);
		this.tooltip = localize('enableForWorkspaceActionToolTip', "Enable this extension only in this workspace");
		this.update();
	}

	update(): void {
		this.enabled = false;
		if (this.extension && this.extension.local) {
			this.enabled = this.extension.state === ExtensionState.Installed
				&& !this.extensionEnablementService.isEnabled(this.extension.local)
				&& this.extensionEnablementService.canChangeWorkspaceEnablement(this.extension.local);
		}
	}

	override async run(): Promise<any> {
		if (!this.extension) {
			return;
		}
		return this.extensionsWorkbenchService.setEnablement(this.extension, EnablementState.EnabledWorkspace);
	}
}

export class EnableGloballyAction extends ExtensionAction {

	static readonly ID = 'extensions.enableGlobally';
	static readonly LABEL = localize('enableGloballyAction', "Enable");

	constructor(
		@IExtensionsWorkbenchService private readonly extensionsWorkbenchService: IExtensionsWorkbenchService,
		@IWorkbenchExtensionEnablementService private readonly extensionEnablementService: IWorkbenchExtensionEnablementService
	) {
		super(EnableGloballyAction.ID, EnableGloballyAction.LABEL, ExtensionAction.LABEL_ACTION_CLASS);
		this.tooltip = localize('enableGloballyActionToolTip', "Enable this extension");
		this.update();
	}

	update(): void {
		this.enabled = false;
		if (this.extension && this.extension.local) {
			this.enabled = this.extension.state === ExtensionState.Installed
				&& this.extensionEnablementService.isDisabledGlobally(this.extension.local)
				&& this.extensionEnablementService.canChangeEnablement(this.extension.local);
		}
	}

	override async run(): Promise<any> {
		if (!this.extension) {
			return;
		}
		return this.extensionsWorkbenchService.setEnablement(this.extension, EnablementState.EnabledGlobally);
	}
}

export class DisableForWorkspaceAction extends ExtensionAction {

	static readonly ID = 'extensions.disableForWorkspace';
	static readonly LABEL = localize('disableForWorkspaceAction', "Disable (Workspace)");

	constructor(
		@IWorkspaceContextService private readonly workspaceContextService: IWorkspaceContextService,
		@IExtensionsWorkbenchService private readonly extensionsWorkbenchService: IExtensionsWorkbenchService,
		@IWorkbenchExtensionEnablementService private readonly extensionEnablementService: IWorkbenchExtensionEnablementService,
		@IExtensionService private readonly extensionService: IExtensionService,
	) {
		super(DisableForWorkspaceAction.ID, DisableForWorkspaceAction.LABEL, ExtensionAction.LABEL_ACTION_CLASS);
		this.tooltip = localize('disableForWorkspaceActionToolTip', "Disable this extension only in this workspace");
		this.update();
		this._register(this.extensionService.onDidChangeExtensions(() => this.update()));
	}

	update(): void {
		this.enabled = false;
		if (this.extension && this.extension.local && this.extensionService.extensions.some(e => areSameExtensions({ id: e.identifier.value, uuid: e.uuid }, this.extension!.identifier) && this.workspaceContextService.getWorkbenchState() !== WorkbenchState.EMPTY)) {
			this.enabled = this.extension.state === ExtensionState.Installed
				&& (this.extension.enablementState === EnablementState.EnabledGlobally || this.extension.enablementState === EnablementState.EnabledWorkspace)
				&& this.extensionEnablementService.canChangeWorkspaceEnablement(this.extension.local);
		}
	}

	override async run(): Promise<any> {
		if (!this.extension) {
			return;
		}
		return this.extensionsWorkbenchService.setEnablement(this.extension, EnablementState.DisabledWorkspace);
	}
}

export class DisableGloballyAction extends ExtensionAction {

	static readonly ID = 'extensions.disableGlobally';
	static readonly LABEL = localize('disableGloballyAction', "Disable");

	constructor(
		@IExtensionsWorkbenchService private readonly extensionsWorkbenchService: IExtensionsWorkbenchService,
		@IWorkbenchExtensionEnablementService private readonly extensionEnablementService: IWorkbenchExtensionEnablementService,
		@IExtensionService private readonly extensionService: IExtensionService,
	) {
		super(DisableGloballyAction.ID, DisableGloballyAction.LABEL, ExtensionAction.LABEL_ACTION_CLASS);
		this.tooltip = localize('disableGloballyActionToolTip', "Disable this extension");
		this.update();
		this._register(this.extensionService.onDidChangeExtensions(() => this.update()));
	}

	update(): void {
		this.enabled = false;
		if (this.extension && this.extension.local && this.extensionService.extensions.some(e => areSameExtensions({ id: e.identifier.value, uuid: e.uuid }, this.extension!.identifier))) {
			this.enabled = this.extension.state === ExtensionState.Installed
				&& (this.extension.enablementState === EnablementState.EnabledGlobally || this.extension.enablementState === EnablementState.EnabledWorkspace)
				&& this.extensionEnablementService.canChangeEnablement(this.extension.local);
		}
	}

	override async run(): Promise<any> {
		if (!this.extension) {
			return;
		}
		return this.extensionsWorkbenchService.setEnablement(this.extension, EnablementState.DisabledGlobally);
	}
}

export class EnableDropDownAction extends ActionWithDropDownAction {

	constructor(
		@IInstantiationService instantiationService: IInstantiationService
	) {
		super('extensions.enable', localize('enableAction', "Enable"), [
			[
				instantiationService.createInstance(EnableGloballyAction),
				instantiationService.createInstance(EnableForWorkspaceAction)
			]
		]);
	}
}

export class DisableDropDownAction extends ActionWithDropDownAction {

	constructor(
		@IInstantiationService instantiationService: IInstantiationService
	) {
		super('extensions.disable', localize('disableAction', "Disable"), [[
			instantiationService.createInstance(DisableGloballyAction),
			instantiationService.createInstance(DisableForWorkspaceAction)
		]]);
	}

}

export class ReloadAction extends ExtensionAction {

	private static readonly EnabledClass = `${ExtensionAction.LABEL_ACTION_CLASS} reload`;
	private static readonly DisabledClass = `${ReloadAction.EnabledClass} disabled`;

	updateWhenCounterExtensionChanges: boolean = true;

	constructor(
		@IHostService private readonly hostService: IHostService,
		@IExtensionService private readonly extensionService: IExtensionService,
	) {
		super('extensions.reload', localize('reloadAction', "Reload"), ReloadAction.DisabledClass, false);
		this._register(this.extensionService.onDidChangeExtensions(() => this.update()));
		this.update();
	}

	update(): void {
		this.enabled = false;
		this.tooltip = '';
		if (!this.extension) {
			return;
		}
		const state = this.extension.state;
		if (state === ExtensionState.Installing || state === ExtensionState.Uninstalling) {
			return;
		}
		if (this.extension.local && this.extension.local.manifest && this.extension.local.manifest.contributes && this.extension.local.manifest.contributes.localizations && this.extension.local.manifest.contributes.localizations.length > 0) {
			return;
		}
<<<<<<< HEAD
		this.computeReloadState();
		this.class = this.enabled ? ReloadAction.EnabledClass : ReloadAction.DisabledClass;
	}

	private computeReloadState(): void {
		if (!this._runningExtensions || !this.extension) {
			return;
		}

		const isUninstalled = this.extension.state === ExtensionState.Uninstalled;
		const runningExtension = this._runningExtensions.find(e => areSameExtensions({ id: e.identifier.value, uuid: e.uuid }, this.extension!.identifier));

		if (isUninstalled) {
			const canRemoveRunningExtension = runningExtension && this.extensionService.canRemoveExtension(runningExtension);
			const isSameExtensionRunning = runningExtension && (!this.extension.server || this.extension.server === this.extensionManagementServerService.getExtensionManagementServer(toExtension(runningExtension)));
			if (!canRemoveRunningExtension && isSameExtensionRunning) {
				this.enabled = true;
				this.label = localize('reloadRequired', "Reload Required");
				// {{SQL CARBON EDIT}} - replace Visual Studio Code with Azure Data Studio
				this.tooltip = locConstants.extensionsActionsPostUninstallTooltip;
				alert(locConstants.extensionsActionsUninstallExtensionComplete(this.extension.displayName));
			}
			return;
		}
		if (this.extension.local) {
			const isSameExtensionRunning = runningExtension && this.extension.server === this.extensionManagementServerService.getExtensionManagementServer(toExtension(runningExtension));
			const isEnabled = this.extensionEnablementService.isEnabled(this.extension.local);

			// Extension is running
			if (runningExtension) {
				if (isEnabled) {
					// No Reload is required if extension can run without reload
					if (this.extensionService.canAddExtension(toExtensionDescription(this.extension.local))) {
						return;
					}
					const runningExtensionServer = this.extensionManagementServerService.getExtensionManagementServer(toExtension(runningExtension));

					if (isSameExtensionRunning) {
						// Different version or target platform of same extension is running. Requires reload to run the current version
						if (this.extension.version !== runningExtension.version || this.extension.local.targetPlatform !== runningExtension.targetPlatform) {
							this.enabled = true;
							this.label = localize('reloadRequired', "Reload Required");
							this.tooltip = locConstants.extensionsActionsPostUpdateTooltip; // {{SQL CARBON EDIT}} - replace Visual Studio Code with Azure Data Studio
							return;
						}

						const extensionInOtherServer = this.extensionsWorkbenchService.installed.filter(e => areSameExtensions(e.identifier, this.extension!.identifier) && e.server !== this.extension!.server)[0];
						if (extensionInOtherServer) {
							// This extension prefers to run on UI/Local side but is running in remote
							if (runningExtensionServer === this.extensionManagementServerService.remoteExtensionManagementServer && this.extensionManifestPropertiesService.prefersExecuteOnUI(this.extension.local!.manifest)) {
								this.enabled = true;
								this.label = localize('reloadRequired', "Reload Required");
								this.tooltip = locConstants.extensionsActionsEnableLocally; // {{SQL CARBON EDIT}} - replace Visual Studio Code with Azure Data Studio
								return;
							}

							// This extension prefers to run on Workspace/Remote side but is running in local
							if (runningExtensionServer === this.extensionManagementServerService.localExtensionManagementServer && this.extensionManifestPropertiesService.prefersExecuteOnWorkspace(this.extension.local!.manifest)) {
								this.enabled = true;
								this.label = localize('reloadRequired', "Reload Required");
								this.tooltip = locConstants.extensionsActionsEnableRemote(this.extensionManagementServerService.remoteExtensionManagementServer?.label);  // {{SQL CARBON EDIT}} - replace Visual Studio Code with Azure Data Studio
								return;
							}
						}

					} else {

						if (this.extension.server === this.extensionManagementServerService.localExtensionManagementServer && runningExtensionServer === this.extensionManagementServerService.remoteExtensionManagementServer) {
							// This extension prefers to run on UI/Local side but is running in remote
							if (this.extensionManifestPropertiesService.prefersExecuteOnUI(this.extension.local!.manifest)) {
								this.enabled = true;
								this.label = localize('reloadRequired', "Reload Required");
								this.tooltip = locConstants.extensionsActionsPostEnableTooltip; // {{SQL CARBON EDIT}} - replace Visual Studio Code with Azure Data Studio
							}
						}
						if (this.extension.server === this.extensionManagementServerService.remoteExtensionManagementServer && runningExtensionServer === this.extensionManagementServerService.localExtensionManagementServer) {
							// This extension prefers to run on Workspace/Remote side but is running in local
							if (this.extensionManifestPropertiesService.prefersExecuteOnWorkspace(this.extension.local!.manifest)) {
								this.enabled = true;
								this.label = localize('reloadRequired', "Reload Required");
								this.tooltip = locConstants.extensionsActionsPostEnableTooltip; // {{SQL CARBON EDIT}} - replace Visual Studio Code with Azure Data Studio
							}
						}
					}
					return;
				} else {
					if (isSameExtensionRunning) {
						this.enabled = true;
						this.label = localize('reloadRequired', "Reload Required");
						// {{SQL CARBON EDIT}} - replace Visual Studio Code with Azure Data Studio
						this.tooltip = locConstants.extensionsActionsPostDisableTooltip;
					}
				}
				return;
			}

			// Extension is not running
			else {
				if (isEnabled && !this.extensionService.canAddExtension(toExtensionDescription(this.extension.local))) {
					this.enabled = true;
					this.label = localize('reloadRequired', "Reload Required");
					this.tooltip = locConstants.extensionsActionsPostEnableTooltip; // {{SQL CARBON EDIT}} - replace Visual Studio Code with Azure Data Studio
					return;
				}

				const otherServer = this.extension.server ? this.extension.server === this.extensionManagementServerService.localExtensionManagementServer ? this.extensionManagementServerService.remoteExtensionManagementServer : this.extensionManagementServerService.localExtensionManagementServer : null;
				if (otherServer && this.extension.enablementState === EnablementState.DisabledByExtensionKind) {
					const extensionInOtherServer = this.extensionsWorkbenchService.local.filter(e => areSameExtensions(e.identifier, this.extension!.identifier) && e.server === otherServer)[0];
					// Same extension in other server exists and
					if (extensionInOtherServer && extensionInOtherServer.local && this.extensionEnablementService.isEnabled(extensionInOtherServer.local)) {
						this.enabled = true;
						this.label = localize('reloadRequired', "Reload Required");
						this.tooltip = locConstants.extensionsActionsPostEnableTooltip; // {{SQL CARBON EDIT}} - replace Visual Studio Code with Azure Data Studio
						alert(locConstants.extensionsActionsInstallExtensionCompletedAndReloadRequired(this.extension.displayName)); // {{SQL CARBON EDIT}} - replace Visual Studio Code with Azure Data Studio
						return;
					}
				}
			}
		}
=======

		const reloadTooltip = this.extension.reloadRequiredStatus;
		this.enabled = reloadTooltip !== undefined;
		this.label = reloadTooltip !== undefined ? localize('reload required', 'Reload Required') : '';
		this.tooltip = reloadTooltip !== undefined ? reloadTooltip : '';

		this.class = this.enabled ? ReloadAction.EnabledClass : ReloadAction.DisabledClass;
>>>>>>> 5b6af074
	}

	override run(): Promise<any> {
		return Promise.resolve(this.hostService.reload());
	}
}

function isThemeFromExtension(theme: IWorkbenchTheme, extension: IExtension | undefined | null): boolean {
	return !!(extension && theme.extensionData && ExtensionIdentifier.equals(theme.extensionData.extensionId, extension.identifier.id));
}

function getQuickPickEntries(themes: IWorkbenchTheme[], currentTheme: IWorkbenchTheme, extension: IExtension | null | undefined, showCurrentTheme: boolean): QuickPickItem[] {
	const picks: QuickPickItem[] = [];
	for (const theme of themes) {
		if (isThemeFromExtension(theme, extension) && !(showCurrentTheme && theme === currentTheme)) {
			picks.push({ label: theme.label, id: theme.id });
		}
	}
	if (showCurrentTheme) {
		picks.push(<IQuickPickSeparator>{ type: 'separator', label: localize('current', "current") });
		picks.push(<IQuickPickItem>{ label: currentTheme.label, id: currentTheme.id });
	}
	return picks;
}

export class SetColorThemeAction extends ExtensionAction {

	static readonly ID = 'workbench.extensions.action.setColorTheme';
	static readonly TITLE = { value: localize('workbench.extensions.action.setColorTheme', "Set Color Theme"), original: 'Set Color Theme' };

	private static readonly EnabledClass = `${ExtensionAction.LABEL_ACTION_CLASS} theme`;
	private static readonly DisabledClass = `${SetColorThemeAction.EnabledClass} disabled`;

	constructor(
		@IExtensionService extensionService: IExtensionService,
		@IWorkbenchThemeService private readonly workbenchThemeService: IWorkbenchThemeService,
		@IQuickInputService private readonly quickInputService: IQuickInputService,
		@IWorkbenchExtensionEnablementService private readonly extensionEnablementService: IWorkbenchExtensionEnablementService,
	) {
		super(SetColorThemeAction.ID, SetColorThemeAction.TITLE.value, SetColorThemeAction.DisabledClass, false);
		this._register(Event.any<any>(extensionService.onDidChangeExtensions, workbenchThemeService.onDidColorThemeChange)(() => this.update(), this));
		this.update();
	}

	update(): void {
		this.workbenchThemeService.getColorThemes().then(colorThemes => {
			this.enabled = this.computeEnablement(colorThemes);
			this.class = this.enabled ? SetColorThemeAction.EnabledClass : SetColorThemeAction.DisabledClass;
		});
	}

	private computeEnablement(colorThemes: IWorkbenchColorTheme[]): boolean {
		return !!this.extension && this.extension.state === ExtensionState.Installed && this.extensionEnablementService.isEnabledEnablementState(this.extension.enablementState) && colorThemes.some(th => isThemeFromExtension(th, this.extension));
	}

	override async run({ showCurrentTheme, ignoreFocusLost }: { showCurrentTheme: boolean; ignoreFocusLost: boolean } = { showCurrentTheme: false, ignoreFocusLost: false }): Promise<any> {
		const colorThemes = await this.workbenchThemeService.getColorThemes();

		if (!this.computeEnablement(colorThemes)) {
			return;
		}
		const currentTheme = this.workbenchThemeService.getColorTheme();

		const delayer = new Delayer<any>(100);
		const picks = getQuickPickEntries(colorThemes, currentTheme, this.extension, showCurrentTheme);
		const pickedTheme = await this.quickInputService.pick(
			picks,
			{
				placeHolder: localize('select color theme', "Select Color Theme"),
				onDidFocus: item => delayer.trigger(() => this.workbenchThemeService.setColorTheme(item.id, undefined)),
				ignoreFocusLost
			});
		return this.workbenchThemeService.setColorTheme(pickedTheme ? pickedTheme.id : currentTheme.id, 'auto');
	}
}

export class SetFileIconThemeAction extends ExtensionAction {

	static readonly ID = 'workbench.extensions.action.setFileIconTheme';
	static readonly TITLE = { value: localize('workbench.extensions.action.setFileIconTheme', "Set File Icon Theme"), original: 'Set File Icon Theme' };

	private static readonly EnabledClass = `${ExtensionAction.LABEL_ACTION_CLASS} theme`;
	private static readonly DisabledClass = `${SetFileIconThemeAction.EnabledClass} disabled`;

	constructor(
		@IExtensionService extensionService: IExtensionService,
		@IWorkbenchThemeService private readonly workbenchThemeService: IWorkbenchThemeService,
		@IQuickInputService private readonly quickInputService: IQuickInputService,
		@IWorkbenchExtensionEnablementService private readonly extensionEnablementService: IWorkbenchExtensionEnablementService,
	) {
		super(SetFileIconThemeAction.ID, SetFileIconThemeAction.TITLE.value, SetFileIconThemeAction.DisabledClass, false);
		this._register(Event.any<any>(extensionService.onDidChangeExtensions, workbenchThemeService.onDidFileIconThemeChange)(() => this.update(), this));
		this.update();
	}

	update(): void {
		this.workbenchThemeService.getFileIconThemes().then(fileIconThemes => {
			this.enabled = this.computeEnablement(fileIconThemes);
			this.class = this.enabled ? SetFileIconThemeAction.EnabledClass : SetFileIconThemeAction.DisabledClass;
		});
	}

	private computeEnablement(colorThemfileIconThemess: IWorkbenchFileIconTheme[]): boolean {
		return !!this.extension && this.extension.state === ExtensionState.Installed && this.extensionEnablementService.isEnabledEnablementState(this.extension.enablementState) && colorThemfileIconThemess.some(th => isThemeFromExtension(th, this.extension));
	}

	override async run({ showCurrentTheme, ignoreFocusLost }: { showCurrentTheme: boolean; ignoreFocusLost: boolean } = { showCurrentTheme: false, ignoreFocusLost: false }): Promise<any> {
		const fileIconThemes = await this.workbenchThemeService.getFileIconThemes();
		if (!this.computeEnablement(fileIconThemes)) {
			return;
		}
		const currentTheme = this.workbenchThemeService.getFileIconTheme();

		const delayer = new Delayer<any>(100);
		const picks = getQuickPickEntries(fileIconThemes, currentTheme, this.extension, showCurrentTheme);
		const pickedTheme = await this.quickInputService.pick(
			picks,
			{
				placeHolder: localize('select file icon theme', "Select File Icon Theme"),
				onDidFocus: item => delayer.trigger(() => this.workbenchThemeService.setFileIconTheme(item.id, undefined)),
				ignoreFocusLost
			});
		return this.workbenchThemeService.setFileIconTheme(pickedTheme ? pickedTheme.id : currentTheme.id, 'auto');
	}
}

export class SetProductIconThemeAction extends ExtensionAction {

	static readonly ID = 'workbench.extensions.action.setProductIconTheme';
	static readonly TITLE = { value: localize('workbench.extensions.action.setProductIconTheme', "Set Product Icon Theme"), original: 'Set Product Icon Theme' };

	private static readonly EnabledClass = `${ExtensionAction.LABEL_ACTION_CLASS} theme`;
	private static readonly DisabledClass = `${SetProductIconThemeAction.EnabledClass} disabled`;

	constructor(
		@IExtensionService extensionService: IExtensionService,
		@IWorkbenchThemeService private readonly workbenchThemeService: IWorkbenchThemeService,
		@IQuickInputService private readonly quickInputService: IQuickInputService,
		@IWorkbenchExtensionEnablementService private readonly extensionEnablementService: IWorkbenchExtensionEnablementService,
	) {
		super(SetProductIconThemeAction.ID, SetProductIconThemeAction.TITLE.value, SetProductIconThemeAction.DisabledClass, false);
		this._register(Event.any<any>(extensionService.onDidChangeExtensions, workbenchThemeService.onDidProductIconThemeChange)(() => this.update(), this));
		this.update();
	}

	update(): void {
		this.workbenchThemeService.getProductIconThemes().then(productIconThemes => {
			this.enabled = this.computeEnablement(productIconThemes);
			this.class = this.enabled ? SetProductIconThemeAction.EnabledClass : SetProductIconThemeAction.DisabledClass;
		});
	}

	private computeEnablement(productIconThemes: IWorkbenchProductIconTheme[]): boolean {
		return !!this.extension && this.extension.state === ExtensionState.Installed && this.extensionEnablementService.isEnabledEnablementState(this.extension.enablementState) && productIconThemes.some(th => isThemeFromExtension(th, this.extension));
	}

	override async run({ showCurrentTheme, ignoreFocusLost }: { showCurrentTheme: boolean; ignoreFocusLost: boolean } = { showCurrentTheme: false, ignoreFocusLost: false }): Promise<any> {
		const productIconThemes = await this.workbenchThemeService.getProductIconThemes();
		if (!this.computeEnablement(productIconThemes)) {
			return;
		}

		const currentTheme = this.workbenchThemeService.getProductIconTheme();

		const delayer = new Delayer<any>(100);
		const picks = getQuickPickEntries(productIconThemes, currentTheme, this.extension, showCurrentTheme);
		const pickedTheme = await this.quickInputService.pick(
			picks,
			{
				placeHolder: localize('select product icon theme', "Select Product Icon Theme"),
				onDidFocus: item => delayer.trigger(() => this.workbenchThemeService.setProductIconTheme(item.id, undefined)),
				ignoreFocusLost
			});
		return this.workbenchThemeService.setProductIconTheme(pickedTheme ? pickedTheme.id : currentTheme.id, 'auto');
	}
}

export class SetLanguageAction extends ExtensionAction {

	static readonly ID = 'workbench.extensions.action.setDisplayLanguage';
	static readonly TITLE = { value: localize('workbench.extensions.action.setDisplayLanguage', "Set Display Language"), original: 'Set Display Language' };

	private static readonly EnabledClass = `${ExtensionAction.LABEL_ACTION_CLASS} language`;
	private static readonly DisabledClass = `${SetLanguageAction.EnabledClass} disabled`;

	constructor(
		@IExtensionsWorkbenchService private readonly extensionsWorkbenchService: IExtensionsWorkbenchService,
	) {
		super(SetLanguageAction.ID, SetLanguageAction.TITLE.value, SetLanguageAction.DisabledClass, false);
		this.update();
	}

	update(): void {
		this.enabled = false;
		this.class = SetLanguageAction.DisabledClass;
		if (!this.extension) {
			return;
		}
		if (!this.extensionsWorkbenchService.canSetLanguage(this.extension)) {
			return;
		}
		if (this.extension.gallery && language === getLocale(this.extension.gallery)) {
			return;
		}
		this.enabled = true;
		this.class = SetLanguageAction.EnabledClass;
	}

	override async run(): Promise<any> {
		return this.extension && this.extensionsWorkbenchService.setLanguage(this.extension);
	}
}

export class ClearLanguageAction extends ExtensionAction {

	static readonly ID = 'workbench.extensions.action.clearLanguage';
	static readonly TITLE = { value: localize('workbench.extensions.action.clearLanguage', "Clear Display Language"), original: 'Clear Display Language' };

	private static readonly EnabledClass = `${ExtensionAction.LABEL_ACTION_CLASS} language`;
	private static readonly DisabledClass = `${ClearLanguageAction.EnabledClass} disabled`;

	constructor(
		@IExtensionsWorkbenchService private readonly extensionsWorkbenchService: IExtensionsWorkbenchService,
		@ILocaleService private readonly localeService: ILocaleService,
	) {
		super(ClearLanguageAction.ID, ClearLanguageAction.TITLE.value, ClearLanguageAction.DisabledClass, false);
		this.update();
	}

	update(): void {
		this.enabled = false;
		this.class = ClearLanguageAction.DisabledClass;
		if (!this.extension) {
			return;
		}
		if (!this.extensionsWorkbenchService.canSetLanguage(this.extension)) {
			return;
		}
		if (this.extension.gallery && language !== getLocale(this.extension.gallery)) {
			return;
		}
		this.enabled = true;
		this.class = ClearLanguageAction.EnabledClass;
	}

	override async run(): Promise<any> {
		return this.extension && this.localeService.clearLocalePreference();
	}
}

export class ShowRecommendedExtensionAction extends Action {

	static readonly ID = 'workbench.extensions.action.showRecommendedExtension';
	static readonly LABEL = localize('showRecommendedExtension', "Show Recommended Extension");

	private extensionId: string;

	constructor(
		extensionId: string,
		@IPaneCompositePartService private readonly paneCompositeService: IPaneCompositePartService,
		@IExtensionsWorkbenchService private readonly extensionWorkbenchService: IExtensionsWorkbenchService,
	) {
		super(ShowRecommendedExtensionAction.ID, ShowRecommendedExtensionAction.LABEL, undefined, false);
		this.extensionId = extensionId;
	}

	override async run(): Promise<any> {
		const paneComposite = await this.paneCompositeService.openPaneComposite(VIEWLET_ID, ViewContainerLocation.Sidebar, true);
		const paneContainer = paneComposite?.getViewPaneContainer() as IExtensionsViewPaneContainer;
		paneContainer.search(`@id:${this.extensionId}`);
		paneContainer.focus();
		const [extension] = await this.extensionWorkbenchService.getExtensions([{ id: this.extensionId }], { source: 'install-recommendation' }, CancellationToken.None);
		if (extension) {
			return this.extensionWorkbenchService.open(extension);
		}
		return null;
	}
}

export class InstallRecommendedExtensionAction extends Action {

	static readonly ID = 'workbench.extensions.action.installRecommendedExtension';
	static readonly LABEL = localize('installRecommendedExtension', "Install Recommended Extension");

	private extensionId: string;

	constructor(
		extensionId: string,
		@IPaneCompositePartService private readonly paneCompositeService: IPaneCompositePartService,
		@IInstantiationService private readonly instantiationService: IInstantiationService,
		@IExtensionsWorkbenchService private readonly extensionWorkbenchService: IExtensionsWorkbenchService,
	) {
		super(InstallRecommendedExtensionAction.ID, InstallRecommendedExtensionAction.LABEL, undefined, false);
		this.extensionId = extensionId;
	}

	override async run(): Promise<any> {
		const viewlet = await this.paneCompositeService.openPaneComposite(VIEWLET_ID, ViewContainerLocation.Sidebar, true);
		const viewPaneContainer = viewlet?.getViewPaneContainer() as IExtensionsViewPaneContainer;
		viewPaneContainer.search(`@id:${this.extensionId}`);
		viewPaneContainer.focus();
		const [extension] = await this.extensionWorkbenchService.getExtensions([{ id: this.extensionId }], { source: 'install-recommendation' }, CancellationToken.None);
		if (extension) {
			await this.extensionWorkbenchService.open(extension);
			try {
				await this.extensionWorkbenchService.install(extension);
			} catch (err) {
				this.instantiationService.createInstance(PromptExtensionInstallFailureAction, extension, extension.latestVersion, InstallOperation.Install, undefined, err).run();
			}
		}
	}
}

export class IgnoreExtensionRecommendationAction extends Action {

	static readonly ID = 'extensions.ignore';

	private static readonly Class = `${ExtensionAction.LABEL_ACTION_CLASS} ignore`;

	constructor(
		private readonly extension: IExtension,
		@IExtensionIgnoredRecommendationsService private readonly extensionRecommendationsManagementService: IExtensionIgnoredRecommendationsService,
	) {
		super(IgnoreExtensionRecommendationAction.ID, 'Ignore Recommendation');

		this.class = IgnoreExtensionRecommendationAction.Class;
		this.tooltip = localize('ignoreExtensionRecommendation', "Do not recommend this extension again");
		this.enabled = true;
	}

	public override run(): Promise<any> {
		this.extensionRecommendationsManagementService.toggleGlobalIgnoredRecommendation(this.extension.identifier.id, true);
		return Promise.resolve();
	}
}

export class UndoIgnoreExtensionRecommendationAction extends Action {

	static readonly ID = 'extensions.ignore';

	private static readonly Class = `${ExtensionAction.LABEL_ACTION_CLASS} undo-ignore`;

	constructor(
		private readonly extension: IExtension,
		@IExtensionIgnoredRecommendationsService private readonly extensionRecommendationsManagementService: IExtensionIgnoredRecommendationsService,
	) {
		super(UndoIgnoreExtensionRecommendationAction.ID, 'Undo');

		this.class = UndoIgnoreExtensionRecommendationAction.Class;
		this.tooltip = localize('undo', "Undo");
		this.enabled = true;
	}

	public override run(): Promise<any> {
		this.extensionRecommendationsManagementService.toggleGlobalIgnoredRecommendation(this.extension.identifier.id, false);
		return Promise.resolve();
	}
}

export class SearchExtensionsAction extends Action {

	constructor(
		private readonly searchValue: string,
		@IPaneCompositePartService private readonly paneCompositeService: IPaneCompositePartService
	) {
		super('extensions.searchExtensions', localize('search recommendations', "Search Extensions"), undefined, true);
	}

	override async run(): Promise<void> {
		const viewPaneContainer = (await this.paneCompositeService.openPaneComposite(VIEWLET_ID, ViewContainerLocation.Sidebar, true))?.getViewPaneContainer() as IExtensionsViewPaneContainer;
		viewPaneContainer.search(this.searchValue);
		viewPaneContainer.focus();
	}
}

export abstract class AbstractConfigureRecommendedExtensionsAction extends Action {

	constructor(
		id: string,
		label: string,
		@IWorkspaceContextService protected contextService: IWorkspaceContextService,
		@IFileService private readonly fileService: IFileService,
		@ITextFileService private readonly textFileService: ITextFileService,
		@IEditorService protected editorService: IEditorService,
		@IJSONEditingService private readonly jsonEditingService: IJSONEditingService,
		@ITextModelService private readonly textModelResolverService: ITextModelService
	) {
		super(id, label);
	}

	protected openExtensionsFile(extensionsFileResource: URI): Promise<any> {
		return this.getOrCreateExtensionsFile(extensionsFileResource)
			.then(({ created, content }) =>
				this.getSelectionPosition(content, extensionsFileResource, ['recommendations'])
					.then(selection => this.editorService.openEditor({
						resource: extensionsFileResource,
						options: {
							pinned: created,
							selection
						}
					})),
				error => Promise.reject(new Error(localize('OpenExtensionsFile.failed', "Unable to create 'extensions.json' file inside the '.vscode' folder ({0}).", error))));
	}

	protected openWorkspaceConfigurationFile(workspaceConfigurationFile: URI): Promise<any> {
		return this.getOrUpdateWorkspaceConfigurationFile(workspaceConfigurationFile)
			.then(content => this.getSelectionPosition(content.value.toString(), content.resource, ['extensions', 'recommendations']))
			.then(selection => this.editorService.openEditor({
				resource: workspaceConfigurationFile,
				options: {
					selection,
					forceReload: true // because content has changed
				}
			}));
	}

	private getOrUpdateWorkspaceConfigurationFile(workspaceConfigurationFile: URI): Promise<IFileContent> {
		return Promise.resolve(this.fileService.readFile(workspaceConfigurationFile))
			.then(content => {
				const workspaceRecommendations = <IExtensionsConfigContent>json.parse(content.value.toString())['extensions'];
				if (!workspaceRecommendations || !workspaceRecommendations.recommendations) {
					return this.jsonEditingService.write(workspaceConfigurationFile, [{ path: ['extensions'], value: { recommendations: [] } }], true)
						.then(() => this.fileService.readFile(workspaceConfigurationFile));
				}
				return content;
			});
	}

	private getSelectionPosition(content: string, resource: URI, path: json.JSONPath): Promise<ITextEditorSelection | undefined> {
		const tree = json.parseTree(content);
		const node = json.findNodeAtLocation(tree, path);
		if (node && node.parent && node.parent.children) {
			const recommendationsValueNode = node.parent.children[1];
			const lastExtensionNode = recommendationsValueNode.children && recommendationsValueNode.children.length ? recommendationsValueNode.children[recommendationsValueNode.children.length - 1] : null;
			const offset = lastExtensionNode ? lastExtensionNode.offset + lastExtensionNode.length : recommendationsValueNode.offset + 1;
			return Promise.resolve(this.textModelResolverService.createModelReference(resource))
				.then(reference => {
					const position = reference.object.textEditorModel.getPositionAt(offset);
					reference.dispose();
					return <ITextEditorSelection>{
						startLineNumber: position.lineNumber,
						startColumn: position.column,
						endLineNumber: position.lineNumber,
						endColumn: position.column,
					};
				});
		}
		return Promise.resolve(undefined);
	}

	private getOrCreateExtensionsFile(extensionsFileResource: URI): Promise<{ created: boolean; extensionsFileResource: URI; content: string }> {
		return Promise.resolve(this.fileService.readFile(extensionsFileResource)).then(content => {
			return { created: false, extensionsFileResource, content: content.value.toString() };
		}, err => {
			return this.textFileService.write(extensionsFileResource, ExtensionsConfigurationInitialContent).then(() => {
				return { created: true, extensionsFileResource, content: ExtensionsConfigurationInitialContent };
			});
		});
	}
}

export class ConfigureWorkspaceRecommendedExtensionsAction extends AbstractConfigureRecommendedExtensionsAction {

	static readonly ID = 'workbench.extensions.action.configureWorkspaceRecommendedExtensions';
	static readonly LABEL = localize('configureWorkspaceRecommendedExtensions', "Configure Recommended Extensions (Workspace)");

	constructor(
		id: string,
		label: string,
		@IFileService fileService: IFileService,
		@ITextFileService textFileService: ITextFileService,
		@IWorkspaceContextService contextService: IWorkspaceContextService,
		@IEditorService editorService: IEditorService,
		@IJSONEditingService jsonEditingService: IJSONEditingService,
		@ITextModelService textModelResolverService: ITextModelService
	) {
		super(id, label, contextService, fileService, textFileService, editorService, jsonEditingService, textModelResolverService);
		this._register(this.contextService.onDidChangeWorkbenchState(() => this.update(), this));
		this.update();
	}

	private update(): void {
		this.enabled = this.contextService.getWorkbenchState() !== WorkbenchState.EMPTY;
	}

	public override run(): Promise<void> {
		switch (this.contextService.getWorkbenchState()) {
			case WorkbenchState.FOLDER:
				return this.openExtensionsFile(this.contextService.getWorkspace().folders[0].toResource(EXTENSIONS_CONFIG));
			case WorkbenchState.WORKSPACE:
				return this.openWorkspaceConfigurationFile(this.contextService.getWorkspace().configuration!);
		}
		return Promise.resolve();
	}
}

export class ConfigureWorkspaceFolderRecommendedExtensionsAction extends AbstractConfigureRecommendedExtensionsAction {

	static readonly ID = 'workbench.extensions.action.configureWorkspaceFolderRecommendedExtensions';
	static readonly LABEL = localize('configureWorkspaceFolderRecommendedExtensions', "Configure Recommended Extensions (Workspace Folder)");

	constructor(
		id: string,
		label: string,
		@IFileService fileService: IFileService,
		@ITextFileService textFileService: ITextFileService,
		@IWorkspaceContextService contextService: IWorkspaceContextService,
		@IEditorService editorService: IEditorService,
		@IJSONEditingService jsonEditingService: IJSONEditingService,
		@ITextModelService textModelResolverService: ITextModelService,
		@ICommandService private readonly commandService: ICommandService
	) {
		super(id, label, contextService, fileService, textFileService, editorService, jsonEditingService, textModelResolverService);
	}

	public override run(): Promise<any> {
		const folderCount = this.contextService.getWorkspace().folders.length;
		const pickFolderPromise = folderCount === 1 ? Promise.resolve(this.contextService.getWorkspace().folders[0]) : this.commandService.executeCommand<IWorkspaceFolder>(PICK_WORKSPACE_FOLDER_COMMAND_ID);
		return Promise.resolve(pickFolderPromise)
			.then(workspaceFolder => {
				if (workspaceFolder) {
					return this.openExtensionsFile(workspaceFolder.toResource(EXTENSIONS_CONFIG));
				}
				return null;
			});
	}
}

export class ExtensionStatusLabelAction extends Action implements IExtensionContainer {

	private static readonly ENABLED_CLASS = `${ExtensionAction.TEXT_ACTION_CLASS} extension-status-label`;
	private static readonly DISABLED_CLASS = `${ExtensionStatusLabelAction.ENABLED_CLASS} hide`;

	private initialStatus: ExtensionState | null = null;
	private status: ExtensionState | null = null;
	private version: string | null = null;
	private enablementState: EnablementState | null = null;

	private _extension: IExtension | null = null;
	get extension(): IExtension | null { return this._extension; }
	set extension(extension: IExtension | null) {
		if (!(this._extension && extension && areSameExtensions(this._extension.identifier, extension.identifier))) {
			// Different extension. Reset
			this.initialStatus = null;
			this.status = null;
			this.enablementState = null;
		}
		this._extension = extension;
		this.update();
	}

	constructor(
		@IExtensionService private readonly extensionService: IExtensionService,
		@IExtensionManagementServerService private readonly extensionManagementServerService: IExtensionManagementServerService,
		@IWorkbenchExtensionEnablementService private readonly extensionEnablementService: IWorkbenchExtensionEnablementService
	) {
		super('extensions.action.statusLabel', '', ExtensionStatusLabelAction.DISABLED_CLASS, false);
	}

	update(): void {
		const label = this.computeLabel();
		this.label = label || '';
		this.class = label ? ExtensionStatusLabelAction.ENABLED_CLASS : ExtensionStatusLabelAction.DISABLED_CLASS;
	}

	private computeLabel(): string | null {
		if (!this.extension) {
			return null;
		}

		const currentStatus = this.status;
		const currentVersion = this.version;
		const currentEnablementState = this.enablementState;
		this.status = this.extension.state;
		this.version = this.extension.version;
		if (this.initialStatus === null) {
			this.initialStatus = this.status;
		}
		this.enablementState = this.extension.enablementState;

		const canAddExtension = () => {
			const runningExtension = this.extensionService.extensions.filter(e => areSameExtensions({ id: e.identifier.value, uuid: e.uuid }, this.extension!.identifier))[0];
			if (this.extension!.local) {
				if (runningExtension && this.extension!.version === runningExtension.version) {
					return true;
				}
				return this.extensionService.canAddExtension(toExtensionDescription(this.extension!.local));
			}
			return false;
		};
		const canRemoveExtension = () => {
			if (this.extension!.local) {
				if (this.extensionService.extensions.every(e => !(areSameExtensions({ id: e.identifier.value, uuid: e.uuid }, this.extension!.identifier) && this.extension!.server === this.extensionManagementServerService.getExtensionManagementServer(toExtension(e))))) {
					return true;
				}
				return this.extensionService.canRemoveExtension(toExtensionDescription(this.extension!.local));
			}
			return false;
		};

		if (currentStatus !== null) {
			if (currentStatus === ExtensionState.Installing && this.status === ExtensionState.Installed) {
				return canAddExtension() ? this.initialStatus === ExtensionState.Installed && this.version !== currentVersion ? localize('updated', "Updated") : localize('installed', "Installed") : null;
			}
			if (currentStatus === ExtensionState.Uninstalling && this.status === ExtensionState.Uninstalled) {
				this.initialStatus = this.status;
				return canRemoveExtension() ? localize('uninstalled', "Uninstalled") : null;
			}
		}

		if (currentEnablementState !== null) {
			const currentlyEnabled = this.extensionEnablementService.isEnabledEnablementState(currentEnablementState);
			const enabled = this.extensionEnablementService.isEnabledEnablementState(this.enablementState);
			if (!currentlyEnabled && enabled) {
				return canAddExtension() ? localize('enabled', "Enabled") : null;
			}
			if (currentlyEnabled && !enabled) {
				return canRemoveExtension() ? localize('disabled', "Disabled") : null;
			}

		}

		return null;
	}

	override run(): Promise<any> {
		return Promise.resolve();
	}

}

export class ToggleSyncExtensionAction extends ExtensionDropDownAction {

	private static readonly IGNORED_SYNC_CLASS = `${ExtensionAction.ICON_ACTION_CLASS} extension-sync ${ThemeIcon.asClassName(syncIgnoredIcon)}`;
	private static readonly SYNC_CLASS = `${ToggleSyncExtensionAction.ICON_ACTION_CLASS} extension-sync ${ThemeIcon.asClassName(syncEnabledIcon)}`;

	constructor(
		@IConfigurationService private readonly configurationService: IConfigurationService,
		@IExtensionsWorkbenchService private readonly extensionsWorkbenchService: IExtensionsWorkbenchService,
		@IUserDataSyncEnablementService private readonly userDataSyncEnablementService: IUserDataSyncEnablementService,
		@IInstantiationService instantiationService: IInstantiationService,
	) {
		super('extensions.sync', '', ToggleSyncExtensionAction.SYNC_CLASS, false, instantiationService);
		this._register(Event.filter(this.configurationService.onDidChangeConfiguration, e => e.affectsConfiguration('settingsSync.ignoredExtensions'))(() => this.update()));
		this._register(userDataSyncEnablementService.onDidChangeEnablement(() => this.update()));
		this.update();
	}

	update(): void {
		this.enabled = !!this.extension && this.userDataSyncEnablementService.isEnabled() && this.extension.state === ExtensionState.Installed;
		if (this.extension) {
			const isIgnored = this.extensionsWorkbenchService.isExtensionIgnoredToSync(this.extension);
			this.class = isIgnored ? ToggleSyncExtensionAction.IGNORED_SYNC_CLASS : ToggleSyncExtensionAction.SYNC_CLASS;
			this.tooltip = isIgnored ? localize('ignored', "This extension is ignored during sync") : localize('synced', "This extension is synced");
		}
	}

	override async run(): Promise<any> {
		return super.run({
			actionGroups: [
				[
					new Action(
						'extensions.syncignore',
						this.extensionsWorkbenchService.isExtensionIgnoredToSync(this.extension!) ? localize('sync', "Sync this extension") : localize('do not sync', "Do not sync this extension")
						, undefined, true, () => this.extensionsWorkbenchService.toggleExtensionIgnoredToSync(this.extension!))
				]
			], disposeActionsOnHide: true
		});
	}
}

export type ExtensionStatus = { readonly message: IMarkdownString; readonly icon?: ThemeIcon };

export class ExtensionStatusAction extends ExtensionAction {

	private static readonly CLASS = `${ExtensionAction.ICON_ACTION_CLASS} extension-status`;

	updateWhenCounterExtensionChanges: boolean = true;

	private _status: ExtensionStatus | undefined;
	get status(): ExtensionStatus | undefined { return this._status; }

	private readonly _onDidChangeStatus = this._register(new Emitter<void>());
	readonly onDidChangeStatus = this._onDidChangeStatus.event;

	private readonly updateThrottler = new Throttler();

	constructor(
		@IExtensionManagementServerService private readonly extensionManagementServerService: IExtensionManagementServerService,
		@ILabelService private readonly labelService: ILabelService,
		@ICommandService private readonly commandService: ICommandService,
		@IWorkspaceTrustEnablementService private readonly workspaceTrustEnablementService: IWorkspaceTrustEnablementService,
		@IWorkspaceTrustManagementService private readonly workspaceTrustService: IWorkspaceTrustManagementService,
		@IExtensionsWorkbenchService private readonly extensionsWorkbenchService: IExtensionsWorkbenchService,
		@IExtensionService private readonly extensionService: IExtensionService,
		@IExtensionManifestPropertiesService private readonly extensionManifestPropertiesService: IExtensionManifestPropertiesService,
		@IWorkspaceContextService private readonly contextService: IWorkspaceContextService,
		@IProductService private readonly productService: IProductService,
		@IWorkbenchExtensionEnablementService private readonly workbenchExtensionEnablementService: IWorkbenchExtensionEnablementService,
	) {
		super('extensions.status', '', `${ExtensionStatusAction.CLASS} hide`, false);
		this._register(this.labelService.onDidChangeFormatters(() => this.update(), this));
		this._register(this.extensionService.onDidChangeExtensions(() => this.update()));
		this.update();
	}

	update(): void {
		this.updateThrottler.queue(() => this.computeAndUpdateStatus());
	}

	private async computeAndUpdateStatus(): Promise<void> {
		this.updateStatus(undefined, true);
		this.enabled = false;

		if (!this.extension) {
			return;
		}

		if (this.extension.isMalicious) {
			this.updateStatus({ icon: warningIcon, message: new MarkdownString(localize('malicious tooltip', "This extension was reported to be problematic.")) }, true);
			return;
		}

		if (this.extension.deprecationInfo) {
			if (this.extension.deprecationInfo.extension) {
				const link = `[${this.extension.deprecationInfo.extension.displayName}](${URI.parse(`command:extension.open?${encodeURIComponent(JSON.stringify([this.extension.deprecationInfo.extension.id]))}`)})`;
				this.updateStatus({ icon: warningIcon, message: new MarkdownString(localize('deprecated with alternate extension tooltip', "This extension is deprecated. Use the {0} extension instead.", link)) }, true);
			} else if (this.extension.deprecationInfo.settings) {
				const link = `[${localize('settings', "settings")}](${URI.parse(`command:workbench.action.openSettings?${encodeURIComponent(JSON.stringify([this.extension.deprecationInfo.settings.map(setting => `@id:${setting}`).join(' ')]))}`)})`;
				this.updateStatus({ icon: warningIcon, message: new MarkdownString(localize('deprecated with alternate settings tooltip', "This extension is deprecated as this functionality is now built-in to VS Code. Configure these {0} to use this functionality.", link)) }, true);
			} else {
				const message = new MarkdownString(localize('deprecated tooltip', "This extension is deprecated as it is no longer being maintained."));
				if (this.extension.deprecationInfo.additionalInfo) {
					message.appendMarkdown(` ${this.extension.deprecationInfo.additionalInfo}`);
				}
				this.updateStatus({ icon: warningIcon, message }, true);
			}
			return;
		}

		if (this.extensionsWorkbenchService.canSetLanguage(this.extension)) {
			return;
		}

		if (this.extension.gallery && this.extension.state === ExtensionState.Uninstalled && !await this.extensionsWorkbenchService.canInstall(this.extension)) {
			if (this.extensionManagementServerService.localExtensionManagementServer || this.extensionManagementServerService.remoteExtensionManagementServer) {
				const targetPlatform = await (this.extensionManagementServerService.localExtensionManagementServer ? this.extensionManagementServerService.localExtensionManagementServer!.extensionManagementService.getTargetPlatform() : this.extensionManagementServerService.remoteExtensionManagementServer!.extensionManagementService.getTargetPlatform());
				const message = new MarkdownString(`${localize('incompatible platform', "The '{0}' extension is not available in {1} for {2}.", this.extension.displayName || this.extension.identifier.id, this.productService.nameLong, TargetPlatformToString(targetPlatform))} [${localize('learn more', "Learn More")}](https://aka.ms/vscode-platform-specific-extensions)`);
				this.updateStatus({ icon: warningIcon, message }, true);
				return;
			}

			if (this.extensionManagementServerService.webExtensionManagementServer) {
				const productName = localize('VS Code for Web', "{0} for the Web", this.productService.nameLong);
				const message = new MarkdownString(`${localize('not web tooltip', "The '{0}' extension is not available in {1}.", this.extension.displayName || this.extension.identifier.id, productName)} [${localize('learn why', "Learn Why")}](https://aka.ms/vscode-web-extensions-guide)`);
				this.updateStatus({ icon: warningIcon, message }, true);
				return;
			}
		}

		if (!this.extension.local ||
			!this.extension.server ||
			this.extension.state !== ExtensionState.Installed
		) {
			return;
		}

		// Extension is disabled by environment
		if (this.extension.enablementState === EnablementState.DisabledByEnvironment) {
			this.updateStatus({ message: new MarkdownString(localize('disabled by environment', "This extension is disabled by the environment.")) }, true);
			return;
		}

		// Extension is enabled by environment
		if (this.extension.enablementState === EnablementState.EnabledByEnvironment) {
			this.updateStatus({ message: new MarkdownString(localize('enabled by environment', "This extension is enabled because it is required in the current environment.")) }, true);
			return;
		}

		// Extension is disabled by virtual workspace
		if (this.extension.enablementState === EnablementState.DisabledByVirtualWorkspace) {
			const details = getWorkspaceSupportTypeMessage(this.extension.local.manifest.capabilities?.virtualWorkspaces);
			this.updateStatus({ icon: infoIcon, message: new MarkdownString(details ? escapeMarkdownSyntaxTokens(details) : localize('disabled because of virtual workspace', "This extension has been disabled because it does not support virtual workspaces.")) }, true);
			return;
		}

		// Limited support in Virtual Workspace
		if (isVirtualWorkspace(this.contextService.getWorkspace())) {
			const virtualSupportType = this.extensionManifestPropertiesService.getExtensionVirtualWorkspaceSupportType(this.extension.local.manifest);
			const details = getWorkspaceSupportTypeMessage(this.extension.local.manifest.capabilities?.virtualWorkspaces);
			if (virtualSupportType === 'limited' || details) {
				this.updateStatus({ icon: warningIcon, message: new MarkdownString(details ? escapeMarkdownSyntaxTokens(details) : localize('extension limited because of virtual workspace', "This extension has limited features because the current workspace is virtual.")) }, true);
				return;
			}
		}

		// Extension is disabled by untrusted workspace
		if (this.extension.enablementState === EnablementState.DisabledByTrustRequirement ||
			// All disabled dependencies of the extension are disabled by untrusted workspace
			(this.extension.enablementState === EnablementState.DisabledByExtensionDependency && this.workbenchExtensionEnablementService.getDependenciesEnablementStates(this.extension.local).every(([, enablementState]) => this.workbenchExtensionEnablementService.isEnabledEnablementState(enablementState) || enablementState === EnablementState.DisabledByTrustRequirement))) {
			this.enabled = true;
			const untrustedDetails = getWorkspaceSupportTypeMessage(this.extension.local.manifest.capabilities?.untrustedWorkspaces);
			this.updateStatus({ icon: trustIcon, message: new MarkdownString(untrustedDetails ? escapeMarkdownSyntaxTokens(untrustedDetails) : localize('extension disabled because of trust requirement', "This extension has been disabled because the current workspace is not trusted.")) }, true);
			return;
		}

		// Limited support in Untrusted Workspace
		if (this.workspaceTrustEnablementService.isWorkspaceTrustEnabled() && !this.workspaceTrustService.isWorkspaceTrusted()) {
			const untrustedSupportType = this.extensionManifestPropertiesService.getExtensionUntrustedWorkspaceSupportType(this.extension.local.manifest);
			const untrustedDetails = getWorkspaceSupportTypeMessage(this.extension.local.manifest.capabilities?.untrustedWorkspaces);
			if (untrustedSupportType === 'limited' || untrustedDetails) {
				this.enabled = true;
				this.updateStatus({ icon: trustIcon, message: new MarkdownString(untrustedDetails ? escapeMarkdownSyntaxTokens(untrustedDetails) : localize('extension limited because of trust requirement', "This extension has limited features because the current workspace is not trusted.")) }, true);
				return;
			}
		}

		// Extension is disabled by extension kind
		if (this.extension.enablementState === EnablementState.DisabledByExtensionKind) {
			if (!this.extensionsWorkbenchService.installed.some(e => areSameExtensions(e.identifier, this.extension!.identifier) && e.server !== this.extension!.server)) {
				let message;
				// Extension on Local Server
				if (this.extensionManagementServerService.localExtensionManagementServer === this.extension.server) {
					if (this.extensionManifestPropertiesService.prefersExecuteOnWorkspace(this.extension.local.manifest)) {
						if (this.extensionManagementServerService.remoteExtensionManagementServer) {
							message = new MarkdownString(`${localize('Install in remote server to enable', "This extension is disabled in this workspace because it is defined to run in the Remote Extension Host. Please install the extension in '{0}' to enable.", this.extensionManagementServerService.remoteExtensionManagementServer.label)} [${localize('learn more', "Learn More")}](https://aka.ms/vscode-remote/developing-extensions/architecture)`);
						}
					}
				}
				// Extension on Remote Server
				else if (this.extensionManagementServerService.remoteExtensionManagementServer === this.extension.server) {
					if (this.extensionManifestPropertiesService.prefersExecuteOnUI(this.extension.local.manifest)) {
						if (this.extensionManagementServerService.localExtensionManagementServer) {
							message = new MarkdownString(`${localize('Install in local server to enable', "This extension is disabled in this workspace because it is defined to run in the Local Extension Host. Please install the extension locally to enable.", this.extensionManagementServerService.remoteExtensionManagementServer.label)} [${localize('learn more', "Learn More")}](https://aka.ms/vscode-remote/developing-extensions/architecture)`);
						} else if (isWeb) {
							message = new MarkdownString(`${localize('Defined to run in desktop', "This extension is disabled because it is defined to run only in {0} for the Desktop.", this.productService.nameLong)} [${localize('learn more', "Learn More")}](https://aka.ms/vscode-remote/developing-extensions/architecture)`);
						}
					}
				}
				// Extension on Web Server
				else if (this.extensionManagementServerService.webExtensionManagementServer === this.extension.server) {
					message = new MarkdownString(`${localize('Cannot be enabled', "This extension is disabled because it is not supported in {0} for the Web.", this.productService.nameLong)} [${localize('learn more', "Learn More")}](https://aka.ms/vscode-remote/developing-extensions/architecture)`);
				}
				if (message) {
					this.updateStatus({ icon: warningIcon, message }, true);
				}
				return;
			}
		}

		// Remote Workspace
		if (this.extensionManagementServerService.remoteExtensionManagementServer) {
			if (isLanguagePackExtension(this.extension.local.manifest)) {
				if (!this.extensionsWorkbenchService.installed.some(e => areSameExtensions(e.identifier, this.extension!.identifier) && e.server !== this.extension!.server)) {
					const message = this.extension.server === this.extensionManagementServerService.localExtensionManagementServer
						? new MarkdownString(localize('Install language pack also in remote server', "Install the language pack extension on '{0}' to enable it there also.", this.extensionManagementServerService.remoteExtensionManagementServer.label))
						: new MarkdownString(localize('Install language pack also locally', "Install the language pack extension locally to enable it there also."));
					this.updateStatus({ icon: infoIcon, message }, true);
				}
				return;
			}

			const runningExtension = this.extensionService.extensions.filter(e => areSameExtensions({ id: e.identifier.value, uuid: e.uuid }, this.extension!.identifier))[0];
			const runningExtensionServer = runningExtension ? this.extensionManagementServerService.getExtensionManagementServer(toExtension(runningExtension)) : null;
			if (this.extension.server === this.extensionManagementServerService.localExtensionManagementServer && runningExtensionServer === this.extensionManagementServerService.remoteExtensionManagementServer) {
				if (this.extensionManifestPropertiesService.prefersExecuteOnWorkspace(this.extension.local!.manifest)) {
					this.updateStatus({ icon: infoIcon, message: new MarkdownString(`${localize('enabled remotely', "This extension is enabled in the Remote Extension Host because it prefers to run there.")} [${localize('learn more', "Learn More")}](https://aka.ms/vscode-remote/developing-extensions/architecture)`) }, true);
				}
				return;
			}

			if (this.extension.server === this.extensionManagementServerService.remoteExtensionManagementServer && runningExtensionServer === this.extensionManagementServerService.localExtensionManagementServer) {
				if (this.extensionManifestPropertiesService.prefersExecuteOnUI(this.extension.local!.manifest)) {
					this.updateStatus({ icon: infoIcon, message: new MarkdownString(`${localize('enabled locally', "This extension is enabled in the Local Extension Host because it prefers to run there.")} [${localize('learn more', "Learn More")}](https://aka.ms/vscode-remote/developing-extensions/architecture)`) }, true);
				}
				return;
			}

			if (this.extension.server === this.extensionManagementServerService.remoteExtensionManagementServer && runningExtensionServer === this.extensionManagementServerService.webExtensionManagementServer) {
				if (this.extensionManifestPropertiesService.canExecuteOnWeb(this.extension.local!.manifest)) {
					this.updateStatus({ icon: infoIcon, message: new MarkdownString(`${localize('enabled in web worker', "This extension is enabled in the Web Worker Extension Host because it prefers to run there.")} [${localize('learn more', "Learn More")}](https://aka.ms/vscode-remote/developing-extensions/architecture)`) }, true);
				}
				return;
			}
		}

		// Extension is disabled by its dependency
		if (this.extension.enablementState === EnablementState.DisabledByExtensionDependency) {
			this.updateStatus({ icon: warningIcon, message: new MarkdownString(localize('extension disabled because of dependency', "This extension has been disabled because it depends on an extension that is disabled.")) }, true);
			return;
		}

		const isEnabled = this.workbenchExtensionEnablementService.isEnabled(this.extension.local);
		const isRunning = this.extensionService.extensions.some(e => areSameExtensions({ id: e.identifier.value, uuid: e.uuid }, this.extension!.identifier));

		if (isEnabled && isRunning) {
			if (this.extensionManagementServerService.localExtensionManagementServer && this.extensionManagementServerService.remoteExtensionManagementServer) {
				if (this.extension.server === this.extensionManagementServerService.remoteExtensionManagementServer) {
					this.updateStatus({ message: new MarkdownString(localize('extension enabled on remote', "Extension is enabled on '{0}'", this.extension.server.label)) }, true);
					return;
				}
			}
			if (this.extension.enablementState === EnablementState.EnabledGlobally) {
				this.updateStatus({ message: new MarkdownString(localize('globally enabled', "This extension is enabled globally.")) }, true);
				return;
			}
			if (this.extension.enablementState === EnablementState.EnabledWorkspace) {
				this.updateStatus({ message: new MarkdownString(localize('workspace enabled', "This extension is enabled for this workspace by the user.")) }, true);
				return;
			}
		}

		if (!isEnabled && !isRunning) {
			if (this.extension.enablementState === EnablementState.DisabledGlobally) {
				this.updateStatus({ message: new MarkdownString(localize('globally disabled', "This extension is disabled globally by the user.")) }, true);
				return;
			}
			if (this.extension.enablementState === EnablementState.DisabledWorkspace) {
				this.updateStatus({ message: new MarkdownString(localize('workspace disabled', "This extension is disabled for this workspace by the user.")) }, true);
				return;
			}
		}

		if (isEnabled && !isRunning && !this.extension.local.isValid) {
			const errors = this.extension.local.validations.filter(([severity]) => severity === Severity.Error).map(([, message]) => message);
			this.updateStatus({ icon: errorIcon, message: new MarkdownString(errors.join(' ').trim()) }, true);
		}

	}

	private updateStatus(status: ExtensionStatus | undefined, updateClass: boolean): void {
		if (this._status === status) {
			return;
		}
		if (this._status && status && this._status.message === status.message && this._status.icon?.id === status.icon?.id) {
			return;
		}
		this._status = status;
		if (updateClass) {
			if (this._status?.icon === errorIcon) {
				this.class = `${ExtensionStatusAction.CLASS} extension-status-error ${ThemeIcon.asClassName(errorIcon)}`;
			}
			else if (this._status?.icon === warningIcon) {
				this.class = `${ExtensionStatusAction.CLASS} extension-status-warning ${ThemeIcon.asClassName(warningIcon)}`;
			}
			else if (this._status?.icon === infoIcon) {
				this.class = `${ExtensionStatusAction.CLASS} extension-status-info ${ThemeIcon.asClassName(infoIcon)}`;
			}
			else if (this._status?.icon === trustIcon) {
				this.class = `${ExtensionStatusAction.CLASS} ${ThemeIcon.asClassName(trustIcon)}`;
			}
			else {
				this.class = `${ExtensionStatusAction.CLASS} hide`;
			}
		}
		this._onDidChangeStatus.fire();
	}

	override async run(): Promise<any> {
		if (this._status?.icon === trustIcon) {
			return this.commandService.executeCommand('workbench.trust.manage');
		}
	}
}

export class ReinstallAction extends Action {

	static readonly ID = 'workbench.extensions.action.reinstall';
	static readonly LABEL = localize('reinstall', "Reinstall Extension...");

	constructor(
		id: string = ReinstallAction.ID, label: string = ReinstallAction.LABEL,
		@IExtensionsWorkbenchService private readonly extensionsWorkbenchService: IExtensionsWorkbenchService,
		@IExtensionManagementServerService private readonly extensionManagementServerService: IExtensionManagementServerService,
		@IQuickInputService private readonly quickInputService: IQuickInputService,
		@INotificationService private readonly notificationService: INotificationService,
		@IHostService private readonly hostService: IHostService,
		@IInstantiationService private readonly instantiationService: IInstantiationService,
		@IExtensionService private readonly extensionService: IExtensionService
	) {
		super(id, label);
	}

	override get enabled(): boolean {
		return this.extensionsWorkbenchService.local.filter(l => !l.isBuiltin && l.local).length > 0;
	}

	override run(): Promise<any> {
		return this.quickInputService.pick(this.getEntries(), { placeHolder: localize('selectExtensionToReinstall', "Select Extension to Reinstall") })
			.then(pick => pick && this.reinstallExtension(pick.extension));
	}

	private getEntries(): Promise<(IQuickPickItem & { extension: IExtension })[]> {
		return this.extensionsWorkbenchService.queryLocal()
			.then(local => {
				const entries = local
					.filter(extension => !extension.isBuiltin && extension.server !== this.extensionManagementServerService.webExtensionManagementServer)
					.map(extension => {
						return {
							id: extension.identifier.id,
							label: extension.displayName,
							description: extension.identifier.id,
							extension,
						} as (IQuickPickItem & { extension: IExtension });
					});
				return entries;
			});
	}

	private reinstallExtension(extension: IExtension): Promise<void> {
		return this.instantiationService.createInstance(SearchExtensionsAction, '@installed ').run()
			.then(() => {
				return this.extensionsWorkbenchService.reinstall(extension)
					.then(extension => {
						const requireReload = !(extension.local && this.extensionService.canAddExtension(toExtensionDescription(extension.local)));
						// {{SQL CARBON EDIT}} - replace Visual Studio Code with Azure Data Studio
						const message = requireReload ? locConstants.extensionsActionsReinstallActionSuccessReload(extension.identifier.id)
							: localize('ReinstallAction.success', "Reinstalling the extension {0} is completed.", extension.identifier.id);
						const actions = requireReload ? [{
							label: localize('InstallVSIXAction.reloadNow', "Reload Now"),
							run: () => this.hostService.reload()
						}] : [];
						this.notificationService.prompt(
							Severity.Info,
							message,
							actions,
							{ sticky: true }
						);
					}, error => this.notificationService.error(error));
			});
	}
}

export class InstallSpecificVersionOfExtensionAction extends Action {

	static readonly ID = 'workbench.extensions.action.install.specificVersion';
	static readonly LABEL = localize('install previous version', "Install Specific Version of Extension...");

	constructor(
		id: string = InstallSpecificVersionOfExtensionAction.ID, label: string = InstallSpecificVersionOfExtensionAction.LABEL,
		@IExtensionsWorkbenchService private readonly extensionsWorkbenchService: IExtensionsWorkbenchService,
		@IQuickInputService private readonly quickInputService: IQuickInputService,
		@IInstantiationService private readonly instantiationService: IInstantiationService,
		@IWorkbenchExtensionEnablementService private readonly extensionEnablementService: IWorkbenchExtensionEnablementService,
	) {
		super(id, label);
	}

	override get enabled(): boolean {
		return this.extensionsWorkbenchService.local.some(l => this.isEnabled(l));
	}

	override async run(): Promise<any> {
		const extensionPick = await this.quickInputService.pick(this.getExtensionEntries(), { placeHolder: localize('selectExtension', "Select Extension"), matchOnDetail: true });
		if (extensionPick && extensionPick.extension) {
			const action = this.instantiationService.createInstance(InstallAnotherVersionAction);
			action.extension = extensionPick.extension;
			await action.run();
			await this.instantiationService.createInstance(SearchExtensionsAction, extensionPick.extension.identifier.id).run();
		}
	}

	private isEnabled(extension: IExtension): boolean {
		const action = this.instantiationService.createInstance(InstallAnotherVersionAction);
		action.extension = extension;
		return action.enabled && !!extension.local && this.extensionEnablementService.isEnabled(extension.local);
	}

	private async getExtensionEntries(): Promise<IExtensionPickItem[]> {
		const installed = await this.extensionsWorkbenchService.queryLocal();
		const entries: IExtensionPickItem[] = [];
		for (const extension of installed) {
			if (this.isEnabled(extension)) {
				entries.push({
					id: extension.identifier.id,
					label: extension.displayName || extension.identifier.id,
					description: extension.identifier.id,
					extension,
				});
			}
		}
		return entries.sort((e1, e2) => e1.extension.displayName.localeCompare(e2.extension.displayName));
	}
}

interface IExtensionPickItem extends IQuickPickItem {
	extension: IExtension;
}

export abstract class AbstractInstallExtensionsInServerAction extends Action {

	private extensions: IExtension[] | undefined = undefined;

	constructor(
		id: string,
		@IExtensionsWorkbenchService protected readonly extensionsWorkbenchService: IExtensionsWorkbenchService,
		@IQuickInputService private readonly quickInputService: IQuickInputService,
		@INotificationService private readonly notificationService: INotificationService,
		@IProgressService private readonly progressService: IProgressService,
	) {
		super(id);
		this.update();
		this.extensionsWorkbenchService.queryLocal().then(() => this.updateExtensions());
		this._register(this.extensionsWorkbenchService.onChange(() => {
			if (this.extensions) {
				this.updateExtensions();
			}
		}));
	}

	private updateExtensions(): void {
		this.extensions = this.extensionsWorkbenchService.local;
		this.update();
	}

	private update(): void {
		this.enabled = !!this.extensions && this.getExtensionsToInstall(this.extensions).length > 0;
		this.tooltip = this.label;
	}

	override async run(): Promise<void> {
		return this.selectAndInstallExtensions();
	}

	private async queryExtensionsToInstall(): Promise<IExtension[]> {
		const local = await this.extensionsWorkbenchService.queryLocal();
		return this.getExtensionsToInstall(local);
	}

	private async selectAndInstallExtensions(): Promise<void> {
		const quickPick = this.quickInputService.createQuickPick<IExtensionPickItem>();
		quickPick.busy = true;
		const disposable = quickPick.onDidAccept(() => {
			disposable.dispose();
			quickPick.hide();
			quickPick.dispose();
			this.onDidAccept(quickPick.selectedItems);
		});
		quickPick.show();
		const localExtensionsToInstall = await this.queryExtensionsToInstall();
		quickPick.busy = false;
		if (localExtensionsToInstall.length) {
			quickPick.title = this.getQuickPickTitle();
			quickPick.placeholder = localize('select extensions to install', "Select extensions to install");
			quickPick.canSelectMany = true;
			localExtensionsToInstall.sort((e1, e2) => e1.displayName.localeCompare(e2.displayName));
			quickPick.items = localExtensionsToInstall.map<IExtensionPickItem>(extension => ({ extension, label: extension.displayName, description: extension.version }));
		} else {
			quickPick.hide();
			quickPick.dispose();
			this.notificationService.notify({
				severity: Severity.Info,
				message: localize('no local extensions', "There are no extensions to install.")
			});
		}
	}

	private async onDidAccept(selectedItems: ReadonlyArray<IExtensionPickItem>): Promise<void> {
		if (selectedItems.length) {
			const localExtensionsToInstall = selectedItems.filter(r => !!r.extension).map(r => r.extension!);
			if (localExtensionsToInstall.length) {
				await this.progressService.withProgress(
					{
						location: ProgressLocation.Notification,
						title: localize('installing extensions', "Installing Extensions...")
					},
					() => this.installExtensions(localExtensionsToInstall));
				this.notificationService.info(localize('finished installing', "Successfully installed extensions."));
			}
		}
	}

	protected abstract getQuickPickTitle(): string;
	protected abstract getExtensionsToInstall(local: IExtension[]): IExtension[];
	protected abstract installExtensions(extensions: IExtension[]): Promise<void>;
}

export class InstallLocalExtensionsInRemoteAction extends AbstractInstallExtensionsInServerAction {

	constructor(
		@IExtensionsWorkbenchService extensionsWorkbenchService: IExtensionsWorkbenchService,
		@IQuickInputService quickInputService: IQuickInputService,
		@IProgressService progressService: IProgressService,
		@INotificationService notificationService: INotificationService,
		@IExtensionManagementServerService private readonly extensionManagementServerService: IExtensionManagementServerService,
		@IExtensionGalleryService private readonly extensionGalleryService: IExtensionGalleryService,
		@IInstantiationService private readonly instantiationService: IInstantiationService,
		@IFileService private readonly fileService: IFileService,
		@ILogService private readonly logService: ILogService,
	) {
		super('workbench.extensions.actions.installLocalExtensionsInRemote', extensionsWorkbenchService, quickInputService, notificationService, progressService);
	}

	override get label(): string {
		if (this.extensionManagementServerService && this.extensionManagementServerService.remoteExtensionManagementServer) {
			return localize('select and install local extensions', "Install Local Extensions in '{0}'...", this.extensionManagementServerService.remoteExtensionManagementServer.label);
		}
		return '';
	}

	protected getQuickPickTitle(): string {
		return localize('install local extensions title', "Install Local Extensions in '{0}'", this.extensionManagementServerService.remoteExtensionManagementServer!.label);
	}

	protected getExtensionsToInstall(local: IExtension[]): IExtension[] {
		return local.filter(extension => {
			const action = this.instantiationService.createInstance(RemoteInstallAction, true);
			action.extension = extension;
			return action.enabled;
		});
	}

	protected async installExtensions(localExtensionsToInstall: IExtension[]): Promise<void> {
		const galleryExtensions: IGalleryExtension[] = [];
		const vsixs: URI[] = [];
		const targetPlatform = await this.extensionManagementServerService.remoteExtensionManagementServer!.extensionManagementService.getTargetPlatform();
		await Promises.settled(localExtensionsToInstall.map(async extension => {
			if (this.extensionGalleryService.isEnabled()) {
				const gallery = (await this.extensionGalleryService.getExtensions([{ ...extension.identifier, preRelease: !!extension.local?.preRelease }], { targetPlatform, compatible: true }, CancellationToken.None))[0];
				if (gallery) {
					galleryExtensions.push(gallery);
					return;
				}
			}
			const vsix = await this.extensionManagementServerService.localExtensionManagementServer!.extensionManagementService.zip(extension.local!);
			vsixs.push(vsix);
		}));

		await Promises.settled(galleryExtensions.map(gallery => this.extensionManagementServerService.remoteExtensionManagementServer!.extensionManagementService.installFromGallery(gallery)));
		try {
			await Promises.settled(vsixs.map(vsix => this.extensionManagementServerService.remoteExtensionManagementServer!.extensionManagementService.install(vsix)));
		} finally {
			try {
				await Promise.allSettled(vsixs.map(vsix => this.fileService.del(vsix)));
			} catch (error) {
				this.logService.error(error);
			}
		}
	}
}

export class InstallRemoteExtensionsInLocalAction extends AbstractInstallExtensionsInServerAction {

	constructor(
		id: string,
		@IExtensionsWorkbenchService extensionsWorkbenchService: IExtensionsWorkbenchService,
		@IQuickInputService quickInputService: IQuickInputService,
		@IProgressService progressService: IProgressService,
		@INotificationService notificationService: INotificationService,
		@IExtensionManagementServerService private readonly extensionManagementServerService: IExtensionManagementServerService,
		@IExtensionGalleryService private readonly extensionGalleryService: IExtensionGalleryService,
		@IFileService private readonly fileService: IFileService,
		@ILogService private readonly logService: ILogService,
	) {
		super(id, extensionsWorkbenchService, quickInputService, notificationService, progressService);
	}

	override get label(): string {
		return localize('select and install remote extensions', "Install Remote Extensions Locally...");
	}

	protected getQuickPickTitle(): string {
		return localize('install remote extensions', "Install Remote Extensions Locally");
	}

	protected getExtensionsToInstall(local: IExtension[]): IExtension[] {
		return local.filter(extension =>
			extension.type === ExtensionType.User && extension.server !== this.extensionManagementServerService.localExtensionManagementServer
			&& !this.extensionsWorkbenchService.installed.some(e => e.server === this.extensionManagementServerService.localExtensionManagementServer && areSameExtensions(e.identifier, extension.identifier)));
	}

	protected async installExtensions(extensions: IExtension[]): Promise<void> {
		const galleryExtensions: IGalleryExtension[] = [];
		const vsixs: URI[] = [];
		const targetPlatform = await this.extensionManagementServerService.localExtensionManagementServer!.extensionManagementService.getTargetPlatform();
		await Promises.settled(extensions.map(async extension => {
			if (this.extensionGalleryService.isEnabled()) {
				const gallery = (await this.extensionGalleryService.getExtensions([{ ...extension.identifier, preRelease: !!extension.local?.preRelease }], { targetPlatform, compatible: true }, CancellationToken.None))[0];
				if (gallery) {
					galleryExtensions.push(gallery);
					return;
				}
			}
			const vsix = await this.extensionManagementServerService.remoteExtensionManagementServer!.extensionManagementService.zip(extension.local!);
			vsixs.push(vsix);
		}));

		await Promises.settled(galleryExtensions.map(gallery => this.extensionManagementServerService.localExtensionManagementServer!.extensionManagementService.installFromGallery(gallery)));
		try {
			await Promises.settled(vsixs.map(vsix => this.extensionManagementServerService.localExtensionManagementServer!.extensionManagementService.install(vsix)));
		} finally {
			try {
				await Promise.allSettled(vsixs.map(vsix => this.fileService.del(vsix)));
			} catch (error) {
				this.logService.error(error);
			}
		}
	}
}

CommandsRegistry.registerCommand('workbench.extensions.action.showExtensionsForLanguage', function (accessor: ServicesAccessor, fileExtension: string) {
	const paneCompositeService = accessor.get(IPaneCompositePartService);

	return paneCompositeService.openPaneComposite(VIEWLET_ID, ViewContainerLocation.Sidebar, true)
		.then(viewlet => viewlet?.getViewPaneContainer() as IExtensionsViewPaneContainer)
		.then(viewlet => {
			viewlet.search(`ext:${fileExtension.replace(/^\./, '')}`);
			viewlet.focus();
		});
});

CommandsRegistry.registerCommand('workbench.extensions.action.showExtensionsWithIds', function (accessor: ServicesAccessor, extensionIds: string[]) {
	const paneCompositeService = accessor.get(IPaneCompositePartService);

	return paneCompositeService.openPaneComposite(VIEWLET_ID, ViewContainerLocation.Sidebar, true)
		.then(viewlet => viewlet?.getViewPaneContainer() as IExtensionsViewPaneContainer)
		.then(viewlet => {
			const query = extensionIds
				.map(id => `@id:${id}`)
				.join(' ');
			viewlet.search(query);
			viewlet.focus();
		});
});

registerColor('extensionButton.background', {
	dark: buttonBackground,
	light: buttonBackground,
	hcDark: null,
	hcLight: null
}, localize('extensionButtonBackground', "Button background color for extension actions."));

registerColor('extensionButton.foreground', {
	dark: buttonForeground,
	light: buttonForeground,
	hcDark: null,
	hcLight: null
}, localize('extensionButtonForeground', "Button foreground color for extension actions."));

registerColor('extensionButton.hoverBackground', {
	dark: buttonHoverBackground,
	light: buttonHoverBackground,
	hcDark: null,
	hcLight: null
}, localize('extensionButtonHoverBackground', "Button background hover color for extension actions."));

registerColor('extensionButton.separator', {
	dark: buttonSeparator,
	light: buttonSeparator,
	hcDark: buttonSeparator,
	hcLight: buttonSeparator
}, localize('extensionButtonSeparator', "Button separator color for extension actions"));

export const extensionButtonProminentBackground = registerColor('extensionButton.prominentBackground', {
	dark: buttonBackground,
	light: buttonBackground,
	hcDark: null,
	hcLight: null
}, localize('extensionButtonProminentBackground', "Button background color for extension actions that stand out (e.g. install button)."));

registerColor('extensionButton.prominentForeground', {
	dark: buttonForeground,
	light: buttonForeground,
	hcDark: null,
	hcLight: null
}, localize('extensionButtonProminentForeground', "Button foreground color for extension actions that stand out (e.g. install button)."));

registerColor('extensionButton.prominentHoverBackground', {
	dark: buttonHoverBackground,
	light: buttonHoverBackground,
	hcDark: null,
	hcLight: null
}, localize('extensionButtonProminentHoverBackground', "Button background hover color for extension actions that stand out (e.g. install button)."));

registerThemingParticipant((theme: IColorTheme, collector: ICssStyleCollector) => {

	const errorColor = theme.getColor(editorErrorForeground);
	if (errorColor) {
		collector.addRule(`.extension-editor .header .actions-status-container > .status ${ThemeIcon.asCSSSelector(errorIcon)} { color: ${errorColor}; }`);
		collector.addRule(`.extension-editor .body .subcontent .runtime-status ${ThemeIcon.asCSSSelector(errorIcon)} { color: ${errorColor}; }`);
		collector.addRule(`.monaco-hover.extension-hover .markdown-hover .hover-contents ${ThemeIcon.asCSSSelector(errorIcon)} { color: ${errorColor}; }`);
	}

	const warningColor = theme.getColor(editorWarningForeground);
	if (warningColor) {
		collector.addRule(`.extension-editor .header .actions-status-container > .status ${ThemeIcon.asCSSSelector(warningIcon)} { color: ${warningColor}; }`);
		collector.addRule(`.extension-editor .body .subcontent .runtime-status ${ThemeIcon.asCSSSelector(warningIcon)} { color: ${warningColor}; }`);
		collector.addRule(`.monaco-hover.extension-hover .markdown-hover .hover-contents ${ThemeIcon.asCSSSelector(warningIcon)} { color: ${warningColor}; }`);
	}

	const infoColor = theme.getColor(editorInfoForeground);
	if (infoColor) {
		collector.addRule(`.extension-editor .header .actions-status-container > .status ${ThemeIcon.asCSSSelector(infoIcon)} { color: ${infoColor}; }`);
		collector.addRule(`.extension-editor .body .subcontent .runtime-status ${ThemeIcon.asCSSSelector(infoIcon)} { color: ${infoColor}; }`);
		collector.addRule(`.monaco-hover.extension-hover .markdown-hover .hover-contents ${ThemeIcon.asCSSSelector(infoIcon)} { color: ${infoColor}; }`);
	}
});<|MERGE_RESOLUTION|>--- conflicted
+++ resolved
@@ -157,30 +157,13 @@
 			});
 		}
 
-<<<<<<< HEAD
-		else if (this.extension.gallery && this.productService.extensionsGallery && (this.extensionManagementServerService.localExtensionManagementServer || this.extensionManagementServerService.remoteExtensionManagementServer) && !isIOS) {
-			additionalMessage = localize('check logs', "Please check the [log]({0}) for more details.", `command:${Constants.showWindowLogActionId}`);
-			promptChoices.push({
-				label: localize('download', "Try Downloading Manually..."),
-				run: () => this.openerService.open(URI.parse(this.extension.gallery.assets.download?.uri ?? this.extension.gallery.assets.downloadPage.uri)).then(() => { // {{SQL CARBON EDIT}} Use links from the assets since we don't have the same marketplace
-					this.notificationService.prompt(
-						Severity.Info,
-						localize('install vsix', 'Once downloaded, please manually install the downloaded VSIX of \'{0}\'.', this.extension.identifier.id),
-						[{
-							label: localize('installVSIX', "Install from VSIX..."),
-							run: () => this.commandService.executeCommand(SELECT_INSTALL_VSIX_EXTENSION_COMMAND_ID)
-						}]
-					);
-				})
-			});
-=======
 		else {
 			const downloadUrl = await this.getDownloadUrl();
 			if (downloadUrl) {
 				additionalMessage = localize('check logs', "Please check the [log]({0}) for more details.", `command:${showWindowLogActionId}`);
 				promptChoices.push({
 					label: localize('download', "Try Downloading Manually..."),
-					run: () => this.openerService.open(downloadUrl).then(() => {
+					run: () => this.openerService.open(URI.parse(this.extension.gallery.assets.download?.uri ?? this.extension.gallery.assets.downloadPage.uri)).then(() => { // {{SQL CARBON EDIT}} Use links from the assets since we don't have the same marketplace
 						this.notificationService.prompt(
 							Severity.Info,
 							localize('install vsix', 'Once downloaded, please manually install the downloaded VSIX of \'{0}\'.', this.extension.identifier.id),
@@ -192,7 +175,6 @@
 					})
 				});
 			}
->>>>>>> 5b6af074
 		}
 
 		const message = `${operationMessage}${additionalMessage ? ` ${additionalMessage}` : ''}`;
@@ -335,11 +317,8 @@
 		@ILabelService private readonly labelService: ILabelService,
 		@IDialogService private readonly dialogService: IDialogService,
 		@IPreferencesService private readonly preferencesService: IPreferencesService,
-<<<<<<< HEAD
+		@ITelemetryService private readonly telemetryService: ITelemetryService,
 		@INotificationService private readonly notificationService: INotificationService // {{SQL CARBON EDIT}}
-=======
-		@ITelemetryService private readonly telemetryService: ITelemetryService,
->>>>>>> 5b6af074
 	) {
 		super(id, localize('install', "Install"), cssClass, false);
 		this.update();
@@ -568,17 +547,11 @@
 		@IExtensionManagementServerService private readonly extensionManagementServerService: IExtensionManagementServerService,
 		@IWorkbenchExtensionManagementService private readonly workbenchExtensionManagementService: IWorkbenchExtensionManagementService,
 		@IUserDataSyncEnablementService protected readonly userDataSyncEnablementService: IUserDataSyncEnablementService,
-<<<<<<< HEAD
+		@ITelemetryService telemetryService: ITelemetryService,
 		@INotificationService readonly localNotificationService: INotificationService // {{SQL CARBON EDIT}}
 	) {
-		super(`extensions.install`, installPreReleaseVersion, InstallAction.Class,
-			extensionsWorkbenchService, instantiationService, runtimeExtensionService, workbenchThemeService, labelService, dialogService, preferencesService, localNotificationService); // {{SQL CARBON EDIT}} Add local notification service
-=======
-		@ITelemetryService telemetryService: ITelemetryService,
-	) {
 		super(`extensions.install`, options, InstallAction.Class,
-			extensionsWorkbenchService, instantiationService, runtimeExtensionService, workbenchThemeService, labelService, dialogService, preferencesService, telemetryService);
->>>>>>> 5b6af074
+			extensionsWorkbenchService, instantiationService, runtimeExtensionService, workbenchThemeService, labelService, dialogService, preferencesService, telemetryService, localNotificationService); // {{SQL CARBON EDIT}} Add local notification service
 		this.updateLabel();
 		this._register(labelService.onDidChangeFormatters(() => this.updateLabel(), this));
 		this._register(Event.any(userDataSyncEnablementService.onDidChangeEnablement,
@@ -647,23 +620,16 @@
 		@ILabelService labelService: ILabelService,
 		@IDialogService dialogService: IDialogService,
 		@IPreferencesService preferencesService: IPreferencesService,
-		@IProductService private readonly productService: IProductService, // {{SQL CARBON EDIT}} made productService a property
+		@IProductService productService: IProductService,
 		@IUserDataSyncEnablementService private readonly userDataSyncEnablementService: IUserDataSyncEnablementService,
-<<<<<<< HEAD
+		@ITelemetryService telemetryService: ITelemetryService,
 		@INotificationService readonly localNotificationService: INotificationService // {{SQL CARBON EDIT}}
 	) {
-		super('extensions.installAndSync', installPreReleaseVersion, AbstractInstallAction.Class,
-			extensionsWorkbenchService, instantiationService, runtimeExtensionService, workbenchThemeService, labelService, dialogService, preferencesService, localNotificationService); // {{SQL CARBON EDIT}} Add local notification service
+		super('extensions.installAndSync', options, AbstractInstallAction.Class,
+			extensionsWorkbenchService, instantiationService, runtimeExtensionService, workbenchThemeService, labelService, dialogService, preferencesService, telemetryService, localNotificationService); // {{SQL CARBON EDIT}} Add local notification service
 		// {{SQL CARBON EDIT}} Update tooltip for download extensions - this is done in updateTooltip below
-		// this.tooltip = localize({ key: 'install everywhere tooltip', comment: ['Placeholder is the name of the product. Eg: Azure Data Studio or Azure Data Studio - Insiders'] }, "Install this extension in all your synced {0} instances", productService.nameLong);
+		//this.tooltip = localize({ key: 'install everywhere tooltip', comment: ['Placeholder is the name of the product. Eg: Visual Studio Code or Visual Studio Code - Insiders'] }, "Install this extension in all your synced {0} instances", productService.nameLong);
 		this.updateTooltip();
-=======
-		@ITelemetryService telemetryService: ITelemetryService,
-	) {
-		super('extensions.installAndSync', options, AbstractInstallAction.Class,
-			extensionsWorkbenchService, instantiationService, runtimeExtensionService, workbenchThemeService, labelService, dialogService, preferencesService, telemetryService);
-		this.tooltip = localize({ key: 'install everywhere tooltip', comment: ['Placeholder is the name of the product. Eg: Visual Studio Code or Visual Studio Code - Insiders'] }, "Install this extension in all your synced {0} instances", productService.nameLong);
->>>>>>> 5b6af074
 		this._register(Event.any(userDataSyncEnablementService.onDidChangeEnablement,
 			Event.filter(userDataSyncEnablementService.onDidChangeResourceEnablement, e => e[0] === SyncResource.Extensions))(() => this.update()));
 	}
@@ -956,14 +922,9 @@
 	private readonly updateThrottler = new Throttler();
 
 	constructor(
-<<<<<<< HEAD
-		@IExtensionsWorkbenchService private readonly extensionsWorkbenchService: IExtensionsWorkbenchService,
-		@IInstantiationService private readonly instantiationService: IInstantiationService,
-		@INotificationService private notificationService: INotificationService // {{SQL CARBON EDIT]]
-=======
 		id: string, label: string | undefined,
 		protected readonly extensionsWorkbenchService: IExtensionsWorkbenchService,
->>>>>>> 5b6af074
+		@INotificationService private notificationService: INotificationService // {{SQL CARBON EDIT]]
 	) {
 		super(id, label, AbstractUpdateAction.DisabledClass, false);
 		this.update();
@@ -1692,127 +1653,6 @@
 		if (this.extension.local && this.extension.local.manifest && this.extension.local.manifest.contributes && this.extension.local.manifest.contributes.localizations && this.extension.local.manifest.contributes.localizations.length > 0) {
 			return;
 		}
-<<<<<<< HEAD
-		this.computeReloadState();
-		this.class = this.enabled ? ReloadAction.EnabledClass : ReloadAction.DisabledClass;
-	}
-
-	private computeReloadState(): void {
-		if (!this._runningExtensions || !this.extension) {
-			return;
-		}
-
-		const isUninstalled = this.extension.state === ExtensionState.Uninstalled;
-		const runningExtension = this._runningExtensions.find(e => areSameExtensions({ id: e.identifier.value, uuid: e.uuid }, this.extension!.identifier));
-
-		if (isUninstalled) {
-			const canRemoveRunningExtension = runningExtension && this.extensionService.canRemoveExtension(runningExtension);
-			const isSameExtensionRunning = runningExtension && (!this.extension.server || this.extension.server === this.extensionManagementServerService.getExtensionManagementServer(toExtension(runningExtension)));
-			if (!canRemoveRunningExtension && isSameExtensionRunning) {
-				this.enabled = true;
-				this.label = localize('reloadRequired', "Reload Required");
-				// {{SQL CARBON EDIT}} - replace Visual Studio Code with Azure Data Studio
-				this.tooltip = locConstants.extensionsActionsPostUninstallTooltip;
-				alert(locConstants.extensionsActionsUninstallExtensionComplete(this.extension.displayName));
-			}
-			return;
-		}
-		if (this.extension.local) {
-			const isSameExtensionRunning = runningExtension && this.extension.server === this.extensionManagementServerService.getExtensionManagementServer(toExtension(runningExtension));
-			const isEnabled = this.extensionEnablementService.isEnabled(this.extension.local);
-
-			// Extension is running
-			if (runningExtension) {
-				if (isEnabled) {
-					// No Reload is required if extension can run without reload
-					if (this.extensionService.canAddExtension(toExtensionDescription(this.extension.local))) {
-						return;
-					}
-					const runningExtensionServer = this.extensionManagementServerService.getExtensionManagementServer(toExtension(runningExtension));
-
-					if (isSameExtensionRunning) {
-						// Different version or target platform of same extension is running. Requires reload to run the current version
-						if (this.extension.version !== runningExtension.version || this.extension.local.targetPlatform !== runningExtension.targetPlatform) {
-							this.enabled = true;
-							this.label = localize('reloadRequired', "Reload Required");
-							this.tooltip = locConstants.extensionsActionsPostUpdateTooltip; // {{SQL CARBON EDIT}} - replace Visual Studio Code with Azure Data Studio
-							return;
-						}
-
-						const extensionInOtherServer = this.extensionsWorkbenchService.installed.filter(e => areSameExtensions(e.identifier, this.extension!.identifier) && e.server !== this.extension!.server)[0];
-						if (extensionInOtherServer) {
-							// This extension prefers to run on UI/Local side but is running in remote
-							if (runningExtensionServer === this.extensionManagementServerService.remoteExtensionManagementServer && this.extensionManifestPropertiesService.prefersExecuteOnUI(this.extension.local!.manifest)) {
-								this.enabled = true;
-								this.label = localize('reloadRequired', "Reload Required");
-								this.tooltip = locConstants.extensionsActionsEnableLocally; // {{SQL CARBON EDIT}} - replace Visual Studio Code with Azure Data Studio
-								return;
-							}
-
-							// This extension prefers to run on Workspace/Remote side but is running in local
-							if (runningExtensionServer === this.extensionManagementServerService.localExtensionManagementServer && this.extensionManifestPropertiesService.prefersExecuteOnWorkspace(this.extension.local!.manifest)) {
-								this.enabled = true;
-								this.label = localize('reloadRequired', "Reload Required");
-								this.tooltip = locConstants.extensionsActionsEnableRemote(this.extensionManagementServerService.remoteExtensionManagementServer?.label);  // {{SQL CARBON EDIT}} - replace Visual Studio Code with Azure Data Studio
-								return;
-							}
-						}
-
-					} else {
-
-						if (this.extension.server === this.extensionManagementServerService.localExtensionManagementServer && runningExtensionServer === this.extensionManagementServerService.remoteExtensionManagementServer) {
-							// This extension prefers to run on UI/Local side but is running in remote
-							if (this.extensionManifestPropertiesService.prefersExecuteOnUI(this.extension.local!.manifest)) {
-								this.enabled = true;
-								this.label = localize('reloadRequired', "Reload Required");
-								this.tooltip = locConstants.extensionsActionsPostEnableTooltip; // {{SQL CARBON EDIT}} - replace Visual Studio Code with Azure Data Studio
-							}
-						}
-						if (this.extension.server === this.extensionManagementServerService.remoteExtensionManagementServer && runningExtensionServer === this.extensionManagementServerService.localExtensionManagementServer) {
-							// This extension prefers to run on Workspace/Remote side but is running in local
-							if (this.extensionManifestPropertiesService.prefersExecuteOnWorkspace(this.extension.local!.manifest)) {
-								this.enabled = true;
-								this.label = localize('reloadRequired', "Reload Required");
-								this.tooltip = locConstants.extensionsActionsPostEnableTooltip; // {{SQL CARBON EDIT}} - replace Visual Studio Code with Azure Data Studio
-							}
-						}
-					}
-					return;
-				} else {
-					if (isSameExtensionRunning) {
-						this.enabled = true;
-						this.label = localize('reloadRequired', "Reload Required");
-						// {{SQL CARBON EDIT}} - replace Visual Studio Code with Azure Data Studio
-						this.tooltip = locConstants.extensionsActionsPostDisableTooltip;
-					}
-				}
-				return;
-			}
-
-			// Extension is not running
-			else {
-				if (isEnabled && !this.extensionService.canAddExtension(toExtensionDescription(this.extension.local))) {
-					this.enabled = true;
-					this.label = localize('reloadRequired', "Reload Required");
-					this.tooltip = locConstants.extensionsActionsPostEnableTooltip; // {{SQL CARBON EDIT}} - replace Visual Studio Code with Azure Data Studio
-					return;
-				}
-
-				const otherServer = this.extension.server ? this.extension.server === this.extensionManagementServerService.localExtensionManagementServer ? this.extensionManagementServerService.remoteExtensionManagementServer : this.extensionManagementServerService.localExtensionManagementServer : null;
-				if (otherServer && this.extension.enablementState === EnablementState.DisabledByExtensionKind) {
-					const extensionInOtherServer = this.extensionsWorkbenchService.local.filter(e => areSameExtensions(e.identifier, this.extension!.identifier) && e.server === otherServer)[0];
-					// Same extension in other server exists and
-					if (extensionInOtherServer && extensionInOtherServer.local && this.extensionEnablementService.isEnabled(extensionInOtherServer.local)) {
-						this.enabled = true;
-						this.label = localize('reloadRequired', "Reload Required");
-						this.tooltip = locConstants.extensionsActionsPostEnableTooltip; // {{SQL CARBON EDIT}} - replace Visual Studio Code with Azure Data Studio
-						alert(locConstants.extensionsActionsInstallExtensionCompletedAndReloadRequired(this.extension.displayName)); // {{SQL CARBON EDIT}} - replace Visual Studio Code with Azure Data Studio
-						return;
-					}
-				}
-			}
-		}
-=======
 
 		const reloadTooltip = this.extension.reloadRequiredStatus;
 		this.enabled = reloadTooltip !== undefined;
@@ -1820,7 +1660,6 @@
 		this.tooltip = reloadTooltip !== undefined ? reloadTooltip : '';
 
 		this.class = this.enabled ? ReloadAction.EnabledClass : ReloadAction.DisabledClass;
->>>>>>> 5b6af074
 	}
 
 	override run(): Promise<any> {
