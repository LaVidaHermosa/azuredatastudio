--- conflicted
+++ resolved
@@ -1241,14 +1241,6 @@
 								// {{SQL CARBON EDIT}} - replace Visual Studio Code with Azure Data Studio
 								this.tooltip = localize('postUpdateTooltip', "Please reload Azure Data Studio to enable the updated extension.");
 							}
-<<<<<<< HEAD
-						} else {
-							this.enabled = true;
-							this.label = localize('reloadRequired', "Reload Required");
-							// {{SQL CARBON EDIT}} - replace Visual Studio Code with Azure Data Studio
-							this.tooltip = localize('postEnableTooltip', "Please reload Azure Data Studio to enable this extension.");
-=======
->>>>>>> c2e805a7
 						}
 					}
 				} else {
