/*---------------------------------------------------------------------------------------------
 *  Copyright (c) Microsoft Corporation. All rights reserved.
 *  Licensed under the Source EULA. See License.txt in the project root for license information.
 *--------------------------------------------------------------------------------------------*/

import 'vs/css!./media/extensionActions';
import { localize } from 'vs/nls';
import { IAction, Action } from 'vs/base/common/actions';
import { Delayer } from 'vs/base/common/async';
import * as DOM from 'vs/base/browser/dom';
import { Event } from 'vs/base/common/event';
import * as json from 'vs/base/common/json';
import { ActionViewItem, Separator, IActionViewItemOptions } from 'vs/base/browser/ui/actionbar/actionbar';
import { IContextMenuService } from 'vs/platform/contextview/browser/contextView';
import { dispose, Disposable } from 'vs/base/common/lifecycle';
// {{SQL CARBON EDIT}}
import { IExtension, ExtensionState, IExtensionsWorkbenchService, VIEWLET_ID, IExtensionsViewlet, AutoUpdateConfigurationKey, IExtensionContainer, EXTENSIONS_CONFIG, ExtensionsPolicy, ExtensionsPolicyKey } from 'vs/workbench/contrib/extensions/common/extensions';
import { ExtensionsConfigurationInitialContent } from 'vs/workbench/contrib/extensions/common/extensionsFileTemplate';
import { ExtensionsLabel, IGalleryExtension, IExtensionGalleryService, INSTALL_ERROR_MALICIOUS, INSTALL_ERROR_INCOMPATIBLE, IGalleryExtensionVersion, ILocalExtension } from 'vs/platform/extensionManagement/common/extensionManagement';
import { IExtensionEnablementService, EnablementState, IExtensionManagementServerService, IExtensionTipsService, IExtensionRecommendation, IExtensionsConfigContent, IExtensionManagementServer } from 'vs/workbench/services/extensionManagement/common/extensionManagement';
import { areSameExtensions } from 'vs/platform/extensionManagement/common/extensionManagementUtil';
import { ExtensionType, ExtensionIdentifier, IExtensionDescription, IExtensionManifest, isLanguagePackExtension } from 'vs/platform/extensions/common/extensions';
import { IInstantiationService, ServicesAccessor } from 'vs/platform/instantiation/common/instantiation';
import { ShowViewletAction } from 'vs/workbench/browser/viewlet';
import { IViewletService } from 'vs/workbench/services/viewlet/browser/viewlet';
import { Query } from 'vs/workbench/contrib/extensions/common/extensionQuery';
import { IFileService, IFileContent } from 'vs/platform/files/common/files';
import { IWorkspaceContextService, WorkbenchState, IWorkspaceFolder } from 'vs/platform/workspace/common/workspace';
import { IHostService } from 'vs/workbench/services/host/browser/host';
import { IExtensionService } from 'vs/workbench/services/extensions/common/extensions';
import { URI } from 'vs/base/common/uri';
import { CommandsRegistry, ICommandService } from 'vs/platform/commands/common/commands';
import { IConfigurationService, ConfigurationTarget } from 'vs/platform/configuration/common/configuration';
import { registerThemingParticipant, ITheme, ICssStyleCollector } from 'vs/platform/theme/common/themeService';
import { buttonBackground, buttonForeground, buttonHoverBackground, contrastBorder, registerColor, foreground } from 'vs/platform/theme/common/colorRegistry';
import { Color } from 'vs/base/common/color';
import { IJSONEditingService } from 'vs/workbench/services/configuration/common/jsonEditing';
import { ITextEditorSelection } from 'vs/platform/editor/common/editor';
import { ITextModelService } from 'vs/editor/common/services/resolverService';
import { PagedModel } from 'vs/base/common/paging';
import { IWorkbenchContribution } from 'vs/workbench/common/contributions';
import { IContextKeyService, RawContextKey } from 'vs/platform/contextkey/common/contextkey';
import { MenuRegistry, MenuId } from 'vs/platform/actions/common/actions';
import { PICK_WORKSPACE_FOLDER_COMMAND_ID } from 'vs/workbench/browser/actions/workspaceCommands';
import { INotificationService, Severity } from 'vs/platform/notification/common/notification';
import { IOpenerService } from 'vs/platform/opener/common/opener';
import { mnemonicButtonLabel } from 'vs/base/common/labels';
import { IEditorService } from 'vs/workbench/services/editor/common/editorService';
import { IEditorGroupsService } from 'vs/workbench/services/editor/common/editorGroupsService';
import { ExtensionsInput } from 'vs/workbench/contrib/extensions/common/extensionsInput';
import { IQuickPickItem, IQuickInputService, IQuickPickSeparator } from 'vs/platform/quickinput/common/quickInput';
import { CancellationToken } from 'vs/base/common/cancellation';
import { IWorkbenchLayoutService } from 'vs/workbench/services/layout/browser/layoutService';
import { alert } from 'vs/base/browser/ui/aria/aria';
import { coalesce } from 'vs/base/common/arrays';
import { IWorkbenchThemeService, COLOR_THEME_SETTING, ICON_THEME_SETTING, IFileIconTheme, IColorTheme } from 'vs/workbench/services/themes/common/workbenchThemeService';
import { ILabelService } from 'vs/platform/label/common/label';
import { isUIExtension } from 'vs/workbench/services/extensions/common/extensionsUtil';
import { IPreferencesService } from 'vs/workbench/services/preferences/common/preferences';
import { ITextFileService } from 'vs/workbench/services/textfile/common/textfiles';
import { IProductService } from 'vs/platform/product/common/productService';
import { IClipboardService } from 'vs/platform/clipboard/common/clipboardService';
import { IFileDialogService } from 'vs/platform/dialogs/common/dialogs';
import { IProgressService, ProgressLocation } from 'vs/platform/progress/common/progress';

import { IStorageService, StorageScope } from 'vs/platform/storage/common/storage'; // {{SQL CARBON EDIT}}

export function toExtensionDescription(local: ILocalExtension): IExtensionDescription {
	return {
		identifier: new ExtensionIdentifier(local.identifier.id),
		isBuiltin: local.type === ExtensionType.System,
		isUnderDevelopment: false,
		extensionLocation: local.location,
		...local.manifest,
		uuid: local.identifier.uuid
	};
}

const promptDownloadManually = (extension: IGalleryExtension | undefined, message: string, error: Error,
	instantiationService: IInstantiationService, notificationService: INotificationService, openerService: IOpenerService, productService: IProductService) => {
	if (!extension || error.name === INSTALL_ERROR_INCOMPATIBLE || error.name === INSTALL_ERROR_MALICIOUS || !productService.extensionsGallery) {
		return Promise.reject(error);
	} else {
		const downloadUrl = `${productService.extensionsGallery.serviceUrl}/publishers/${extension.publisher}/vsextensions/${extension.name}/${extension.version}/vspackage`;
		notificationService.prompt(Severity.Error, message, [{
			label: localize('download', "Download Manually"),
			run: () => openerService.open(URI.parse(downloadUrl)).then(() => {
				notificationService.prompt(
					Severity.Info,
					localize('install vsix', 'Once downloaded, please manually install the downloaded VSIX of \'{0}\'.', extension.identifier.id),
					[{
						label: InstallVSIXAction.LABEL,
						run: () => {
							const action = instantiationService.createInstance(InstallVSIXAction, InstallVSIXAction.ID, InstallVSIXAction.LABEL);
							action.run();
							action.dispose();
						}
					}]
				);
			})
		}]);
		return Promise.resolve();
	}
};

function getRelativeDateLabel(date: Date): string {
	const delta = new Date().getTime() - date.getTime();

	const year = 365 * 24 * 60 * 60 * 1000;
	if (delta > year) {
		const noOfYears = Math.floor(delta / year);
		return noOfYears > 1 ? localize('noOfYearsAgo', "{0} years ago", noOfYears) : localize('one year ago', "1 year ago");
	}

	const month = 30 * 24 * 60 * 60 * 1000;
	if (delta > month) {
		const noOfMonths = Math.floor(delta / month);
		return noOfMonths > 1 ? localize('noOfMonthsAgo', "{0} months ago", noOfMonths) : localize('one month ago', "1 month ago");
	}

	const day = 24 * 60 * 60 * 1000;
	if (delta > day) {
		const noOfDays = Math.floor(delta / day);
		return noOfDays > 1 ? localize('noOfDaysAgo', "{0} days ago", noOfDays) : localize('one day ago', "1 day ago");
	}

	const hour = 60 * 60 * 1000;
	if (delta > hour) {
		const noOfHours = Math.floor(delta / day);
		return noOfHours > 1 ? localize('noOfHoursAgo', "{0} hours ago", noOfHours) : localize('one hour ago', "1 hour ago");
	}

	if (delta > 0) {
		return localize('just now', "Just now");
	}

	return '';
}

export abstract class ExtensionAction extends Action implements IExtensionContainer {
	private _extension: IExtension;
	get extension(): IExtension { return this._extension; }
	set extension(extension: IExtension) { this._extension = extension; this.update(); }
	abstract update(): void;
}

export class InstallAction extends ExtensionAction {

	private static INSTALL_LABEL = localize('install', "Install");
	private static INSTALLING_LABEL = localize('installing', "Installing");

	private static readonly Class = 'extension-action prominent install';
	private static readonly InstallingClass = 'extension-action install installing';


	private _manifest: IExtensionManifest | null;
	set manifest(manifest: IExtensionManifest) {
		this._manifest = manifest;
		this.updateLabel();
	}

	constructor(
		@IExtensionsWorkbenchService private readonly extensionsWorkbenchService: IExtensionsWorkbenchService,
		@IInstantiationService private readonly instantiationService: IInstantiationService,
		@INotificationService private readonly notificationService: INotificationService,
		@IOpenerService private readonly openerService: IOpenerService,
		@IExtensionService private readonly runtimeExtensionService: IExtensionService,
		@IWorkbenchThemeService private readonly workbenchThemeService: IWorkbenchThemeService,
		@IConfigurationService private readonly configurationService: IConfigurationService,
		@IProductService private readonly productService: IProductService,
		@ILabelService private readonly labelService: ILabelService,
		@IExtensionManagementServerService private readonly extensionManagementServerService: IExtensionManagementServerService
	) {
		super(`extensions.install`, InstallAction.INSTALL_LABEL, InstallAction.Class, false);
		this.update();
		this._register(this.labelService.onDidChangeFormatters(() => this.updateLabel(), this));
	}

	update(): void {
		this.enabled = false;
		this.class = InstallAction.Class;
		this.label = InstallAction.INSTALL_LABEL;
		if (this.extension && this.extension.type === ExtensionType.User) {
			if (this.extension.state === ExtensionState.Uninstalled && this.extensionsWorkbenchService.canInstall(this.extension)) {
				this.enabled = true;
				this.updateLabel();
				return;
			}
			if (this.extension.state === ExtensionState.Installing) {
				this.enabled = false;
				this.updateLabel();
				this.class = this.extension.state === ExtensionState.Installing ? InstallAction.InstallingClass : InstallAction.Class;
				return;
			}
		}
	}

	private updateLabel(): void {
		if (this.extension.state === ExtensionState.Installing) {
			this.label = InstallAction.INSTALLING_LABEL;
			this.tooltip = InstallAction.INSTALLING_LABEL;
		} else {
			if (this._manifest && this.extensionManagementServerService.localExtensionManagementServer && this.extensionManagementServerService.remoteExtensionManagementServer) {
				if (isUIExtension(this._manifest, this.productService, this.configurationService)) {
					this.label = `${InstallAction.INSTALL_LABEL} ${localize('locally', "Locally")}`;
					this.tooltip = `${InstallAction.INSTALL_LABEL} ${localize('locally', "Locally")}`;
				} else {
					const host = this.extensionManagementServerService.remoteExtensionManagementServer.label;
					this.label = `${InstallAction.INSTALL_LABEL} on ${host}`;
					this.tooltip = `${InstallAction.INSTALL_LABEL} on ${host}`;
				}
			} else {
				this.label = InstallAction.INSTALL_LABEL;
				this.tooltip = InstallAction.INSTALL_LABEL;
			}
		}
	}

	async run(): Promise<any> {
		this.extensionsWorkbenchService.open(this.extension);

		alert(localize('installExtensionStart', "Installing extension {0} started. An editor is now open with more details on this extension", this.extension.displayName));

		const extension = await this.install(this.extension);

		alert(localize('installExtensionComplete', "Installing extension {0} is completed. Please reload Azure Data Studio to enable it.", this.extension.displayName));

		// {{SQL CARBON EDIT}} Add extension object check since ADS third party extensions will be directed to a download page
		// and the extension object will be undefined.
		if (extension && extension.local) {
			const runningExtension = await this.getRunningExtension(extension.local);
			if (runningExtension) {
				const colorThemes = await this.workbenchThemeService.getColorThemes();
				const fileIconThemes = await this.workbenchThemeService.getFileIconThemes();
				if (SetColorThemeAction.getColorThemes(colorThemes, this.extension).length) {
					const action = this.instantiationService.createInstance(SetColorThemeAction, colorThemes);
					action.extension = extension;
					return action.run({ showCurrentTheme: true, ignoreFocusLost: true });
				}
				if (SetFileIconThemeAction.getFileIconThemes(fileIconThemes, this.extension).length) {
					const action = this.instantiationService.createInstance(SetFileIconThemeAction, fileIconThemes);
					action.extension = extension;
					return action.run({ showCurrentTheme: true, ignoreFocusLost: true });
				}
			}
		}

	}

	private install(extension: IExtension): Promise<IExtension | void> {
		return this.extensionsWorkbenchService.install(extension)
			.then(null, err => {
				// {{SQL CARBON EDIT}}
				// Prompt the user that the current ADS version is not compatible with the extension,
				// return here as in this scenario it doesn't make sense for the user to download manually.
				if (err && err.code === INSTALL_ERROR_INCOMPATIBLE) {
					return this.notificationService.error(err);
				}

				if (!extension.gallery) {
					return this.notificationService.error(err);
				}

				console.error(err);

				return promptDownloadManually(extension.gallery, localize('failedToInstall', "Failed to install \'{0}\'.", extension.identifier.id), err, this.instantiationService, this.notificationService, this.openerService, this.productService);
			});
	}

	private async getRunningExtension(extension: ILocalExtension): Promise<IExtensionDescription | null> {
		const runningExtension = await this.runtimeExtensionService.getExtension(extension.identifier.id);
		if (runningExtension) {
			return runningExtension;
		}
		if (this.runtimeExtensionService.canAddExtension(toExtensionDescription(extension))) {
			return new Promise<IExtensionDescription | null>((c, e) => {
				const disposable = this.runtimeExtensionService.onDidChangeExtensions(async () => {
					const runningExtension = await this.runtimeExtensionService.getExtension(extension.identifier.id);
					if (runningExtension) {
						disposable.dispose();
						c(runningExtension);
					}
				});
			});
		}
		return null;
	}
}

export abstract class InstallInOtherServerAction extends ExtensionAction {

	protected static INSTALL_LABEL = localize('install', "Install");
	protected static INSTALLING_LABEL = localize('installing', "Installing");

	private static readonly Class = 'extension-action prominent install';
	private static readonly InstallingClass = 'extension-action install installing';

	updateWhenCounterExtensionChanges: boolean = true;

	constructor(
		id: string,
		private readonly server: IExtensionManagementServer | null,
		@IExtensionsWorkbenchService private readonly extensionsWorkbenchService: IExtensionsWorkbenchService,
	) {
		super(id, InstallInOtherServerAction.INSTALL_LABEL, InstallInOtherServerAction.Class, false);
		this.update();
	}

	update(): void {
		this.enabled = false;
		this.class = InstallInOtherServerAction.Class;

		if (
			this.extension && this.extension.local && this.server && this.extension.state === ExtensionState.Installed && this.extension.type === ExtensionType.User
			// disabled by extension kind or it is a language pack extension
			&& (this.extension.enablementState === EnablementState.DisabledByExtensionKind || isLanguagePackExtension(this.extension.local.manifest))
		) {
			const extensionInOtherServer = this.extensionsWorkbenchService.installed.filter(e => areSameExtensions(e.identifier, this.extension.identifier) && e.server === this.server)[0];
			if (extensionInOtherServer) {
				// Getting installed in other server
				if (extensionInOtherServer.state === ExtensionState.Installing && !extensionInOtherServer.local) {
					this.enabled = true;
					this.label = InstallInOtherServerAction.INSTALLING_LABEL;
					this.class = InstallInOtherServerAction.InstallingClass;
				}
			} else {
				// Not installed in other server
				this.enabled = true;
				this.label = this.getInstallLabel();
			}
		}
	}

	async run(): Promise<void> {
		if (this.server) {
			this.extensionsWorkbenchService.open(this.extension);
			alert(localize('installExtensionStart', "Installing extension {0} started. An editor is now open with more details on this extension", this.extension.displayName));
			if (this.extension.gallery) {
				await this.server.extensionManagementService.installFromGallery(this.extension.gallery);
			} else {
				const vsix = await this.extension.server!.extensionManagementService.zip(this.extension.local!);
				await this.server.extensionManagementService.install(vsix);
			}
		}
	}

	protected abstract getInstallLabel(): string;
}

export class RemoteInstallAction extends InstallInOtherServerAction {

	constructor(
		@IExtensionsWorkbenchService extensionsWorkbenchService: IExtensionsWorkbenchService,
		@IExtensionManagementServerService private readonly extensionManagementServerService: IExtensionManagementServerService
	) {
		super(`extensions.remoteinstall`, extensionManagementServerService.remoteExtensionManagementServer, extensionsWorkbenchService);
	}

	protected getInstallLabel(): string {
		return this.extensionManagementServerService.remoteExtensionManagementServer ? localize('Install on Server', "Install in {0}", this.extensionManagementServerService.remoteExtensionManagementServer.label) : InstallInOtherServerAction.INSTALL_LABEL;
	}

}

export class LocalInstallAction extends InstallInOtherServerAction {

	constructor(
		@IExtensionsWorkbenchService extensionsWorkbenchService: IExtensionsWorkbenchService,
		@IExtensionManagementServerService extensionManagementServerService: IExtensionManagementServerService
	) {
		super(`extensions.localinstall`, extensionManagementServerService.localExtensionManagementServer, extensionsWorkbenchService);
	}

	protected getInstallLabel(): string {
		return localize('install locally', "Install Locally");
	}

}

export class UninstallAction extends ExtensionAction {

	private static readonly UninstallLabel = localize('uninstallAction', "Uninstall");
	private static readonly UninstallingLabel = localize('Uninstalling', "Uninstalling");

	private static readonly UninstallClass = 'extension-action uninstall';
	private static readonly UnInstallingClass = 'extension-action uninstall uninstalling';

	constructor(
		@IExtensionsWorkbenchService private extensionsWorkbenchService: IExtensionsWorkbenchService
	) {
		super('extensions.uninstall', UninstallAction.UninstallLabel, UninstallAction.UninstallClass, false);
		this.update();
	}

	update(): void {
		if (!this.extension) {
			this.enabled = false;
			return;
		}

		const state = this.extension.state;

		if (state === ExtensionState.Uninstalling) {
			this.label = UninstallAction.UninstallingLabel;
			this.class = UninstallAction.UnInstallingClass;
			this.enabled = false;
			return;
		}

		this.label = UninstallAction.UninstallLabel;
		this.class = UninstallAction.UninstallClass;
		this.tooltip = UninstallAction.UninstallLabel;

		if (state !== ExtensionState.Installed) {
			this.enabled = false;
			return;
		}

		if (this.extension.type !== ExtensionType.User) {
			this.enabled = false;
			return;
		}

		this.enabled = true;
	}

	run(): Promise<any> {
		alert(localize('uninstallExtensionStart', "Uninstalling extension {0} started.", this.extension.displayName));

		return this.extensionsWorkbenchService.uninstall(this.extension).then(() => {
			// {{SQL CARBON EDIT}} - replace Visual Studio Code with Azure Data Studio
			alert(localize('uninstallExtensionComplete', "Please reload Azure Data Studio to complete the uninstallation of the extension {0}.", this.extension.displayName));
		});
	}
}

export class CombinedInstallAction extends ExtensionAction {

	private static readonly NoExtensionClass = 'extension-action prominent install no-extension';
	private installAction: InstallAction;
	private uninstallAction: UninstallAction;

	constructor(
		@IInstantiationService instantiationService: IInstantiationService
	) {
		super('extensions.combinedInstall', '', '', false);

		this.installAction = this._register(instantiationService.createInstance(InstallAction));
		this.uninstallAction = this._register(instantiationService.createInstance(UninstallAction));

		this.update();
	}

	set manifest(manifiest: IExtensionManifest) { this.installAction.manifest = manifiest; this.update(); }

	update(): void {
		this.installAction.extension = this.extension;
		this.uninstallAction.extension = this.extension;
		this.installAction.update();
		this.uninstallAction.update();

		if (!this.extension || this.extension.type === ExtensionType.System) {
			this.enabled = false;
			this.class = CombinedInstallAction.NoExtensionClass;
		} else if (this.extension.state === ExtensionState.Installing) {
			this.enabled = false;
			this.label = this.installAction.label;
			this.class = this.installAction.class;
			this.tooltip = this.installAction.tooltip;
		} else if (this.extension.state === ExtensionState.Uninstalling) {
			this.enabled = false;
			this.label = this.uninstallAction.label;
			this.class = this.uninstallAction.class;
			this.tooltip = this.uninstallAction.tooltip;
		} else if (this.installAction.enabled) {
			this.enabled = true;
			this.label = this.installAction.label;
			this.class = this.installAction.class;
			this.tooltip = this.installAction.tooltip;
		} else if (this.uninstallAction.enabled) {
			this.enabled = true;
			this.label = this.uninstallAction.label;
			this.class = this.uninstallAction.class;
			this.tooltip = this.uninstallAction.tooltip;
		} else {
			this.enabled = false;
			this.label = this.installAction.label;
			this.class = this.installAction.class;
			this.tooltip = this.installAction.tooltip;
		}
	}

	run(): Promise<any> {
		if (this.installAction.enabled) {
			return this.installAction.run();
		} else if (this.uninstallAction.enabled) {
			return this.uninstallAction.run();
		}

		return Promise.resolve();
	}
}

export class UpdateAction extends ExtensionAction {

	private static readonly EnabledClass = 'extension-action prominent update';
	private static readonly DisabledClass = `${UpdateAction.EnabledClass} disabled`;

	constructor(
		@IExtensionsWorkbenchService private readonly extensionsWorkbenchService: IExtensionsWorkbenchService,
		@IInstantiationService private readonly instantiationService: IInstantiationService,
		@INotificationService private readonly notificationService: INotificationService,
		@IOpenerService private readonly openerService: IOpenerService,
		@IProductService private readonly productService: IProductService
	) {
		super(`extensions.update`, '', UpdateAction.DisabledClass, false);
		this.update();
	}

	update(): void {
		if (!this.extension) {
			this.enabled = false;
			this.class = UpdateAction.DisabledClass;
			this.label = this.getUpdateLabel();
			return;
		}

		if (this.extension.type !== ExtensionType.User) {
			this.enabled = false;
			this.class = UpdateAction.DisabledClass;
			this.label = this.getUpdateLabel();
			return;
		}

		const canInstall = this.extensionsWorkbenchService.canInstall(this.extension);
		const isInstalled = this.extension.state === ExtensionState.Installed;

		this.enabled = canInstall && isInstalled && this.extension.outdated;
		this.class = this.enabled ? UpdateAction.EnabledClass : UpdateAction.DisabledClass;
		this.label = this.extension.outdated ? this.getUpdateLabel(this.extension.latestVersion) : this.getUpdateLabel();
	}

	run(): Promise<any> {
		alert(localize('updateExtensionStart', "Updating extension {0} to version {1} started.", this.extension.displayName, this.extension.latestVersion));
		return this.install(this.extension);
	}

	private install(extension: IExtension): Promise<void> {
		return this.extensionsWorkbenchService.install(extension).then(() => {
			alert(localize('updateExtensionComplete', "Updating extension {0} to version {1} completed.", this.extension.displayName, this.extension.latestVersion));
		}, err => {
			if (!extension.gallery) {
				return this.notificationService.error(err);
			}

			// {{SQL CARBON EDIT}}
			// Prompt the user that the current ADS version is not compatible with the extension,
			// return here as in this scenario it doesn't make sense for the user to download manually.
			if (err && err.code === INSTALL_ERROR_INCOMPATIBLE) {
				return this.notificationService.error(err);
			}

			console.error(err);

			return promptDownloadManually(extension.gallery, localize('failedToUpdate', "Failed to update \'{0}\'.", extension.identifier.id), err, this.instantiationService, this.notificationService, this.openerService, this.productService);
		});
	}

	private getUpdateLabel(version?: string): string {
		return version ? localize('updateTo', "Update to {0}", version) : localize('updateAction', "Update");
	}
}

interface IExtensionActionViewItemOptions extends IActionViewItemOptions {
	tabOnlyOnFocus?: boolean;
}

export class ExtensionActionViewItem extends ActionViewItem {

	protected options: IExtensionActionViewItemOptions;

	constructor(context: any, action: IAction, options: IExtensionActionViewItemOptions = {}) {
		super(context, action, options);
	}

	updateEnabled(): void {
		super.updateEnabled();

		if (this.options.tabOnlyOnFocus && this.getAction().enabled && !this._hasFocus) {
			DOM.removeTabIndexAndUpdateFocus(this.label);
		}
	}

	private _hasFocus: boolean;
	setFocus(value: boolean): void {
		if (!this.options.tabOnlyOnFocus || this._hasFocus === value) {
			return;
		}
		this._hasFocus = value;
		if (this.getAction().enabled) {
			if (this._hasFocus) {
				this.label.tabIndex = 0;
			} else {
				DOM.removeTabIndexAndUpdateFocus(this.label);
			}
		}
	}
}

export abstract class ExtensionDropDownAction extends ExtensionAction {

	constructor(
		id: string,
		label: string,
		cssClass: string,
		enabled: boolean,
		private readonly tabOnlyOnFocus: boolean,
		@IInstantiationService protected instantiationService: IInstantiationService
	) {
		super(id, label, cssClass, enabled);
	}

	private _actionViewItem: DropDownMenuActionViewItem;
	createActionViewItem(): DropDownMenuActionViewItem {
		this._actionViewItem = this.instantiationService.createInstance(DropDownMenuActionViewItem, this, this.tabOnlyOnFocus);
		return this._actionViewItem;
	}

	public run({ actionGroups, disposeActionsOnHide }: { actionGroups: IAction[][], disposeActionsOnHide: boolean }): Promise<any> {
		if (this._actionViewItem) {
			this._actionViewItem.showMenu(actionGroups, disposeActionsOnHide);
		}
		return Promise.resolve();
	}
}

export class DropDownMenuActionViewItem extends ExtensionActionViewItem {

	constructor(action: ExtensionDropDownAction,
		tabOnlyOnFocus: boolean,
		@IContextMenuService private readonly contextMenuService: IContextMenuService
	) {
		super(null, action, { icon: true, label: true, tabOnlyOnFocus });
	}

	public showMenu(menuActionGroups: IAction[][], disposeActionsOnHide: boolean): void {
		if (this.element) {
			const actions = this.getActions(menuActionGroups);
			let elementPosition = DOM.getDomNodePagePosition(this.element);
			const anchor = { x: elementPosition.left, y: elementPosition.top + elementPosition.height + 10 };
			this.contextMenuService.showContextMenu({
				getAnchor: () => anchor,
				getActions: () => actions,
				actionRunner: this.actionRunner,
				onHide: () => { if (disposeActionsOnHide) { dispose(actions); } }
			});
		}
	}

	private getActions(menuActionGroups: IAction[][]): IAction[] {
		let actions: IAction[] = [];
		for (const menuActions of menuActionGroups) {
			actions = [...actions, ...menuActions, new Separator()];
		}
		return actions.length ? actions.slice(0, actions.length - 1) : actions;
	}
}

export class ManageExtensionAction extends ExtensionDropDownAction {

	static readonly ID = 'extensions.manage';
	private static readonly Class = 'extension-action manage';
	private static readonly HideManageExtensionClass = `${ManageExtensionAction.Class} hide`;

	constructor(
		@IInstantiationService instantiationService: IInstantiationService,
		@IExtensionService private readonly extensionService: IExtensionService,
		@IWorkbenchThemeService private readonly workbenchThemeService: IWorkbenchThemeService
	) {

		super(ManageExtensionAction.ID, '', '', true, true, instantiationService);

		this.tooltip = localize('manage', "Manage");

		this.update();
	}

	getActionGroups(runningExtensions: IExtensionDescription[], colorThemes: IColorTheme[], fileIconThemes: IFileIconTheme[]): IAction[][] {
		const groups: ExtensionAction[][] = [];
		if (this.extension) {
			const extensionColorThemes = SetColorThemeAction.getColorThemes(colorThemes, this.extension);
			const extensionFileIconThemes = SetFileIconThemeAction.getFileIconThemes(fileIconThemes, this.extension);
			if (extensionColorThemes.length || extensionFileIconThemes.length) {
				const themesGroup: ExtensionAction[] = [];
				if (extensionColorThemes.length) {
					themesGroup.push(this.instantiationService.createInstance(SetColorThemeAction, colorThemes));
				}
				if (extensionFileIconThemes.length) {
					themesGroup.push(this.instantiationService.createInstance(SetFileIconThemeAction, fileIconThemes));
				}
				groups.push(themesGroup);
			}
		}
		groups.push([
			this.instantiationService.createInstance(EnableGloballyAction),
			this.instantiationService.createInstance(EnableForWorkspaceAction)
		]);
		groups.push([
			this.instantiationService.createInstance(DisableGloballyAction, runningExtensions),
			this.instantiationService.createInstance(DisableForWorkspaceAction, runningExtensions)
		]);
		groups.push([this.instantiationService.createInstance(UninstallAction)]);
		groups.push([this.instantiationService.createInstance(InstallAnotherVersionAction)]);

		const extensionActions: ExtensionAction[] = [this.instantiationService.createInstance(ExtensionInfoAction)];
		if (this.extension.local && this.extension.local.manifest.contributes && this.extension.local.manifest.contributes.configuration) {
			extensionActions.push(this.instantiationService.createInstance(ExtensionSettingsAction));
		}

		groups.push(extensionActions);

		groups.forEach(group => group.forEach(extensionAction => extensionAction.extension = this.extension));

		return groups;
	}

	async run(): Promise<any> {
		const runtimeExtensions = await this.extensionService.getExtensions();
		const colorThemes = await this.workbenchThemeService.getColorThemes();
		const fileIconThemes = await this.workbenchThemeService.getFileIconThemes();
		return super.run({ actionGroups: this.getActionGroups(runtimeExtensions, colorThemes, fileIconThemes), disposeActionsOnHide: true });
	}

	update(): void {
		this.class = ManageExtensionAction.HideManageExtensionClass;
		this.enabled = false;
		if (this.extension) {
			const state = this.extension.state;
			this.enabled = state === ExtensionState.Installed;
			this.class = this.enabled || state === ExtensionState.Uninstalling ? ManageExtensionAction.Class : ManageExtensionAction.HideManageExtensionClass;
			this.tooltip = state === ExtensionState.Uninstalling ? localize('ManageExtensionAction.uninstallingTooltip', "Uninstalling") : '';
		}
	}
}

export class InstallAnotherVersionAction extends ExtensionAction {

	static readonly ID = 'workbench.extensions.action.install.anotherVersion';
	static LABEL = localize('install another version', "Install Another Version...");

	constructor(
		@IExtensionsWorkbenchService private readonly extensionsWorkbenchService: IExtensionsWorkbenchService,
		@IExtensionGalleryService private readonly extensionGalleryService: IExtensionGalleryService,
		@IQuickInputService private readonly quickInputService: IQuickInputService,
		@IInstantiationService private readonly instantiationService: IInstantiationService,
		@INotificationService private readonly notificationService: INotificationService,
		@IOpenerService private readonly openerService: IOpenerService,
		@IProductService private readonly productService: IProductService
	) {
		super(InstallAnotherVersionAction.ID, InstallAnotherVersionAction.LABEL);
		this.update();
	}

	update(): void {
		this.enabled = this.extension && !!this.extension.gallery;
	}

	run(): Promise<any> {
		if (!this.enabled) {
			return Promise.resolve();
		}
		return this.quickInputService.pick(this.getVersionEntries(), { placeHolder: localize('selectVersion', "Select Version to Install"), matchOnDetail: true })
			.then(pick => {
				if (pick) {
					if (this.extension.version === pick.id) {
						return Promise.resolve();
					}
					const promise: Promise<any> = pick.latest ? this.extensionsWorkbenchService.install(this.extension) : this.extensionsWorkbenchService.installVersion(this.extension, pick.id);
					return promise
						.then(null, err => {
							if (!this.extension.gallery) {
								return this.notificationService.error(err);
							}

							console.error(err);

							return promptDownloadManually(this.extension.gallery, localize('failedToInstall', "Failed to install \'{0}\'.", this.extension.identifier.id), err, this.instantiationService, this.notificationService, this.openerService, this.productService);
						});
				}
				return null;
			});
	}

	private getVersionEntries(): Promise<(IQuickPickItem & { latest: boolean, id: string })[]> {
		return this.extensionGalleryService.getAllVersions(this.extension.gallery!, true)
			.then(allVersions => allVersions.map((v, i) => ({ id: v.version, label: v.version, description: `${getRelativeDateLabel(new Date(Date.parse(v.date)))}${v.version === this.extension.version ? ` (${localize('current', "Current")})` : ''}`, latest: i === 0 })));
	}
}

export class ExtensionInfoAction extends ExtensionAction {

	static readonly ID = 'extensions.extensionInfo';
	static readonly LABEL = localize('extensionInfoAction', "Copy Extension Information");

	constructor(
		@IClipboardService private readonly clipboardService: IClipboardService
	) {
		super(ExtensionInfoAction.ID, ExtensionInfoAction.LABEL);
		this.update();
	}

	update(): void {
		this.enabled = !!this.extension;
	}

	run(): Promise<any> {

		const name = localize('extensionInfoName', 'Name: {0}', this.extension.displayName);
		const id = localize('extensionInfoId', 'Id: {0}', this.extension.identifier.id);
		const description = localize('extensionInfoDescription', 'Description: {0}', this.extension.description);
		const verision = localize('extensionInfoVersion', 'Version: {0}', this.extension.version);
		const publisher = localize('extensionInfoPublisher', 'Publisher: {0}', this.extension.publisherDisplayName);
		const link = this.extension.url ? localize('extensionInfoVSMarketplaceLink', 'VS Marketplace Link: {0}', this.extension.url.toString()) : null;

		const clipboardStr = `${name}\n${id}\n${description}\n${verision}\n${publisher}${link ? '\n' + link : ''}`;

		return this.clipboardService.writeText(clipboardStr);
	}
}

export class ExtensionSettingsAction extends ExtensionAction {

	static readonly ID = 'extensions.extensionSettings';
	static readonly LABEL = localize('extensionSettingsAction', "Configure Extension Settings");

	constructor(
		@IPreferencesService private readonly preferencesService: IPreferencesService
	) {
		super(ExtensionSettingsAction.ID, ExtensionSettingsAction.LABEL);
		this.update();
	}

	update(): void {
		this.enabled = !!this.extension;
	}
	run(): Promise<any> {
		this.preferencesService.openSettings(false, `@ext:${this.extension.identifier.id}`);
		return Promise.resolve();
	}
}

export class EnableForWorkspaceAction extends ExtensionAction {

	static readonly ID = 'extensions.enableForWorkspace';
	static LABEL = localize('enableForWorkspaceAction', "Enable (Workspace)");

	constructor(
		@IExtensionsWorkbenchService private readonly extensionsWorkbenchService: IExtensionsWorkbenchService,
		@IExtensionEnablementService private readonly extensionEnablementService: IExtensionEnablementService
	) {
		super(EnableForWorkspaceAction.ID, EnableForWorkspaceAction.LABEL);
		this.update();
	}

	update(): void {
		this.enabled = false;
		if (this.extension && this.extension.local) {
			this.enabled = this.extension.state === ExtensionState.Installed
				&& !this.extensionEnablementService.isEnabled(this.extension.local)
				&& this.extensionEnablementService.canChangeEnablement(this.extension.local);
		}
	}

	run(): Promise<any> {
		return this.extensionsWorkbenchService.setEnablement(this.extension, EnablementState.EnabledWorkspace);
	}
}

export class EnableGloballyAction extends ExtensionAction {

	static readonly ID = 'extensions.enableGlobally';
	static LABEL = localize('enableGloballyAction', "Enable");

	constructor(
		@IExtensionsWorkbenchService private readonly extensionsWorkbenchService: IExtensionsWorkbenchService,
		@IExtensionEnablementService private readonly extensionEnablementService: IExtensionEnablementService
	) {
		super(EnableGloballyAction.ID, EnableGloballyAction.LABEL);
		this.update();
	}

	update(): void {
		this.enabled = false;
		if (this.extension && this.extension.local) {
			this.enabled = this.extension.state === ExtensionState.Installed
				&& this.extension.enablementState === EnablementState.DisabledGlobally
				&& this.extensionEnablementService.canChangeEnablement(this.extension.local);
		}
	}

	run(): Promise<any> {
		return this.extensionsWorkbenchService.setEnablement(this.extension, EnablementState.EnabledGlobally);
	}
}

export class DisableForWorkspaceAction extends ExtensionAction {

	static readonly ID = 'extensions.disableForWorkspace';
	static LABEL = localize('disableForWorkspaceAction', "Disable (Workspace)");

	constructor(readonly runningExtensions: IExtensionDescription[],
		@IWorkspaceContextService private readonly workspaceContextService: IWorkspaceContextService,
		@IExtensionsWorkbenchService private readonly extensionsWorkbenchService: IExtensionsWorkbenchService,
		@IExtensionEnablementService private readonly extensionEnablementService: IExtensionEnablementService
	) {
		super(DisableForWorkspaceAction.ID, DisableForWorkspaceAction.LABEL);
		this.update();
	}

	update(): void {
		this.enabled = false;
		if (this.extension && this.extension.local && this.runningExtensions.some(e => areSameExtensions({ id: e.identifier.value, uuid: e.uuid }, this.extension.identifier) && this.workspaceContextService.getWorkbenchState() !== WorkbenchState.EMPTY)) {
			this.enabled = this.extension.state === ExtensionState.Installed
				&& (this.extension.enablementState === EnablementState.EnabledGlobally || this.extension.enablementState === EnablementState.EnabledWorkspace)
				&& this.extensionEnablementService.canChangeEnablement(this.extension.local);
		}
	}

	run(): Promise<any> {
		return this.extensionsWorkbenchService.setEnablement(this.extension, EnablementState.DisabledWorkspace);
	}
}

export class DisableGloballyAction extends ExtensionAction {

	static readonly ID = 'extensions.disableGlobally';
	static LABEL = localize('disableGloballyAction', "Disable");

	constructor(readonly runningExtensions: IExtensionDescription[],
		@IExtensionsWorkbenchService private readonly extensionsWorkbenchService: IExtensionsWorkbenchService,
		@IExtensionEnablementService private readonly extensionEnablementService: IExtensionEnablementService
	) {
		super(DisableGloballyAction.ID, DisableGloballyAction.LABEL);
		this.update();
	}

	update(): void {
		this.enabled = false;
		if (this.extension && this.extension.local && this.runningExtensions.some(e => areSameExtensions({ id: e.identifier.value, uuid: e.uuid }, this.extension.identifier))) {
			this.enabled = this.extension.state === ExtensionState.Installed
				&& (this.extension.enablementState === EnablementState.EnabledGlobally || this.extension.enablementState === EnablementState.EnabledWorkspace)
				&& this.extensionEnablementService.canChangeEnablement(this.extension.local);
		}
	}

	run(): Promise<any> {
		return this.extensionsWorkbenchService.setEnablement(this.extension, EnablementState.DisabledGlobally);
	}
}

export abstract class ExtensionEditorDropDownAction extends ExtensionDropDownAction {

	private static readonly EnabledClass = 'extension-action extension-editor-dropdown-action';
	private static readonly EnabledDropDownClass = 'extension-action extension-editor-dropdown-action dropdown enable';
	private static readonly DisabledClass = `${ExtensionEditorDropDownAction.EnabledClass} disabled`;

	constructor(
		id: string, private readonly initialLabel: string,
		readonly actions: ExtensionAction[],
		@IInstantiationService instantiationService: IInstantiationService
	) {
		super(id, initialLabel, ExtensionEditorDropDownAction.DisabledClass, false, false, instantiationService);
		this.update();
	}

	update(): void {
		this.actions.forEach(a => a.extension = this.extension);
		this.actions.forEach(a => a.update());
		const enabledActions = this.actions.filter(a => a.enabled);
		this.enabled = enabledActions.length > 0;
		if (this.enabled) {
			if (enabledActions.length === 1) {
				this.label = enabledActions[0].label;
				this.class = ExtensionEditorDropDownAction.EnabledClass;
			} else {
				this.label = this.initialLabel;
				this.class = ExtensionEditorDropDownAction.EnabledDropDownClass;
			}
		} else {
			this.class = ExtensionEditorDropDownAction.DisabledClass;
		}
	}

	public run(): Promise<any> {
		const enabledActions = this.actions.filter(a => a.enabled);
		if (enabledActions.length === 1) {
			enabledActions[0].run();
		} else {
			return super.run({ actionGroups: [this.actions], disposeActionsOnHide: false });
		}
		return Promise.resolve();
	}
}

export class EnableDropDownAction extends ExtensionEditorDropDownAction {

	constructor(
		@IInstantiationService instantiationService: IInstantiationService
	) {
		super('extensions.enable', localize('enableAction', "Enable"), [
			instantiationService.createInstance(EnableGloballyAction),
			instantiationService.createInstance(EnableForWorkspaceAction)
		], instantiationService);
	}
}

export class DisableDropDownAction extends ExtensionEditorDropDownAction {

	constructor(
		runningExtensions: IExtensionDescription[],
		@IInstantiationService instantiationService: IInstantiationService
	) {
		super('extensions.disable', localize('disableAction', "Disable"), [
			instantiationService.createInstance(DisableGloballyAction, runningExtensions),
			instantiationService.createInstance(DisableForWorkspaceAction, runningExtensions)
		], instantiationService);
	}
}

export class CheckForUpdatesAction extends Action {

	static readonly ID = 'workbench.extensions.action.checkForUpdates';
	static LABEL = localize('checkForUpdates', "Check for Extension Updates");

	constructor(
		id = CheckForUpdatesAction.ID,
		label = CheckForUpdatesAction.LABEL,
		@IExtensionsWorkbenchService private readonly extensionsWorkbenchService: IExtensionsWorkbenchService,
		@IExtensionEnablementService private readonly extensionEnablementService: IExtensionEnablementService,
		@IViewletService private readonly viewletService: IViewletService,
		@INotificationService private readonly notificationService: INotificationService
	) {
		super(id, label, '', true);
	}

	private checkUpdatesAndNotify(): void {
		const outdated = this.extensionsWorkbenchService.outdated;
		if (!outdated.length) {
			this.notificationService.info(localize('noUpdatesAvailable', "All extensions are up to date."));
			return;
		}

		let msgAvailableExtensions = outdated.length === 1 ? localize('singleUpdateAvailable', "An extension update is available.") : localize('updatesAvailable', "{0} extension updates are available.", outdated.length);

		const disabledExtensionsCount = outdated.filter(ext => ext.local && !this.extensionEnablementService.isEnabled(ext.local)).length;
		if (disabledExtensionsCount) {
			if (outdated.length === 1) {
				msgAvailableExtensions = localize('singleDisabledUpdateAvailable', "An update to an extension which is disabled is available.");
			} else if (disabledExtensionsCount === 1) {
				msgAvailableExtensions = localize('updatesAvailableOneDisabled', "{0} extension updates are available. One of them is for a disabled extension.", outdated.length);
			} else if (disabledExtensionsCount === outdated.length) {
				msgAvailableExtensions = localize('updatesAvailableAllDisabled', "{0} extension updates are available. All of them are for disabled extensions.", outdated.length);
			} else {
				msgAvailableExtensions = localize('updatesAvailableIncludingDisabled', "{0} extension updates are available. {1} of them are for disabled extensions.", outdated.length, disabledExtensionsCount);
			}
		}

		this.viewletService.openViewlet(VIEWLET_ID, true)
			.then(viewlet => viewlet as IExtensionsViewlet)
			.then(viewlet => viewlet.search(''));

		this.notificationService.info(msgAvailableExtensions);
	}

	run(): Promise<any> {
		return this.extensionsWorkbenchService.checkForUpdates().then(() => this.checkUpdatesAndNotify());
	}
}

export class ToggleAutoUpdateAction extends Action {

	constructor(
		id: string,
		label: string,
		private autoUpdateValue: boolean,
		@IConfigurationService private readonly configurationService: IConfigurationService
	) {
		super(id, label, '', true);
		this.updateEnablement();
		configurationService.onDidChangeConfiguration(() => this.updateEnablement());
	}

	private updateEnablement(): void {
		this.enabled = this.configurationService.getValue(AutoUpdateConfigurationKey) !== this.autoUpdateValue;
	}

	run(): Promise<any> {
		return this.configurationService.updateValue(AutoUpdateConfigurationKey, this.autoUpdateValue);
	}
}

export class EnableAutoUpdateAction extends ToggleAutoUpdateAction {

	static readonly ID = 'workbench.extensions.action.enableAutoUpdate';
	static LABEL = localize('enableAutoUpdate', "Enable Auto Updating Extensions");

	constructor(
		id = EnableAutoUpdateAction.ID,
		label = EnableAutoUpdateAction.LABEL,
		@IConfigurationService configurationService: IConfigurationService
	) {
		super(id, label, true, configurationService);
	}
}

export class DisableAutoUpdateAction extends ToggleAutoUpdateAction {

	static readonly ID = 'workbench.extensions.action.disableAutoUpdate';
	static LABEL = localize('disableAutoUpdate', "Disable Auto Updating Extensions");

	constructor(
		id = EnableAutoUpdateAction.ID,
		label = EnableAutoUpdateAction.LABEL,
		@IConfigurationService configurationService: IConfigurationService
	) {
		super(id, label, false, configurationService);
	}
}

export class UpdateAllAction extends Action {

	static readonly ID = 'workbench.extensions.action.updateAllExtensions';
	static LABEL = localize('updateAll', "Update All Extensions");

	constructor(
		id = UpdateAllAction.ID,
		label = UpdateAllAction.LABEL,
		@IExtensionsWorkbenchService private readonly extensionsWorkbenchService: IExtensionsWorkbenchService,
		@INotificationService private readonly notificationService: INotificationService,
		@IInstantiationService private readonly instantiationService: IInstantiationService,
		@IOpenerService private readonly openerService: IOpenerService,
		@IProductService private readonly productService: IProductService
	) {
		super(id, label, '', false);

		this._register(this.extensionsWorkbenchService.onChange(() => this.update()));
		this.update();
	}

	private update(): void {
		this.enabled = this.extensionsWorkbenchService.outdated.length > 0;
	}

	run(): Promise<any> {
		return Promise.all(this.extensionsWorkbenchService.outdated.map(e => this.install(e)));
	}

	private install(extension: IExtension): Promise<any> {
		return this.extensionsWorkbenchService.install(extension).then(undefined, err => {
			if (!extension.gallery) {
				return this.notificationService.error(err);
			}

			console.error(err);

			return promptDownloadManually(extension.gallery, localize('failedToUpdate', "Failed to update \'{0}\'.", extension.identifier.id), err, this.instantiationService, this.notificationService, this.openerService, this.productService);
		});
	}
}

export class ReloadAction extends ExtensionAction {

	private static readonly EnabledClass = 'extension-action reload';
	private static readonly DisabledClass = `${ReloadAction.EnabledClass} disabled`;

	updateWhenCounterExtensionChanges: boolean = true;
	private _runningExtensions: IExtensionDescription[] | null = null;

	constructor(
		@IExtensionsWorkbenchService private readonly extensionsWorkbenchService: IExtensionsWorkbenchService,
		@IHostService private readonly hostService: IHostService,
		@IExtensionService private readonly extensionService: IExtensionService,
		@IExtensionEnablementService private readonly extensionEnablementService: IExtensionEnablementService,
		@IExtensionManagementServerService private readonly extensionManagementServerService: IExtensionManagementServerService
	) {
		super('extensions.reload', localize('reloadAction', "Reload"), ReloadAction.DisabledClass, false);
		this._register(this.extensionService.onDidChangeExtensions(this.updateRunningExtensions, this));
		this.updateRunningExtensions();
	}

	private updateRunningExtensions(): void {
		this.extensionService.getExtensions().then(runningExtensions => { this._runningExtensions = runningExtensions; this.update(); });
	}

	update(): void {
		this.enabled = false;
		this.tooltip = '';
		if (!this.extension || !this._runningExtensions) {
			return;
		}
		const state = this.extension.state;
		if (state === ExtensionState.Installing || state === ExtensionState.Uninstalling) {
			return;
		}
		if (this.extension.local && this.extension.local.manifest && this.extension.local.manifest.contributes && this.extension.local.manifest.contributes.localizations && this.extension.local.manifest.contributes.localizations.length > 0) {
			return;
		}
		this.computeReloadState();
		this.class = this.enabled ? ReloadAction.EnabledClass : ReloadAction.DisabledClass;
	}

	private computeReloadState(): void {
		if (!this._runningExtensions) {
			return;
		}
		const isUninstalled = this.extension.state === ExtensionState.Uninstalled;
		const runningExtension = this._runningExtensions.filter(e => areSameExtensions({ id: e.identifier.value, uuid: e.uuid }, this.extension.identifier))[0];
		const isSameExtensionRunning = runningExtension && this.extension.server === this.extensionManagementServerService.getExtensionManagementServer(runningExtension.extensionLocation);

		if (isUninstalled) {
			if (isSameExtensionRunning && !this.extensionService.canRemoveExtension(runningExtension)) {
				this.enabled = true;
				this.label = localize('reloadRequired', "Reload Required");
				// {{SQL CARBON EDIT}} - replace Visual Studio Code with Azure Data Studio
				this.tooltip = localize('postUninstallTooltip', "Please reload Azure Data Studio to complete the uninstallation of this extension.");
				alert(localize('uninstallExtensionComplete', "Please reload Azure Data Studio to complete the uninstallation of the extension {0}.", this.extension.displayName));
			}
			return;
		}
		if (this.extension.local) {
			const isEnabled = this.extensionEnablementService.isEnabled(this.extension.local);

			// Extension is runningÎ
			if (runningExtension) {
				if (isEnabled) {
					if (!this.extensionService.canAddExtension(toExtensionDescription(this.extension.local))) {
						if (isSameExtensionRunning) {
							if (this.extension.version !== runningExtension.version) {
								this.enabled = true;
								this.label = localize('reloadRequired', "Reload Required");
								// {{SQL CARBON EDIT}} - replace Visual Studio Code with Azure Data Studio
								this.tooltip = localize('postUpdateTooltip', "Please reload Azure Data Studio to enable the updated extension.");
							}
						} else {
							this.enabled = true;
							this.label = localize('reloadRequired', "Reload Required");
							// {{SQL CARBON EDIT}} - replace Visual Studio Code with Azure Data Studio
							this.tooltip = localize('postEnableTooltip', "Please reload Azure Data Studio to enable this extension.");
						}
					}
				} else {
					if (isSameExtensionRunning) {
						this.enabled = true;
						this.label = localize('reloadRequired', "Reload Required");
						// {{SQL CARBON EDIT}} - replace Visual Studio Code with Azure Data Studio
						this.tooltip = localize('postDisableTooltip', "Please reload Azure Data Studio to disable this extension.");
					}
				}
				return;
			}

			// Extension is not running
			else {
				if (isEnabled && !this.extensionService.canAddExtension(toExtensionDescription(this.extension.local))) {
					this.enabled = true;
					this.label = localize('reloadRequired', "Reload Required");
					this.tooltip = localize('postEnableTooltip', "Please reload Azure Data Studio to enable this extension."); // {{SQL CARBON EDIT}} - replace Visual Studio Code with Azure Data Studio
					return;
				}

				const otherServer = this.extension.server ? this.extension.server === this.extensionManagementServerService.localExtensionManagementServer ? this.extensionManagementServerService.remoteExtensionManagementServer : this.extensionManagementServerService.localExtensionManagementServer : null;
				if (otherServer && this.extension.enablementState === EnablementState.DisabledByExtensionKind) {
					const extensionInOtherServer = this.extensionsWorkbenchService.local.filter(e => areSameExtensions(e.identifier, this.extension.identifier) && e.server === otherServer)[0];
					// Same extension in other server exists and
					if (extensionInOtherServer && extensionInOtherServer.local && this.extensionEnablementService.isEnabled(extensionInOtherServer.local)) {
						this.enabled = true;
						this.label = localize('reloadRequired', "Reload Required");
						this.tooltip = localize('postEnableTooltip', "Please reload Azure Data Studio to enable this extension."); // {{SQL CARBON EDIT}} - replace Visual Studio Code with Azure Data Studio
						alert(localize('installExtensionComplete', "Installing extension {0} is completed. Please reload Azure Data Studio to enable it.", this.extension.displayName)); // {{SQL CARBON EDIT}} - replace Visual Studio Code with Azure Data Studio
						return;
					}
				}
			}
		}
	}

	run(): Promise<any> {
		return Promise.resolve(this.hostService.reload());
	}
}

export class SetColorThemeAction extends ExtensionAction {

	static getColorThemes(colorThemes: IColorTheme[], extension: IExtension): IColorTheme[] {
		return colorThemes.filter(c => c.extensionData && ExtensionIdentifier.equals(c.extensionData.extensionId, extension.identifier.id));
	}

	private static readonly EnabledClass = 'extension-action theme';
	private static readonly DisabledClass = `${SetColorThemeAction.EnabledClass} disabled`;


	constructor(
		private readonly colorThemes: IColorTheme[],
		@IExtensionService extensionService: IExtensionService,
		@IWorkbenchThemeService private readonly workbenchThemeService: IWorkbenchThemeService,
		@IQuickInputService private readonly quickInputService: IQuickInputService,
		@IConfigurationService private readonly configurationService: IConfigurationService
	) {
		super(`extensions.colorTheme`, localize('color theme', "Set Color Theme"), SetColorThemeAction.DisabledClass, false);
		this._register(Event.any<any>(extensionService.onDidChangeExtensions, workbenchThemeService.onDidColorThemeChange)(() => this.update(), this));
		this.update();
	}

	update(): void {
		this.enabled = false;
		if (this.extension) {
			const isInstalled = this.extension.state === ExtensionState.Installed;
			if (isInstalled) {
				const extensionThemes = SetColorThemeAction.getColorThemes(this.colorThemes, this.extension);
				this.enabled = extensionThemes.length > 0;
			}
		}
		this.class = this.enabled ? SetColorThemeAction.EnabledClass : SetColorThemeAction.DisabledClass;
	}

	async run({ showCurrentTheme, ignoreFocusLost }: { showCurrentTheme: boolean, ignoreFocusLost: boolean } = { showCurrentTheme: false, ignoreFocusLost: false }): Promise<any> {
		this.update();
		if (!this.enabled) {
			return;
		}
		let extensionThemes = SetColorThemeAction.getColorThemes(this.colorThemes, this.extension);
		const currentTheme = this.colorThemes.filter(t => t.settingsId === this.configurationService.getValue(COLOR_THEME_SETTING))[0];
		showCurrentTheme = showCurrentTheme || extensionThemes.some(t => t.id === currentTheme.id);
		if (showCurrentTheme) {
			extensionThemes = extensionThemes.filter(t => t.id !== currentTheme.id);
		}

		const delayer = new Delayer<any>(100);
		const picks: (IQuickPickItem | IQuickPickSeparator)[] = [];
		picks.push(...extensionThemes.map(theme => (<IQuickPickItem>{ label: theme.label, id: theme.id })));
		if (showCurrentTheme) {
			picks.push(<IQuickPickSeparator>{ type: 'separator', label: localize('current', "Current") });
			picks.push(<IQuickPickItem>{ label: currentTheme.label, id: currentTheme.id });
		}
		const pickedTheme = await this.quickInputService.pick(
			picks,
			{
				placeHolder: localize('select color theme', "Select Color Theme"),
				onDidFocus: item => delayer.trigger(() => this.workbenchThemeService.setColorTheme(item.id, undefined)),
				ignoreFocusLost
			});
		let confValue = this.configurationService.inspect(COLOR_THEME_SETTING);
		const target = typeof confValue.workspace !== 'undefined' ? ConfigurationTarget.WORKSPACE : ConfigurationTarget.USER;
		return this.workbenchThemeService.setColorTheme(pickedTheme ? pickedTheme.id : currentTheme.id, target);
	}
}

export class SetFileIconThemeAction extends ExtensionAction {

	private static readonly EnabledClass = 'extension-action theme';
	private static readonly DisabledClass = `${SetFileIconThemeAction.EnabledClass} disabled`;


	static getFileIconThemes(fileIconThemes: IFileIconTheme[], extension: IExtension): IFileIconTheme[] {
		return fileIconThemes.filter(c => c.extensionData && ExtensionIdentifier.equals(c.extensionData.extensionId, extension.identifier.id));
	}

	constructor(
		private readonly fileIconThemes: IFileIconTheme[],
		@IExtensionService extensionService: IExtensionService,
		@IWorkbenchThemeService private readonly workbenchThemeService: IWorkbenchThemeService,
		@IQuickInputService private readonly quickInputService: IQuickInputService,
		@IConfigurationService private readonly configurationService: IConfigurationService
	) {
		super(`extensions.fileIconTheme`, localize('file icon theme', "Set File Icon Theme"), SetFileIconThemeAction.DisabledClass, false);
		this._register(Event.any<any>(extensionService.onDidChangeExtensions, workbenchThemeService.onDidFileIconThemeChange)(() => this.update(), this));
		this.update();
	}

	update(): void {
		this.enabled = false;
		if (this.extension) {
			const isInstalled = this.extension.state === ExtensionState.Installed;
			if (isInstalled) {
				const extensionThemes = SetFileIconThemeAction.getFileIconThemes(this.fileIconThemes, this.extension);
				this.enabled = extensionThemes.length > 0;
			}
		}
		this.class = this.enabled ? SetFileIconThemeAction.EnabledClass : SetFileIconThemeAction.DisabledClass;
	}

	async run({ showCurrentTheme, ignoreFocusLost }: { showCurrentTheme: boolean, ignoreFocusLost: boolean } = { showCurrentTheme: false, ignoreFocusLost: false }): Promise<any> {
		await this.update();
		if (!this.enabled) {
			return;
		}
		let extensionThemes = SetFileIconThemeAction.getFileIconThemes(this.fileIconThemes, this.extension);
		const currentTheme = this.fileIconThemes.filter(t => t.settingsId === this.configurationService.getValue(ICON_THEME_SETTING))[0] || this.workbenchThemeService.getFileIconTheme();
		showCurrentTheme = showCurrentTheme || extensionThemes.some(t => t.id === currentTheme.id);
		if (showCurrentTheme) {
			extensionThemes = extensionThemes.filter(t => t.id !== currentTheme.id);
		}

		const delayer = new Delayer<any>(100);
		const picks: (IQuickPickItem | IQuickPickSeparator)[] = [];
		picks.push(...extensionThemes.map(theme => (<IQuickPickItem>{ label: theme.label, id: theme.id })));
		if (showCurrentTheme && currentTheme.label) {
			picks.push(<IQuickPickSeparator>{ type: 'separator', label: localize('current', "Current") });
			picks.push(<IQuickPickItem>{ label: currentTheme.label, id: currentTheme.id });
		}
		const pickedTheme = await this.quickInputService.pick(
			picks,
			{
				placeHolder: localize('select file icon theme', "Select File Icon Theme"),
				onDidFocus: item => delayer.trigger(() => this.workbenchThemeService.setFileIconTheme(item.id, undefined)),
				ignoreFocusLost
			});
		let confValue = this.configurationService.inspect(ICON_THEME_SETTING);
		const target = typeof confValue.workspace !== 'undefined' ? ConfigurationTarget.WORKSPACE : ConfigurationTarget.USER;
		return this.workbenchThemeService.setFileIconTheme(pickedTheme ? pickedTheme.id : currentTheme.id, target);
	}
}

export class OpenExtensionsViewletAction extends ShowViewletAction {

	static ID = VIEWLET_ID;
	static LABEL = localize('toggleExtensionsViewlet', "Show Extensions");

	constructor(
		id: string,
		label: string,
		@IViewletService viewletService: IViewletService,
		@IEditorGroupsService editorGroupService: IEditorGroupsService,
		@IWorkbenchLayoutService layoutService: IWorkbenchLayoutService
	) {
		super(id, label, VIEWLET_ID, viewletService, editorGroupService, layoutService);
	}
}

export class InstallExtensionsAction extends OpenExtensionsViewletAction {
	static ID = 'workbench.extensions.action.installExtensions';
	static LABEL = localize('installExtensions', "Install Extensions");
}

export class ShowEnabledExtensionsAction extends Action {

	static readonly ID = 'workbench.extensions.action.showEnabledExtensions';
	static LABEL = localize('showEnabledExtensions', "Show Enabled Extensions");

	constructor(
		id: string,
		label: string,
		@IViewletService private readonly viewletService: IViewletService
	) {
		super(id, label, undefined, true);
	}

	run(): Promise<void> {
		return this.viewletService.openViewlet(VIEWLET_ID, true)
			.then(viewlet => viewlet as IExtensionsViewlet)
			.then(viewlet => {
				viewlet.search('@enabled ');
				viewlet.focus();
			});
	}
}

export class ShowInstalledExtensionsAction extends Action {

	static readonly ID = 'workbench.extensions.action.showInstalledExtensions';
	static LABEL = localize('showInstalledExtensions', "Show Installed Extensions");

	constructor(
		id: string,
		label: string,
		@IViewletService private readonly viewletService: IViewletService
	) {
		super(id, label, undefined, true);
	}

	run(): Promise<void> {
		return this.viewletService.openViewlet(VIEWLET_ID, true)
			.then(viewlet => viewlet as IExtensionsViewlet)
			.then(viewlet => {
				viewlet.search('@installed ');
				viewlet.focus();
			});
	}
}

export class ShowDisabledExtensionsAction extends Action {

	static readonly ID = 'workbench.extensions.action.showDisabledExtensions';
	static LABEL = localize('showDisabledExtensions', "Show Disabled Extensions");

	constructor(
		id: string,
		label: string,
		@IViewletService private readonly viewletService: IViewletService
	) {
		super(id, label, 'null', true);
	}

	run(): Promise<void> {
		return this.viewletService.openViewlet(VIEWLET_ID, true)
			.then(viewlet => viewlet as IExtensionsViewlet)
			.then(viewlet => {
				viewlet.search('@disabled ');
				viewlet.focus();
			});
	}
}

export class ClearExtensionsInputAction extends Action {

	static readonly ID = 'workbench.extensions.action.clearExtensionsInput';
	static LABEL = localize('clearExtensionsInput', "Clear Extensions Input");

	constructor(
		id: string,
		label: string,
		onSearchChange: Event<string>,
		value: string,
		@IViewletService private readonly viewletService: IViewletService
	) {
		super(id, label, 'clear-extensions', true);
		this.onSearchChange(value);
		this._register(onSearchChange(this.onSearchChange, this));
	}

	private onSearchChange(value: string): void {
		this.enabled = !!value;
	}

	run(): Promise<void> {
		return this.viewletService.openViewlet(VIEWLET_ID, true)
			.then(viewlet => viewlet as IExtensionsViewlet)
			.then(viewlet => {
				viewlet.search('');
				viewlet.focus();
			});
	}
}

export class ShowBuiltInExtensionsAction extends Action {

	static readonly ID = 'workbench.extensions.action.listBuiltInExtensions';
	static LABEL = localize('showBuiltInExtensions', "Show Built-in Extensions");

	constructor(
		id: string,
		label: string,
		@IViewletService private readonly viewletService: IViewletService
	) {
		super(id, label, undefined, true);
	}

	run(): Promise<void> {
		return this.viewletService.openViewlet(VIEWLET_ID, true)
			.then(viewlet => viewlet as IExtensionsViewlet)
			.then(viewlet => {
				viewlet.search('@builtin ');
				viewlet.focus();
			});
	}
}

export class ShowOutdatedExtensionsAction extends Action {

	static readonly ID = 'workbench.extensions.action.listOutdatedExtensions';
	static LABEL = localize('showOutdatedExtensions', "Show Outdated Extensions");

	constructor(
		id: string,
		label: string,
		@IViewletService private readonly viewletService: IViewletService
	) {
		super(id, label, undefined, true);
	}

	run(): Promise<void> {
		return this.viewletService.openViewlet(VIEWLET_ID, true)
			.then(viewlet => viewlet as IExtensionsViewlet)
			.then(viewlet => {
				viewlet.search('@outdated ');
				viewlet.focus();
			});
	}
}

export class ShowPopularExtensionsAction extends Action {

	static readonly ID = 'workbench.extensions.action.showPopularExtensions';
	static LABEL = localize('showPopularExtensions', "Show Popular Extensions");

	constructor(
		id: string,
		label: string,
		@IViewletService private readonly viewletService: IViewletService
	) {
		super(id, label, undefined, true);
	}

	run(): Promise<void> {
		return this.viewletService.openViewlet(VIEWLET_ID, true)
			.then(viewlet => viewlet as IExtensionsViewlet)
			.then(viewlet => {
				viewlet.search('@sort:installs ');
				viewlet.focus();
			});
	}
}

export class ShowRecommendedExtensionsAction extends Action {

	static readonly ID = 'workbench.extensions.action.showRecommendedExtensions';
	static LABEL = localize('showRecommendedExtensions', "Show Recommended Extensions");

	constructor(
		id: string,
		label: string,
		@IViewletService private readonly viewletService: IViewletService
	) {
		super(id, label, undefined, true);
	}

	run(): Promise<void> {
		return this.viewletService.openViewlet(VIEWLET_ID, true)
			.then(viewlet => viewlet as IExtensionsViewlet)
			.then(viewlet => {
				viewlet.search('@recommended ', true);
				viewlet.focus();
			});
	}
}

export class InstallWorkspaceRecommendedExtensionsAction extends Action {

	static readonly ID = 'workbench.extensions.action.installWorkspaceRecommendedExtensions';
	static LABEL = localize('installWorkspaceRecommendedExtensions', "Install All Workspace Recommended Extensions");

	private _recommendations: IExtensionRecommendation[] = [];
	get recommendations(): IExtensionRecommendation[] { return this._recommendations; }
	set recommendations(recommendations: IExtensionRecommendation[]) { this._recommendations = recommendations; this.enabled = this._recommendations.length > 0; }

	constructor(
		id: string = InstallWorkspaceRecommendedExtensionsAction.ID,
		label: string = InstallWorkspaceRecommendedExtensionsAction.LABEL,
		recommendations: IExtensionRecommendation[],
		@IViewletService private readonly viewletService: IViewletService,
		@INotificationService private readonly notificationService: INotificationService,
		@IInstantiationService private readonly instantiationService: IInstantiationService,
		@IOpenerService private readonly openerService: IOpenerService,
		@IExtensionsWorkbenchService private readonly extensionWorkbenchService: IExtensionsWorkbenchService,
		@IConfigurationService private readonly configurationService: IConfigurationService,
		@IExtensionManagementServerService private readonly extensionManagementServerService: IExtensionManagementServerService,
		@IProductService private readonly productService: IProductService,
	) {
		super(id, label, 'extension-action');
		this.recommendations = recommendations;
	}

	run(): Promise<any> {
		return this.viewletService.openViewlet(VIEWLET_ID, true)
			.then(viewlet => viewlet as IExtensionsViewlet)
			.then(viewlet => {
				viewlet.search('@recommended ');
				viewlet.focus();
				const names = this.recommendations.map(({ extensionId }) => extensionId);
				return this.extensionWorkbenchService.queryGallery({ names, source: 'install-all-workspace-recommendations' }, CancellationToken.None).then(pager => {
					let installPromises: Promise<any>[] = [];
					let model = new PagedModel(pager);
					for (let i = 0; i < pager.total; i++) {
						installPromises.push(model.resolve(i, CancellationToken.None).then(e => this.installExtension(e)));
					}
					return Promise.all(installPromises);
				});
			});
	}

	private async installExtension(extension: IExtension): Promise<void> {
		try {
			if (extension.local && extension.gallery) {
				if (isUIExtension(extension.local.manifest, this.productService, this.configurationService)) {
					if (this.extensionManagementServerService.localExtensionManagementServer) {
						await this.extensionManagementServerService.localExtensionManagementServer.extensionManagementService.installFromGallery(extension.gallery);
						return;
					}
				} else if (this.extensionManagementServerService.remoteExtensionManagementServer) {
					await this.extensionManagementServerService.remoteExtensionManagementServer.extensionManagementService.installFromGallery(extension.gallery);
					return;
				}
			}
			await this.extensionWorkbenchService.install(extension);
		} catch (err) {
			console.error(err);
			return promptDownloadManually(extension.gallery, localize('failedToInstall', "Failed to install \'{0}\'.", extension.identifier.id), err, this.instantiationService, this.notificationService, this.openerService, this.productService);
		}
	}
}

export class InstallRecommendedExtensionAction extends Action {

	static readonly ID = 'workbench.extensions.action.installRecommendedExtension';
	static LABEL = localize('installRecommendedExtension', "Install Recommended Extension");

	private extensionId: string;

	constructor(
		extensionId: string,
		@IViewletService private readonly viewletService: IViewletService,
		@INotificationService private readonly notificationService: INotificationService,
		@IInstantiationService private readonly instantiationService: IInstantiationService,
		@IOpenerService private readonly openerService: IOpenerService,
		@IExtensionsWorkbenchService private readonly extensionWorkbenchService: IExtensionsWorkbenchService,
		@IProductService private readonly productService: IProductService
	) {
		super(InstallRecommendedExtensionAction.ID, InstallRecommendedExtensionAction.LABEL, undefined, false);
		this.extensionId = extensionId;
	}

	run(): Promise<any> {
		return this.viewletService.openViewlet(VIEWLET_ID, true)
			.then(viewlet => viewlet as IExtensionsViewlet)
			.then(viewlet => {
				viewlet.search(`@id:${this.extensionId}`);
				viewlet.focus();
				return this.extensionWorkbenchService.queryGallery({ names: [this.extensionId], source: 'install-recommendation', pageSize: 1 }, CancellationToken.None)
					.then(pager => {
						if (pager && pager.firstPage && pager.firstPage.length) {
							const extension = pager.firstPage[0];
							return this.extensionWorkbenchService.install(extension)
								.then(() => null, err => {
									console.error(err);
									return promptDownloadManually(extension.gallery, localize('failedToInstall', "Failed to install \'{0}\'.", extension.identifier.id), err, this.instantiationService, this.notificationService, this.openerService, this.productService);
								});
						}
						return null;
					});
			});
	}
}

export class IgnoreExtensionRecommendationAction extends Action {

	static readonly ID = 'extensions.ignore';

	private static readonly Class = 'extension-action ignore';

	extension: IExtension;

	constructor(
		@IExtensionTipsService private readonly extensionsTipsService: IExtensionTipsService,
	) {
		super(IgnoreExtensionRecommendationAction.ID, 'Ignore Recommendation');

		this.class = IgnoreExtensionRecommendationAction.Class;
		this.tooltip = localize('ignoreExtensionRecommendation', "Do not recommend this extension again");
		this.enabled = true;
	}

	public run(): Promise<any> {
		this.extensionsTipsService.toggleIgnoredRecommendation(this.extension.identifier.id, true);
		return Promise.resolve();
	}
}

export class UndoIgnoreExtensionRecommendationAction extends Action {

	static readonly ID = 'extensions.ignore';

	private static readonly Class = 'extension-action undo-ignore';

	extension: IExtension;

	constructor(
		@IExtensionTipsService private readonly extensionsTipsService: IExtensionTipsService,
	) {
		super(UndoIgnoreExtensionRecommendationAction.ID, 'Undo');

		this.class = UndoIgnoreExtensionRecommendationAction.Class;
		this.tooltip = localize('undo', "Undo");
		this.enabled = true;
	}

	public run(): Promise<any> {
		this.extensionsTipsService.toggleIgnoredRecommendation(this.extension.identifier.id, false);
		return Promise.resolve();
	}
}


export class ShowRecommendedKeymapExtensionsAction extends Action {

	static readonly ID = 'workbench.extensions.action.showRecommendedKeymapExtensions';
	static SHORT_LABEL = localize('showRecommendedKeymapExtensionsShort', "Keymaps");

	constructor(
		id: string,
		label: string,
		@IViewletService private readonly viewletService: IViewletService
	) {
		super(id, label, undefined, true);
	}

	run(): Promise<void> {
		return this.viewletService.openViewlet(VIEWLET_ID, true)
			.then(viewlet => viewlet as IExtensionsViewlet)
			.then(viewlet => {
				viewlet.search('@recommended:keymaps ');
				viewlet.focus();
			});
	}
}

export class ShowLanguageExtensionsAction extends Action {

	static readonly ID = 'workbench.extensions.action.showLanguageExtensions';
	static SHORT_LABEL = localize('showLanguageExtensionsShort', "Language Extensions");

	constructor(
		id: string,
		label: string,
		@IViewletService private readonly viewletService: IViewletService
	) {
		super(id, label, undefined, true);
	}

	run(): Promise<void> {
		return this.viewletService.openViewlet(VIEWLET_ID, true)
			.then(viewlet => viewlet as IExtensionsViewlet)
			.then(viewlet => {
				viewlet.search('@category:"programming languages" @sort:installs ');
				viewlet.focus();
			});
	}
}

export class ShowAzureExtensionsAction extends Action {

	static readonly ID = 'workbench.extensions.action.showAzureExtensions';
	static SHORT_LABEL = localize('showAzureExtensionsShort', "Azure Extensions");

	constructor(
		id: string,
		label: string,
		@IViewletService private readonly viewletService: IViewletService
	) {
		super(id, label, undefined, true);
	}

	run(): Promise<void> {
		return this.viewletService.openViewlet(VIEWLET_ID, true)
			.then(viewlet => viewlet as IExtensionsViewlet)
			.then(viewlet => {
				viewlet.search('@sort:installs azure ');
				viewlet.focus();
			});
	}
}

export class ChangeSortAction extends Action {

	private query: Query;

	constructor(
		id: string,
		label: string,
		onSearchChange: Event<string>,
		private sortBy: string,
		@IViewletService private readonly viewletService: IViewletService
	) {
		super(id, label, undefined, true);

		if (sortBy === undefined) {
			throw new Error('bad arguments');
		}

		this.query = Query.parse('');
		this.enabled = false;
		this._register(onSearchChange(this.onSearchChange, this));
	}

	private onSearchChange(value: string): void {
		const query = Query.parse(value);
		this.query = new Query(query.value, this.sortBy || query.sortBy, query.groupBy);
		this.enabled = !!value && this.query.isValid() && !this.query.equals(query);
	}

	run(): Promise<void> {
		return this.viewletService.openViewlet(VIEWLET_ID, true)
			.then(viewlet => viewlet as IExtensionsViewlet)
			.then(viewlet => {
				viewlet.search(this.query.toString());
				viewlet.focus();
			});
	}
}

export class ConfigureRecommendedExtensionsCommandsContributor extends Disposable implements IWorkbenchContribution {

	private workspaceContextKey = new RawContextKey<boolean>('workspaceRecommendations', true);
	private workspaceFolderContextKey = new RawContextKey<boolean>('workspaceFolderRecommendations', true);
	private addToWorkspaceRecommendationsContextKey = new RawContextKey<boolean>('addToWorkspaceRecommendations', false);
	private addToWorkspaceFolderRecommendationsContextKey = new RawContextKey<boolean>('addToWorkspaceFolderRecommendations', false);

	constructor(
		@IContextKeyService contextKeyService: IContextKeyService,
		@IWorkspaceContextService workspaceContextService: IWorkspaceContextService,
		@IEditorService editorService: IEditorService
	) {
		super();
		const boundWorkspaceContextKey = this.workspaceContextKey.bindTo(contextKeyService);
		boundWorkspaceContextKey.set(workspaceContextService.getWorkbenchState() === WorkbenchState.WORKSPACE);
		this._register(workspaceContextService.onDidChangeWorkbenchState(() => boundWorkspaceContextKey.set(workspaceContextService.getWorkbenchState() === WorkbenchState.WORKSPACE)));

		const boundWorkspaceFolderContextKey = this.workspaceFolderContextKey.bindTo(contextKeyService);
		boundWorkspaceFolderContextKey.set(workspaceContextService.getWorkspace().folders.length > 0);
		this._register(workspaceContextService.onDidChangeWorkspaceFolders(() => boundWorkspaceFolderContextKey.set(workspaceContextService.getWorkspace().folders.length > 0)));

		const boundAddToWorkspaceRecommendationsContextKey = this.addToWorkspaceRecommendationsContextKey.bindTo(contextKeyService);
		boundAddToWorkspaceRecommendationsContextKey.set(editorService.activeEditor instanceof ExtensionsInput && workspaceContextService.getWorkbenchState() === WorkbenchState.WORKSPACE);
		this._register(editorService.onDidActiveEditorChange(() => boundAddToWorkspaceRecommendationsContextKey.set(
			editorService.activeEditor instanceof ExtensionsInput && workspaceContextService.getWorkbenchState() === WorkbenchState.WORKSPACE)));
		this._register(workspaceContextService.onDidChangeWorkbenchState(() => boundAddToWorkspaceRecommendationsContextKey.set(
			editorService.activeEditor instanceof ExtensionsInput && workspaceContextService.getWorkbenchState() === WorkbenchState.WORKSPACE)));

		const boundAddToWorkspaceFolderRecommendationsContextKey = this.addToWorkspaceFolderRecommendationsContextKey.bindTo(contextKeyService);
		boundAddToWorkspaceFolderRecommendationsContextKey.set(editorService.activeEditor instanceof ExtensionsInput);
		this._register(editorService.onDidActiveEditorChange(() => boundAddToWorkspaceFolderRecommendationsContextKey.set(editorService.activeEditor instanceof ExtensionsInput)));

		this.registerCommands();
	}

	private registerCommands(): void {
		CommandsRegistry.registerCommand(ConfigureWorkspaceRecommendedExtensionsAction.ID, serviceAccessor => {
			serviceAccessor.get(IInstantiationService).createInstance(ConfigureWorkspaceRecommendedExtensionsAction, ConfigureWorkspaceRecommendedExtensionsAction.ID, ConfigureWorkspaceRecommendedExtensionsAction.LABEL).run();
		});
		MenuRegistry.appendMenuItem(MenuId.CommandPalette, {
			command: {
				id: ConfigureWorkspaceRecommendedExtensionsAction.ID,
				title: { value: `${ExtensionsLabel}: ${ConfigureWorkspaceRecommendedExtensionsAction.LABEL}`, original: 'Extensions: Configure Recommended Extensions (Workspace)' },
				category: localize('extensions', "Extensions")
			},
			when: this.workspaceContextKey
		});

		CommandsRegistry.registerCommand(ConfigureWorkspaceFolderRecommendedExtensionsAction.ID, serviceAccessor => {
			serviceAccessor.get(IInstantiationService).createInstance(ConfigureWorkspaceFolderRecommendedExtensionsAction, ConfigureWorkspaceFolderRecommendedExtensionsAction.ID, ConfigureWorkspaceFolderRecommendedExtensionsAction.LABEL).run();
		});
		MenuRegistry.appendMenuItem(MenuId.CommandPalette, {
			command: {
				id: ConfigureWorkspaceFolderRecommendedExtensionsAction.ID,
				title: { value: `${ExtensionsLabel}: ${ConfigureWorkspaceFolderRecommendedExtensionsAction.LABEL}`, original: 'Extensions: Configure Recommended Extensions (Workspace Folder)' },
				category: localize('extensions', "Extensions")
			},
			when: this.workspaceFolderContextKey
		});

		CommandsRegistry.registerCommand(AddToWorkspaceRecommendationsAction.ADD_ID, serviceAccessor => {
			serviceAccessor.get(IInstantiationService)
				.createInstance(AddToWorkspaceRecommendationsAction, AddToWorkspaceRecommendationsAction.ADD_ID, AddToWorkspaceRecommendationsAction.ADD_LABEL)
				.run(AddToWorkspaceRecommendationsAction.ADD);
		});
		MenuRegistry.appendMenuItem(MenuId.CommandPalette, {
			command: {
				id: AddToWorkspaceRecommendationsAction.ADD_ID,
				title: { value: `${ExtensionsLabel}: ${AddToWorkspaceRecommendationsAction.ADD_LABEL}`, original: 'Extensions: Add to Recommended Extensions (Workspace)' },
				category: localize('extensions', "Extensions")
			},
			when: this.addToWorkspaceRecommendationsContextKey
		});

		CommandsRegistry.registerCommand(AddToWorkspaceFolderRecommendationsAction.ADD_ID, serviceAccessor => {
			serviceAccessor.get(IInstantiationService)
				.createInstance(AddToWorkspaceFolderRecommendationsAction, AddToWorkspaceFolderRecommendationsAction.ADD_ID, AddToWorkspaceFolderRecommendationsAction.ADD_LABEL)
				.run(AddToWorkspaceRecommendationsAction.ADD);
		});
		MenuRegistry.appendMenuItem(MenuId.CommandPalette, {
			command: {
				id: AddToWorkspaceFolderRecommendationsAction.ADD_ID,
				title: { value: `${ExtensionsLabel}: ${AddToWorkspaceFolderRecommendationsAction.ADD_LABEL}`, original: 'Extensions: Add to Recommended Extensions (Workspace Folder)' },
				category: localize('extensions', "Extensions")
			},
			when: this.addToWorkspaceFolderRecommendationsContextKey
		});

		CommandsRegistry.registerCommand(AddToWorkspaceRecommendationsAction.IGNORE_ID, serviceAccessor => {
			serviceAccessor.get(IInstantiationService)
				.createInstance(AddToWorkspaceRecommendationsAction, AddToWorkspaceRecommendationsAction.IGNORE_ID, AddToWorkspaceRecommendationsAction.IGNORE_LABEL)
				.run(AddToWorkspaceRecommendationsAction.IGNORE);
		});
		MenuRegistry.appendMenuItem(MenuId.CommandPalette, {
			command: {
				id: AddToWorkspaceRecommendationsAction.IGNORE_ID,
				title: { value: `${ExtensionsLabel}: ${AddToWorkspaceRecommendationsAction.IGNORE_LABEL}`, original: 'Extensions: Ignore Recommended Extension (Workspace)' },
				category: localize('extensions', "Extensions")
			},
			when: this.addToWorkspaceRecommendationsContextKey
		});

		CommandsRegistry.registerCommand(AddToWorkspaceFolderRecommendationsAction.IGNORE_ID, serviceAccessor => {
			serviceAccessor.get(IInstantiationService)
				.createInstance(AddToWorkspaceFolderRecommendationsAction, AddToWorkspaceFolderRecommendationsAction.IGNORE_ID, AddToWorkspaceFolderRecommendationsAction.IGNORE_LABEL)
				.run(AddToWorkspaceRecommendationsAction.IGNORE);
		});
		MenuRegistry.appendMenuItem(MenuId.CommandPalette, {
			command: {
				id: AddToWorkspaceFolderRecommendationsAction.IGNORE_ID,
				title: { value: `${ExtensionsLabel}: ${AddToWorkspaceFolderRecommendationsAction.IGNORE_LABEL}`, original: 'Extensions: Ignore Recommended Extension (Workspace Folder)' },
				category: localize('extensions', "Extensions")
			},
			when: this.addToWorkspaceFolderRecommendationsContextKey
		});
	}
}

export abstract class AbstractConfigureRecommendedExtensionsAction extends Action {

	constructor(
		id: string,
		label: string,
		@IWorkspaceContextService protected contextService: IWorkspaceContextService,
		@IFileService private readonly fileService: IFileService,
		@ITextFileService private readonly textFileService: ITextFileService,
		@IEditorService protected editorService: IEditorService,
		@IJSONEditingService private readonly jsonEditingService: IJSONEditingService,
		@ITextModelService private readonly textModelResolverService: ITextModelService
	) {
		super(id, label);
	}

	protected openExtensionsFile(extensionsFileResource: URI): Promise<any> {
		return this.getOrCreateExtensionsFile(extensionsFileResource)
			.then(({ created, content }) =>
				this.getSelectionPosition(content, extensionsFileResource, ['recommendations'])
					.then(selection => this.editorService.openEditor({
						resource: extensionsFileResource,
						options: {
							pinned: created,
							selection
						}
					})),
				error => Promise.reject(new Error(localize('OpenExtensionsFile.failed', "Unable to create 'extensions.json' file inside the '.vscode' folder ({0}).", error))));
	}

	protected openWorkspaceConfigurationFile(workspaceConfigurationFile: URI): Promise<any> {
		return this.getOrUpdateWorkspaceConfigurationFile(workspaceConfigurationFile)
			.then(content => this.getSelectionPosition(content.value.toString(), content.resource, ['extensions', 'recommendations']))
			.then(selection => this.editorService.openEditor({
				resource: workspaceConfigurationFile,
				options: {
					selection,
					forceReload: true // because content has changed
				}
			}));
	}

	protected addExtensionToWorkspaceConfig(workspaceConfigurationFile: URI, extensionId: string, shouldRecommend: boolean) {
		return this.getOrUpdateWorkspaceConfigurationFile(workspaceConfigurationFile)
			.then(content => {
				const extensionIdLowerCase = extensionId.toLowerCase();
				const workspaceExtensionsConfigContent: IExtensionsConfigContent = (json.parse(content.value.toString()) || {})['extensions'] || {};
				let insertInto = shouldRecommend ? workspaceExtensionsConfigContent.recommendations || [] : workspaceExtensionsConfigContent.unwantedRecommendations || [];
				let removeFrom = shouldRecommend ? workspaceExtensionsConfigContent.unwantedRecommendations || [] : workspaceExtensionsConfigContent.recommendations || [];

				if (insertInto.some(e => e.toLowerCase() === extensionIdLowerCase)) {
					return Promise.resolve(null);
				}

				insertInto.push(extensionId);
				removeFrom = removeFrom.filter(x => x.toLowerCase() !== extensionIdLowerCase);

				return this.jsonEditingService.write(workspaceConfigurationFile,
					[{
						key: 'extensions',
						value: {
							recommendations: shouldRecommend ? insertInto : removeFrom,
							unwantedRecommendations: shouldRecommend ? removeFrom : insertInto
						}
					}],
					true);
			});
	}

	protected addExtensionToWorkspaceFolderConfig(extensionsFileResource: URI, extensionId: string, shouldRecommend: boolean): Promise<any> {
		return this.getOrCreateExtensionsFile(extensionsFileResource)
			.then(({ content }) => {
				const extensionIdLowerCase = extensionId.toLowerCase();
				const extensionsConfigContent: IExtensionsConfigContent = json.parse(content) || {};
				let insertInto = shouldRecommend ? extensionsConfigContent.recommendations || [] : extensionsConfigContent.unwantedRecommendations || [];
				let removeFrom = shouldRecommend ? extensionsConfigContent.unwantedRecommendations || [] : extensionsConfigContent.recommendations || [];

				if (insertInto.some(e => e.toLowerCase() === extensionIdLowerCase)) {
					return Promise.resolve(null);
				}

				insertInto.push(extensionId);

				let removeFromPromise: Promise<void> = Promise.resolve();
				if (removeFrom.some(e => e.toLowerCase() === extensionIdLowerCase)) {
					removeFrom = removeFrom.filter(x => x.toLowerCase() !== extensionIdLowerCase);
					removeFromPromise = this.jsonEditingService.write(extensionsFileResource,
						[{
							key: shouldRecommend ? 'unwantedRecommendations' : 'recommendations',
							value: removeFrom
						}],
						true);
				}

				return removeFromPromise.then(() =>
					this.jsonEditingService.write(extensionsFileResource,
						[{
							key: shouldRecommend ? 'recommendations' : 'unwantedRecommendations',
							value: insertInto
						}],
						true)
				);
			});
	}

	protected getWorkspaceExtensionsConfigContent(extensionsFileResource: URI): Promise<IExtensionsConfigContent> {
		return Promise.resolve(this.fileService.readFile(extensionsFileResource))
			.then(content => {
				return (json.parse(content.value.toString()) || {})['extensions'] || {};
			}, err => ({ recommendations: [], unwantedRecommendations: [] }));
	}

	protected getWorkspaceFolderExtensionsConfigContent(extensionsFileResource: URI): Promise<IExtensionsConfigContent> {
		return Promise.resolve(this.fileService.readFile(extensionsFileResource))
			.then(content => {
				return (<IExtensionsConfigContent>json.parse(content.value.toString()));
			}, err => ({ recommendations: [], unwantedRecommendations: [] }));
	}

	private getOrUpdateWorkspaceConfigurationFile(workspaceConfigurationFile: URI): Promise<IFileContent> {
		return Promise.resolve(this.fileService.readFile(workspaceConfigurationFile))
			.then(content => {
				const workspaceRecommendations = <IExtensionsConfigContent>json.parse(content.value.toString())['extensions'];
				if (!workspaceRecommendations || !workspaceRecommendations.recommendations) {
					return this.jsonEditingService.write(workspaceConfigurationFile, [{ key: 'extensions', value: { recommendations: [] } }], true)
						.then(() => this.fileService.readFile(workspaceConfigurationFile));
				}
				return content;
			});
	}

	private getSelectionPosition(content: string, resource: URI, path: json.JSONPath): Promise<ITextEditorSelection | undefined> {
		const tree = json.parseTree(content);
		const node = json.findNodeAtLocation(tree, path);
		if (node && node.parent && node.parent.children) {
			const recommendationsValueNode = node.parent.children[1];
			const lastExtensionNode = recommendationsValueNode.children && recommendationsValueNode.children.length ? recommendationsValueNode.children[recommendationsValueNode.children.length - 1] : null;
			const offset = lastExtensionNode ? lastExtensionNode.offset + lastExtensionNode.length : recommendationsValueNode.offset + 1;
			return Promise.resolve(this.textModelResolverService.createModelReference(resource))
				.then(reference => {
					const position = reference.object.textEditorModel.getPositionAt(offset);
					reference.dispose();
					return <ITextEditorSelection>{
						startLineNumber: position.lineNumber,
						startColumn: position.column,
						endLineNumber: position.lineNumber,
						endColumn: position.column,
					};
				});
		}
		return Promise.resolve(undefined);
	}

	private getOrCreateExtensionsFile(extensionsFileResource: URI): Promise<{ created: boolean, extensionsFileResource: URI, content: string }> {
		return Promise.resolve(this.fileService.readFile(extensionsFileResource)).then(content => {
			return { created: false, extensionsFileResource, content: content.value.toString() };
		}, err => {
			return this.textFileService.write(extensionsFileResource, ExtensionsConfigurationInitialContent).then(() => {
				return { created: true, extensionsFileResource, content: ExtensionsConfigurationInitialContent };
			});
		});
	}
}

export class ConfigureWorkspaceRecommendedExtensionsAction extends AbstractConfigureRecommendedExtensionsAction {

	static readonly ID = 'workbench.extensions.action.configureWorkspaceRecommendedExtensions';
	static LABEL = localize('configureWorkspaceRecommendedExtensions', "Configure Recommended Extensions (Workspace)");


	constructor(
		id: string,
		label: string,
		@IFileService fileService: IFileService,
		@ITextFileService textFileService: ITextFileService,
		@IWorkspaceContextService contextService: IWorkspaceContextService,
		@IEditorService editorService: IEditorService,
		@IJSONEditingService jsonEditingService: IJSONEditingService,
		@ITextModelService textModelResolverService: ITextModelService
	) {
		super(id, label, contextService, fileService, textFileService, editorService, jsonEditingService, textModelResolverService);
		this._register(this.contextService.onDidChangeWorkbenchState(() => this.update(), this));
		this.update();
	}

	private update(): void {
		this.enabled = this.contextService.getWorkbenchState() !== WorkbenchState.EMPTY;
	}

	public run(): Promise<void> {
		switch (this.contextService.getWorkbenchState()) {
			case WorkbenchState.FOLDER:
				return this.openExtensionsFile(this.contextService.getWorkspace().folders[0].toResource(EXTENSIONS_CONFIG));
			case WorkbenchState.WORKSPACE:
				return this.openWorkspaceConfigurationFile(this.contextService.getWorkspace().configuration!);
		}
		return Promise.resolve();
	}
}

export class ConfigureWorkspaceFolderRecommendedExtensionsAction extends AbstractConfigureRecommendedExtensionsAction {

	static readonly ID = 'workbench.extensions.action.configureWorkspaceFolderRecommendedExtensions';
	static LABEL = localize('configureWorkspaceFolderRecommendedExtensions', "Configure Recommended Extensions (Workspace Folder)");


	constructor(
		id: string,
		label: string,
		@IFileService fileService: IFileService,
		@ITextFileService textFileService: ITextFileService,
		@IWorkspaceContextService contextService: IWorkspaceContextService,
		@IEditorService editorService: IEditorService,
		@IJSONEditingService jsonEditingService: IJSONEditingService,
		@ITextModelService textModelResolverService: ITextModelService,
		@ICommandService private readonly commandService: ICommandService
	) {
		super(id, label, contextService, fileService, textFileService, editorService, jsonEditingService, textModelResolverService);
		this._register(this.contextService.onDidChangeWorkspaceFolders(() => this.update(), this));
		this.update();
	}

	private update(): void {
		this.enabled = this.contextService.getWorkspace().folders.length > 0;
	}

	public run(): Promise<any> {
		const folderCount = this.contextService.getWorkspace().folders.length;
		const pickFolderPromise = folderCount === 1 ? Promise.resolve(this.contextService.getWorkspace().folders[0]) : this.commandService.executeCommand<IWorkspaceFolder>(PICK_WORKSPACE_FOLDER_COMMAND_ID);
		return Promise.resolve(pickFolderPromise)
			.then(workspaceFolder => {
				if (workspaceFolder) {
					return this.openExtensionsFile(workspaceFolder.toResource(EXTENSIONS_CONFIG));
				}
				return null;
			});
	}
}

export class AddToWorkspaceFolderRecommendationsAction extends AbstractConfigureRecommendedExtensionsAction {
	static readonly ADD = true;
	static readonly IGNORE = false;
	static readonly ADD_ID = 'workbench.extensions.action.addToWorkspaceFolderRecommendations';
	static readonly ADD_LABEL = localize('addToWorkspaceFolderRecommendations', "Add to Recommended Extensions (Workspace Folder)");
	static readonly IGNORE_ID = 'workbench.extensions.action.addToWorkspaceFolderIgnoredRecommendations';
	static readonly IGNORE_LABEL = localize('addToWorkspaceFolderIgnoredRecommendations', "Ignore Recommended Extension (Workspace Folder)");

	constructor(
		id: string,
		label: string,
		@IFileService fileService: IFileService,
		@ITextFileService textFileService: ITextFileService,
		@IWorkspaceContextService contextService: IWorkspaceContextService,
		@IEditorService editorService: IEditorService,
		@IJSONEditingService jsonEditingService: IJSONEditingService,
		@ITextModelService textModelResolverService: ITextModelService,
		@ICommandService private readonly commandService: ICommandService,
		@INotificationService private readonly notificationService: INotificationService
	) {
		super(id, label, contextService, fileService, textFileService, editorService, jsonEditingService, textModelResolverService);
	}

	run(shouldRecommend: boolean): Promise<void> {
		if (!(this.editorService.activeEditor instanceof ExtensionsInput) || !this.editorService.activeEditor.extension) {
			return Promise.resolve();
		}
		const folders = this.contextService.getWorkspace().folders;
		if (!folders || !folders.length) {
			this.notificationService.info(localize('AddToWorkspaceFolderRecommendations.noWorkspace', 'There are no workspace folders open to add recommendations.'));
			return Promise.resolve();
		}

		const extensionId = this.editorService.activeEditor.extension.identifier;
		const pickFolderPromise = folders.length === 1
			? Promise.resolve(folders[0])
			: this.commandService.executeCommand<IWorkspaceFolder>(PICK_WORKSPACE_FOLDER_COMMAND_ID);
		return Promise.resolve(pickFolderPromise)
			.then(workspaceFolder => {
				if (!workspaceFolder) {
					return Promise.resolve();
				}
				const configurationFile = workspaceFolder.toResource(EXTENSIONS_CONFIG);
				return this.getWorkspaceFolderExtensionsConfigContent(configurationFile).then(content => {
					const extensionIdLowerCase = extensionId.id.toLowerCase();
					if (shouldRecommend) {
						if ((content.recommendations || []).some(e => e.toLowerCase() === extensionIdLowerCase)) {
							this.notificationService.info(localize('AddToWorkspaceFolderRecommendations.alreadyExists', 'This extension is already present in this workspace folder\'s recommendations.'));
							return Promise.resolve();
						}

						return this.addExtensionToWorkspaceFolderConfig(configurationFile, extensionId.id, shouldRecommend).then(() => {
							this.notificationService.prompt(Severity.Info,
								localize('AddToWorkspaceFolderRecommendations.success', 'The extension was successfully added to this workspace folder\'s recommendations.'),
								[{
									label: localize('viewChanges', "View Changes"),
									run: () => this.openExtensionsFile(configurationFile)
								}]);
						}, err => {
							this.notificationService.error(localize('AddToWorkspaceFolderRecommendations.failure', 'Failed to write to extensions.json. {0}', err));
						});
					}
					else {
						if ((content.unwantedRecommendations || []).some(e => e.toLowerCase() === extensionIdLowerCase)) {
							this.notificationService.info(localize('AddToWorkspaceFolderIgnoredRecommendations.alreadyExists', 'This extension is already present in this workspace folder\'s unwanted recommendations.'));
							return Promise.resolve();
						}

						return this.addExtensionToWorkspaceFolderConfig(configurationFile, extensionId.id, shouldRecommend).then(() => {
							this.notificationService.prompt(Severity.Info,
								localize('AddToWorkspaceFolderIgnoredRecommendations.success', 'The extension was successfully added to this workspace folder\'s unwanted recommendations.'),
								[{
									label: localize('viewChanges', "View Changes"),
									run: () => this.openExtensionsFile(configurationFile)
								}]);
						}, err => {
							this.notificationService.error(localize('AddToWorkspaceFolderRecommendations.failure', 'Failed to write to extensions.json. {0}', err));
						});
					}
				});
			});
	}
}

export class AddToWorkspaceRecommendationsAction extends AbstractConfigureRecommendedExtensionsAction {
	static readonly ADD = true;
	static readonly IGNORE = false;
	static readonly ADD_ID = 'workbench.extensions.action.addToWorkspaceRecommendations';
	static readonly ADD_LABEL = localize('addToWorkspaceRecommendations', "Add to Recommended Extensions (Workspace)");
	static readonly IGNORE_ID = 'workbench.extensions.action.addToWorkspaceIgnoredRecommendations';
	static readonly IGNORE_LABEL = localize('addToWorkspaceIgnoredRecommendations', "Ignore Recommended Extension (Workspace)");

	constructor(
		id: string,
		label: string,
		@IFileService fileService: IFileService,
		@ITextFileService textFileService: ITextFileService,
		@IWorkspaceContextService contextService: IWorkspaceContextService,
		@IEditorService editorService: IEditorService,
		@IJSONEditingService jsonEditingService: IJSONEditingService,
		@ITextModelService textModelResolverService: ITextModelService,
		@INotificationService private readonly notificationService: INotificationService
	) {
		super(id, label, contextService, fileService, textFileService, editorService, jsonEditingService, textModelResolverService);
	}

	run(shouldRecommend: boolean): Promise<void> {
		const workspaceConfig = this.contextService.getWorkspace().configuration;

		if (!(this.editorService.activeEditor instanceof ExtensionsInput) || !this.editorService.activeEditor.extension || !workspaceConfig) {
			return Promise.resolve();
		}

		const extensionId = this.editorService.activeEditor.extension.identifier;

		return this.getWorkspaceExtensionsConfigContent(workspaceConfig).then(content => {
			const extensionIdLowerCase = extensionId.id.toLowerCase();
			if (shouldRecommend) {
				if ((content.recommendations || []).some(e => e.toLowerCase() === extensionIdLowerCase)) {
					this.notificationService.info(localize('AddToWorkspaceRecommendations.alreadyExists', 'This extension is already present in workspace recommendations.'));
					return Promise.resolve();
				}

				return this.addExtensionToWorkspaceConfig(workspaceConfig, extensionId.id, shouldRecommend).then(() => {
					this.notificationService.prompt(Severity.Info,
						localize('AddToWorkspaceRecommendations.success', 'The extension was successfully added to this workspace\'s recommendations.'),
						[{
							label: localize('viewChanges', "View Changes"),
							run: () => this.openWorkspaceConfigurationFile(workspaceConfig)
						}]);

				}, err => {
					this.notificationService.error(localize('AddToWorkspaceRecommendations.failure', 'Failed to write. {0}', err));
				});
			} else {
				if ((content.unwantedRecommendations || []).some(e => e.toLowerCase() === extensionIdLowerCase)) {
					this.notificationService.info(localize('AddToWorkspaceUnwantedRecommendations.alreadyExists', 'This extension is already present in workspace unwanted recommendations.'));
					return Promise.resolve();
				}

				return this.addExtensionToWorkspaceConfig(workspaceConfig, extensionId.id, shouldRecommend).then(() => {
					this.notificationService.prompt(Severity.Info,
						localize('AddToWorkspaceUnwantedRecommendations.success', 'The extension was successfully added to this workspace\'s unwanted recommendations.'),
						[{
							label: localize('viewChanges', "View Changes"),
							run: () => this.openWorkspaceConfigurationFile(workspaceConfig)
						}]);
				}, err => {
					this.notificationService.error(localize('AddToWorkspaceRecommendations.failure', 'Failed to write. {0}', err));
				});
			}
		});
	}
}

export class StatusLabelAction extends Action implements IExtensionContainer {

	private static readonly ENABLED_CLASS = 'extension-status-label';
	private static readonly DISABLED_CLASS = `${StatusLabelAction.ENABLED_CLASS} hide`;

	private initialStatus: ExtensionState | null = null;
	private status: ExtensionState | null = null;
	private enablementState: EnablementState | null = null;

	private _extension: IExtension;
	get extension(): IExtension { return this._extension; }
	set extension(extension: IExtension) {
		if (!(this._extension && extension && areSameExtensions(this._extension.identifier, extension.identifier))) {
			// Different extension. Reset
			this.initialStatus = null;
			this.status = null;
			this.enablementState = null;
		}
		this._extension = extension;
		this.update();
	}

	constructor(
		@IExtensionService private readonly extensionService: IExtensionService,
		@IExtensionManagementServerService private readonly extensionManagementServerService: IExtensionManagementServerService
	) {
		super('extensions.action.statusLabel', '', StatusLabelAction.DISABLED_CLASS, false);
	}

	update(): void {
		this.computeLabel()
			.then(label => {
				this.label = label || '';
				this.class = label ? StatusLabelAction.ENABLED_CLASS : StatusLabelAction.DISABLED_CLASS;
			});
	}

	private async computeLabel(): Promise<string | null> {
		if (!this.extension) {
			return null;
		}

		const currentStatus = this.status;
		const currentEnablementState = this.enablementState;
		this.status = this.extension.state;
		if (this.initialStatus === null) {
			this.initialStatus = this.status;
		}
		this.enablementState = this.extension.enablementState;

		const runningExtensions = await this.extensionService.getExtensions();
		const canAddExtension = () => {
			const runningExtension = runningExtensions.filter(e => areSameExtensions({ id: e.identifier.value, uuid: e.uuid }, this.extension.identifier))[0];
			if (this.extension.local) {
				if (runningExtension && this.extension.version === runningExtension.version) {
					return true;
				}
				return this.extensionService.canAddExtension(toExtensionDescription(this.extension.local));
			}
			return false;
		};
		const canRemoveExtension = () => {
			if (this.extension.local) {
				if (runningExtensions.every(e => !(areSameExtensions({ id: e.identifier.value, uuid: e.uuid }, this.extension.identifier) && this.extension.server === this.extensionManagementServerService.getExtensionManagementServer(e.extensionLocation)))) {
					return true;
				}
				return this.extensionService.canRemoveExtension(toExtensionDescription(this.extension.local));
			}
			return false;
		};

		if (currentStatus !== null) {
			if (currentStatus === ExtensionState.Installing && this.status === ExtensionState.Installed) {
				return canAddExtension() ? this.initialStatus === ExtensionState.Installed ? localize('updated', "Updated") : localize('installed', "Installed") : null;
			}
			if (currentStatus === ExtensionState.Uninstalling && this.status === ExtensionState.Uninstalled) {
				this.initialStatus = this.status;
				return canRemoveExtension() ? localize('uninstalled', "Uninstalled") : null;
			}
		}

		if (currentEnablementState !== null) {
			const currentlyEnabled = currentEnablementState === EnablementState.EnabledGlobally || currentEnablementState === EnablementState.EnabledWorkspace;
			const enabled = this.enablementState === EnablementState.EnabledGlobally || this.enablementState === EnablementState.EnabledWorkspace;
			if (!currentlyEnabled && enabled) {
				return canAddExtension() ? localize('enabled', "Enabled") : null;
			}
			if (currentlyEnabled && !enabled) {
				return canRemoveExtension() ? localize('disabled', "Disabled") : null;
			}

		}

		return null;
	}

	run(): Promise<any> {
		return Promise.resolve();
	}

}

export class MaliciousStatusLabelAction extends ExtensionAction {

	private static readonly Class = 'malicious-status';

	constructor(long: boolean) {
		const tooltip = localize('malicious tooltip', "This extension was reported to be problematic.");
		const label = long ? tooltip : localize('malicious', "Malicious");
		super('extensions.install', label, '', false);
		this.tooltip = localize('malicious tooltip', "This extension was reported to be problematic.");
	}

	update(): void {
		if (this.extension && this.extension.isMalicious) {
			this.class = `${MaliciousStatusLabelAction.Class} malicious`;
		} else {
			this.class = `${MaliciousStatusLabelAction.Class} not-malicious`;
		}
	}

	run(): Promise<any> {
		return Promise.resolve();
	}
}

export class ExtensionToolTipAction extends ExtensionAction {

	private static readonly Class = 'disable-status';

	updateWhenCounterExtensionChanges: boolean = true;
	private _runningExtensions: IExtensionDescription[] | null = null;

	constructor(
		private readonly warningAction: SystemDisabledWarningAction,
		private readonly reloadAction: ReloadAction,
		@IExtensionEnablementService private readonly extensionEnablementService: IExtensionEnablementService,
		@IExtensionService private readonly extensionService: IExtensionService,
		@IExtensionManagementServerService private readonly extensionManagementServerService: IExtensionManagementServerService
	) {
		super('extensions.tooltip', warningAction.tooltip, `${ExtensionToolTipAction.Class} hide`, false);
		this._register(warningAction.onDidChange(() => this.update(), this));
		this._register(this.extensionService.onDidChangeExtensions(this.updateRunningExtensions, this));
		this.updateRunningExtensions();
	}

	private updateRunningExtensions(): void {
		this.extensionService.getExtensions().then(runningExtensions => { this._runningExtensions = runningExtensions; this.update(); });
	}

	update(): void {
		this.label = this.getTooltip();
		this.class = ExtensionToolTipAction.Class;
		if (!this.label) {
			this.class = `${ExtensionToolTipAction.Class} hide`;
		}
	}

	private getTooltip(): string {
		if (!this.extension) {
			return '';
		}
		if (this.reloadAction.enabled) {
			return this.reloadAction.tooltip;
		}
		if (this.warningAction.tooltip) {
			return this.warningAction.tooltip;
		}
		if (this.extension && this.extension.local && this.extension.state === ExtensionState.Installed && this._runningExtensions) {
			const isRunning = this._runningExtensions.some(e => areSameExtensions({ id: e.identifier.value, uuid: e.uuid }, this.extension.identifier));
			const isEnabled = this.extensionEnablementService.isEnabled(this.extension.local);

			if (isEnabled && isRunning) {
				if (this.extensionManagementServerService.localExtensionManagementServer && this.extensionManagementServerService.remoteExtensionManagementServer) {
					if (this.extension.server === this.extensionManagementServerService.remoteExtensionManagementServer) {
						return localize('extension enabled on remote', "Extension is enabled on '{0}'", this.extension.server.label);
					}
				}
				if (this.extension.enablementState === EnablementState.EnabledGlobally) {
					return localize('globally enabled', "This extension is enabled globally.");
				}
				if (this.extension.enablementState === EnablementState.EnabledWorkspace) {
					return localize('workspace enabled', "This extension is enabled for this workspace by the user.");
				}
			}

			if (!isEnabled && !isRunning) {
				if (this.extension.enablementState === EnablementState.DisabledGlobally) {
					return localize('globally disabled', "This extension is disabled globally by the user.");
				}
				if (this.extension.enablementState === EnablementState.DisabledWorkspace) {
					return localize('workspace disabled', "This extension is disabled for this workspace by the user.");
				}
			}
		}
		return '';
	}

	run(): Promise<any> {
		return Promise.resolve(null);
	}
}

export class SystemDisabledWarningAction extends ExtensionAction {

	private static readonly CLASS = 'system-disable';
	private static readonly WARNING_CLASS = `${SystemDisabledWarningAction.CLASS} warning`;
	private static readonly INFO_CLASS = `${SystemDisabledWarningAction.CLASS} info`;

	updateWhenCounterExtensionChanges: boolean = true;
	private _runningExtensions: IExtensionDescription[] | null = null;

	constructor(
		@IExtensionManagementServerService private readonly extensionManagementServerService: IExtensionManagementServerService,
		@IConfigurationService private readonly configurationService: IConfigurationService,
		@IProductService private readonly productService: IProductService,
		@ILabelService private readonly labelService: ILabelService,
		@IExtensionsWorkbenchService private readonly extensionsWorkbenchService: IExtensionsWorkbenchService,
		@IExtensionService private readonly extensionService: IExtensionService,
	) {
		super('extensions.install', '', `${SystemDisabledWarningAction.CLASS} hide`, false);
		this._register(this.labelService.onDidChangeFormatters(() => this.update(), this));
		this._register(this.extensionService.onDidChangeExtensions(this.updateRunningExtensions, this));
		this.updateRunningExtensions();
		this.update();
	}

	private updateRunningExtensions(): void {
		this.extensionService.getExtensions().then(runningExtensions => { this._runningExtensions = runningExtensions; this.update(); });
	}

	update(): void {
		this.class = `${SystemDisabledWarningAction.CLASS} hide`;
		this.tooltip = '';
		if (
			!this.extension ||
			!this.extension.local ||
			!this.extension.server ||
			!this._runningExtensions ||
			!(this.extensionManagementServerService.localExtensionManagementServer && this.extensionManagementServerService.remoteExtensionManagementServer) ||
			this.extension.state !== ExtensionState.Installed
		) {
			return;
		}
		if (isLanguagePackExtension(this.extension.local.manifest)) {
			if (!this.extensionsWorkbenchService.installed.some(e => areSameExtensions(e.identifier, this.extension.identifier) && e.server !== this.extension.server)) {
				this.class = `${SystemDisabledWarningAction.INFO_CLASS}`;
				this.tooltip = this.extension.server === this.extensionManagementServerService.localExtensionManagementServer
					? localize('Install language pack also in remote server', "Install the language pack extension on '{0}' to enable it also there.", this.extensionManagementServerService.remoteExtensionManagementServer.label)
					: localize('Install language pack also locally', "Install the language pack extension locally to enable it also there.");
			}
			return;
		}
		const runningExtension = this._runningExtensions.filter(e => areSameExtensions({ id: e.identifier.value, uuid: e.uuid }, this.extension.identifier))[0];
		const runningExtensionServer = runningExtension ? this.extensionManagementServerService.getExtensionManagementServer(runningExtension.extensionLocation) : null;
		const localExtension = this.extensionsWorkbenchService.local.filter(e => areSameExtensions(e.identifier, this.extension.identifier))[0];
		const localExtensionServer = localExtension ? localExtension.server : null;
		if (this.extension.server === this.extensionManagementServerService.localExtensionManagementServer && !isUIExtension(this.extension.local.manifest, this.productService, this.configurationService)) {
			if (runningExtensionServer === this.extensionManagementServerService.remoteExtensionManagementServer) {
				this.class = `${SystemDisabledWarningAction.INFO_CLASS}`;
				this.tooltip = localize('disabled locally', "Extension is enabled on '{0}' and disabled locally.", this.extensionManagementServerService.remoteExtensionManagementServer.label);
				return;
			}
			if (localExtensionServer !== this.extensionManagementServerService.remoteExtensionManagementServer) {
				this.class = `${SystemDisabledWarningAction.WARNING_CLASS}`;
				this.tooltip = localize('Install in remote server', "Install the extension on '{0}' to enable.", this.extensionManagementServerService.remoteExtensionManagementServer.label);
				return;
			}
		}
		if (this.extension.server === this.extensionManagementServerService.remoteExtensionManagementServer && isUIExtension(this.extension.local.manifest, this.productService, this.configurationService)) {
			if (runningExtensionServer === this.extensionManagementServerService.localExtensionManagementServer) {
				this.class = `${SystemDisabledWarningAction.INFO_CLASS}`;
				this.tooltip = localize('disabled remotely', "Extension is enabled locally and disabled on '{0}'.", this.extensionManagementServerService.remoteExtensionManagementServer.label);
				return;
			}
			if (localExtensionServer !== this.extensionManagementServerService.localExtensionManagementServer) {
				this.class = `${SystemDisabledWarningAction.WARNING_CLASS}`;
				this.tooltip = localize('Install in local server', "Install the extension locally to enable.");
				return;
			}
		}
	}

	run(): Promise<any> {
		return Promise.resolve(null);
	}
}

export class DisableAllAction extends Action {

	static readonly ID = 'workbench.extensions.action.disableAll';
	static LABEL = localize('disableAll', "Disable All Installed Extensions");


	constructor(
		id: string = DisableAllAction.ID, label: string = DisableAllAction.LABEL,
		@IExtensionsWorkbenchService private readonly extensionsWorkbenchService: IExtensionsWorkbenchService,
		@IExtensionEnablementService private readonly extensionEnablementService: IExtensionEnablementService
	) {
		super(id, label);
		this.update();
		this._register(this.extensionsWorkbenchService.onChange(() => this.update()));
	}

	private update(): void {
		this.enabled = this.extensionsWorkbenchService.local.some(e => e.type === ExtensionType.User && !!e.local && this.extensionEnablementService.isEnabled(e.local) && this.extensionEnablementService.canChangeEnablement(e.local));
	}

	run(): Promise<any> {
		return this.extensionsWorkbenchService.setEnablement(this.extensionsWorkbenchService.local.filter(e => e.type === ExtensionType.User), EnablementState.DisabledGlobally);
	}
}

export class DisableAllWorkpsaceAction extends Action {

	static readonly ID = 'workbench.extensions.action.disableAllWorkspace';
	static LABEL = localize('disableAllWorkspace', "Disable All Installed Extensions for this Workspace");


	constructor(
		id: string = DisableAllWorkpsaceAction.ID, label: string = DisableAllWorkpsaceAction.LABEL,
		@IWorkspaceContextService private readonly workspaceContextService: IWorkspaceContextService,
		@IExtensionsWorkbenchService private readonly extensionsWorkbenchService: IExtensionsWorkbenchService,
		@IExtensionEnablementService private readonly extensionEnablementService: IExtensionEnablementService
	) {
		super(id, label);
		this.update();
		this._register(this.workspaceContextService.onDidChangeWorkbenchState(() => this.update(), this));
		this._register(this.extensionsWorkbenchService.onChange(() => this.update(), this));
	}

	private update(): void {
		this.enabled = this.workspaceContextService.getWorkbenchState() !== WorkbenchState.EMPTY && this.extensionsWorkbenchService.local.some(e => e.type === ExtensionType.User && !!e.local && this.extensionEnablementService.isEnabled(e.local) && this.extensionEnablementService.canChangeEnablement(e.local));
	}

	run(): Promise<any> {
		return this.extensionsWorkbenchService.setEnablement(this.extensionsWorkbenchService.local.filter(e => e.type === ExtensionType.User), EnablementState.DisabledWorkspace);
	}
}

export class EnableAllAction extends Action {

	static readonly ID = 'workbench.extensions.action.enableAll';
	static LABEL = localize('enableAll', "Enable All Extensions");


	constructor(
		id: string = EnableAllAction.ID, label: string = EnableAllAction.LABEL,
		@IExtensionsWorkbenchService private readonly extensionsWorkbenchService: IExtensionsWorkbenchService,
		@IExtensionEnablementService private readonly extensionEnablementService: IExtensionEnablementService
	) {
		super(id, label);
		this.update();
		this._register(this.extensionsWorkbenchService.onChange(() => this.update()));
	}

	private update(): void {
		this.enabled = this.extensionsWorkbenchService.local.some(e => !!e.local && this.extensionEnablementService.canChangeEnablement(e.local) && !this.extensionEnablementService.isEnabled(e.local));
	}

	run(): Promise<any> {
		return this.extensionsWorkbenchService.setEnablement(this.extensionsWorkbenchService.local, EnablementState.EnabledGlobally);
	}
}

export class EnableAllWorkpsaceAction extends Action {

	static readonly ID = 'workbench.extensions.action.enableAllWorkspace';
	static LABEL = localize('enableAllWorkspace', "Enable All Extensions for this Workspace");


	constructor(
		id: string = EnableAllWorkpsaceAction.ID, label: string = EnableAllWorkpsaceAction.LABEL,
		@IWorkspaceContextService private readonly workspaceContextService: IWorkspaceContextService,
		@IExtensionsWorkbenchService private readonly extensionsWorkbenchService: IExtensionsWorkbenchService,
		@IExtensionEnablementService private readonly extensionEnablementService: IExtensionEnablementService
	) {
		super(id, label);
		this.update();
		this._register(this.extensionsWorkbenchService.onChange(() => this.update(), this));
		this._register(this.workspaceContextService.onDidChangeWorkbenchState(() => this.update(), this));
	}

	private update(): void {
		this.enabled = this.workspaceContextService.getWorkbenchState() !== WorkbenchState.EMPTY && this.extensionsWorkbenchService.local.some(e => !!e.local && this.extensionEnablementService.canChangeEnablement(e.local) && !this.extensionEnablementService.isEnabled(e.local));
	}

	run(): Promise<any> {
		return this.extensionsWorkbenchService.setEnablement(this.extensionsWorkbenchService.local, EnablementState.EnabledWorkspace);
	}
}

export class InstallVSIXAction extends Action {

	static readonly ID = 'workbench.extensions.action.installVSIX';
	static LABEL = localize('installVSIX', "Install from VSIX...");

	constructor(
		id = InstallVSIXAction.ID,
		label = InstallVSIXAction.LABEL,
		@IExtensionsWorkbenchService private readonly extensionsWorkbenchService: IExtensionsWorkbenchService,
		@INotificationService private readonly notificationService: INotificationService,
		@IHostService private readonly hostService: IHostService,
		@IFileDialogService private readonly fileDialogService: IFileDialogService,
		@IExtensionService private readonly extensionService: IExtensionService,
		// {{SQL CARBON EDIT}}
		@IConfigurationService private configurationService: IConfigurationService,
		@IStorageService private storageService: IStorageService
	) {
		super(id, label, 'extension-action install-vsix', true);
	}

	run(): Promise<any> {
<<<<<<< HEAD
		// {{SQL CARBON EDIT}} - Replace run body
		let extensionPolicy = this.configurationService.getValue<string>(ExtensionsPolicyKey);
		if (extensionPolicy === ExtensionsPolicy.allowAll) {
			return Promise.resolve(this.fileDialogService.showOpenDialog({
				title: localize('installFromVSIX', "Install from VSIX"),
				filters: [{ name: 'VSIX Extensions', extensions: ['vsix'] }],
				canSelectFiles: true,
				openLabel: mnemonicButtonLabel(localize({ key: 'installButton', comment: ['&& denotes a mnemonic'] }, "&&Install"))
			}).then(result => {
				if (!result) {
					return Promise.resolve();
				}
				return Promise.all(result.map(vsix => {
					if (!this.storageService.getBoolean(vsix.fsPath, StorageScope.GLOBAL)) {
=======
		return Promise.resolve(this.fileDialogService.showOpenDialog({
			title: localize('installFromVSIX', "Install from VSIX"),
			filters: [{ name: 'VSIX Extensions', extensions: ['vsix'] }],
			canSelectFiles: true,
			openLabel: mnemonicButtonLabel(localize({ key: 'installButton', comment: ['&& denotes a mnemonic'] }, "&&Install"))
		})).then(result => {
			if (!result) {
				return Promise.resolve();
			}

			return Promise.all(result.map(vsix => this.extensionsWorkbenchService.install(vsix)))
				.then(extensions => {
					for (const extension of extensions) {
						const requireReload = !(extension.local && this.extensionService.canAddExtension(toExtensionDescription(extension.local)));
						const message = requireReload ? localize('InstallVSIXAction.successReload', "Please reload Visual Studio Code to complete installing the extension {0}.", extension.displayName || extension.name)
							: localize('InstallVSIXAction.success', "Completed installing the extension {0}.", extension.displayName || extension.name);
						const actions = requireReload ? [{
							label: localize('InstallVSIXAction.reloadNow', "Reload Now"),
							run: () => this.hostService.reload()
						}] : [];
>>>>>>> 1c6938e3
						this.notificationService.prompt(
							Severity.Warning,
							localize('thirdPartyExtension.vsix', 'This is a third party extension and might involve security risks. Are you sure you want to install this extension?'),
							[
								{
									label: localize('thirdPartExt.yes', 'Yes'),
									run: () => {
										this.extensionsWorkbenchService.install(vsix).then(extension => {
											const requireReload = !(extension.local && this.extensionService.canAddExtension(toExtensionDescription(extension.local)));
											const message = requireReload ? localize('InstallVSIXAction.successReload', "Please reload Azure Data Studio to complete installing the extension {0}.", extension.identifier.id)
												: localize('InstallVSIXAction.success', "Completed installing the extension {0}.", extension.identifier.id);
											const actions = requireReload ? [{
												label: localize('InstallVSIXAction.reloadNow', "Reload Now"),
												run: () => this.windowService.reloadWindow()
											}] : [];
											this.notificationService.prompt(
												Severity.Info,
												message,
												actions,
												{ sticky: true }
											);
										});
									}
								},
								{
									label: localize('thirdPartyExt.no', 'No'),
									run: () => { return Promise.resolve(); }
								},
								{
									label: localize('thirdPartyExt.dontShowAgain', 'Don\'t Show Again'),
									isSecondary: true,
									run: () => {
										this.storageService.store(vsix.fsPath, true, StorageScope.GLOBAL);
										return Promise.resolve();
									}
								}
							],
							{ sticky: true }
						);
					} else {
						this.extensionsWorkbenchService.install(vsix).then(extension => {
							const requireReload = !(extension.local && this.extensionService.canAddExtension(toExtensionDescription(extension.local)));
							const message = requireReload ? localize('InstallVSIXAction.successReload', "Please reload Azure Data Studio to complete installing the extension {0}.", extension.identifier.id)
								: localize('InstallVSIXAction.success', "Completed installing the extension {0}.", extension.identifier.id);
							const actions = requireReload ? [{
								label: localize('InstallVSIXAction.reloadNow', "Reload Now"),
								run: () => this.windowService.reloadWindow()
							}] : [];
							this.notificationService.prompt(
								Severity.Info,
								message,
								actions,
								{ sticky: true }
							);
						});
					}
				})).then(() => Promise.resolve());
			}));
		} else {
			this.notificationService.error(localize('InstallVSIXAction.allowNone', 'Your extension policy does not allow downloading extensions. Please change your extension policy and try again.'));
			return Promise.resolve();
		}
		// {{SQL CARBON EDIT}} - End
	}
}

export class ReinstallAction extends Action {

	static readonly ID = 'workbench.extensions.action.reinstall';
	static LABEL = localize('reinstall', "Reinstall Extension...");

	constructor(
		id: string = ReinstallAction.ID, label: string = ReinstallAction.LABEL,
		@IExtensionsWorkbenchService private readonly extensionsWorkbenchService: IExtensionsWorkbenchService,
		@IQuickInputService private readonly quickInputService: IQuickInputService,
		@INotificationService private readonly notificationService: INotificationService,
		@IHostService private readonly hostService: IHostService,
		@IInstantiationService private readonly instantiationService: IInstantiationService,
		@IExtensionService private readonly extensionService: IExtensionService
	) {
		super(id, label);
	}

	get enabled(): boolean {
		return this.extensionsWorkbenchService.local.filter(l => l.type === ExtensionType.User && l.local).length > 0;
	}

	run(): Promise<any> {
		return this.quickInputService.pick(this.getEntries(), { placeHolder: localize('selectExtensionToReinstall', "Select Extension to Reinstall") })
			.then(pick => pick && this.reinstallExtension(pick.extension));
	}

	private getEntries(): Promise<(IQuickPickItem & { extension: IExtension })[]> {
		return this.extensionsWorkbenchService.queryLocal()
			.then(local => {
				const entries = local
					.filter(extension => extension.type === ExtensionType.User)
					.map(extension => {
						return {
							id: extension.identifier.id,
							label: extension.displayName,
							description: extension.identifier.id,
							extension,
						} as (IQuickPickItem & { extension: IExtension });
					});
				return entries;
			});
	}

	private reinstallExtension(extension: IExtension): Promise<void> {
		return this.instantiationService.createInstance(ShowInstalledExtensionsAction, ShowInstalledExtensionsAction.ID, ShowInstalledExtensionsAction.LABEL).run()
			.then(() => {
				return this.extensionsWorkbenchService.reinstall(extension)
					.then(extension => {
						const requireReload = !(extension.local && this.extensionService.canAddExtension(toExtensionDescription(extension.local)));
						// {{SQL CARBON EDIT}} - replace Visual Studio Code with Azure Data Studio
						const message = requireReload ? localize('ReinstallAction.successReload', "Please reload Azure Data Studio to complete reinstalling the extension {0}.", extension.identifier.id)
							: localize('ReinstallAction.success', "Reinstalling the extension {0} is completed.", extension.identifier.id);
						const actions = requireReload ? [{
							label: localize('InstallVSIXAction.reloadNow', "Reload Now"),
							run: () => this.hostService.reload()
						}] : [];
						this.notificationService.prompt(
							Severity.Info,
							message,
							actions,
							{ sticky: true }
						);
					}, error => this.notificationService.error(error));
			});
	}
}

export class InstallSpecificVersionOfExtensionAction extends Action {

	static readonly ID = 'workbench.extensions.action.install.specificVersion';
	static LABEL = localize('install previous version', "Install Specific Version of Extension...");

	constructor(
		id: string = InstallSpecificVersionOfExtensionAction.ID, label: string = InstallSpecificVersionOfExtensionAction.LABEL,
		@IExtensionsWorkbenchService private readonly extensionsWorkbenchService: IExtensionsWorkbenchService,
		@IExtensionGalleryService private readonly extensionGalleryService: IExtensionGalleryService,
		@IQuickInputService private readonly quickInputService: IQuickInputService,
		@INotificationService private readonly notificationService: INotificationService,
		@IHostService private readonly hostService: IHostService,
		@IInstantiationService private readonly instantiationService: IInstantiationService,
		@IExtensionService private readonly extensionService: IExtensionService,
		@IExtensionEnablementService private readonly extensionEnablementService: IExtensionEnablementService,
	) {
		super(id, label);
	}

	get enabled(): boolean {
		return this.extensionsWorkbenchService.local.some(l => this.isEnabled(l));
	}

	async run(): Promise<any> {
		const extensionPick = await this.quickInputService.pick(this.getExtensionEntries(), { placeHolder: localize('selectExtension', "Select Extension"), matchOnDetail: true });
		if (extensionPick && extensionPick.extension) {
			const versionPick = await this.quickInputService.pick(extensionPick.versions.map(v => ({ id: v.version, label: v.version, description: `${getRelativeDateLabel(new Date(Date.parse(v.date)))}${v.version === extensionPick.extension.version ? ` (${localize('current', "Current")})` : ''}` })), { placeHolder: localize('selectVersion', "Select Version to Install"), matchOnDetail: true });
			if (versionPick) {
				if (extensionPick.extension.version !== versionPick.id) {
					await this.install(extensionPick.extension, versionPick.id);
				}
			}
		}
	}

	private isEnabled(extension: IExtension): boolean {
		return !!extension.gallery && !!extension.local && this.extensionEnablementService.isEnabled(extension.local);
	}

	private async getExtensionEntries(): Promise<(IQuickPickItem & { extension: IExtension, versions: IGalleryExtensionVersion[] })[]> {
		const installed = await this.extensionsWorkbenchService.queryLocal();
		const versionsPromises: Promise<{ extension: IExtension, versions: IGalleryExtensionVersion[] } | null>[] = [];
		for (const extension of installed) {
			if (this.isEnabled(extension)) {
				versionsPromises.push(this.extensionGalleryService.getAllVersions(extension.gallery!, true)
					.then(versions => (versions.length ? { extension, versions } : null)));
			}
		}

		const extensions = await Promise.all(versionsPromises);
		return coalesce(extensions)
			.sort((e1, e2) => e1.extension.displayName.localeCompare(e2.extension.displayName))
			.map(({ extension, versions }) => {
				return {
					id: extension.identifier.id,
					label: extension.displayName || extension.identifier.id,
					description: extension.identifier.id,
					extension,
					versions
				} as (IQuickPickItem & { extension: IExtension, versions: IGalleryExtensionVersion[] });
			});
	}

	private install(extension: IExtension, version: string): Promise<void> {
		return this.instantiationService.createInstance(ShowInstalledExtensionsAction, ShowInstalledExtensionsAction.ID, ShowInstalledExtensionsAction.LABEL).run()
			.then(() => {
				return this.extensionsWorkbenchService.installVersion(extension, version)
					.then(extension => {
						const requireReload = !(extension.local && this.extensionService.canAddExtension(toExtensionDescription(extension.local)));
						const message = requireReload ? localize('InstallAnotherVersionExtensionAction.successReload', "Please reload Azure Data Studio to complete installing the extension {0}.", extension.identifier.id)
							: localize('InstallAnotherVersionExtensionAction.success', "Installing the extension {0} is completed.", extension.identifier.id);
						const actions = requireReload ? [{
							label: localize('InstallAnotherVersionExtensionAction.reloadNow', "Reload Now"),
							run: () => this.hostService.reload()
						}] : [];
						this.notificationService.prompt(
							Severity.Info,
							message,
							actions,
							{ sticky: true }
						);
					}, error => this.notificationService.error(error));
			});
	}
}

interface IExtensionPickItem extends IQuickPickItem {
	extension?: IExtension;
}

export class InstallLocalExtensionsInRemoteAction extends Action {

	private extensions: IExtension[] | undefined = undefined;

	constructor(
		@IExtensionsWorkbenchService private readonly extensionsWorkbenchService: IExtensionsWorkbenchService,
		@IExtensionManagementServerService private readonly extensionManagementServerService: IExtensionManagementServerService,
		@IExtensionGalleryService private readonly extensionGalleryService: IExtensionGalleryService,
		@IQuickInputService private readonly quickInputService: IQuickInputService,
		@INotificationService private readonly notificationService: INotificationService,
		@IHostService private readonly hostService: IHostService,
		@IProgressService private readonly progressService: IProgressService,
		@IInstantiationService private readonly instantiationService: IInstantiationService
	) {
		super('workbench.extensions.actions.installLocalExtensionsInRemote');
		this.update();
		this.extensionsWorkbenchService.queryLocal().then(() => this.updateExtensions());
		this._register(this.extensionsWorkbenchService.onChange(() => {
			if (this.extensions) {
				this.updateExtensions();
			}
		}));
	}

	get label(): string {
		if (this.extensionManagementServerService.remoteExtensionManagementServer) {
			return localize('select and install local extensions', "Install Local Extensions in '{0}'...", this.extensionManagementServerService.remoteExtensionManagementServer.label);
		}
		return '';
	}

	private updateExtensions(): void {
		this.extensions = this.extensionsWorkbenchService.local;
		this.update();
	}

	private update(): void {
		this.enabled = !!this.extensions && this.getExtensionsToInstall(this.extensions).length > 0;
		this.tooltip = this.label;
	}

	async run(): Promise<void> {
		return this.selectAndInstallLocalExtensions();
	}

	private async queryExtensionsToInstall(): Promise<IExtension[]> {
		const local = await this.extensionsWorkbenchService.queryLocal();
		return this.getExtensionsToInstall(local);
	}

	private getExtensionsToInstall(local: IExtension[]): IExtension[] {
		return local.filter(extension => {
			const action = this.instantiationService.createInstance(RemoteInstallAction);
			action.extension = extension;
			return action.enabled;
		});
	}

	private async selectAndInstallLocalExtensions(): Promise<void> {
		const quickPick = this.quickInputService.createQuickPick<IExtensionPickItem>();
		quickPick.busy = true;
		const disposable = quickPick.onDidAccept(() => {
			disposable.dispose();
			quickPick.hide();
			quickPick.dispose();
			this.onDidAccept(quickPick.selectedItems);
		});
		quickPick.show();
		const localExtensionsToInstall = await this.queryExtensionsToInstall();
		quickPick.busy = false;
		if (localExtensionsToInstall.length) {
			quickPick.title = localize('install local extensions title', "Install Local Extensions in '{0}'", this.extensionManagementServerService.remoteExtensionManagementServer!.label);
			quickPick.placeholder = localize('select extensions to install', "Select extensions to install");
			quickPick.canSelectMany = true;
			localExtensionsToInstall.sort((e1, e2) => e1.displayName.localeCompare(e2.displayName));
			quickPick.items = localExtensionsToInstall.map<IExtensionPickItem>(extension => ({ extension, label: extension.displayName, description: extension.version }));
		} else {
			quickPick.hide();
			quickPick.dispose();
			this.notificationService.notify({
				severity: Severity.Info,
				message: localize('no local extensions', "There are no extensions to install.")
			});
		}
	}

	private onDidAccept(selectedItems: ReadonlyArray<IExtensionPickItem>): void {
		if (selectedItems.length) {
			const localExtensionsToInstall = selectedItems.filter(r => !!r.extension).map(r => r.extension!);
			if (localExtensionsToInstall.length) {
				this.progressService.withProgress(
					{
						location: ProgressLocation.Notification,
						title: localize('installing extensions', "Installing Extensions...")
					},
					() => this.installLocalExtensions(localExtensionsToInstall));
			}
		}
	}

	private async installLocalExtensions(localExtensionsToInstall: IExtension[]): Promise<void> {
		const galleryExtensions: IGalleryExtension[] = [];
		const vsixs: URI[] = [];
		await Promise.all(localExtensionsToInstall.map(async extension => {
			if (this.extensionGalleryService.isEnabled()) {
				const gallery = await this.extensionGalleryService.getCompatibleExtension(extension.identifier, extension.version);
				if (gallery) {
					galleryExtensions.push(gallery);
					return;
				}
			}
			const vsix = await this.extensionManagementServerService.localExtensionManagementServer!.extensionManagementService.zip(extension.local!);
			vsixs.push(vsix);
		}));

		await Promise.all(galleryExtensions.map(gallery => this.extensionManagementServerService.remoteExtensionManagementServer!.extensionManagementService.installFromGallery(gallery)));
		await Promise.all(vsixs.map(vsix => this.extensionManagementServerService.remoteExtensionManagementServer!.extensionManagementService.install(vsix)));

		this.notificationService.notify({
			severity: Severity.Info,
			message: localize('finished installing', "Successfully installed extensions in {0}. Please reload the window to enable them.", this.extensionManagementServerService.remoteExtensionManagementServer!.label),
			actions: {
				primary: [new Action('realod', localize('reload', "Reload Window"), '', true,
					() => this.hostService.reload())]
			}
		});
	}
}

CommandsRegistry.registerCommand('workbench.extensions.action.showExtensionsForLanguage', function (accessor: ServicesAccessor, fileExtension: string) {
	const viewletService = accessor.get(IViewletService);

	return viewletService.openViewlet(VIEWLET_ID, true)
		.then(viewlet => viewlet as IExtensionsViewlet)
		.then(viewlet => {
			viewlet.search(`ext:${fileExtension.replace(/^\./, '')}`);
			viewlet.focus();
		});
});

CommandsRegistry.registerCommand('workbench.extensions.action.showExtensionsWithIds', function (accessor: ServicesAccessor, extensionIds: string[]) {
	const viewletService = accessor.get(IViewletService);

	return viewletService.openViewlet(VIEWLET_ID, true)
		.then(viewlet => viewlet as IExtensionsViewlet)
		.then(viewlet => {
			const query = extensionIds
				.map(id => `@id:${id}`)
				.join(' ');
			viewlet.search(query);
			viewlet.focus();
		});
});

export const extensionButtonProminentBackground = registerColor('extensionButton.prominentBackground', {
	dark: '#327e36',
	light: '#327e36',
	hc: null
}, localize('extensionButtonProminentBackground', "Button background color for actions extension that stand out (e.g. install button)."));

export const extensionButtonProminentForeground = registerColor('extensionButton.prominentForeground', {
	dark: Color.white,
	light: Color.white,
	hc: null
}, localize('extensionButtonProminentForeground', "Button foreground color for actions extension that stand out (e.g. install button)."));

export const extensionButtonProminentHoverBackground = registerColor('extensionButton.prominentHoverBackground', {
	dark: '#28632b',
	light: '#28632b',
	hc: null
}, localize('extensionButtonProminentHoverBackground', "Button background hover color for actions extension that stand out (e.g. install button)."));

registerThemingParticipant((theme: ITheme, collector: ICssStyleCollector) => {
	const foregroundColor = theme.getColor(foreground);
	if (foregroundColor) {
		collector.addRule(`.extension .monaco-action-bar .action-item .action-label.extension-action.built-in-status { border-color: ${foregroundColor}; }`);
		collector.addRule(`.extension-editor .monaco-action-bar .action-item .action-label.extension-action.built-in-status { border-color: ${foregroundColor}; }`);
	}

	const buttonBackgroundColor = theme.getColor(buttonBackground);
	if (buttonBackgroundColor) {
		collector.addRule(`.extension .monaco-action-bar .action-item .action-label.extension-action { background-color: ${buttonBackgroundColor}; }`);
		collector.addRule(`.extension-editor .monaco-action-bar .action-item .action-label.extension-action { background-color: ${buttonBackgroundColor}; }`);
	}

	const buttonForegroundColor = theme.getColor(buttonForeground);
	if (buttonForegroundColor) {
		collector.addRule(`.extension .monaco-action-bar .action-item .action-label.extension-action { color: ${buttonForegroundColor}; }`);
		collector.addRule(`.extension-editor .monaco-action-bar .action-item .action-label.extension-action { color: ${buttonForegroundColor}; }`);
	}

	const buttonHoverBackgroundColor = theme.getColor(buttonHoverBackground);
	if (buttonHoverBackgroundColor) {
		collector.addRule(`.extension .monaco-action-bar .action-item:hover .action-label.extension-action { background-color: ${buttonHoverBackgroundColor}; }`);
		collector.addRule(`.extension-editor .monaco-action-bar .action-item:hover .action-label.extension-action { background-color: ${buttonHoverBackgroundColor}; }`);
	}

	const contrastBorderColor = theme.getColor(contrastBorder);
	if (contrastBorderColor) {
		collector.addRule(`.extension .monaco-action-bar .action-item .action-label.extension-action { border: 1px solid ${contrastBorderColor}; }`);
		collector.addRule(`.extension-editor .monaco-action-bar .action-item .action-label.extension-action { border: 1px solid ${contrastBorderColor}; }`);
	}

	const extensionButtonProminentBackgroundColor = theme.getColor(extensionButtonProminentBackground);
	if (extensionButtonProminentBackground) {
		collector.addRule(`.extension .monaco-action-bar .action-item .action-label.extension-action.prominent { background-color: ${extensionButtonProminentBackgroundColor}; }`);
		collector.addRule(`.extension-editor .monaco-action-bar .action-item .action-label.extension-action.prominent { background-color: ${extensionButtonProminentBackgroundColor}; }`);
	}

	const extensionButtonProminentForegroundColor = theme.getColor(extensionButtonProminentForeground);
	if (extensionButtonProminentForeground) {
		collector.addRule(`.extension .monaco-action-bar .action-item .action-label.extension-action.prominent { color: ${extensionButtonProminentForegroundColor}; }`);
		collector.addRule(`.extension-editor .monaco-action-bar .action-item .action-label.extension-action.prominent { color: ${extensionButtonProminentForegroundColor}; }`);
	}

	const extensionButtonProminentHoverBackgroundColor = theme.getColor(extensionButtonProminentHoverBackground);
	if (extensionButtonProminentHoverBackground) {
		collector.addRule(`.extension .monaco-action-bar .action-item:hover .action-label.extension-action.prominent { background-color: ${extensionButtonProminentHoverBackgroundColor}; }`);
		collector.addRule(`.extension-editor .monaco-action-bar .action-item:hover .action-label.extension-action.prominent { background-color: ${extensionButtonProminentHoverBackgroundColor}; }`);
	}
});<|MERGE_RESOLUTION|>--- conflicted
+++ resolved
@@ -2821,7 +2821,6 @@
 	}
 
 	run(): Promise<any> {
-<<<<<<< HEAD
 		// {{SQL CARBON EDIT}} - Replace run body
 		let extensionPolicy = this.configurationService.getValue<string>(ExtensionsPolicyKey);
 		if (extensionPolicy === ExtensionsPolicy.allowAll) {
@@ -2836,28 +2835,6 @@
 				}
 				return Promise.all(result.map(vsix => {
 					if (!this.storageService.getBoolean(vsix.fsPath, StorageScope.GLOBAL)) {
-=======
-		return Promise.resolve(this.fileDialogService.showOpenDialog({
-			title: localize('installFromVSIX', "Install from VSIX"),
-			filters: [{ name: 'VSIX Extensions', extensions: ['vsix'] }],
-			canSelectFiles: true,
-			openLabel: mnemonicButtonLabel(localize({ key: 'installButton', comment: ['&& denotes a mnemonic'] }, "&&Install"))
-		})).then(result => {
-			if (!result) {
-				return Promise.resolve();
-			}
-
-			return Promise.all(result.map(vsix => this.extensionsWorkbenchService.install(vsix)))
-				.then(extensions => {
-					for (const extension of extensions) {
-						const requireReload = !(extension.local && this.extensionService.canAddExtension(toExtensionDescription(extension.local)));
-						const message = requireReload ? localize('InstallVSIXAction.successReload', "Please reload Visual Studio Code to complete installing the extension {0}.", extension.displayName || extension.name)
-							: localize('InstallVSIXAction.success', "Completed installing the extension {0}.", extension.displayName || extension.name);
-						const actions = requireReload ? [{
-							label: localize('InstallVSIXAction.reloadNow', "Reload Now"),
-							run: () => this.hostService.reload()
-						}] : [];
->>>>>>> 1c6938e3
 						this.notificationService.prompt(
 							Severity.Warning,
 							localize('thirdPartyExtension.vsix', 'This is a third party extension and might involve security risks. Are you sure you want to install this extension?'),
@@ -2871,7 +2848,7 @@
 												: localize('InstallVSIXAction.success', "Completed installing the extension {0}.", extension.identifier.id);
 											const actions = requireReload ? [{
 												label: localize('InstallVSIXAction.reloadNow', "Reload Now"),
-												run: () => this.windowService.reloadWindow()
+												run: () => this.hostService.reload()
 											}] : [];
 											this.notificationService.prompt(
 												Severity.Info,
@@ -2904,7 +2881,7 @@
 								: localize('InstallVSIXAction.success', "Completed installing the extension {0}.", extension.identifier.id);
 							const actions = requireReload ? [{
 								label: localize('InstallVSIXAction.reloadNow', "Reload Now"),
-								run: () => this.windowService.reloadWindow()
+								run: () => this.hostService.reload()
 							}] : [];
 							this.notificationService.prompt(
 								Severity.Info,
