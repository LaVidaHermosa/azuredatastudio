--- conflicted
+++ resolved
@@ -995,19 +995,11 @@
 				/* {{SQL CARBON EDIT}} We don't keep track of when an extension was released
 				$('.more-info-entry', undefined,
 					$('div', undefined, localize('release date', "Released on")),
-<<<<<<< HEAD
-					$('div', undefined, new Date(gallery.releaseDate).toLocaleString(undefined, { hour12: false }))
+					$('div', undefined, new Date(gallery.releaseDate).toLocaleString(undefined, { hourCycle: 'h23' }))
 				),*/
 				$('.more-info-entry', undefined,
 					$('div', undefined, localize('last updated', "Last updated")),
-					$('div', undefined, new Date(gallery.lastUpdated).toLocaleDateString(undefined, { hour12: false })) // {{SQL CARBON EDIT}} Just display date - we don't require time being accurate
-=======
-					$('div', undefined, new Date(gallery.releaseDate).toLocaleString(undefined, { hourCycle: 'h23' }))
-				),
-				$('.more-info-entry', undefined,
-					$('div', undefined, localize('last updated', "Last updated")),
-					$('div', undefined, new Date(gallery.lastUpdated).toLocaleString(undefined, { hourCycle: 'h23' }))
->>>>>>> 559e9bee
+					$('div', undefined, new Date(gallery.lastUpdated).toLocaleString(undefined, { hour12: false }))
 				)
 			);
 		}
