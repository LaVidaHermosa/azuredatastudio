/*---------------------------------------------------------------------------------------------
 *  Copyright (c) Microsoft Corporation. All rights reserved.
 *  Licensed under the Source EULA. See License.txt in the project root for license information.
 *--------------------------------------------------------------------------------------------*/

import 'vs/css!./media/extensionEditor';
import { localize } from 'vs/nls';
import { createCancelablePromise } from 'vs/base/common/async';
import * as arrays from 'vs/base/common/arrays';
import { OS } from 'vs/base/common/platform';
import { Event, Emitter } from 'vs/base/common/event';
import { Cache, CacheResult } from 'vs/base/common/cache';
import { Action, IAction } from 'vs/base/common/actions';
import { isPromiseCanceledError, onUnexpectedError } from 'vs/base/common/errors';
import { dispose, toDisposable, Disposable, DisposableStore, IDisposable } from 'vs/base/common/lifecycle';
import { append, $, finalHandler, join, hide, show, addDisposableListener, EventType, setParentFlowTo } from 'vs/base/browser/dom';
import { EditorPane } from 'vs/workbench/browser/parts/editor/editorPane';
import { IViewletService } from 'vs/workbench/services/viewlet/browser/viewlet';
import { ITelemetryService } from 'vs/platform/telemetry/common/telemetry';
import { IInstantiationService, ServicesAccessor } from 'vs/platform/instantiation/common/instantiation';
import { IExtensionIgnoredRecommendationsService, IExtensionRecommendationsService } from 'vs/workbench/services/extensionRecommendations/common/extensionRecommendations';
import { IExtensionManifest, IKeyBinding, IView, IViewContainer } from 'vs/platform/extensions/common/extensions';
import { ResolvedKeybinding, KeyMod, KeyCode } from 'vs/base/common/keyCodes';
import { ExtensionsInput } from 'vs/workbench/contrib/extensions/common/extensionsInput';
import { IExtensionsWorkbenchService, IExtensionsViewPaneContainer, VIEWLET_ID, IExtension, ExtensionContainers } from 'vs/workbench/contrib/extensions/common/extensions';
import { RemoteBadgeWidget } from 'vs/workbench/contrib/extensions/browser/extensionsWidgets'; // {{SQL CARBON EDIT}} Remove unused imports
import { IEditorOpenContext } from 'vs/workbench/common/editor';
import { ActionBar } from 'vs/base/browser/ui/actionbar/actionbar';
import {
	UpdateAction, ReloadAction, EnableDropDownAction, DisableDropDownAction, StatusLabelAction, SetFileIconThemeAction, SetColorThemeAction,
	RemoteInstallAction, ExtensionToolTipAction, SystemDisabledWarningAction, LocalInstallAction, ToggleSyncExtensionAction, SetProductIconThemeAction,
	ActionWithDropDownAction, InstallDropdownAction, InstallingLabelAction, UninstallAction, ExtensionActionWithDropdownActionViewItem, ExtensionDropDownAction,
	InstallAnotherVersionAction, ExtensionEditorManageExtensionAction, WebInstallAction
} from 'vs/workbench/contrib/extensions/browser/extensionsActions';
import { IKeybindingService } from 'vs/platform/keybinding/common/keybinding';
import { DomScrollableElement } from 'vs/base/browser/ui/scrollbar/scrollableElement';
import { IOpenerService, matchesScheme } from 'vs/platform/opener/common/opener';
import { IColorTheme, ICssStyleCollector, IThemeService, registerThemingParticipant } from 'vs/platform/theme/common/themeService';
import { KeybindingLabel } from 'vs/base/browser/ui/keybindingLabel/keybindingLabel';
import { ContextKeyExpr } from 'vs/platform/contextkey/common/contextkey';
import { IEditorService } from 'vs/workbench/services/editor/common/editorService';
import { KeybindingWeight } from 'vs/platform/keybinding/common/keybindingsRegistry';
import { Color } from 'vs/base/common/color';
import { INotificationService } from 'vs/platform/notification/common/notification';
import { CancellationToken, CancellationTokenSource } from 'vs/base/common/cancellation';
import { ExtensionsTree, ExtensionData, ExtensionsGridView, getExtensions } from 'vs/workbench/contrib/extensions/browser/extensionsViewer';
import { ShowCurrentReleaseNotesActionId } from 'vs/workbench/contrib/update/common/update';
import { KeybindingParser } from 'vs/base/common/keybindingParser';
import { IStorageService } from 'vs/platform/storage/common/storage';
import { IExtensionService } from 'vs/workbench/services/extensions/common/extensions';
import { getDefaultValue } from 'vs/platform/configuration/common/configurationRegistry';
import { isUndefined } from 'vs/base/common/types';
import { IWorkbenchThemeService } from 'vs/workbench/services/themes/common/workbenchThemeService';
import { IWebviewService, Webview, KEYBINDING_CONTEXT_WEBVIEW_FIND_WIDGET_FOCUSED } from 'vs/workbench/contrib/webview/browser/webview';
import { StandardKeyboardEvent } from 'vs/base/browser/keyboardEvent';
import { renderDashboardContributions } from 'sql/workbench/contrib/extensions/browser/contributionRenders'; // {{SQL CARBON EDIT}}
import { generateUuid } from 'vs/base/common/uuid';
import { platform } from 'vs/base/common/process';
import { URI } from 'vs/base/common/uri';
import { Schemas } from 'vs/base/common/network';
import { DEFAULT_MARKDOWN_STYLES, renderMarkdownDocument } from 'vs/workbench/contrib/markdown/common/markdownDocumentRenderer';
import { IModeService } from 'vs/editor/common/services/modeService';
import { TokenizationRegistry } from 'vs/editor/common/modes';
import { generateTokensCSSForColorMap } from 'vs/editor/common/modes/supports/tokenization';
import { editorBackground, textLinkActiveForeground, textLinkForeground } from 'vs/platform/theme/common/colorRegistry';
import { registerAction2, Action2 } from 'vs/platform/actions/common/actions';
import { IContextMenuService } from 'vs/platform/contextview/browser/contextView';
import { EditorContextKeys } from 'vs/editor/common/editorContextKeys';
import { Delegate } from 'vs/workbench/contrib/extensions/browser/extensionsList';
import { renderMarkdown } from 'vs/base/browser/markdownRenderer';
import { attachKeybindingLabelStyler } from 'vs/platform/theme/common/styler';
import { IEditorOptions } from 'vs/platform/editor/common/editor';

class NavBar extends Disposable {

	private _onChange = this._register(new Emitter<{ id: string | null, focus: boolean }>());
	get onChange(): Event<{ id: string | null, focus: boolean }> { return this._onChange.event; }

	private _currentId: string | null = null;
	get currentId(): string | null { return this._currentId; }

	private actions: Action[];
	private actionbar: ActionBar;

	constructor(container: HTMLElement) {
		super();
		const element = append(container, $('.navbar'));
		this.actions = [];
		this.actionbar = this._register(new ActionBar(element, { animated: false }));
	}

	push(id: string, label: string, tooltip: string): void {
		const action = new Action(id, label, undefined, true, () => this._update(id, true));

		action.tooltip = tooltip;

		this.actions.push(action);
		this.actionbar.push(action);

		if (this.actions.length === 1) {
			this._update(id);
		}
	}

	clear(): void {
		this.actions = dispose(this.actions);
		this.actionbar.clear();
	}

	update(): void {
		this._update(this._currentId);
	}

	_update(id: string | null = this._currentId, focus?: boolean): Promise<void> {
		this._currentId = id;
		this._onChange.fire({ id, focus: !!focus });
		this.actions.forEach(a => a.checked = a.id === id);
		return Promise.resolve(undefined);
	}
}

const NavbarSection = {
	Readme: 'readme',
	Contributions: 'contributions',
	Changelog: 'changelog',
	Dependencies: 'dependencies',
	ExtensionPack: 'extensionPack',
};

interface ILayoutParticipant {
	layout(): void;
}

interface IActiveElement {
	focus(): void;
}

interface IExtensionEditorTemplate {
	iconContainer: HTMLElement;
	icon: HTMLImageElement;
	name: HTMLElement;
	identifier: HTMLElement;
	preview: HTMLElement;
	builtin: HTMLElement;
	license: HTMLElement;
	version: HTMLElement;
	publisher: HTMLElement;
	// installCount: HTMLElement; // {{SQL CARBON EDIT}} remove install count widget
	// rating: HTMLElement; // {{SQL CARBON EDIT}} remove rating widget
	repository: HTMLElement;
	description: HTMLElement;
	extensionActionBar: ActionBar;
	navbar: NavBar;
	content: HTMLElement;
	subtextContainer: HTMLElement;
	subtext: HTMLElement;
	ignoreActionbar: ActionBar;
	header: HTMLElement;
}

const enum WebviewIndex {
	Readme,
	Changelog
}

export class ExtensionEditor extends EditorPane {

	static readonly ID: string = 'workbench.editor.extension';

	private template: IExtensionEditorTemplate | undefined;

	private extensionReadme: Cache<string> | null;
	private extensionChangelog: Cache<string> | null;
	private extensionManifest: Cache<IExtensionManifest | null> | null;

	// Some action bar items use a webview whose vertical scroll position we track in this map
	private initialScrollProgress: Map<WebviewIndex, number> = new Map();

	// Spot when an ExtensionEditor instance gets reused for a different extension, in which case the vertical scroll positions must be zeroed
	private currentIdentifier: string = '';

	private layoutParticipants: ILayoutParticipant[] = [];
	private readonly contentDisposables = this._register(new DisposableStore());
	private readonly transientDisposables = this._register(new DisposableStore());
	private activeElement: IActiveElement | null = null;
	private editorLoadComplete: boolean = false;

	constructor(
		@ITelemetryService telemetryService: ITelemetryService,
		@IInstantiationService private readonly instantiationService: IInstantiationService,
		@IViewletService private readonly viewletService: IViewletService,
		@IExtensionsWorkbenchService private readonly extensionsWorkbenchService: IExtensionsWorkbenchService,
		@IThemeService themeService: IThemeService,
		@IKeybindingService private readonly keybindingService: IKeybindingService,
		@INotificationService private readonly notificationService: INotificationService,
		@IOpenerService private readonly openerService: IOpenerService,
		@IExtensionRecommendationsService private readonly extensionRecommendationsService: IExtensionRecommendationsService,
		@IExtensionIgnoredRecommendationsService private readonly extensionIgnoredRecommendationsService: IExtensionIgnoredRecommendationsService,
		@IStorageService storageService: IStorageService,
		@IExtensionService private readonly extensionService: IExtensionService,
		@IWorkbenchThemeService private readonly workbenchThemeService: IWorkbenchThemeService,
		@IWebviewService private readonly webviewService: IWebviewService,
		@IModeService private readonly modeService: IModeService,
		@IContextMenuService private readonly contextMenuService: IContextMenuService,
	) {
		super(ExtensionEditor.ID, telemetryService, themeService, storageService);
		this.extensionReadme = null;
		this.extensionChangelog = null;
		this.extensionManifest = null;
	}

	createEditor(parent: HTMLElement): void {
		const root = append(parent, $('.extension-editor'));
		root.tabIndex = 0; // this is required for the focus tracker on the editor
		root.style.outline = 'none';
		root.setAttribute('role', 'document');
		const header = append(root, $('.header'));

		const iconContainer = append(header, $('.icon-container'));
		const icon = append(iconContainer, $<HTMLImageElement>('img.icon', { draggable: false }));

		const details = append(header, $('.details'));
		const title = append(details, $('.title'));
		const name = append(title, $('span.name.clickable', { title: localize('name', "Extension name"), role: 'heading', tabIndex: 0 }));
		const identifier = append(title, $('span.identifier', { title: localize('extension id', "Extension identifier") }));

		const preview = append(title, $('span.preview', { title: localize('preview', "Preview") }));
		preview.textContent = localize('preview', "Preview");

		const builtin = append(title, $('span.builtin'));
		builtin.textContent = localize('builtin', "Built-in");

		const subtitle = append(details, $('.subtitle'));
		const publisher = append(append(subtitle, $('.subtitle-entry')), $('span.publisher.clickable', { title: localize('publisher', "Publisher name"), tabIndex: 0 }));
<<<<<<< HEAD

		// {{SQL CARBON EDIT}} remove rating and install count widgets
		// const installCount = append(append(subtitle, $('.subtitle-entry')), $('span.install', { title: localize('install count', "Install count"), tabIndex: 0 }));

		// const rating = append(append(subtitle, $('.subtitle-entry')), $('span.rating.clickable', { title: localize('rating', "Rating"), tabIndex: 0 }));

		const repository = append(append(subtitle, $('.subtitle-entry')), $('span.repository.clickable'));
=======
		const installCount = append(append(subtitle, $('.subtitle-entry')), $('span.install', { title: localize('install count', "Install count"), tabIndex: 0 }));
		const rating = append(append(subtitle, $('.subtitle-entry')), $('span.rating.clickable', { title: localize('rating', "Rating"), tabIndex: 0 }));
		const repository = append(append(subtitle, $('.subtitle-entry')), $('span.repository.clickable', { tabIndex: 0 }));
>>>>>>> e92da93d
		repository.textContent = localize('repository', 'Repository');
		const license = append(append(subtitle, $('.subtitle-entry')), $('span.license.clickable', { tabIndex: 0 }));
		license.textContent = localize('license', 'License');
		const version = append(append(subtitle, $('.subtitle-entry')), $('span.version', { title: localize('version', 'Version'), tabIndex: 0 }));

		const description = append(details, $('.description'));

		const extensionActions = append(details, $('.actions'));
		const extensionActionBar = this._register(new ActionBar(extensionActions, {
			animated: false,
			actionViewItemProvider: (action: IAction) => {
				if (action instanceof ExtensionDropDownAction) {
					return action.createActionViewItem();
				}
				if (action instanceof ActionWithDropDownAction) {
					return new ExtensionActionWithDropdownActionViewItem(action, { icon: true, label: true, menuActionsOrProvider: { getActions: () => action.menuActions }, menuActionClassNames: (action.class || '').split(' ') }, this.contextMenuService);
				}
				return undefined;
			},
			focusOnlyEnabledItems: true
		}));

		const subtextContainer = append(details, $('.subtext-container'));
		const subtext = append(subtextContainer, $('.subtext'));
		const ignoreActionbar = this._register(new ActionBar(subtextContainer, { animated: false }));

		this._register(Event.chain(extensionActionBar.onDidRun)
			.map(({ error }) => error)
			.filter(error => !!error)
			.on(this.onError, this));

		this._register(Event.chain(ignoreActionbar.onDidRun)
			.map(({ error }) => error)
			.filter(error => !!error)
			.on(this.onError, this));

		const body = append(root, $('.body'));
		const navbar = new NavBar(body);

		const content = append(body, $('.content'));
		content.id = generateUuid(); // An id is needed for the webview parent flow to

		this.template = {
			builtin,
			content,
			description,
			extensionActionBar,
			header,
			icon,
			iconContainer,
			identifier,
			version,
			ignoreActionbar,
			// installCount, // {{SQL CARBON EDIT}} remove install count widget
			license,
			name,
			navbar,
			preview,
			publisher,
			// rating, // {{SQL CARBON EDIT}} remove rating widget
			repository,
			subtext,
			subtextContainer
		};
	}

	private onClick(element: HTMLElement, callback: () => void): IDisposable {
		const disposables: DisposableStore = new DisposableStore();
		disposables.add(addDisposableListener(element, EventType.CLICK, finalHandler(callback)));
		disposables.add(addDisposableListener(element, EventType.KEY_UP, e => {
			const keyboardEvent = new StandardKeyboardEvent(e);
			if (keyboardEvent.equals(KeyCode.Space) || keyboardEvent.equals(KeyCode.Enter)) {
				e.preventDefault();
				e.stopPropagation();
				callback();
			}
		}));
		return disposables;
	}

	override async setInput(input: ExtensionsInput, options: IEditorOptions | undefined, context: IEditorOpenContext, token: CancellationToken): Promise<void> {
		await super.setInput(input, options, context, token);
		if (this.template) {
			await this.updateTemplate(input, this.template, !!options?.preserveFocus);
		}
	}

	private async updateTemplate(input: ExtensionsInput, template: IExtensionEditorTemplate, preserveFocus: boolean): Promise<void> {
		this.activeElement = null;
		this.editorLoadComplete = false;
		const extension = input.extension;

		if (this.currentIdentifier !== extension.identifier.id) {
			this.initialScrollProgress.clear();
			this.currentIdentifier = extension.identifier.id;
		}

		this.transientDisposables.clear();

		this.extensionReadme = new Cache(() => createCancelablePromise(token => extension.getReadme(token)));
		this.extensionChangelog = new Cache(() => createCancelablePromise(token => extension.getChangelog(token)));
		this.extensionManifest = new Cache(() => createCancelablePromise(token => extension.getManifest(token)));

		const remoteBadge = this.instantiationService.createInstance(RemoteBadgeWidget, template.iconContainer, true);
		this.transientDisposables.add(addDisposableListener(template.icon, 'error', () => template.icon.src = extension.iconUrlFallback, { once: true }));
		template.icon.src = extension.iconUrl;

		template.name.textContent = extension.displayName;
		template.identifier.textContent = extension.identifier.id;
		template.preview.style.display = extension.preview ? 'inherit' : 'none';
		template.builtin.style.display = extension.isBuiltin ? 'inherit' : 'none';

		template.description.textContent = extension.description;

		const extRecommendations = this.extensionRecommendationsService.getAllRecommendationsWithReason();
		let recommendationsData = {};
		if (extRecommendations[extension.identifier.id.toLowerCase()]) {
			recommendationsData = { recommendationReason: extRecommendations[extension.identifier.id.toLowerCase()].reasonId };
		}

		/* __GDPR__
		"extensionGallery:openExtension" : {
			"recommendationReason": { "classification": "SystemMetaData", "purpose": "FeatureInsight", "isMeasurement": true },
			"${include}": [
				"${GalleryExtensionTelemetryData}"
			]
		}
		*/
		this.telemetryService.publicLog('extensionGallery:openExtension', { ...extension.telemetryData, ...recommendationsData });

		template.name.classList.toggle('clickable', !!extension.url);
<<<<<<< HEAD
		template.publisher.classList.toggle('clickable', !!extension.url); // {{SQL CARBON EDIT}} !!extension.url -> !!extension.publisher, for ADS we don't have marketplace website, but still want to make it clickable and filter extensions by publisher
		// template.rating.classList.toggle('clickable', !!extension.url); // {{SQL CARBON EDIT}} remove rating widget
=======

		// subtitle
		template.publisher.textContent = extension.publisherDisplayName;
		template.publisher.classList.toggle('clickable', !!extension.url);

		template.installCount.parentElement?.classList.toggle('hide', !extension.url);

		template.rating.parentElement?.classList.toggle('hide', !extension.url);
		template.rating.classList.toggle('clickable', !!extension.url);

		template.repository.parentElement?.classList.toggle('hide', !extension.repository);
		if (extension.repository) {
			this.transientDisposables.add(this.onClick(template.repository, () => this.openerService.open(URI.parse(extension.repository!))));
		}

		template.license.parentElement?.classList.toggle('hide', !extension.url || !extension.licenseUrl);
		template.version.textContent = `v${extension.version}`;

>>>>>>> e92da93d
		if (extension.url) {
			this.transientDisposables.add(this.onClick(template.name, () => this.openerService.open(URI.parse(extension.url!))));
			// this.transientDisposables.add(this.onClick(template.rating, () => this.openerService.open(URI.parse(`${extension.url}#review-details`)))); // {{SQL CARBON EDIT}} remove rating widget
			this.transientDisposables.add(this.onClick(template.publisher, () => {
				this.viewletService.openViewlet(VIEWLET_ID, true)
					.then(viewlet => viewlet?.getViewPaneContainer() as IExtensionsViewPaneContainer)
					.then(viewlet => viewlet.search(`publisher:"${extension.publisherDisplayName}"`));
			}));
			if (extension.licenseUrl) {
				this.transientDisposables.add(this.onClick(template.license, () => this.openerService.open(URI.parse(extension.licenseUrl!))));
			}
<<<<<<< HEAD
		} else {
			template.license.style.display = 'none';
		}

		// {{SQL CARBON EDIT}}
		// copied from the the extension.url condition block above
		// for ADS the extension.url will be empty but we still want to make the publisher and license controls to be clickable
		if (!extension.url) {
			if (extension.licenseUrl) {
				this.transientDisposables.add(this.onClick(template.license, () => this.openerService.open(URI.parse(extension.licenseUrl!))));
				template.license.style.display = 'initial';
			} else {
				template.license.style.display = 'none';
			}
			this.transientDisposables.add(this.onClick(template.publisher, () => {
				this.viewletService.openViewlet(VIEWLET_ID, true)
					.then(viewlet => viewlet?.getViewPaneContainer() as IExtensionsViewPaneContainer)
					.then(viewlet => {
						viewlet.search(`publisher:"${extension.publisherDisplayName}"`);
					});
			}));
		}
		// {{SQL CARBON EDIT}} - End

		if (extension.repository) {
			this.transientDisposables.add(this.onClick(template.repository, () => this.openerService.open(URI.parse(extension.repository!))));
			template.repository.style.display = 'initial';
		}
		else {
			template.repository.style.display = 'none';
=======
>>>>>>> e92da93d
		}

		const widgets = [
			remoteBadge,
			// this.instantiationService.createInstance(InstallCountWidget, template.installCount, false), {{SQL CARBON EDIT}} Remove the widgets
			// this.instantiationService.createInstance(RatingsWidget, template.rating, false) {{SQL CARBON EDIT}} Remove the widgets
		];
		const reloadAction = this.instantiationService.createInstance(ReloadAction);
		const combinedInstallAction = this.instantiationService.createInstance(InstallDropdownAction);
		const systemDisabledWarningAction = this.instantiationService.createInstance(SystemDisabledWarningAction);
		const actions = [
			reloadAction,
			this.instantiationService.createInstance(StatusLabelAction),
			this.instantiationService.createInstance(UpdateAction),
			this.instantiationService.createInstance(SetColorThemeAction, await this.workbenchThemeService.getColorThemes()),
			this.instantiationService.createInstance(SetFileIconThemeAction, await this.workbenchThemeService.getFileIconThemes()),
			this.instantiationService.createInstance(SetProductIconThemeAction, await this.workbenchThemeService.getProductIconThemes()),

			this.instantiationService.createInstance(EnableDropDownAction),
			this.instantiationService.createInstance(DisableDropDownAction),
			this.instantiationService.createInstance(RemoteInstallAction, false),
			this.instantiationService.createInstance(LocalInstallAction),
			this.instantiationService.createInstance(WebInstallAction),
			combinedInstallAction,
			this.instantiationService.createInstance(InstallingLabelAction),
			this.instantiationService.createInstance(ActionWithDropDownAction, 'extensions.uninstall', UninstallAction.UninstallLabel, [
				this.instantiationService.createInstance(UninstallAction),
				this.instantiationService.createInstance(InstallAnotherVersionAction),
			]),
			this.instantiationService.createInstance(ToggleSyncExtensionAction),
			this.instantiationService.createInstance(ExtensionEditorManageExtensionAction),
			systemDisabledWarningAction,
			this.instantiationService.createInstance(ExtensionToolTipAction, systemDisabledWarningAction, reloadAction),
		];
		const extensionContainers: ExtensionContainers = this.instantiationService.createInstance(ExtensionContainers, [...actions, ...widgets]);
		extensionContainers.extension = extension;

		template.extensionActionBar.clear();
		template.extensionActionBar.push(actions, { icon: true, label: true });
		template.extensionActionBar.setFocusable(true);
		for (const disposable of [...actions, ...widgets, extensionContainers]) {
			this.transientDisposables.add(disposable);
		}

		this.setSubText(extension, template);
		template.content.innerText = ''; // Clear content before setting navbar actions.

		template.navbar.clear();

		if (extension.hasReadme()) {
			template.navbar.push(NavbarSection.Readme, localize('details', "Details"), localize('detailstooltip', "Extension details, rendered from the extension's 'README.md' file"));
		}

		const manifest = await this.extensionManifest.get().promise;
		if (manifest) {
			combinedInstallAction.manifest = manifest;
		}
		if (manifest && manifest.contributes) {
			template.navbar.push(NavbarSection.Contributions, localize('contributions', "Feature Contributions"), localize('contributionstooltip', "Lists contributions to VS Code by this extension"));
		}
		if (extension.hasChangelog()) {
			template.navbar.push(NavbarSection.Changelog, localize('changelog', "Changelog"), localize('changelogtooltip', "Extension update history, rendered from the extension's 'CHANGELOG.md' file"));
		}
		if (extension.dependencies.length) {
			template.navbar.push(NavbarSection.Dependencies, localize('dependencies', "Dependencies"), localize('dependenciestooltip', "Lists extensions this extension depends on"));
		}
		if (manifest && manifest.extensionPack?.length && !this.shallRenderAsExensionPack(manifest)) {
			template.navbar.push(NavbarSection.ExtensionPack, localize('extensionpack', "Extension Pack"), localize('extensionpacktooltip', "Lists extensions those will be installed together with this extension"));
		}

		if (template.navbar.currentId) {
			this.onNavbarChange(extension, { id: template.navbar.currentId, focus: !preserveFocus }, template);
		}
		template.navbar.onChange(e => this.onNavbarChange(extension, e, template), this, this.transientDisposables);

		this.editorLoadComplete = true;
	}

	private setSubText(extension: IExtension, template: IExtensionEditorTemplate): void {
		hide(template.subtextContainer);

		const updateRecommendationFn = () => {
			const extRecommendations = this.extensionRecommendationsService.getAllRecommendationsWithReason();
			if (extRecommendations[extension.identifier.id.toLowerCase()]) {
				template.subtext.textContent = extRecommendations[extension.identifier.id.toLowerCase()].reasonText;
				show(template.subtextContainer);
			} else if (this.extensionIgnoredRecommendationsService.globalIgnoredRecommendations.indexOf(extension.identifier.id.toLowerCase()) !== -1) {
				template.subtext.textContent = localize('recommendationHasBeenIgnored', "You have chosen not to receive recommendations for this extension.");
				show(template.subtextContainer);
			} else {
				template.subtext.textContent = '';
				hide(template.subtextContainer);
			}
		};
		updateRecommendationFn();
		this.transientDisposables.add(this.extensionRecommendationsService.onDidChangeRecommendations(() => updateRecommendationFn()));
	}

	override clearInput(): void {
		this.contentDisposables.clear();
		this.transientDisposables.clear();

		super.clearInput();
	}

	override focus(): void {
		this.activeElement?.focus();
	}

	showFind(): void {
		this.activeWebview?.showFind();
	}

	runFindAction(previous: boolean): void {
		this.activeWebview?.runFindAction(previous);
	}

	public get activeWebview(): Webview | undefined {
		if (!this.activeElement || !(this.activeElement as Webview).runFindAction) {
			return undefined;
		}
		return this.activeElement as Webview;
	}

	private onNavbarChange(extension: IExtension, { id, focus }: { id: string | null, focus: boolean }, template: IExtensionEditorTemplate): void {
		if (this.editorLoadComplete) {
			/* __GDPR__
				"extensionEditor:navbarChange" : {
					"navItem": { "classification": "SystemMetaData", "purpose": "FeatureInsight" },
					"${include}": [
						"${GalleryExtensionTelemetryData}"
					]
				}
			*/
			this.telemetryService.publicLog('extensionEditor:navbarChange', { ...extension.telemetryData, navItem: id });
		}

		this.contentDisposables.clear();
		template.content.innerText = '';
		this.activeElement = null;
		if (id) {
			const cts = new CancellationTokenSource();
			this.contentDisposables.add(toDisposable(() => cts.dispose(true)));
			this.open(id, extension, template, cts.token)
				.then(activeElement => {
					if (cts.token.isCancellationRequested) {
						return;
					}
					this.activeElement = activeElement;
					if (focus) {
						this.focus();
					}
				});
		}
	}

	private open(id: string, extension: IExtension, template: IExtensionEditorTemplate, token: CancellationToken): Promise<IActiveElement | null> {
		switch (id) {
			case NavbarSection.Readme: return this.openReadme(template, token);
			case NavbarSection.Contributions: return this.openContributions(template, token);
			case NavbarSection.Changelog: return this.openChangelog(template, token);
			case NavbarSection.Dependencies: return this.openExtensionDependencies(extension, template, token);
			case NavbarSection.ExtensionPack: return this.openExtensionPack(extension, template, token);
		}
		return Promise.resolve(null);
	}

	private async openMarkdown(cacheResult: CacheResult<string>, noContentCopy: string, template: IExtensionEditorTemplate, webviewIndex: WebviewIndex, token: CancellationToken): Promise<IActiveElement | null> {
		try {
			const body = await this.renderMarkdown(cacheResult, template);
			if (token.isCancellationRequested) {
				return Promise.resolve(null);
			}

			const webview = this.contentDisposables.add(this.webviewService.createWebviewOverlay('extensionEditor', {
				enableFindWidget: true,
				tryRestoreScrollPosition: true,
			}, {}, undefined));

			webview.initialScrollProgress = this.initialScrollProgress.get(webviewIndex) || 0;

			webview.claim(this, this.scopedContextKeyService);
			setParentFlowTo(webview.container, template.content);
			webview.layoutWebviewOverElement(template.content);

			webview.html = body;
			webview.claim(this, undefined);

			this.contentDisposables.add(webview.onDidFocus(() => this.fireOnDidFocus()));

			this.contentDisposables.add(webview.onDidScroll(() => this.initialScrollProgress.set(webviewIndex, webview.initialScrollProgress)));

			const removeLayoutParticipant = arrays.insert(this.layoutParticipants, {
				layout: () => {
					webview.layoutWebviewOverElement(template.content);
				}
			});
			this.contentDisposables.add(toDisposable(removeLayoutParticipant));

			let isDisposed = false;
			this.contentDisposables.add(toDisposable(() => { isDisposed = true; }));

			this.contentDisposables.add(this.themeService.onDidColorThemeChange(async () => {
				// Render again since syntax highlighting of code blocks may have changed
				const body = await this.renderMarkdown(cacheResult, template);
				if (!isDisposed) { // Make sure we weren't disposed of in the meantime
					webview.html = body;
				}
			}));

			this.contentDisposables.add(webview.onDidClickLink(link => {
				if (!link) {
					return;
				}
				// Only allow links with specific schemes
				if (matchesScheme(link, Schemas.http) || matchesScheme(link, Schemas.https) || matchesScheme(link, Schemas.mailto)) {
					this.openerService.open(link);
				}
				if (matchesScheme(link, Schemas.command) && URI.parse(link).path === ShowCurrentReleaseNotesActionId) {
					this.openerService.open(link, { allowCommands: true }); // TODO@sandy081 use commands service
				}
			}, null, this.contentDisposables));

			return webview;
		} catch (e) {
			const p = append(template.content, $('p.nocontent'));
			p.textContent = noContentCopy;
			return p;
		}
	}

	private async renderMarkdown(cacheResult: CacheResult<string>, template: IExtensionEditorTemplate) {
		const contents = await this.loadContents(() => cacheResult, template);
		const content = await renderMarkdownDocument(contents, this.extensionService, this.modeService);
		return this.renderBody(content);
	}

	private async renderBody(body: string): Promise<string> {
		const nonce = generateUuid();
		const colorMap = TokenizationRegistry.getColorMap();
		const css = colorMap ? generateTokensCSSForColorMap(colorMap) : '';
		return `<!DOCTYPE html>
		<html>
			<head>
				<meta http-equiv="Content-type" content="text/html;charset=UTF-8">
				<meta http-equiv="Content-Security-Policy" content="default-src 'none'; img-src https: data:; media-src https:; script-src 'none'; style-src 'nonce-${nonce}';">
				<style nonce="${nonce}">
					${DEFAULT_MARKDOWN_STYLES}

					#scroll-to-top {
						position: fixed;
						width: 40px;
						height: 40px;
						right: 25px;
						bottom: 25px;
						background-color:#444444;
						border-radius: 50%;
						cursor: pointer;
						box-shadow: 1px 1px 1px rgba(0,0,0,.25);
						outline: none;
						display: flex;
						justify-content: center;
						align-items: center;
					}

					#scroll-to-top:hover {
						background-color:#007acc;
						box-shadow: 2px 2px 2px rgba(0,0,0,.25);
					}

					body.vscode-light #scroll-to-top {
						background-color: #949494;
					}

					body.vscode-high-contrast #scroll-to-top:hover {
						background-color: #007acc;
					}

					body.vscode-high-contrast #scroll-to-top {
						background-color: black;
						border: 2px solid #6fc3df;
						box-shadow: none;
					}
					body.vscode-high-contrast #scroll-to-top:hover {
						background-color: #007acc;
					}

					#scroll-to-top span.icon::before {
						content: "";
						display: block;
						/* Chevron up icon */
						background:url('data:image/svg+xml;base64,PD94bWwgdmVyc2lvbj0iMS4wIiBlbmNvZGluZz0idXRmLTgiPz4KPCEtLSBHZW5lcmF0b3I6IEFkb2JlIElsbHVzdHJhdG9yIDE5LjIuMCwgU1ZHIEV4cG9ydCBQbHVnLUluIC4gU1ZHIFZlcnNpb246IDYuMDAgQnVpbGQgMCkgIC0tPgo8c3ZnIHZlcnNpb249IjEuMSIgaWQ9IkxheWVyXzEiIHhtbG5zPSJodHRwOi8vd3d3LnczLm9yZy8yMDAwL3N2ZyIgeG1sbnM6eGxpbms9Imh0dHA6Ly93d3cudzMub3JnLzE5OTkveGxpbmsiIHg9IjBweCIgeT0iMHB4IgoJIHZpZXdCb3g9IjAgMCAxNiAxNiIgc3R5bGU9ImVuYWJsZS1iYWNrZ3JvdW5kOm5ldyAwIDAgMTYgMTY7IiB4bWw6c3BhY2U9InByZXNlcnZlIj4KPHN0eWxlIHR5cGU9InRleHQvY3NzIj4KCS5zdDB7ZmlsbDojRkZGRkZGO30KCS5zdDF7ZmlsbDpub25lO30KPC9zdHlsZT4KPHRpdGxlPnVwY2hldnJvbjwvdGl0bGU+CjxwYXRoIGNsYXNzPSJzdDAiIGQ9Ik04LDUuMWwtNy4zLDcuM0wwLDExLjZsOC04bDgsOGwtMC43LDAuN0w4LDUuMXoiLz4KPHJlY3QgY2xhc3M9InN0MSIgd2lkdGg9IjE2IiBoZWlnaHQ9IjE2Ii8+Cjwvc3ZnPgo=');
						width: 16px;
						height: 16px;
					}
					${css}
				</style>
			</head>
			<body>
				<a id="scroll-to-top" role="button" aria-label="scroll to top" href="#"><span class="icon"></span></a>
				${body}
			</body>
		</html>`;
	}

	private async openReadme(template: IExtensionEditorTemplate, token: CancellationToken): Promise<IActiveElement | null> {
		const manifest = await this.extensionManifest!.get().promise;
		if (manifest && manifest.extensionPack?.length && this.shallRenderAsExensionPack(manifest)) {
			return this.openExtensionPackReadme(manifest, template, token);
		}
		return this.openMarkdown(this.extensionReadme!.get(), localize('noReadme', "No README available."), template, WebviewIndex.Readme, token);
	}

	private shallRenderAsExensionPack(manifest: IExtensionManifest): boolean {
		return !!(manifest.categories?.some(category => category.toLowerCase() === 'extension packs'));
	}

	private async openExtensionPackReadme(manifest: IExtensionManifest, template: IExtensionEditorTemplate, token: CancellationToken): Promise<IActiveElement | null> {
		if (token.isCancellationRequested) {
			return Promise.resolve(null);
		}

		const extensionPackReadme = append(template.content, $('div', { class: 'extension-pack-readme' }));
		extensionPackReadme.style.margin = '0 auto';
		extensionPackReadme.style.maxWidth = '882px';

		const extensionPack = append(extensionPackReadme, $('div', { class: 'extension-pack' }));
		if (manifest.extensionPack!.length <= 3) {
			extensionPackReadme.classList.add('one-row');
		} else if (manifest.extensionPack!.length <= 6) {
			extensionPackReadme.classList.add('two-rows');
		} else if (manifest.extensionPack!.length <= 9) {
			extensionPackReadme.classList.add('three-rows');
		} else {
			extensionPackReadme.classList.add('more-rows');
		}

		const extensionPackHeader = append(extensionPack, $('div.header'));
		extensionPackHeader.textContent = localize('extension pack', "Extension Pack ({0})", manifest.extensionPack!.length);
		const extensionPackContent = append(extensionPack, $('div', { class: 'extension-pack-content' }));
		extensionPackContent.setAttribute('tabindex', '0');
		append(extensionPack, $('div.footer'));
		const readmeContent = append(extensionPackReadme, $('div.readme-content'));

		await Promise.all([
			this.renderExtensionPack(manifest, extensionPackContent, token),
			this.openMarkdown(this.extensionReadme!.get(), localize('noReadme', "No README available."), { ...template, ...{ content: readmeContent } }, WebviewIndex.Readme, token),
		]);

		return { focus: () => extensionPackContent.focus() };
	}

	private openChangelog(template: IExtensionEditorTemplate, token: CancellationToken): Promise<IActiveElement | null> {
		return this.openMarkdown(this.extensionChangelog!.get(), localize('noChangelog', "No Changelog available."), template, WebviewIndex.Changelog, token);
	}

	private openContributions(template: IExtensionEditorTemplate, token: CancellationToken): Promise<IActiveElement | null> {
		const content = $('div', { class: 'subcontent', tabindex: '0' });
		return this.loadContents(() => this.extensionManifest!.get(), template)
			.then(manifest => {
				if (token.isCancellationRequested) {
					return null;
				}

				if (!manifest) {
					return content;
				}

				const scrollableContent = new DomScrollableElement(content, {});

				const layout = () => scrollableContent.scanDomNode();
				const removeLayoutParticipant = arrays.insert(this.layoutParticipants, { layout });
				this.contentDisposables.add(toDisposable(removeLayoutParticipant));

				const renders = [
					this.renderSettings(content, manifest, layout),
					this.renderCommands(content, manifest, layout),
					this.renderCodeActions(content, manifest, layout),
					this.renderLanguages(content, manifest, layout),
					this.renderColorThemes(content, manifest, layout),
					this.renderIconThemes(content, manifest, layout),
					this.renderProductIconThemes(content, manifest, layout),
					this.renderColors(content, manifest, layout),
					this.renderJSONValidation(content, manifest, layout),
					this.renderDebuggers(content, manifest, layout),
					this.renderViewContainers(content, manifest, layout),
					this.renderViews(content, manifest, layout),
					this.renderLocalizations(content, manifest, layout),
					renderDashboardContributions(content, manifest, layout), // {{SQL CARBON EDIT}}
					this.renderCustomEditors(content, manifest, layout),
					this.renderAuthentication(content, manifest, layout),
					this.renderActivationEvents(content, manifest, layout),
				];

				scrollableContent.scanDomNode();

				const isEmpty = !renders.some(x => x);
				if (isEmpty) {
					append(content, $('p.nocontent')).textContent = localize('noContributions', "No Contributions");
					append(template.content, content);
				} else {
					append(template.content, scrollableContent.getDomNode());
					this.contentDisposables.add(scrollableContent);
				}
				return content;
			}, () => {
				if (token.isCancellationRequested) {
					return null;
				}

				append(content, $('p.nocontent')).textContent = localize('noContributions', "No Contributions");
				append(template.content, content);
				return content;
			});
	}

	private openExtensionDependencies(extension: IExtension, template: IExtensionEditorTemplate, token: CancellationToken): Promise<IActiveElement | null> {
		if (token.isCancellationRequested) {
			return Promise.resolve(null);
		}

		if (arrays.isFalsyOrEmpty(extension.dependencies)) {
			append(template.content, $('p.nocontent')).textContent = localize('noDependencies', "No Dependencies");
			return Promise.resolve(template.content);
		}

		const content = $('div', { class: 'subcontent' });
		const scrollableContent = new DomScrollableElement(content, {});
		append(template.content, scrollableContent.getDomNode());
		this.contentDisposables.add(scrollableContent);

		const dependenciesTree = this.instantiationService.createInstance(ExtensionsTree,
			new ExtensionData(extension, null, extension => extension.dependencies || [], this.extensionsWorkbenchService), content,
			{
				listBackground: editorBackground
			});
		const layout = () => {
			scrollableContent.scanDomNode();
			const scrollDimensions = scrollableContent.getScrollDimensions();
			dependenciesTree.layout(scrollDimensions.height);
		};
		const removeLayoutParticipant = arrays.insert(this.layoutParticipants, { layout });
		this.contentDisposables.add(toDisposable(removeLayoutParticipant));

		this.contentDisposables.add(dependenciesTree);
		scrollableContent.scanDomNode();
		return Promise.resolve({ focus() { dependenciesTree.domFocus(); } });
	}

	private openExtensionPack(extension: IExtension, template: IExtensionEditorTemplate, token: CancellationToken): Promise<IActiveElement | null> {
		if (token.isCancellationRequested) {
			return Promise.resolve(null);
		}

		if (arrays.isFalsyOrEmpty(extension.extensionPack)) {
			append(template.content, $('p.nocontent')).textContent = localize('noextensions', "No Extensions");
			return Promise.resolve(template.content);
		}

		const content = $('div', { class: 'subcontent' });
		const scrollableContent = new DomScrollableElement(content, {});
		append(template.content, scrollableContent.getDomNode());
		this.contentDisposables.add(scrollableContent);

		const dependenciesTree = this.instantiationService.createInstance(ExtensionsTree,
			new ExtensionData(extension, null, extension => extension.extensionPack || [], this.extensionsWorkbenchService), content,
			{
				listBackground: editorBackground
			});
		const layout = () => {
			scrollableContent.scanDomNode();
			const scrollDimensions = scrollableContent.getScrollDimensions();
			dependenciesTree.layout(scrollDimensions.height);
		};
		const removeLayoutParticipant = arrays.insert(this.layoutParticipants, { layout });
		this.contentDisposables.add(toDisposable(removeLayoutParticipant));

		this.contentDisposables.add(dependenciesTree);
		scrollableContent.scanDomNode();
		return Promise.resolve({ focus() { dependenciesTree.domFocus(); } });
	}

	private async renderExtensionPack(manifest: IExtensionManifest, parent: HTMLElement, token: CancellationToken): Promise<void> {
		if (token.isCancellationRequested) {
			return;
		}

		const content = $('div', { class: 'subcontent' });
		const scrollableContent = new DomScrollableElement(content, { useShadows: false });
		append(parent, scrollableContent.getDomNode());

		const extensionsGridView = this.instantiationService.createInstance(ExtensionsGridView, content, new Delegate());
		const extensions: IExtension[] = await getExtensions(manifest.extensionPack!, this.extensionsWorkbenchService);
		extensionsGridView.setExtensions(extensions);
		scrollableContent.scanDomNode();

		this.contentDisposables.add(scrollableContent);
		this.contentDisposables.add(extensionsGridView);
		this.contentDisposables.add(toDisposable(arrays.insert(this.layoutParticipants, { layout: () => scrollableContent.scanDomNode() })));
	}

	private renderSettings(container: HTMLElement, manifest: IExtensionManifest, onDetailsToggle: Function): boolean {
		const configuration = manifest.contributes?.configuration;
		let properties: any = {};
		if (Array.isArray(configuration)) {
			configuration.forEach(config => {
				properties = { ...properties, ...config.properties };
			});
		} else if (configuration) {
			properties = configuration.properties;
		}
		const contrib = properties ? Object.keys(properties) : [];

		if (!contrib.length) {
			return false;
		}

		const details = $('details', { open: true, ontoggle: onDetailsToggle },
			$('summary', { tabindex: '0' }, localize('settings', "Settings ({0})", contrib.length)),
			$('table', undefined,
				$('tr', undefined,
					$('th', undefined, localize('setting name', "Name")),
					$('th', undefined, localize('description', "Description")),
					$('th', undefined, localize('default', "Default"))
				),
				...contrib.map(key => $('tr', undefined,
					$('td', undefined, $('code', undefined, key)),
					$('td', undefined, properties[key].description || (properties[key].markdownDescription && renderMarkdown({ value: properties[key].markdownDescription }, { actionHandler: { callback: (content) => this.openerService.open(content).catch(onUnexpectedError), disposeables: this.contentDisposables } }))),
					$('td', undefined, $('code', undefined, `${isUndefined(properties[key].default) ? getDefaultValue(properties[key].type) : properties[key].default}`))
				))
			)
		);

		append(container, details);
		return true;
	}

	private renderDebuggers(container: HTMLElement, manifest: IExtensionManifest, onDetailsToggle: Function): boolean {
		const contrib = manifest.contributes?.debuggers || [];
		if (!contrib.length) {
			return false;
		}

		const details = $('details', { open: true, ontoggle: onDetailsToggle },
			$('summary', { tabindex: '0' }, localize('debuggers', "Debuggers ({0})", contrib.length)),
			$('table', undefined,
				$('tr', undefined,
					$('th', undefined, localize('debugger name', "Name")),
					$('th', undefined, localize('debugger type', "Type")),
				),
				...contrib.map(d => $('tr', undefined,
					$('td', undefined, d.label!),
					$('td', undefined, d.type)))
			)
		);

		append(container, details);
		return true;
	}

	private renderViewContainers(container: HTMLElement, manifest: IExtensionManifest, onDetailsToggle: Function): boolean {
		const contrib = manifest.contributes?.viewsContainers || {};

		const viewContainers = Object.keys(contrib).reduce((result, location) => {
			let viewContainersForLocation: IViewContainer[] = contrib[location];
			result.push(...viewContainersForLocation.map(viewContainer => ({ ...viewContainer, location })));
			return result;
		}, [] as Array<{ id: string, title: string, location: string }>);

		if (!viewContainers.length) {
			return false;
		}

		const details = $('details', { open: true, ontoggle: onDetailsToggle },
			$('summary', { tabindex: '0' }, localize('viewContainers', "View Containers ({0})", viewContainers.length)),
			$('table', undefined,
				$('tr', undefined, $('th', undefined, localize('view container id', "ID")), $('th', undefined, localize('view container title', "Title")), $('th', undefined, localize('view container location', "Where"))),
				...viewContainers.map(viewContainer => $('tr', undefined, $('td', undefined, viewContainer.id), $('td', undefined, viewContainer.title), $('td', undefined, viewContainer.location)))
			)
		);

		append(container, details);
		return true;
	}

	private renderViews(container: HTMLElement, manifest: IExtensionManifest, onDetailsToggle: Function): boolean {
		const contrib = manifest.contributes?.views || {};

		const views = Object.keys(contrib).reduce((result, location) => {
			let viewsForLocation: IView[] = contrib[location];
			result.push(...viewsForLocation.map(view => ({ ...view, location })));
			return result;
		}, [] as Array<{ id: string, name: string, location: string }>);

		if (!views.length) {
			return false;
		}

		const details = $('details', { open: true, ontoggle: onDetailsToggle },
			$('summary', { tabindex: '0' }, localize('views', "Views ({0})", views.length)),
			$('table', undefined,
				$('tr', undefined, $('th', undefined, localize('view id', "ID")), $('th', undefined, localize('view name', "Name")), $('th', undefined, localize('view location', "Where"))),
				...views.map(view => $('tr', undefined, $('td', undefined, view.id), $('td', undefined, view.name), $('td', undefined, view.location)))
			)
		);

		append(container, details);
		return true;
	}

	private renderLocalizations(container: HTMLElement, manifest: IExtensionManifest, onDetailsToggle: Function): boolean {
		const localizations = manifest.contributes?.localizations || [];
		if (!localizations.length) {
			return false;
		}

		const details = $('details', { open: true, ontoggle: onDetailsToggle },
			$('summary', { tabindex: '0' }, localize('localizations', "Localizations ({0})", localizations.length)),
			$('table', undefined,
				$('tr', undefined, $('th', undefined, localize('localizations language id', "Language Id")), $('th', undefined, localize('localizations language name', "Language Name")), $('th', undefined, localize('localizations localized language name', "Language Name (Localized)"))),
				...localizations.map(localization => $('tr', undefined, $('td', undefined, localization.languageId), $('td', undefined, localization.languageName || ''), $('td', undefined, localization.localizedLanguageName || '')))
			)
		);

		append(container, details);
		return true;
	}

	private renderCustomEditors(container: HTMLElement, manifest: IExtensionManifest, onDetailsToggle: Function): boolean {
		const webviewEditors = manifest.contributes?.customEditors || [];
		if (!webviewEditors.length) {
			return false;
		}

		const details = $('details', { open: true, ontoggle: onDetailsToggle },
			$('summary', { tabindex: '0' }, localize('customEditors', "Custom Editors ({0})", webviewEditors.length)),
			$('table', undefined,
				$('tr', undefined,
					$('th', undefined, localize('customEditors view type', "View Type")),
					$('th', undefined, localize('customEditors priority', "Priority")),
					$('th', undefined, localize('customEditors filenamePattern', "Filename Pattern"))),
				...webviewEditors.map(webviewEditor =>
					$('tr', undefined,
						$('td', undefined, webviewEditor.viewType),
						$('td', undefined, webviewEditor.priority),
						$('td', undefined, arrays.coalesce(webviewEditor.selector.map(x => x.filenamePattern)).join(', '))))
			)
		);

		append(container, details);
		return true;
	}

	private renderCodeActions(container: HTMLElement, manifest: IExtensionManifest, onDetailsToggle: Function): boolean {
		const codeActions = manifest.contributes?.codeActions || [];
		if (!codeActions.length) {
			return false;
		}

		const flatActions = arrays.flatten(
			codeActions.map(contribution =>
				contribution.actions.map(action => ({ ...action, languages: contribution.languages }))));

		const details = $('details', { open: true, ontoggle: onDetailsToggle },
			$('summary', { tabindex: '0' }, localize('codeActions', "Code Actions ({0})", flatActions.length)),
			$('table', undefined,
				$('tr', undefined,
					$('th', undefined, localize('codeActions.title', "Title")),
					$('th', undefined, localize('codeActions.kind', "Kind")),
					$('th', undefined, localize('codeActions.description', "Description")),
					$('th', undefined, localize('codeActions.languages', "Languages"))),
				...flatActions.map(action =>
					$('tr', undefined,
						$('td', undefined, action.title),
						$('td', undefined, $('code', undefined, action.kind)),
						$('td', undefined, action.description ?? ''),
						$('td', undefined, ...action.languages.map(language => $('code', undefined, language)))))
			)
		);

		append(container, details);
		return true;
	}

	private renderAuthentication(container: HTMLElement, manifest: IExtensionManifest, onDetailsToggle: Function): boolean {
		const authentication = manifest.contributes?.authentication || [];
		if (!authentication.length) {
			return false;
		}

		const details = $('details', { open: true, ontoggle: onDetailsToggle },
			$('summary', { tabindex: '0' }, localize('authentication', "Authentication ({0})", authentication.length)),
			$('table', undefined,
				$('tr', undefined,
					$('th', undefined, localize('authentication.label', "Label")),
					$('th', undefined, localize('authentication.id', "Id"))
				),
				...authentication.map(action =>
					$('tr', undefined,
						$('td', undefined, action.label),
						$('td', undefined, action.id)
					)
				)
			)
		);

		append(container, details);
		return true;
	}

	private renderColorThemes(container: HTMLElement, manifest: IExtensionManifest, onDetailsToggle: Function): boolean {
		const contrib = manifest.contributes?.themes || [];
		if (!contrib.length) {
			return false;
		}

		const details = $('details', { open: true, ontoggle: onDetailsToggle },
			$('summary', { tabindex: '0' }, localize('colorThemes', "Color Themes ({0})", contrib.length)),
			$('ul', undefined, ...contrib.map(theme => $('li', undefined, theme.label)))
		);

		append(container, details);
		return true;
	}

	private renderIconThemes(container: HTMLElement, manifest: IExtensionManifest, onDetailsToggle: Function): boolean {
		const contrib = manifest.contributes?.iconThemes || [];
		if (!contrib.length) {
			return false;
		}

		const details = $('details', { open: true, ontoggle: onDetailsToggle },
			$('summary', { tabindex: '0' }, localize('iconThemes', "File Icon Themes ({0})", contrib.length)),
			$('ul', undefined, ...contrib.map(theme => $('li', undefined, theme.label)))
		);

		append(container, details);
		return true;
	}

	private renderProductIconThemes(container: HTMLElement, manifest: IExtensionManifest, onDetailsToggle: Function): boolean {
		const contrib = manifest.contributes?.productIconThemes || [];
		if (!contrib.length) {
			return false;
		}

		const details = $('details', { open: true, ontoggle: onDetailsToggle },
			$('summary', { tabindex: '0' }, localize('productThemes', "Product Icon Themes ({0})", contrib.length)),
			$('ul', undefined, ...contrib.map(theme => $('li', undefined, theme.label)))
		);

		append(container, details);
		return true;
	}

	private renderColors(container: HTMLElement, manifest: IExtensionManifest, onDetailsToggle: Function): boolean {
		const colors = manifest.contributes?.colors || [];
		if (!colors.length) {
			return false;
		}

		function colorPreview(colorReference: string): Node[] {
			let result: Node[] = [];
			if (colorReference && colorReference[0] === '#') {
				let color = Color.fromHex(colorReference);
				if (color) {
					result.push($('span', { class: 'colorBox', style: 'background-color: ' + Color.Format.CSS.format(color) }, ''));
				}
			}
			result.push($('code', undefined, colorReference));
			return result;
		}

		const details = $('details', { open: true, ontoggle: onDetailsToggle },
			$('summary', { tabindex: '0' }, localize('colors', "Colors ({0})", colors.length)),
			$('table', undefined,
				$('tr', undefined,
					$('th', undefined, localize('colorId', "Id")),
					$('th', undefined, localize('description', "Description")),
					$('th', undefined, localize('defaultDark', "Dark Default")),
					$('th', undefined, localize('defaultLight', "Light Default")),
					$('th', undefined, localize('defaultHC', "High Contrast Default"))
				),
				...colors.map(color => $('tr', undefined,
					$('td', undefined, $('code', undefined, color.id)),
					$('td', undefined, color.description),
					$('td', undefined, ...colorPreview(color.defaults.dark)),
					$('td', undefined, ...colorPreview(color.defaults.light)),
					$('td', undefined, ...colorPreview(color.defaults.highContrast))
				))
			)
		);

		append(container, details);
		return true;
	}


	private renderJSONValidation(container: HTMLElement, manifest: IExtensionManifest, onDetailsToggle: Function): boolean {
		const contrib = manifest.contributes?.jsonValidation || [];
		if (!contrib.length) {
			return false;
		}

		const details = $('details', { open: true, ontoggle: onDetailsToggle },
			$('summary', { tabindex: '0' }, localize('JSON Validation', "JSON Validation ({0})", contrib.length)),
			$('table', undefined,
				$('tr', undefined,
					$('th', undefined, localize('fileMatch', "File Match")),
					$('th', undefined, localize('schema', "Schema"))
				),
				...contrib.map(v => $('tr', undefined,
					$('td', undefined, $('code', undefined, Array.isArray(v.fileMatch) ? v.fileMatch.join(', ') : v.fileMatch)),
					$('td', undefined, v.url)
				))));

		append(container, details);
		return true;
	}

	private renderCommands(container: HTMLElement, manifest: IExtensionManifest, onDetailsToggle: Function): boolean {
		const rawCommands = manifest.contributes?.commands || [];
		const commands = rawCommands.map(c => ({
			id: c.command,
			title: c.title,
			keybindings: [] as ResolvedKeybinding[],
			menus: [] as string[]
		}));

		const byId = arrays.index(commands, c => c.id);

		const menus = manifest.contributes?.menus || {};

		Object.keys(menus).forEach(context => {
			menus[context].forEach(menu => {
				let command = byId[menu.command];

				if (command) {
					command.menus.push(context);
				} else {
					command = { id: menu.command, title: '', keybindings: [], menus: [context] };
					byId[command.id] = command;
					commands.push(command);
				}
			});
		});

		const rawKeybindings = manifest.contributes?.keybindings ? (Array.isArray(manifest.contributes.keybindings) ? manifest.contributes.keybindings : [manifest.contributes.keybindings]) : [];

		rawKeybindings.forEach(rawKeybinding => {
			const keybinding = this.resolveKeybinding(rawKeybinding);

			if (!keybinding) {
				return;
			}

			let command = byId[rawKeybinding.command];

			if (command) {
				command.keybindings.push(keybinding);
			} else {
				command = { id: rawKeybinding.command, title: '', keybindings: [keybinding], menus: [] };
				byId[command.id] = command;
				commands.push(command);
			}
		});

		if (!commands.length) {
			return false;
		}

		const renderKeybinding = (keybinding: ResolvedKeybinding): HTMLElement => {
			const element = $('');
			const kbl = new KeybindingLabel(element, OS);
			kbl.set(keybinding);
			this.contentDisposables.add(attachKeybindingLabelStyler(kbl, this.themeService));
			return element;
		};

		const details = $('details', { open: true, ontoggle: onDetailsToggle },
			$('summary', { tabindex: '0' }, localize('commands', "Commands ({0})", commands.length)),
			$('table', undefined,
				$('tr', undefined,
					$('th', undefined, localize('command name', "Name")),
					$('th', undefined, localize('description', "Description")),
					$('th', undefined, localize('keyboard shortcuts', "Keyboard Shortcuts")),
					$('th', undefined, localize('menuContexts', "Menu Contexts"))
				),
				...commands.map(c => $('tr', undefined,
					$('td', undefined, $('code', undefined, c.id)),
					$('td', undefined, c.title),
					$('td', undefined, ...c.keybindings.map(keybinding => renderKeybinding(keybinding))),
					$('td', undefined, ...c.menus.map(context => $('code', undefined, context)))
				))
			)
		);

		append(container, details);
		return true;
	}

	private renderLanguages(container: HTMLElement, manifest: IExtensionManifest, onDetailsToggle: Function): boolean {
		const contributes = manifest.contributes;
		const rawLanguages = contributes?.languages || [];
		const languages = rawLanguages.map(l => ({
			id: l.id,
			name: (l.aliases || [])[0] || l.id,
			extensions: l.extensions || [],
			hasGrammar: false,
			hasSnippets: false
		}));

		const byId = arrays.index(languages, l => l.id);

		const grammars = contributes?.grammars || [];
		grammars.forEach(grammar => {
			let language = byId[grammar.language];

			if (language) {
				language.hasGrammar = true;
			} else {
				language = { id: grammar.language, name: grammar.language, extensions: [], hasGrammar: true, hasSnippets: false };
				byId[language.id] = language;
				languages.push(language);
			}
		});

		const snippets = contributes?.snippets || [];
		snippets.forEach(snippet => {
			let language = byId[snippet.language];

			if (language) {
				language.hasSnippets = true;
			} else {
				language = { id: snippet.language, name: snippet.language, extensions: [], hasGrammar: false, hasSnippets: true };
				byId[language.id] = language;
				languages.push(language);
			}
		});

		if (!languages.length) {
			return false;
		}

		const details = $('details', { open: true, ontoggle: onDetailsToggle },
			$('summary', { tabindex: '0' }, localize('languages', "Languages ({0})", languages.length)),
			$('table', undefined,
				$('tr', undefined,
					$('th', undefined, localize('language id', "ID")),
					$('th', undefined, localize('language name', "Name")),
					$('th', undefined, localize('file extensions', "File Extensions")),
					$('th', undefined, localize('grammar', "Grammar")),
					$('th', undefined, localize('snippets', "Snippets"))
				),
				...languages.map(l => $('tr', undefined,
					$('td', undefined, l.id),
					$('td', undefined, l.name),
					$('td', undefined, ...join(l.extensions.map(ext => $('code', undefined, ext)), ' ')),
					$('td', undefined, document.createTextNode(l.hasGrammar ? '✔︎' : '—')),
					$('td', undefined, document.createTextNode(l.hasSnippets ? '✔︎' : '—'))
				))
			)
		);

		append(container, details);
		return true;
	}

	private renderActivationEvents(container: HTMLElement, manifest: IExtensionManifest, onDetailsToggle: Function): boolean {
		const activationEvents = manifest.activationEvents || [];
		if (!activationEvents.length) {
			return false;
		}

		const details = $('details', { open: true, ontoggle: onDetailsToggle },
			$('summary', { tabindex: '0' }, localize('activation events', "Activation Events ({0})", activationEvents.length)),
			$('ul', undefined, ...activationEvents.map(activationEvent => $('li', undefined, $('code', undefined, activationEvent))))
		);

		append(container, details);
		return true;
	}

	private resolveKeybinding(rawKeyBinding: IKeyBinding): ResolvedKeybinding | null {
		let key: string | undefined;

		switch (platform) {
			case 'win32': key = rawKeyBinding.win; break;
			case 'linux': key = rawKeyBinding.linux; break;
			case 'darwin': key = rawKeyBinding.mac; break;
		}

		const keyBinding = KeybindingParser.parseKeybinding(key || rawKeyBinding.key, OS);
		if (keyBinding) {
			return this.keybindingService.resolveKeybinding(keyBinding)[0];

		}
		return null;
	}

	private loadContents<T>(loadingTask: () => CacheResult<T>, template: IExtensionEditorTemplate): Promise<T> {
		template.content.classList.add('loading');

		const result = this.contentDisposables.add(loadingTask());
		const onDone = () => template.content.classList.remove('loading');
		result.promise.then(onDone, onDone);

		return result.promise;
	}

	layout(): void {
		this.layoutParticipants.forEach(p => p.layout());
	}

	private onError(err: any): void {
		if (isPromiseCanceledError(err)) {
			return;
		}

		this.notificationService.error(err);
	}
}

const contextKeyExpr = ContextKeyExpr.and(ContextKeyExpr.equals('activeEditor', ExtensionEditor.ID), EditorContextKeys.focus.toNegated());
registerAction2(class ShowExtensionEditorFindAction extends Action2 {
	constructor() {
		super({
			id: 'editor.action.extensioneditor.showfind',
			title: localize('find', "Find"),
			keybinding: {
				when: contextKeyExpr,
				weight: KeybindingWeight.EditorContrib,
				primary: KeyMod.CtrlCmd | KeyCode.KEY_F,
			}
		});
	}
	run(accessor: ServicesAccessor): any {
		const extensionEditor = getExtensionEditor(accessor);
		if (extensionEditor) {
			extensionEditor.showFind();
		}
	}
});

registerAction2(class StartExtensionEditorFindNextAction extends Action2 {
	constructor() {
		super({
			id: 'editor.action.extensioneditor.findNext',
			title: localize('find next', "Find Next"),
			keybinding: {
				when: ContextKeyExpr.and(
					contextKeyExpr,
					KEYBINDING_CONTEXT_WEBVIEW_FIND_WIDGET_FOCUSED),
				primary: KeyCode.Enter,
				weight: KeybindingWeight.EditorContrib
			}
		});
	}
	run(accessor: ServicesAccessor): any {
		const extensionEditor = getExtensionEditor(accessor);
		if (extensionEditor) {
			extensionEditor.runFindAction(false);
		}
	}
});

registerAction2(class StartExtensionEditorFindPreviousAction extends Action2 {
	constructor() {
		super({
			id: 'editor.action.extensioneditor.findPrevious',
			title: localize('find previous', "Find Previous"),
			keybinding: {
				when: ContextKeyExpr.and(
					contextKeyExpr,
					KEYBINDING_CONTEXT_WEBVIEW_FIND_WIDGET_FOCUSED),
				primary: KeyMod.Shift | KeyCode.Enter,
				weight: KeybindingWeight.EditorContrib
			}
		});
	}
	run(accessor: ServicesAccessor): any {
		const extensionEditor = getExtensionEditor(accessor);
		if (extensionEditor) {
			extensionEditor.runFindAction(true);
		}
	}
});

registerThemingParticipant((theme: IColorTheme, collector: ICssStyleCollector) => {

	const link = theme.getColor(textLinkForeground);
	if (link) {
		collector.addRule(`.monaco-workbench .extension-editor .subcontent a { color: ${link}; }`);
	}

	const activeLink = theme.getColor(textLinkActiveForeground);
	if (activeLink) {
		collector.addRule(`.monaco-workbench .extension-editor .subcontent a:hover,
			.monaco-workbench .extension-editor .subcontent a:active { color: ${activeLink}; }`);
	}

});

function getExtensionEditor(accessor: ServicesAccessor): ExtensionEditor | null {
	const activeEditorPane = accessor.get(IEditorService).activeEditorPane;
	if (activeEditorPane instanceof ExtensionEditor) {
		return activeEditorPane;
	}
	return null;
}<|MERGE_RESOLUTION|>--- conflicted
+++ resolved
@@ -232,19 +232,10 @@
 
 		const subtitle = append(details, $('.subtitle'));
 		const publisher = append(append(subtitle, $('.subtitle-entry')), $('span.publisher.clickable', { title: localize('publisher', "Publisher name"), tabIndex: 0 }));
-<<<<<<< HEAD
-
 		// {{SQL CARBON EDIT}} remove rating and install count widgets
 		// const installCount = append(append(subtitle, $('.subtitle-entry')), $('span.install', { title: localize('install count', "Install count"), tabIndex: 0 }));
-
 		// const rating = append(append(subtitle, $('.subtitle-entry')), $('span.rating.clickable', { title: localize('rating', "Rating"), tabIndex: 0 }));
-
-		const repository = append(append(subtitle, $('.subtitle-entry')), $('span.repository.clickable'));
-=======
-		const installCount = append(append(subtitle, $('.subtitle-entry')), $('span.install', { title: localize('install count', "Install count"), tabIndex: 0 }));
-		const rating = append(append(subtitle, $('.subtitle-entry')), $('span.rating.clickable', { title: localize('rating', "Rating"), tabIndex: 0 }));
 		const repository = append(append(subtitle, $('.subtitle-entry')), $('span.repository.clickable', { tabIndex: 0 }));
->>>>>>> e92da93d
 		repository.textContent = localize('repository', 'Repository');
 		const license = append(append(subtitle, $('.subtitle-entry')), $('span.license.clickable', { tabIndex: 0 }));
 		license.textContent = localize('license', 'License');
@@ -376,19 +367,17 @@
 		this.telemetryService.publicLog('extensionGallery:openExtension', { ...extension.telemetryData, ...recommendationsData });
 
 		template.name.classList.toggle('clickable', !!extension.url);
-<<<<<<< HEAD
-		template.publisher.classList.toggle('clickable', !!extension.url); // {{SQL CARBON EDIT}} !!extension.url -> !!extension.publisher, for ADS we don't have marketplace website, but still want to make it clickable and filter extensions by publisher
-		// template.rating.classList.toggle('clickable', !!extension.url); // {{SQL CARBON EDIT}} remove rating widget
-=======
 
 		// subtitle
 		template.publisher.textContent = extension.publisherDisplayName;
 		template.publisher.classList.toggle('clickable', !!extension.url);
 
-		template.installCount.parentElement?.classList.toggle('hide', !extension.url);
-
-		template.rating.parentElement?.classList.toggle('hide', !extension.url);
-		template.rating.classList.toggle('clickable', !!extension.url);
+		// {{SQL CARBON EDIT}} remove install count widget
+		// template.installCount.parentElement?.classList.toggle('hide', !extension.url);
+
+		// {{SQL CARBON EDIT}} remove rating widget
+		// template.rating.parentElement?.classList.toggle('hide', !extension.url);
+		// template.rating.classList.toggle('clickable', !!extension.url);
 
 		template.repository.parentElement?.classList.toggle('hide', !extension.repository);
 		if (extension.repository) {
@@ -398,7 +387,6 @@
 		template.license.parentElement?.classList.toggle('hide', !extension.url || !extension.licenseUrl);
 		template.version.textContent = `v${extension.version}`;
 
->>>>>>> e92da93d
 		if (extension.url) {
 			this.transientDisposables.add(this.onClick(template.name, () => this.openerService.open(URI.parse(extension.url!))));
 			// this.transientDisposables.add(this.onClick(template.rating, () => this.openerService.open(URI.parse(`${extension.url}#review-details`)))); // {{SQL CARBON EDIT}} remove rating widget
@@ -410,7 +398,6 @@
 			if (extension.licenseUrl) {
 				this.transientDisposables.add(this.onClick(template.license, () => this.openerService.open(URI.parse(extension.licenseUrl!))));
 			}
-<<<<<<< HEAD
 		} else {
 			template.license.style.display = 'none';
 		}
@@ -441,8 +428,6 @@
 		}
 		else {
 			template.repository.style.display = 'none';
-=======
->>>>>>> e92da93d
 		}
 
 		const widgets = [
