/*---------------------------------------------------------------------------------------------
 *  Copyright (c) Microsoft Corporation. All rights reserved.
 *  Licensed under the Source EULA. See License.txt in the project root for license information.
 *--------------------------------------------------------------------------------------------*/

import 'vs/css!./media/extensionEditor';
import { localize } from 'vs/nls';
import { createCancelablePromise } from 'vs/base/common/async';
import * as arrays from 'vs/base/common/arrays';
import { OS } from 'vs/base/common/platform';
import { Event, Emitter } from 'vs/base/common/event';
import { Cache, CacheResult } from 'vs/base/common/cache';
import { Action } from 'vs/base/common/actions';
import { isPromiseCanceledError } from 'vs/base/common/errors';
import { dispose, toDisposable, Disposable, DisposableStore, IDisposable } from 'vs/base/common/lifecycle';
import { domEvent } from 'vs/base/browser/event';
import { append, $, addClass, removeClass, finalHandler, join, toggleClass, hide, show, addDisposableListener, EventType } from 'vs/base/browser/dom';
import { BaseEditor } from 'vs/workbench/browser/parts/editor/baseEditor';
import { IViewletService } from 'vs/workbench/services/viewlet/browser/viewlet';
import { ITelemetryService } from 'vs/platform/telemetry/common/telemetry';
import { IInstantiationService, ServicesAccessor } from 'vs/platform/instantiation/common/instantiation';
import { IExtensionTipsService } from 'vs/workbench/services/extensionManagement/common/extensionManagement';
import { IExtensionManifest, IKeyBinding, IView, IViewContainer, ExtensionType } from 'vs/platform/extensions/common/extensions';
import { ResolvedKeybinding, KeyMod, KeyCode } from 'vs/base/common/keyCodes';
import { ExtensionsInput } from 'vs/workbench/contrib/extensions/common/extensionsInput';
import { IExtensionsWorkbenchService, IExtensionsViewlet, VIEWLET_ID, IExtension, ExtensionContainers } from 'vs/workbench/contrib/extensions/common/extensions';
import { RatingsWidget, InstallCountWidget, RemoteBadgeWidget } from 'vs/workbench/contrib/extensions/browser/extensionsWidgets';
import { EditorOptions } from 'vs/workbench/common/editor';
import { ActionBar } from 'vs/base/browser/ui/actionbar/actionbar';
import { CombinedInstallAction, UpdateAction, ExtensionEditorDropDownAction, ReloadAction, MaliciousStatusLabelAction, IgnoreExtensionRecommendationAction, UndoIgnoreExtensionRecommendationAction, EnableDropDownAction, DisableDropDownAction, StatusLabelAction, SetFileIconThemeAction, SetColorThemeAction, RemoteInstallAction, ExtensionToolTipAction, SystemDisabledWarningAction, LocalInstallAction } from 'vs/workbench/contrib/extensions/browser/extensionsActions';
import { IKeybindingService } from 'vs/platform/keybinding/common/keybinding';
import { DomScrollableElement } from 'vs/base/browser/ui/scrollbar/scrollableElement';
import { IOpenerService } from 'vs/platform/opener/common/opener';
import { IThemeService } from 'vs/platform/theme/common/themeService';
import { KeybindingLabel } from 'vs/base/browser/ui/keybindingLabel/keybindingLabel';
import { ContextKeyExpr } from 'vs/platform/contextkey/common/contextkey';
import { Command } from 'vs/editor/browser/editorExtensions';
import { IEditorService } from 'vs/workbench/services/editor/common/editorService';
import { KeybindingWeight } from 'vs/platform/keybinding/common/keybindingsRegistry';
import { Color } from 'vs/base/common/color';
import { assign } from 'vs/base/common/objects';
import { INotificationService } from 'vs/platform/notification/common/notification';
import { CancellationToken } from 'vs/base/common/cancellation';
import { ExtensionsTree, ExtensionData } from 'vs/workbench/contrib/extensions/browser/extensionsViewer';
import { ShowCurrentReleaseNotesActionId } from 'vs/workbench/contrib/update/common/update';
import { KeybindingParser } from 'vs/base/common/keybindingParser';
import { IStorageService } from 'vs/platform/storage/common/storage';
import { IExtensionService } from 'vs/workbench/services/extensions/common/extensions';
import { getDefaultValue } from 'vs/platform/configuration/common/configurationRegistry';
import { isUndefined } from 'vs/base/common/types';
import { IWorkbenchThemeService } from 'vs/workbench/services/themes/common/workbenchThemeService';
import { IWebviewService, Webview, KEYBINDING_CONTEXT_WEBVIEW_FIND_WIDGET_FOCUSED } from 'vs/workbench/contrib/webview/browser/webview';
import { StandardKeyboardEvent } from 'vs/base/browser/keyboardEvent';
import { renderDashboardContributions } from 'sql/workbench/parts/extensions/browser/contributionRenders'; // {{SQL CARBON EDIT}}
import { generateUuid } from 'vs/base/common/uuid';
import { platform } from 'vs/base/common/process';
import { URI } from 'vs/base/common/uri';
import { Schemas } from 'vs/base/common/network';
import { renderMarkdownDocument } from 'vs/workbench/contrib/markdown/common/markdownDocumentRenderer';
import { IModeService } from 'vs/editor/common/services/modeService';
import { TokenizationRegistry } from 'vs/editor/common/modes';
import { generateTokensCSSForColorMap } from 'vs/editor/common/modes/supports/tokenization';

function removeEmbeddedSVGs(documentContent: string): string {
	const newDocument = new DOMParser().parseFromString(documentContent, 'text/html');

	// remove all inline svgs
	const allSVGs = newDocument.documentElement.querySelectorAll('svg');
	if (allSVGs) {
		for (let i = 0; i < allSVGs.length; i++) {
			const svg = allSVGs[i];
			if (svg.parentNode) {
				svg.parentNode.removeChild(allSVGs[i]);
			}
		}
	}

	return newDocument.documentElement.outerHTML;
}

class NavBar extends Disposable {

	private _onChange = this._register(new Emitter<{ id: string | null, focus: boolean }>());
	get onChange(): Event<{ id: string | null, focus: boolean }> { return this._onChange.event; }

	private currentId: string | null = null;
	private actions: Action[];
	private actionbar: ActionBar;

	constructor(container: HTMLElement) {
		super();
		const element = append(container, $('.navbar'));
		this.actions = [];
		this.actionbar = this._register(new ActionBar(element, { animated: false }));
	}

	push(id: string, label: string, tooltip: string): void {
		const action = new Action(id, label, undefined, true, () => this._update(id, true));

		action.tooltip = tooltip;

		this.actions.push(action);
		this.actionbar.push(action);

		if (this.actions.length === 1) {
			this._update(id);
		}
	}

	clear(): void {
		this.actions = dispose(this.actions);
		this.actionbar.clear();
	}

	update(): void {
		this._update(this.currentId);
	}

	_update(id: string | null = this.currentId, focus?: boolean): Promise<void> {
		this.currentId = id;
		this._onChange.fire({ id, focus: !!focus });
		this.actions.forEach(a => a.checked = a.id === id);
		return Promise.resolve(undefined);
	}
}

const NavbarSection = {
	Readme: 'readme',
	Contributions: 'contributions',
	Changelog: 'changelog',
	Dependencies: 'dependencies',
	ExtensionPack: 'extensionPack'
};

interface ILayoutParticipant {
	layout(): void;
}

interface IActiveElement {
	focus(): void;
}

interface IExtensionEditorTemplate {
	iconContainer: HTMLElement;
	icon: HTMLImageElement;
	name: HTMLElement;
	identifier: HTMLElement;
	preview: HTMLElement;
	builtin: HTMLElement;
	license: HTMLElement;
	publisher: HTMLElement;
	installCount: HTMLElement;
	rating: HTMLElement;
	repository: HTMLElement;
	description: HTMLElement;
	extensionActionBar: ActionBar;
	navbar: NavBar;
	content: HTMLElement;
	subtextContainer: HTMLElement;
	subtext: HTMLElement;
	ignoreActionbar: ActionBar;
	header: HTMLElement;
}

export class ExtensionEditor extends BaseEditor {

	static readonly ID: string = 'workbench.editor.extension';

	private template: IExtensionEditorTemplate | undefined;

	private extensionReadme: Cache<string> | null;
	private extensionChangelog: Cache<string> | null;
	private extensionManifest: Cache<IExtensionManifest | null> | null;

	private layoutParticipants: ILayoutParticipant[] = [];
	private readonly contentDisposables = this._register(new DisposableStore());
	private readonly transientDisposables = this._register(new DisposableStore());
	private activeElement: IActiveElement | null = null;
	private editorLoadComplete: boolean = false;

	constructor(
		@ITelemetryService telemetryService: ITelemetryService,
		@IInstantiationService private readonly instantiationService: IInstantiationService,
		@IViewletService private readonly viewletService: IViewletService,
		@IExtensionsWorkbenchService private readonly extensionsWorkbenchService: IExtensionsWorkbenchService,
		@IThemeService protected themeService: IThemeService,
		@IKeybindingService private readonly keybindingService: IKeybindingService,
		@INotificationService private readonly notificationService: INotificationService,
		@IOpenerService private readonly openerService: IOpenerService,
		@IExtensionTipsService private readonly extensionTipsService: IExtensionTipsService,
		@IStorageService storageService: IStorageService,
		@IExtensionService private readonly extensionService: IExtensionService,
		@IWorkbenchThemeService private readonly workbenchThemeService: IWorkbenchThemeService,
		@IWebviewService private readonly webviewService: IWebviewService,
		@IModeService private readonly modeService: IModeService,
	) {
		super(ExtensionEditor.ID, telemetryService, themeService, storageService);
		this.extensionReadme = null;
		this.extensionChangelog = null;
		this.extensionManifest = null;
	}

	createEditor(parent: HTMLElement): void {
		const root = append(parent, $('.extension-editor'));
		root.tabIndex = 0; // this is required for the focus tracker on the editor
		root.style.outline = 'none';
		const header = append(root, $('.header'));

		const iconContainer = append(header, $('.icon-container'));
		const icon = append(iconContainer, $<HTMLImageElement>('img.icon', { draggable: false }));

		const details = append(header, $('.details'));
		const title = append(details, $('.title'));
		const name = append(title, $('span.name.clickable', { title: localize('name', "Extension name") }));
		const identifier = append(title, $('span.identifier', { title: localize('extension id', "Extension identifier") }));

		const preview = append(title, $('span.preview', { title: localize('preview', "Preview") }));
		preview.textContent = localize('preview', "Preview");

		const builtin = append(title, $('span.builtin'));
		builtin.textContent = localize('builtin', "Built-in");

		const subtitle = append(details, $('.subtitle'));
		const publisher = append(subtitle, $('span.publisher.clickable', { title: localize('publisher', "Publisher name"), tabIndex: 0 }));

		const installCount = append(subtitle, $('span.install', { title: localize('install count', "Install count"), tabIndex: 0 }));

		const rating = append(subtitle, $('span.rating.clickable', { title: localize('rating', "Rating"), tabIndex: 0 }));

		const repository = append(subtitle, $('span.repository.clickable'));
		repository.textContent = localize('repository', 'Repository');
		repository.style.display = 'none';
		repository.tabIndex = 0;

		const license = append(subtitle, $('span.license.clickable'));
		license.textContent = localize('license', 'License');
		license.style.display = 'none';
		license.tabIndex = 0;

		const description = append(details, $('.description'));

		const extensionActions = append(details, $('.actions'));
		const extensionActionBar = this._register(new ActionBar(extensionActions, {
			animated: false,
			actionViewItemProvider: (action: Action) => {
				if (action instanceof ExtensionEditorDropDownAction) {
					return action.createActionViewItem();
				}
				return undefined;
			}
		}));

		const subtextContainer = append(details, $('.subtext-container'));
		const subtext = append(subtextContainer, $('.subtext'));
		const ignoreActionbar = this._register(new ActionBar(subtextContainer, { animated: false }));

		this._register(Event.chain(extensionActionBar.onDidRun)
			.map(({ error }) => error)
			.filter(error => !!error)
			.on(this.onError, this));

		this._register(Event.chain(ignoreActionbar.onDidRun)
			.map(({ error }) => error)
			.filter(error => !!error)
			.on(this.onError, this));

		const body = append(root, $('.body'));
		const navbar = new NavBar(body);

		const content = append(body, $('.content'));

		this.template = {
			builtin,
			content,
			description,
			extensionActionBar,
			header,
			icon,
			iconContainer,
			identifier,
			ignoreActionbar,
			installCount,
			license,
			name,
			navbar,
			preview,
			publisher,
			rating,
			repository,
			subtext,
			subtextContainer
		};
	}

	private onClick(element: HTMLElement, callback: () => void): IDisposable {
		const disposables: DisposableStore = new DisposableStore();
		disposables.add(addDisposableListener(element, EventType.CLICK, finalHandler(callback)));
		disposables.add(addDisposableListener(element, EventType.KEY_UP, e => {
			const keyboardEvent = new StandardKeyboardEvent(e);
			if (keyboardEvent.equals(KeyCode.Space) || keyboardEvent.equals(KeyCode.Enter)) {
				e.preventDefault();
				e.stopPropagation();
				callback();
			}
		}));
		return disposables;
	}

	async setInput(input: ExtensionsInput, options: EditorOptions | undefined, token: CancellationToken): Promise<void> {
		if (this.template) {
			await this.updateTemplate(input, this.template);
		}
		return super.setInput(input, options, token);
	}

	private async updateTemplate(input: ExtensionsInput, template: IExtensionEditorTemplate): Promise<void> {
		const runningExtensions = await this.extensionService.getExtensions();
		const colorThemes = await this.workbenchThemeService.getColorThemes();
		const fileIconThemes = await this.workbenchThemeService.getFileIconThemes();

		this.activeElement = null;
		this.editorLoadComplete = false;
		const extension = input.extension;

		this.transientDisposables.clear();

		this.extensionReadme = new Cache(() => createCancelablePromise(token => extension.getReadme(token)));
		this.extensionChangelog = new Cache(() => createCancelablePromise(token => extension.getChangelog(token)));
		this.extensionManifest = new Cache(() => createCancelablePromise(token => extension.getManifest(token)));

		const remoteBadge = this.instantiationService.createInstance(RemoteBadgeWidget, template.iconContainer, true);
		const onError = Event.once(domEvent(template.icon, 'error'));
		onError(() => template.icon.src = extension.iconUrlFallback, null, this.transientDisposables);
		template.icon.src = extension.iconUrl;

		template.name.textContent = extension.displayName;
		template.identifier.textContent = extension.identifier.id;
		template.preview.style.display = extension.preview ? 'inherit' : 'none';
		template.builtin.style.display = extension.type === ExtensionType.System ? 'inherit' : 'none';

		template.publisher.textContent = extension.publisherDisplayName;
		template.description.textContent = extension.description;

		const extRecommendations = this.extensionTipsService.getAllRecommendationsWithReason();
		let recommendationsData = {};
		if (extRecommendations[extension.identifier.id.toLowerCase()]) {
			recommendationsData = { recommendationReason: extRecommendations[extension.identifier.id.toLowerCase()].reasonId };
		}

		/* __GDPR__
		"extensionGallery:openExtension" : {
			"recommendationReason": { "classification": "SystemMetaData", "purpose": "FeatureInsight", "isMeasurement": true },
			"${include}": [
				"${GalleryExtensionTelemetryData}"
			]
		}
		*/
		this.telemetryService.publicLog('extensionGallery:openExtension', assign(extension.telemetryData, recommendationsData));

		toggleClass(template.name, 'clickable', !!extension.url);
		toggleClass(template.publisher, 'clickable', !!extension.url);
		toggleClass(template.rating, 'clickable', !!extension.url);
		if (extension.url) {
			this.transientDisposables.add(this.onClick(template.name, () => this.openerService.open(URI.parse(extension.url!))));
			this.transientDisposables.add(this.onClick(template.rating, () => this.openerService.open(URI.parse(`${extension.url}#review-details`))));
			this.transientDisposables.add(this.onClick(template.publisher, () => {
				this.viewletService.openViewlet(VIEWLET_ID, true)
					.then(viewlet => viewlet as IExtensionsViewlet)
					.then(viewlet => viewlet.search(`publisher:"${extension.publisherDisplayName}"`));
			}));

			if (extension.licenseUrl) {
				this.transientDisposables.add(this.onClick(template.license, () => this.openerService.open(URI.parse(extension.licenseUrl!))));
				template.license.style.display = 'initial';
			} else {
				template.license.style.display = 'none';
			}
		} else {
			template.license.style.display = 'none';
		}

		// {{SQL CARBON EDIT}} add license url
		if (extension.licenseUrl) {
			template.license.onclick = finalHandler(() => window.open(extension.licenseUrl));
			template.license.style.display = 'initial';
		} else {
			template.license.onclick = null;
			template.license.style.display = 'none';
		}
		// {{SQL CARBON EDIT}} - End

		if (extension.repository) {
			this.transientDisposables.add(this.onClick(template.repository, () => this.openerService.open(URI.parse(extension.repository!))));
			template.repository.style.display = 'initial';
		}
		else {
			template.repository.style.display = 'none';
		}

		const widgets = [
			remoteBadge,
			// this.instantiationService.createInstance(InstallCountWidget, template.installCount, false), {{SQL CARBON EDIT}} Remove the widgets
			// this.instantiationService.createInstance(RatingsWidget, template.rating, false) {{SQL CARBON EDIT}} Remove the widgets
		];
		const reloadAction = this.instantiationService.createInstance(ReloadAction);
		const combinedInstallAction = this.instantiationService.createInstance(CombinedInstallAction);
		const systemDisabledWarningAction = this.instantiationService.createInstance(SystemDisabledWarningAction);
		const actions = [
			reloadAction,
			this.instantiationService.createInstance(StatusLabelAction),
			this.instantiationService.createInstance(UpdateAction),
			this.instantiationService.createInstance(SetColorThemeAction, colorThemes),
			this.instantiationService.createInstance(SetFileIconThemeAction, fileIconThemes),
			this.instantiationService.createInstance(EnableDropDownAction),
			this.instantiationService.createInstance(DisableDropDownAction, runningExtensions),
			this.instantiationService.createInstance(RemoteInstallAction),
			this.instantiationService.createInstance(LocalInstallAction),
			combinedInstallAction,
			systemDisabledWarningAction,
			this.instantiationService.createInstance(ExtensionToolTipAction, systemDisabledWarningAction, reloadAction),
			this.instantiationService.createInstance(MaliciousStatusLabelAction, true),
		];
		const extensionContainers: ExtensionContainers = this.instantiationService.createInstance(ExtensionContainers, [...actions, ...widgets]);
		extensionContainers.extension = extension;

		template.extensionActionBar.clear();
		template.extensionActionBar.push(actions, { icon: true, label: true });
		for (const disposable of [...actions, ...widgets, extensionContainers]) {
			this.transientDisposables.add(disposable);
		}

		this.setSubText(extension, reloadAction, template);
		template.content.innerHTML = ''; // Clear content before setting navbar actions.

		template.navbar.clear();
		template.navbar.onChange(e => this.onNavbarChange(extension, e, template), this, this.transientDisposables);

		if (extension.hasReadme()) {
			template.navbar.push(NavbarSection.Readme, localize('details', "Details"), localize('detailstooltip', "Extension details, rendered from the extension's 'README.md' file"));
		}
		this.extensionManifest.get()
			.promise
			.then(manifest => {
				if (manifest) {
					combinedInstallAction.manifest = manifest;
				}
				if (extension.extensionPack.length) {
					template.navbar.push(NavbarSection.ExtensionPack, localize('extensionPack', "Extension Pack"), localize('extensionsPack', "Set of extensions that can be installed together"));
				}
				if (manifest && manifest.contributes) {
					template.navbar.push(NavbarSection.Contributions, localize('contributions', "Contributions"), localize('contributionstooltip', "Lists contributions to VS Code by this extension"));
				}
				if (extension.hasChangelog()) {
					template.navbar.push(NavbarSection.Changelog, localize('changelog', "Changelog"), localize('changelogtooltip', "Extension update history, rendered from the extension's 'CHANGELOG.md' file"));
				}
				if (extension.dependencies.length) {
					template.navbar.push(NavbarSection.Dependencies, localize('dependencies', "Dependencies"), localize('dependenciestooltip', "Lists extensions this extension depends on"));
				}
				this.editorLoadComplete = true;
			});
	}

	private setSubText(extension: IExtension, reloadAction: ReloadAction, template: IExtensionEditorTemplate): void {
		hide(template.subtextContainer);

		const ignoreAction = this.instantiationService.createInstance(IgnoreExtensionRecommendationAction);
		const undoIgnoreAction = this.instantiationService.createInstance(UndoIgnoreExtensionRecommendationAction);
		ignoreAction.extension = extension;
		undoIgnoreAction.extension = extension;
		ignoreAction.enabled = false;
		undoIgnoreAction.enabled = false;

		template.ignoreActionbar.clear();
		template.ignoreActionbar.push([ignoreAction, undoIgnoreAction], { icon: true, label: true });
		this.transientDisposables.add(ignoreAction);
		this.transientDisposables.add(undoIgnoreAction);

		const extRecommendations = this.extensionTipsService.getAllRecommendationsWithReason();
		if (extRecommendations[extension.identifier.id.toLowerCase()]) {
			ignoreAction.enabled = true;
			template.subtext.textContent = extRecommendations[extension.identifier.id.toLowerCase()].reasonText;
			show(template.subtextContainer);
		} else if (this.extensionTipsService.getAllIgnoredRecommendations().global.indexOf(extension.identifier.id.toLowerCase()) !== -1) {
			undoIgnoreAction.enabled = true;
			template.subtext.textContent = localize('recommendationHasBeenIgnored', "You have chosen not to receive recommendations for this extension.");
			show(template.subtextContainer);
		}
		else {
			template.subtext.textContent = '';
		}

		this.extensionTipsService.onRecommendationChange(change => {
			if (change.extensionId.toLowerCase() === extension.identifier.id.toLowerCase()) {
				if (change.isRecommended) {
					undoIgnoreAction.enabled = false;
					const extRecommendations = this.extensionTipsService.getAllRecommendationsWithReason();
					if (extRecommendations[extension.identifier.id.toLowerCase()]) {
						ignoreAction.enabled = true;
						template.subtext.textContent = extRecommendations[extension.identifier.id.toLowerCase()].reasonText;
					}
				} else {
					undoIgnoreAction.enabled = true;
					ignoreAction.enabled = false;
					template.subtext.textContent = localize('recommendationHasBeenIgnored', "You have chosen not to receive recommendations for this extension.");
				}
			}
		});

		this.transientDisposables.add(reloadAction.onDidChange(e => {
			if (e.tooltip) {
				template.subtext.textContent = reloadAction.tooltip;
				show(template.subtextContainer);
				ignoreAction.enabled = false;
				undoIgnoreAction.enabled = false;
			}
			if (e.enabled === true) {
				show(template.subtextContainer);
			}
			if (e.enabled === false) {
				hide(template.subtextContainer);
			}
		}));
	}

	clearInput(): void {
		this.contentDisposables.clear();
		this.transientDisposables.clear();

		super.clearInput();
	}

	focus(): void {
		if (this.activeElement) {
			this.activeElement.focus();
		}
	}

	showFind(): void {
		if (this.activeElement && (<Webview>this.activeElement).showFind) {
			(<Webview>this.activeElement).showFind();
		}
	}

	runFindAction(previous: boolean): void {
		if (this.activeElement && (<Webview>this.activeElement).runFindAction) {
			(<Webview>this.activeElement).runFindAction(previous);
		}
	}

	private onNavbarChange(extension: IExtension, { id, focus }: { id: string | null, focus: boolean }, template: IExtensionEditorTemplate): void {
		if (this.editorLoadComplete) {
			/* __GDPR__
				"extensionEditor:navbarChange" : {
					"navItem": { "classification": "SystemMetaData", "purpose": "FeatureInsight" },
					"${include}": [
						"${GalleryExtensionTelemetryData}"
					]
				}
			*/
			this.telemetryService.publicLog('extensionEditor:navbarChange', assign(extension.telemetryData, { navItem: id }));
		}

		this.contentDisposables.clear();
		template.content.innerHTML = '';
		this.activeElement = null;
		if (id) {
			this.open(id, extension, template)
				.then(activeElement => {
					this.activeElement = activeElement;
					if (focus) {
						this.focus();
					}
				});
		}
	}

	private open(id: string, extension: IExtension, template: IExtensionEditorTemplate): Promise<IActiveElement | null> {
		switch (id) {
			case NavbarSection.Readme: return this.openReadme(template);
			case NavbarSection.Contributions: return this.openContributions(template);
			case NavbarSection.Changelog: return this.openChangelog(template);
			case NavbarSection.Dependencies: return this.openDependencies(extension, template);
			case NavbarSection.ExtensionPack: return this.openExtensionPack(extension, template);
		}
		return Promise.resolve(null);
	}

	private async openMarkdown(cacheResult: CacheResult<string>, noContentCopy: string, template: IExtensionEditorTemplate): Promise<IActiveElement> {
		try {
			const body = await this.renderMarkdown(cacheResult, template);

			const webviewElement = this.contentDisposables.add(this.webviewService.createWebviewEditorOverlay('extensionEditor', {
				enableFindWidget: true,
			}, {}));

			webviewElement.claim(this);
			webviewElement.layoutWebviewOverElement(template.content);
			webviewElement.html = body;

			this.contentDisposables.add(webviewElement.onDidFocus(() => this.fireOnDidFocus()));
			const removeLayoutParticipant = arrays.insert(this.layoutParticipants, {
				layout: () => {
					webviewElement.layoutWebviewOverElement(template.content);
				}
			});
			this.contentDisposables.add(toDisposable(removeLayoutParticipant));

			let isDisposed = false;
			this.contentDisposables.add(toDisposable(() => { isDisposed = true; }));

			this.contentDisposables.add(this.themeService.onThemeChange(async () => {
				// Render again since syntax highlighting of code blocks may have changed
				const body = await this.renderMarkdown(cacheResult, template);
				if (!isDisposed) { // Make sure we weren't disposed of in the meantime
					webviewElement.html = body;
				}
			}));

			this.contentDisposables.add(webviewElement.onDidClickLink(link => {
				if (!link) {
					return;
				}

				// Whitelist supported schemes for links
				if ([Schemas.http, Schemas.https, Schemas.mailto].indexOf(link.scheme) >= 0 || (link.scheme === 'command' && link.path === ShowCurrentReleaseNotesActionId)) {
					this.openerService.open(link);
				}
			}, null, this.contentDisposables));

			return webviewElement;
		} catch (e) {
			const p = append(template.content, $('p.nocontent'));
			p.textContent = noContentCopy;
			return p;
		}
	}

	private async renderMarkdown(cacheResult: CacheResult<string>, template: IExtensionEditorTemplate) {
		const contents = await this.loadContents(() => cacheResult, template);
		const content = await renderMarkdownDocument(contents, this.extensionService, this.modeService);
		const documentContent = await this.renderBody(content);
		return removeEmbeddedSVGs(documentContent);
	}

	private async renderBody(body: string): Promise<string> {
		const nonce = generateUuid();
		const colorMap = TokenizationRegistry.getColorMap();
		const css = colorMap ? generateTokensCSSForColorMap(colorMap) : '';
		return `<!DOCTYPE html>
		<html>
			<head>
				<meta http-equiv="Content-type" content="text/html;charset=UTF-8">
				<meta http-equiv="Content-Security-Policy" content="default-src 'none'; img-src https: data:; media-src https:; script-src 'none'; style-src 'nonce-${nonce}';">
				<style nonce="${nonce}">
					body {
						padding: 10px 20px;
						line-height: 22px;
					}

					img {
						max-width: 100%;
						max-height: 100%;
					}

					a {
						text-decoration: none;
					}

					a:hover {
						text-decoration: underline;
					}

					a:focus,
					input:focus,
					select:focus,
					textarea:focus {
						outline: 1px solid -webkit-focus-ring-color;
						outline-offset: -1px;
					}

					hr {
						border: 0;
						height: 2px;
						border-bottom: 2px solid;
					}

					h1 {
						padding-bottom: 0.3em;
						line-height: 1.2;
						border-bottom-width: 1px;
						border-bottom-style: solid;
					}

					h1, h2, h3 {
						font-weight: normal;
					}

					table {
						border-collapse: collapse;
					}

					table > thead > tr > th {
						text-align: left;
						border-bottom: 1px solid;
					}

					table > thead > tr > th,
					table > thead > tr > td,
					table > tbody > tr > th,
					table > tbody > tr > td {
						padding: 5px 10px;
					}

					table > tbody > tr + tr > td {
						border-top: 1px solid;
					}

					blockquote {
						margin: 0 7px 0 5px;
						padding: 0 16px 0 10px;
						border-left-width: 5px;
						border-left-style: solid;
					}

					code {
						font-family: var(--vscode-editor-font-family);
						font-weight: var(--vscode-editor-font-weight);
						font-size: var(--vscode-editor-font-size);
					}

					code > div {
						padding: 16px;
						border-radius: 3px;
						overflow: auto;
					}

					.monaco-tokenized-source {
							white-space: pre;
					}

					#scroll-to-top {
						position: fixed;
						width: 40px;
						height: 40px;
						right: 25px;
						bottom: 25px;
						background-color:#444444;
						border-radius: 50%;
						cursor: pointer;
						box-shadow: 1px 1px 1px rgba(0,0,0,.25);
						outline: none;
						display: flex;
						justify-content: center;
						align-items: center;
					}

					#scroll-to-top:hover {
						background-color:#007acc;
						box-shadow: 2px 2px 2px rgba(0,0,0,.25);
					}

					body.vscode-light #scroll-to-top {
						background-color: #949494;
					}

					body.vscode-high-contrast #scroll-to-top:hover {
						background-color: #007acc;
					}

					body.vscode-high-contrast #scroll-to-top {
						background-color: black;
						border: 2px solid #6fc3df;
						box-shadow: none;
					}
					body.vscode-high-contrast #scroll-to-top:hover {
						background-color: #007acc;
					}

					#scroll-to-top span.icon::before {
						content: "";
						display: block;
						/* Chevron up icon */
						background:url('data:image/svg+xml;base64,PD94bWwgdmVyc2lvbj0iMS4wIiBlbmNvZGluZz0idXRmLTgiPz4KPCEtLSBHZW5lcmF0b3I6IEFkb2JlIElsbHVzdHJhdG9yIDE5LjIuMCwgU1ZHIEV4cG9ydCBQbHVnLUluIC4gU1ZHIFZlcnNpb246IDYuMDAgQnVpbGQgMCkgIC0tPgo8c3ZnIHZlcnNpb249IjEuMSIgaWQ9IkxheWVyXzEiIHhtbG5zPSJodHRwOi8vd3d3LnczLm9yZy8yMDAwL3N2ZyIgeG1sbnM6eGxpbms9Imh0dHA6Ly93d3cudzMub3JnLzE5OTkveGxpbmsiIHg9IjBweCIgeT0iMHB4IgoJIHZpZXdCb3g9IjAgMCAxNiAxNiIgc3R5bGU9ImVuYWJsZS1iYWNrZ3JvdW5kOm5ldyAwIDAgMTYgMTY7IiB4bWw6c3BhY2U9InByZXNlcnZlIj4KPHN0eWxlIHR5cGU9InRleHQvY3NzIj4KCS5zdDB7ZmlsbDojRkZGRkZGO30KCS5zdDF7ZmlsbDpub25lO30KPC9zdHlsZT4KPHRpdGxlPnVwY2hldnJvbjwvdGl0bGU+CjxwYXRoIGNsYXNzPSJzdDAiIGQ9Ik04LDUuMWwtNy4zLDcuM0wwLDExLjZsOC04bDgsOGwtMC43LDAuN0w4LDUuMXoiLz4KPHJlY3QgY2xhc3M9InN0MSIgd2lkdGg9IjE2IiBoZWlnaHQ9IjE2Ii8+Cjwvc3ZnPgo=');
						width: 16px;
						height: 16px;
					}

					/** Theming */
					.vscode-light code > div {
						background-color: rgba(220, 220, 220, 0.4);
					}

					.vscode-dark code > div {
						background-color: rgba(10, 10, 10, 0.4);
					}

					.vscode-high-contrast code > div {
						background-color: rgb(0, 0, 0);
					}

					.vscode-high-contrast h1 {
						border-color: rgb(0, 0, 0);
					}

					.vscode-light table > thead > tr > th {
						border-color: rgba(0, 0, 0, 0.69);
					}

					.vscode-dark table > thead > tr > th {
						border-color: rgba(255, 255, 255, 0.69);
					}

					.vscode-light h1,
					.vscode-light hr,
					.vscode-light table > tbody > tr + tr > td {
						border-color: rgba(0, 0, 0, 0.18);
					}

					.vscode-dark h1,
					.vscode-dark hr,
					.vscode-dark table > tbody > tr + tr > td {
						border-color: rgba(255, 255, 255, 0.18);
					}

					${css}
				</style>
			</head>
			<body>
				<a id="scroll-to-top" role="button" aria-label="scroll to top" href="#"><span class="icon"></span></a>
				${body}
			</body>
		</html>`;
	}

	private openReadme(template: IExtensionEditorTemplate): Promise<IActiveElement> {
		return this.openMarkdown(this.extensionReadme!.get(), localize('noReadme', "No README available."), template);
	}

	private openChangelog(template: IExtensionEditorTemplate): Promise<IActiveElement> {
		return this.openMarkdown(this.extensionChangelog!.get(), localize('noChangelog', "No Changelog available."), template);
	}

	private openContributions(template: IExtensionEditorTemplate): Promise<IActiveElement> {
		const content = $('div', { class: 'subcontent', tabindex: '0' });
		return this.loadContents(() => this.extensionManifest!.get(), template)
			.then(manifest => {
				if (!manifest) {
					return content;
				}

				const scrollableContent = new DomScrollableElement(content, {});

				const layout = () => scrollableContent.scanDomNode();
				const removeLayoutParticipant = arrays.insert(this.layoutParticipants, { layout });
				this.contentDisposables.add(toDisposable(removeLayoutParticipant));

				const renders = [
					this.renderSettings(content, manifest, layout),
					this.renderCommands(content, manifest, layout),
					this.renderLanguages(content, manifest, layout),
					this.renderColorThemes(content, manifest, layout),
					this.renderIconThemes(content, manifest, layout),
					this.renderColors(content, manifest, layout),
					this.renderJSONValidation(content, manifest, layout),
					this.renderDebuggers(content, manifest, layout),
					this.renderViewContainers(content, manifest, layout),
					this.renderViews(content, manifest, layout),
					this.renderLocalizations(content, manifest, layout),
<<<<<<< HEAD
					this.renderWebviewEditors(content, manifest, layout),
					renderDashboardContributions(content, manifest, layout) // {{SQL CARBON EDIT}}
=======
					this.renderCustomEditors(content, manifest, layout),
>>>>>>> 74e61de8
				];

				scrollableContent.scanDomNode();

				const isEmpty = !renders.some(x => x);
				if (isEmpty) {
					append(content, $('p.nocontent')).textContent = localize('noContributions', "No Contributions");
					append(template.content, content);
				} else {
					append(template.content, scrollableContent.getDomNode());
					this.contentDisposables.add(scrollableContent);
				}
				return content;
			}, () => {
				append(content, $('p.nocontent')).textContent = localize('noContributions', "No Contributions");
				append(template.content, content);
				return content;
			});
	}

	private openDependencies(extension: IExtension, template: IExtensionEditorTemplate): Promise<IActiveElement> {
		if (arrays.isFalsyOrEmpty(extension.dependencies)) {
			append(template.content, $('p.nocontent')).textContent = localize('noDependencies', "No Dependencies");
			return Promise.resolve(template.content);
		}

		const content = $('div', { class: 'subcontent' });
		const scrollableContent = new DomScrollableElement(content, {});
		append(template.content, scrollableContent.getDomNode());
		this.contentDisposables.add(scrollableContent);

		const dependenciesTree = this.instantiationService.createInstance(ExtensionsTree, new ExtensionData(extension, null, extension => extension.dependencies || [], this.extensionsWorkbenchService), content);
		const layout = () => {
			scrollableContent.scanDomNode();
			const scrollDimensions = scrollableContent.getScrollDimensions();
			dependenciesTree.layout(scrollDimensions.height);
		};
		const removeLayoutParticipant = arrays.insert(this.layoutParticipants, { layout });
		this.contentDisposables.add(toDisposable(removeLayoutParticipant));

		this.contentDisposables.add(dependenciesTree);
		scrollableContent.scanDomNode();
		return Promise.resolve({ focus() { dependenciesTree.domFocus(); } });
	}

	private openExtensionPack(extension: IExtension, template: IExtensionEditorTemplate): Promise<IActiveElement> {
		const content = $('div', { class: 'subcontent' });
		const scrollableContent = new DomScrollableElement(content, {});
		append(template.content, scrollableContent.getDomNode());
		this.contentDisposables.add(scrollableContent);

		const extensionsPackTree = this.instantiationService.createInstance(ExtensionsTree, new ExtensionData(extension, null, extension => extension.extensionPack || [], this.extensionsWorkbenchService), content);
		const layout = () => {
			scrollableContent.scanDomNode();
			const scrollDimensions = scrollableContent.getScrollDimensions();
			extensionsPackTree.layout(scrollDimensions.height);
		};
		const removeLayoutParticipant = arrays.insert(this.layoutParticipants, { layout });
		this.contentDisposables.add(toDisposable(removeLayoutParticipant));

		this.contentDisposables.add(extensionsPackTree);
		scrollableContent.scanDomNode();
		return Promise.resolve({ focus() { extensionsPackTree.domFocus(); } });
	}

	private renderSettings(container: HTMLElement, manifest: IExtensionManifest, onDetailsToggle: Function): boolean {
		const contributes = manifest.contributes;
		const configuration = contributes && contributes.configuration;
		let properties: any = {};
		if (Array.isArray(configuration)) {
			configuration.forEach(config => {
				properties = { ...properties, ...config.properties };
			});
		} else if (configuration) {
			properties = configuration.properties;
		}
		const contrib = properties ? Object.keys(properties) : [];

		if (!contrib.length) {
			return false;
		}

		const details = $('details', { open: true, ontoggle: onDetailsToggle },
			$('summary', { tabindex: '0' }, localize('settings', "Settings ({0})", contrib.length)),
			$('table', undefined,
				$('tr', undefined,
					$('th', undefined, localize('setting name', "Name")),
					$('th', undefined, localize('description', "Description")),
					$('th', undefined, localize('default', "Default"))
				),
				...contrib.map(key => $('tr', undefined,
					$('td', undefined, $('code', undefined, key)),
					$('td', undefined, properties[key].description),
					$('td', undefined, $('code', undefined, `${isUndefined(properties[key].default) ? getDefaultValue(properties[key].type) : properties[key].default}`))
				))
			)
		);

		append(container, details);
		return true;
	}

	private renderDebuggers(container: HTMLElement, manifest: IExtensionManifest, onDetailsToggle: Function): boolean {
		const contributes = manifest.contributes;
		const contrib = contributes && contributes.debuggers || [];

		if (!contrib.length) {
			return false;
		}

		const details = $('details', { open: true, ontoggle: onDetailsToggle },
			$('summary', { tabindex: '0' }, localize('debuggers', "Debuggers ({0})", contrib.length)),
			$('table', undefined,
				$('tr', undefined,
					$('th', undefined, localize('debugger name', "Name")),
					$('th', undefined, localize('debugger type', "Type")),
				),
				...contrib.map(d => $('tr', undefined,
					$('td', undefined, d.label!),
					$('td', undefined, d.type)))
			)
		);

		append(container, details);
		return true;
	}

	private renderViewContainers(container: HTMLElement, manifest: IExtensionManifest, onDetailsToggle: Function): boolean {
		const contributes = manifest.contributes;
		const contrib = contributes && contributes.viewsContainers || {};

		let viewContainers = Object.keys(contrib).reduce((result, location) => {
			let viewContainersForLocation: IViewContainer[] = contrib[location];
			result.push(...viewContainersForLocation.map(viewContainer => ({ ...viewContainer, location })));
			return result;
		}, [] as Array<{ id: string, title: string, location: string }>);

		if (!viewContainers.length) {
			return false;
		}

		const details = $('details', { open: true, ontoggle: onDetailsToggle },
			$('summary', { tabindex: '0' }, localize('viewContainers', "View Containers ({0})", viewContainers.length)),
			$('table', undefined,
				$('tr', undefined, $('th', undefined, localize('view container id', "ID")), $('th', undefined, localize('view container title', "Title")), $('th', undefined, localize('view container location', "Where"))),
				...viewContainers.map(viewContainer => $('tr', undefined, $('td', undefined, viewContainer.id), $('td', undefined, viewContainer.title), $('td', undefined, viewContainer.location)))
			)
		);

		append(container, details);
		return true;
	}

	private renderViews(container: HTMLElement, manifest: IExtensionManifest, onDetailsToggle: Function): boolean {
		const contributes = manifest.contributes;
		const contrib = contributes && contributes.views || {};

		let views = Object.keys(contrib).reduce((result, location) => {
			let viewsForLocation: IView[] = contrib[location];
			result.push(...viewsForLocation.map(view => ({ ...view, location })));
			return result;
		}, [] as Array<{ id: string, name: string, location: string }>);

		if (!views.length) {
			return false;
		}

		const details = $('details', { open: true, ontoggle: onDetailsToggle },
			$('summary', { tabindex: '0' }, localize('views', "Views ({0})", views.length)),
			$('table', undefined,
				$('tr', undefined, $('th', undefined, localize('view id', "ID")), $('th', undefined, localize('view name', "Name")), $('th', undefined, localize('view location', "Where"))),
				...views.map(view => $('tr', undefined, $('td', undefined, view.id), $('td', undefined, view.name), $('td', undefined, view.location)))
			)
		);

		append(container, details);
		return true;
	}

	private renderLocalizations(container: HTMLElement, manifest: IExtensionManifest, onDetailsToggle: Function): boolean {
		const contributes = manifest.contributes;
		const localizations = contributes && contributes.localizations || [];

		if (!localizations.length) {
			return false;
		}

		const details = $('details', { open: true, ontoggle: onDetailsToggle },
			$('summary', { tabindex: '0' }, localize('localizations', "Localizations ({0})", localizations.length)),
			$('table', undefined,
				$('tr', undefined, $('th', undefined, localize('localizations language id', "Language Id")), $('th', undefined, localize('localizations language name', "Language Name")), $('th', undefined, localize('localizations localized language name', "Language Name (Localized)"))),
				...localizations.map(localization => $('tr', undefined, $('td', undefined, localization.languageId), $('td', undefined, localization.languageName || ''), $('td', undefined, localization.localizedLanguageName || '')))
			)
		);

		append(container, details);
		return true;
	}

	private renderCustomEditors(container: HTMLElement, manifest: IExtensionManifest, onDetailsToggle: Function): boolean {
		const webviewEditors = (manifest.contributes && manifest.contributes.webviewEditors) || [];
		if (!webviewEditors.length) {
			return false;
		}

		const details = $('details', { open: true, ontoggle: onDetailsToggle },
			$('summary', { tabindex: '0' }, localize('customEditors', "Custom Editors ({0})", webviewEditors.length)),
			$('table', undefined,
				$('tr', undefined,
					$('th', undefined, localize('customEditors view type', "View Type")),
					$('th', undefined, localize('customEditors priority', "Priority")),
					$('th', undefined, localize('customEditors filenamePattern', "Filename Pattern"))),
				...webviewEditors.map(webviewEditor =>
					$('tr', undefined,
						$('td', undefined, webviewEditor.viewType),
						$('td', undefined, webviewEditor.priority),
						$('td', undefined, arrays.coalesce(webviewEditor.selector.map(x => x.filenamePattern)).join(', '))))
			)
		);

		append(container, details);
		return true;
	}

	private renderColorThemes(container: HTMLElement, manifest: IExtensionManifest, onDetailsToggle: Function): boolean {
		const contributes = manifest.contributes;
		const contrib = contributes && contributes.themes || [];

		if (!contrib.length) {
			return false;
		}

		const details = $('details', { open: true, ontoggle: onDetailsToggle },
			$('summary', { tabindex: '0' }, localize('colorThemes', "Color Themes ({0})", contrib.length)),
			$('ul', undefined, ...contrib.map(theme => $('li', undefined, theme.label)))
		);

		append(container, details);
		return true;
	}

	private renderIconThemes(container: HTMLElement, manifest: IExtensionManifest, onDetailsToggle: Function): boolean {
		const contributes = manifest.contributes;
		const contrib = contributes && contributes.iconThemes || [];

		if (!contrib.length) {
			return false;
		}

		const details = $('details', { open: true, ontoggle: onDetailsToggle },
			$('summary', { tabindex: '0' }, localize('iconThemes', "Icon Themes ({0})", contrib.length)),
			$('ul', undefined, ...contrib.map(theme => $('li', undefined, theme.label)))
		);

		append(container, details);
		return true;
	}

	private renderColors(container: HTMLElement, manifest: IExtensionManifest, onDetailsToggle: Function): boolean {
		const contributes = manifest.contributes;
		const colors = contributes && contributes.colors;

		if (!(colors && colors.length)) {
			return false;
		}

		function colorPreview(colorReference: string): Node[] {
			let result: Node[] = [];
			if (colorReference && colorReference[0] === '#') {
				let color = Color.fromHex(colorReference);
				if (color) {
					result.push($('span', { class: 'colorBox', style: 'background-color: ' + Color.Format.CSS.format(color) }, ''));
				}
			}
			result.push($('code', undefined, colorReference));
			return result;
		}

		const details = $('details', { open: true, ontoggle: onDetailsToggle },
			$('summary', { tabindex: '0' }, localize('colors', "Colors ({0})", colors.length)),
			$('table', undefined,
				$('tr', undefined,
					$('th', undefined, localize('colorId', "Id")),
					$('th', undefined, localize('description', "Description")),
					$('th', undefined, localize('defaultDark', "Dark Default")),
					$('th', undefined, localize('defaultLight', "Light Default")),
					$('th', undefined, localize('defaultHC', "High Contrast Default"))
				),
				...colors.map(color => $('tr', undefined,
					$('td', undefined, $('code', undefined, color.id)),
					$('td', undefined, color.description),
					$('td', undefined, ...colorPreview(color.defaults.dark)),
					$('td', undefined, ...colorPreview(color.defaults.light)),
					$('td', undefined, ...colorPreview(color.defaults.highContrast))
				))
			)
		);

		append(container, details);
		return true;
	}


	private renderJSONValidation(container: HTMLElement, manifest: IExtensionManifest, onDetailsToggle: Function): boolean {
		const contributes = manifest.contributes;
		const contrib = contributes && contributes.jsonValidation || [];

		if (!contrib.length) {
			return false;
		}

		const details = $('details', { open: true, ontoggle: onDetailsToggle },
			$('summary', { tabindex: '0' }, localize('JSON Validation', "JSON Validation ({0})", contrib.length)),
			$('table', undefined,
				$('tr', undefined,
					$('th', undefined, localize('fileMatch', "File Match")),
					$('th', undefined, localize('schema', "Schema"))
				),
				...contrib.map(v => $('tr', undefined,
					$('td', undefined, $('code', undefined, v.fileMatch)),
					$('td', undefined, v.url)
				))));

		append(container, details);
		return true;
	}

	private renderCommands(container: HTMLElement, manifest: IExtensionManifest, onDetailsToggle: Function): boolean {
		const contributes = manifest.contributes;
		const rawCommands = contributes && contributes.commands || [];
		const commands = rawCommands.map(c => ({
			id: c.command,
			title: c.title,
			keybindings: [] as ResolvedKeybinding[],
			menus: [] as string[]
		}));

		const byId = arrays.index(commands, c => c.id);

		const menus = contributes && contributes.menus || {};

		Object.keys(menus).forEach(context => {
			menus[context].forEach(menu => {
				let command = byId[menu.command];

				if (command) {
					command.menus.push(context);
				} else {
					command = { id: menu.command, title: '', keybindings: [], menus: [context] };
					byId[command.id] = command;
					commands.push(command);
				}
			});
		});

		const rawKeybindings = contributes && contributes.keybindings ? (Array.isArray(contributes.keybindings) ? contributes.keybindings : [contributes.keybindings]) : [];

		rawKeybindings.forEach(rawKeybinding => {
			const keybinding = this.resolveKeybinding(rawKeybinding);

			if (!keybinding) {
				return;
			}

			let command = byId[rawKeybinding.command];

			if (command) {
				command.keybindings.push(keybinding);
			} else {
				command = { id: rawKeybinding.command, title: '', keybindings: [keybinding], menus: [] };
				byId[command.id] = command;
				commands.push(command);
			}
		});

		if (!commands.length) {
			return false;
		}

		const renderKeybinding = (keybinding: ResolvedKeybinding): HTMLElement => {
			const element = $('');
			new KeybindingLabel(element, OS).set(keybinding);
			return element;
		};

		const details = $('details', { open: true, ontoggle: onDetailsToggle },
			$('summary', { tabindex: '0' }, localize('commands', "Commands ({0})", commands.length)),
			$('table', undefined,
				$('tr', undefined,
					$('th', undefined, localize('command name', "Name")),
					$('th', undefined, localize('description', "Description")),
					$('th', undefined, localize('keyboard shortcuts', "Keyboard Shortcuts")),
					$('th', undefined, localize('menuContexts', "Menu Contexts"))
				),
				...commands.map(c => $('tr', undefined,
					$('td', undefined, $('code', undefined, c.id)),
					$('td', undefined, c.title),
					$('td', undefined, ...c.keybindings.map(keybinding => renderKeybinding(keybinding))),
					$('td', undefined, ...c.menus.map(context => $('code', undefined, context)))
				))
			)
		);

		append(container, details);
		return true;
	}

	private renderLanguages(container: HTMLElement, manifest: IExtensionManifest, onDetailsToggle: Function): boolean {
		const contributes = manifest.contributes;
		const rawLanguages = contributes && contributes.languages || [];
		const languages = rawLanguages.map(l => ({
			id: l.id,
			name: (l.aliases || [])[0] || l.id,
			extensions: l.extensions || [],
			hasGrammar: false,
			hasSnippets: false
		}));

		const byId = arrays.index(languages, l => l.id);

		const grammars = contributes && contributes.grammars || [];

		grammars.forEach(grammar => {
			let language = byId[grammar.language];

			if (language) {
				language.hasGrammar = true;
			} else {
				language = { id: grammar.language, name: grammar.language, extensions: [], hasGrammar: true, hasSnippets: false };
				byId[language.id] = language;
				languages.push(language);
			}
		});

		const snippets = contributes && contributes.snippets || [];

		snippets.forEach(snippet => {
			let language = byId[snippet.language];

			if (language) {
				language.hasSnippets = true;
			} else {
				language = { id: snippet.language, name: snippet.language, extensions: [], hasGrammar: false, hasSnippets: true };
				byId[language.id] = language;
				languages.push(language);
			}
		});

		if (!languages.length) {
			return false;
		}

		const details = $('details', { open: true, ontoggle: onDetailsToggle },
			$('summary', { tabindex: '0' }, localize('languages', "Languages ({0})", languages.length)),
			$('table', undefined,
				$('tr', undefined,
					$('th', undefined, localize('language id', "ID")),
					$('th', undefined, localize('language name', "Name")),
					$('th', undefined, localize('file extensions', "File Extensions")),
					$('th', undefined, localize('grammar', "Grammar")),
					$('th', undefined, localize('snippets', "Snippets"))
				),
				...languages.map(l => $('tr', undefined,
					$('td', undefined, l.id),
					$('td', undefined, l.name),
					$('td', undefined, ...join(l.extensions.map(ext => $('code', undefined, ext)), ' ')),
					$('td', undefined, document.createTextNode(l.hasGrammar ? '✔︎' : '—')),
					$('td', undefined, document.createTextNode(l.hasSnippets ? '✔︎' : '—'))
				))
			)
		);

		append(container, details);
		return true;
	}

	private resolveKeybinding(rawKeyBinding: IKeyBinding): ResolvedKeybinding | null {
		let key: string | undefined;

		switch (platform) {
			case 'win32': key = rawKeyBinding.win; break;
			case 'linux': key = rawKeyBinding.linux; break;
			case 'darwin': key = rawKeyBinding.mac; break;
		}

		const keyBinding = KeybindingParser.parseKeybinding(key || rawKeyBinding.key, OS);
		if (keyBinding) {
			return this.keybindingService.resolveKeybinding(keyBinding)[0];

		}
		return null;
	}

	private loadContents<T>(loadingTask: () => CacheResult<T>, template: IExtensionEditorTemplate): Promise<T> {
		addClass(template.content, 'loading');

		const result = this.contentDisposables.add(loadingTask());
		const onDone = () => removeClass(template.content, 'loading');
		result.promise.then(onDone, onDone);

		return result.promise;
	}

	layout(): void {
		this.layoutParticipants.forEach(p => p.layout());
	}

	private onError(err: any): void {
		if (isPromiseCanceledError(err)) {
			return;
		}

		this.notificationService.error(err);
	}
}

const contextKeyExpr = ContextKeyExpr.and(ContextKeyExpr.equals('activeEditor', ExtensionEditor.ID), ContextKeyExpr.not('editorFocus'));
class ShowExtensionEditorFindCommand extends Command {
	public runCommand(accessor: ServicesAccessor, args: any): void {
		const extensionEditor = getExtensionEditor(accessor);
		if (extensionEditor) {
			extensionEditor.showFind();
		}
	}
}
(new ShowExtensionEditorFindCommand({
	id: 'editor.action.extensioneditor.showfind',
	precondition: contextKeyExpr,
	kbOpts: {
		primary: KeyMod.CtrlCmd | KeyCode.KEY_F,
		weight: KeybindingWeight.EditorContrib
	}
})).register();

class StartExtensionEditorFindNextCommand extends Command {
	public runCommand(accessor: ServicesAccessor, args: any): void {
		const extensionEditor = getExtensionEditor(accessor);
		if (extensionEditor) {
			extensionEditor.runFindAction(false);
		}
	}
}
(new StartExtensionEditorFindNextCommand({
	id: 'editor.action.extensioneditor.findNext',
	precondition: ContextKeyExpr.and(
		contextKeyExpr,
		KEYBINDING_CONTEXT_WEBVIEW_FIND_WIDGET_FOCUSED),
	kbOpts: {
		primary: KeyCode.Enter,
		weight: KeybindingWeight.EditorContrib
	}
})).register();

class StartExtensionEditorFindPreviousCommand extends Command {
	public runCommand(accessor: ServicesAccessor, args: any): void {
		const extensionEditor = getExtensionEditor(accessor);
		if (extensionEditor) {
			extensionEditor.runFindAction(true);
		}
	}
}
(new StartExtensionEditorFindPreviousCommand({
	id: 'editor.action.extensioneditor.findPrevious',
	precondition: ContextKeyExpr.and(
		contextKeyExpr,
		KEYBINDING_CONTEXT_WEBVIEW_FIND_WIDGET_FOCUSED),
	kbOpts: {
		primary: KeyMod.Shift | KeyCode.Enter,
		weight: KeybindingWeight.EditorContrib
	}
})).register();

function getExtensionEditor(accessor: ServicesAccessor): ExtensionEditor | null {
	const activeControl = accessor.get(IEditorService).activeControl as ExtensionEditor;
	if (activeControl instanceof ExtensionEditor) {
		return activeControl;
	}
	return null;
}<|MERGE_RESOLUTION|>--- conflicted
+++ resolved
@@ -866,12 +866,8 @@
 					this.renderViewContainers(content, manifest, layout),
 					this.renderViews(content, manifest, layout),
 					this.renderLocalizations(content, manifest, layout),
-<<<<<<< HEAD
-					this.renderWebviewEditors(content, manifest, layout),
-					renderDashboardContributions(content, manifest, layout) // {{SQL CARBON EDIT}}
-=======
+					renderDashboardContributions(content, manifest, layout), // {{SQL CARBON EDIT}}
 					this.renderCustomEditors(content, manifest, layout),
->>>>>>> 74e61de8
 				];
 
 				scrollableContent.scanDomNode();
