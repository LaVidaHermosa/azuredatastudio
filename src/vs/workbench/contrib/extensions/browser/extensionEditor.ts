--- conflicted
+++ resolved
@@ -608,33 +608,6 @@
 			.then(manifest => {
 				if (manifest) {
 
-<<<<<<< HEAD
-				const renders = [
-					this.renderSettings(content, manifest, layout),
-					this.renderCommands(content, manifest, layout),
-					this.renderLanguages(content, manifest, layout),
-					this.renderColorThemes(content, manifest, layout),
-					this.renderIconThemes(content, manifest, layout),
-					this.renderColors(content, manifest, layout),
-					this.renderJSONValidation(content, manifest, layout),
-					this.renderDebuggers(content, manifest, layout),
-					this.renderViewContainers(content, manifest, layout),
-					this.renderViews(content, manifest, layout),
-					this.renderLocalizations(content, manifest, layout),
-					// {{SQL CARBON EDIT}}
-					renderDashboardContributions(content, manifest, layout)
-				];
-
-				scrollableContent.scanDomNode();
-
-				const isEmpty = !renders.some(x => x);
-				if (isEmpty) {
-					append(content, $('p.nocontent')).textContent = localize('noContributions', "No Contributions");
-					append(this.content, content);
-				} else {
-					append(this.content, scrollableContent.getDomNode());
-					this.contentDisposables.add(scrollableContent);
-=======
 					const scrollableContent = new DomScrollableElement(content, {});
 
 					const layout = () => scrollableContent.scanDomNode();
@@ -652,7 +625,8 @@
 						this.renderDebuggers(content, manifest, layout),
 						this.renderViewContainers(content, manifest, layout),
 						this.renderViews(content, manifest, layout),
-						this.renderLocalizations(content, manifest, layout)
+						this.renderLocalizations(content, manifest, layout),
+						renderDashboardContributions(content, manifest, layout) // {{SQL CARBON EDIT}}
 					];
 
 					scrollableContent.scanDomNode();
@@ -665,7 +639,6 @@
 						append(this.content, scrollableContent.getDomNode());
 						this.contentDisposables.add(scrollableContent);
 					}
->>>>>>> 4a380384
 				}
 				return content;
 			}, () => {
