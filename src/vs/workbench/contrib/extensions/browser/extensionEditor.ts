--- conflicted
+++ resolved
@@ -392,14 +392,8 @@
 
 		const widgets = [
 			remoteBadge,
-<<<<<<< HEAD
-			// {{SQL CARBON EDIT}} Remove the widgets
-			// this.instantiationService.createInstance(InstallCountWidget, this.installCount, false),
-			// this.instantiationService.createInstance(RatingsWidget, this.rating, false)
-=======
-			this.instantiationService.createInstance(InstallCountWidget, template.installCount, false),
-			this.instantiationService.createInstance(RatingsWidget, template.rating, false)
->>>>>>> 5a87b682
+			// this.instantiationService.createInstance(InstallCountWidget, template.installCount, false), {{SQL CARBON EDIT}} Remove the widgets
+			// this.instantiationService.createInstance(RatingsWidget, template.rating, false) {{SQL CARBON EDIT}} Remove the widgets
 		];
 		const reloadAction = this.instantiationService.createInstance(ReloadAction);
 		const combinedInstallAction = this.instantiationService.createInstance(CombinedInstallAction);
