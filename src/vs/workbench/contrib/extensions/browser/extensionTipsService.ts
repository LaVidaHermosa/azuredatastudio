/*---------------------------------------------------------------------------------------------
 *  Copyright (c) Microsoft Corporation. All rights reserved.
 *  Licensed under the Source EULA. See License.txt in the project root for license information.
 *--------------------------------------------------------------------------------------------*/

import { localize } from 'vs/nls';
import { forEach } from 'vs/base/common/collections';
import { Disposable } from 'vs/base/common/lifecycle';
// import { match } from 'vs/base/common/glob';
import * as json from 'vs/base/common/json';
import { IExtensionManagementService, IExtensionGalleryService, EXTENSION_IDENTIFIER_PATTERN, InstallOperation, ILocalExtension } from 'vs/platform/extensionManagement/common/extensionManagement';
import { IExtensionTipsService, ExtensionRecommendationReason, IExtensionsConfigContent, RecommendationChangeNotification, IExtensionRecommendation, ExtensionRecommendationSource, IWorkbenchExtensionEnablementService, EnablementState } from 'vs/workbench/services/extensionManagement/common/extensionManagement';
// import { IModelService } from 'vs/editor/common/services/modelService';
// import { ITextModel } from 'vs/editor/common/model';
import { IStorageService, StorageScope } from 'vs/platform/storage/common/storage';
import { IInstantiationService } from 'vs/platform/instantiation/common/instantiation';
// {{SQL CARBON EDIT}}
import { ShowRecommendedExtensionsAction, InstallWorkspaceRecommendedExtensionsAction, InstallRecommendedExtensionAction } from 'vs/workbench/contrib/extensions/browser/extensionsActions';
import { ShowRecommendedExtensionsByScenarioAction, InstallRecommendedExtensionsByScenarioAction } from 'sql/workbench/contrib/extensions/browser/extensionsActions';
import * as Constants from 'sql/workbench/contrib/extensions/common/constants';
// {{SQL CARBON EDIT}} - End
import Severity from 'vs/base/common/severity';
import { IWorkspaceContextService, IWorkspaceFolder, IWorkspace, IWorkspaceFoldersChangeEvent } from 'vs/platform/workspace/common/workspace';
import { IFileService } from 'vs/platform/files/common/files';
<<<<<<< HEAD
import { IExtensionsConfiguration, ConfigurationKey, ShowRecommendationsOnlyOnDemandKey/*, IExtensionsViewPaneContainer, IExtensionsWorkbenchService*/, EXTENSIONS_CONFIG } from 'vs/workbench/contrib/extensions/common/extensions';
import { IConfigurationService, ConfigurationTarget } from 'vs/platform/configuration/common/configuration';
import { ITelemetryService } from 'vs/platform/telemetry/common/telemetry';
import { flatten, distinct, shuffle, coalesce, firstIndex } from 'vs/base/common/arrays';
// import { guessMimeTypes, MIME_UNKNOWN } from 'vs/base/common/mime';
// import { IExtensionService } from 'vs/workbench/services/extensions/common/extensions';
import { IRequestService, asJson } from 'vs/platform/request/common/request';
import { isNumber } from 'vs/base/common/types';
// import { IViewletService } from 'vs/workbench/services/viewlet/browser/viewlet';
=======
import { IExtensionsConfiguration, ConfigurationKey, IExtensionsViewPaneContainer, IExtensionsWorkbenchService, EXTENSIONS_CONFIG } from 'vs/workbench/contrib/extensions/common/extensions';
import { IConfigurationService, ConfigurationTarget } from 'vs/platform/configuration/common/configuration';
import { ITelemetryService } from 'vs/platform/telemetry/common/telemetry';
import { flatten, distinct, coalesce } from 'vs/base/common/arrays';
import { guessMimeTypes, MIME_UNKNOWN } from 'vs/base/common/mime';
import { IExtensionService } from 'vs/workbench/services/extensions/common/extensions';
import { IViewletService } from 'vs/workbench/services/viewlet/browser/viewlet';
>>>>>>> 652216af
import { INotificationService } from 'vs/platform/notification/common/notification';
import { Emitter, Event } from 'vs/base/common/event';
import { assign } from 'vs/base/common/objects';
import { URI } from 'vs/base/common/uri';
import { areSameExtensions } from 'vs/platform/extensionManagement/common/extensionManagementUtil';
// import { IExperimentService, ExperimentActionType, ExperimentState } from 'vs/workbench/contrib/experiments/common/experimentService';
import { CancellationToken } from 'vs/base/common/cancellation';
<<<<<<< HEAD
import { ExtensionType, ExtensionsPolicy, ExtensionsPolicyKey } from 'vs/platform/extensions/common/extensions'; // {{SQL CARBON EDIT}}
// import { extname } from 'vs/base/common/resources';
import { IExeBasedExtensionTip, IProductService } from 'vs/platform/product/common/productService';
import { timeout } from 'vs/base/common/async';
import { IWorkspaceTagsService } from 'vs/workbench/contrib/tags/common/workspaceTags';
import { /*setImmediate,*/ isWeb } from 'vs/base/common/platform';
import { platform, env as processEnv } from 'vs/base/common/process';
import { IWorkbenchEnvironmentService } from 'vs/workbench/services/environment/common/environmentService';
import * as TelemetryKeys from 'sql/platform/telemetry/common/telemetryKeys'; // {{SQL CARBON EDIT}}
import { IAdsTelemetryService } from 'sql/platform/telemetry/common/telemetry';
// import { Schemas } from 'vs/base/common/network';

const milliSecondsInADay = 1000 * 60 * 60 * 24;
const choiceNever = localize('neverShowAgain', "Don't Show Again");
// const searchMarketplace = localize('searchMarketplace', "Search Marketplace"); {{SQL CARBON EDIT}} comment out for no unused
// const processedFileExtensions: string[] = []; {{SQL CARBON EDIT}} comment out for no unused
=======
import { ExtensionType } from 'vs/platform/extensions/common/extensions';
import { extname } from 'vs/base/common/resources';
import { IProductService } from 'vs/platform/product/common/productService';
import { setImmediate } from 'vs/base/common/platform';
import { Schemas } from 'vs/base/common/network';
import { IEnvironmentService } from 'vs/platform/environment/common/environment';

export const milliSecondsInADay = 1000 * 60 * 60 * 24;
export const choiceNever = localize('neverShowAgain', "Don't Show Again");
const searchMarketplace = localize('searchMarketplace', "Search Marketplace");
const processedFileExtensions: string[] = [];
>>>>>>> 652216af

function caseInsensitiveGet<T>(obj: { [key: string]: T }, key: string): T | undefined {
	if (!obj) {
		return undefined;
	}
	for (const _key in obj) {
		if (Object.hasOwnProperty.call(obj, _key) && _key.toLowerCase() === key.toLowerCase()) {
			return obj[_key];
		}
	}
	return undefined;
}

export class ExtensionTipsService extends Disposable implements IExtensionTipsService {

	_serviceBrand: undefined;

<<<<<<< HEAD
	private _fileBasedRecommendations: { [id: string]: { recommendedTime: number, sources: ExtensionRecommendationSource[] }; } = Object.create(null);
	private _recommendations: string[] = []; // {{SQL CARBON EDIT}}
	private _exeBasedRecommendations: { [id: string]: IExeBasedExtensionTip; } = Object.create(null);
	private _importantExeBasedRecommendations: { [id: string]: IExeBasedExtensionTip; } = Object.create(null);
	private _availableRecommendations: { [pattern: string]: string[] } = Object.create(null);
	private _allWorkspaceRecommendedExtensions: IExtensionRecommendation[] = [];
	private _dynamicWorkspaceRecommendations: string[] = [];
	private _experimentalRecommendations: { [id: string]: string } = Object.create(null);
	private _allIgnoredRecommendations: string[] = [];
	private _globallyIgnoredRecommendations: string[] = [];
	private _workspaceIgnoredRecommendations: string[] = [];
	private _extensionsRecommendationsUrl: string | undefined;
=======
	// Recommendations
	private fileBasedRecommendations: { [id: string]: { recommendedTime: number, sources: ExtensionRecommendationSource[] }; } = Object.create(null);
	private availableRecommendations: { [pattern: string]: string[] } = Object.create(null);
	private allWorkspaceRecommendedExtensions: IExtensionRecommendation[] = [];
	private experimentalRecommendations: { [id: string]: string } = Object.create(null);

	// Ignored Recommendations
	private allIgnoredRecommendations: string[] = [];
	private globallyIgnoredRecommendations: string[] = [];
	private workspaceIgnoredRecommendations: string[] = [];

>>>>>>> 652216af
	public loadWorkspaceConfigPromise: Promise<void>;

	private readonly _onRecommendationChange = this._register(new Emitter<RecommendationChangeNotification>());
	onRecommendationChange: Event<RecommendationChangeNotification> = this._onRecommendationChange.event;

	constructor(
<<<<<<< HEAD
		@IExtensionGalleryService private readonly _galleryService: IExtensionGalleryService,
		// @IModelService private readonly _modelService: IModelService, {{SQL CARBON EDIT}} comment out for no unused
		@IStorageService private readonly storageService: IStorageService,
		@IExtensionManagementService private readonly extensionsService: IExtensionManagementService,
		@IWorkbenchExtensionEnablementService private readonly extensionEnablementService: IWorkbenchExtensionEnablementService,
		@IInstantiationService private readonly instantiationService: IInstantiationService,
		@IFileService private readonly fileService: IFileService,
		@IWorkspaceContextService private readonly contextService: IWorkspaceContextService,
		@IConfigurationService private readonly configurationService: IConfigurationService,
		@ITelemetryService private readonly telemetryService: ITelemetryService,
		@IWorkbenchEnvironmentService private readonly environmentService: IWorkbenchEnvironmentService,
		// @IExtensionService private readonly extensionService: IExtensionService, {{SQL CARBON EDIT}} comment out for no unused
		@IRequestService private readonly requestService: IRequestService,
		// @IViewletService private readonly viewletService: IViewletService, {{SQL CARBON EDIT}} comment out for no unused
		@INotificationService private readonly notificationService: INotificationService,
		@IExtensionManagementService private readonly extensionManagementService: IExtensionManagementService,
		@IAdsTelemetryService private readonly adsTelemetryService: IAdsTelemetryService, // {{SQL CARBON EDIT}}
		// @IExtensionsWorkbenchService private readonly extensionWorkbenchService: IExtensionsWorkbenchService, {{SQL CARBON EDIT}} comment out for no unused
		// @IExperimentService private readonly experimentService: IExperimentService, {{SQL CARBON EDIT}} comment out for no unused
		@IWorkspaceTagsService private readonly workspaceTagsService: IWorkspaceTagsService,
		@IProductService private readonly productService: IProductService
	) {
		super();

		const extensionPolicy = this.configurationService.getValue<string>(ExtensionsPolicyKey); // {{SQL CARBON EDIT}}
		if (!this.isEnabled() || extensionPolicy === ExtensionsPolicy.allowNone) {
			this.sessionSeed = 0;
=======
		@IExtensionGalleryService protected readonly galleryService: IExtensionGalleryService,
		@IModelService private readonly modelService: IModelService,
		@IStorageService protected readonly storageService: IStorageService,
		@IExtensionManagementService private readonly extensionsService: IExtensionManagementService,
		@IWorkbenchExtensionEnablementService private readonly extensionEnablementService: IWorkbenchExtensionEnablementService,
		@IInstantiationService protected readonly instantiationService: IInstantiationService,
		@IFileService protected readonly fileService: IFileService,
		@IWorkspaceContextService protected readonly contextService: IWorkspaceContextService,
		@IConfigurationService protected readonly configurationService: IConfigurationService,
		@ITelemetryService protected readonly telemetryService: ITelemetryService,
		@IEnvironmentService protected readonly environmentService: IEnvironmentService,
		@IExtensionService private readonly extensionService: IExtensionService,
		@IViewletService private readonly viewletService: IViewletService,
		@INotificationService protected readonly notificationService: INotificationService,
		@IExtensionManagementService protected readonly extensionManagementService: IExtensionManagementService,
		@IExtensionsWorkbenchService private readonly extensionWorkbenchService: IExtensionsWorkbenchService,
		@IExperimentService private readonly experimentService: IExperimentService,
		@IProductService protected readonly productService: IProductService
	) {
		super();

		if (!this.isEnabled()) {
>>>>>>> 652216af
			this.loadWorkspaceConfigPromise = Promise.resolve();
			return;
		}

		const globallyIgnored = <string[]>JSON.parse(this.storageService.get('extensionsAssistant/ignored_recommendations', StorageScope.GLOBAL, '[]'));
		this.globallyIgnoredRecommendations = globallyIgnored.map(id => id.toLowerCase());

		this.fetchFileBasedRecommendations();
		this.fetchExperimentalRecommendations();

<<<<<<< HEAD
		this.loadWorkspaceConfigPromise = this.getWorkspaceRecommendations().then(); // {{SQL CARBON EDIT}} disable workspace recommandations
=======
		this.loadWorkspaceConfigPromise = this.getWorkspaceRecommendations().then(() => {
			this.promptWorkspaceRecommendations();
			this._register(this.modelService.onModelAdded(this.promptFiletypeBasedRecommendations, this));
			this.modelService.getModels().forEach(model => this.promptFiletypeBasedRecommendations(model));
		});
>>>>>>> 652216af

		this._register(this.contextService.onDidChangeWorkspaceFolders(e => this.onWorkspaceFoldersChanged(e)));

		this._register(this.extensionManagementService.onDidInstallExtension(e => {
			if (e.gallery && e.operation === InstallOperation.Install) {
				const extRecommendations = this.getAllRecommendationsWithReason() || {};
				const recommendationReason = extRecommendations[e.gallery.identifier.id.toLowerCase()];
				if (recommendationReason) {
					/* __GDPR__
						"extensionGallery:install:recommendations" : {
							"recommendationReason": { "classification": "SystemMetaData", "purpose": "FeatureInsight", "isMeasurement": true },
							"${include}": [
								"${GalleryExtensionTelemetryData}"
							]
						}
					*/
					this.telemetryService.publicLog('extensionGallery:install:recommendations', assign(e.gallery.telemetryData, { recommendationReason: recommendationReason.reasonId }));
				}
			}
		}));
	}

	protected isEnabled(): boolean {
		return this.galleryService.isEnabled() && !this.environmentService.extensionDevelopmentLocationURI;
	}

	getAllRecommendationsWithReason(): { [id: string]: { reasonId: ExtensionRecommendationReason, reasonText: string }; } {
		const output: { [id: string]: { reasonId: ExtensionRecommendationReason, reasonText: string }; } = Object.create(null);

		forEach(this.experimentalRecommendations, entry => output[entry.key.toLowerCase()] = {
			reasonId: ExtensionRecommendationReason.Experimental,
			reasonText: entry.value
		});

		forEach(this.fileBasedRecommendations, entry => output[entry.key.toLowerCase()] = {
			reasonId: ExtensionRecommendationReason.File,
			reasonText: localize('fileBasedRecommendation', "This extension is recommended based on the files you recently opened.")
		});

<<<<<<< HEAD

		this._allWorkspaceRecommendedExtensions.forEach(({ extensionId }) => output[extensionId.toLowerCase()] = {
=======
		this.allWorkspaceRecommendedExtensions.forEach(({ extensionId }) => output[extensionId.toLowerCase()] = {
>>>>>>> 652216af
			reasonId: ExtensionRecommendationReason.Workspace,
			reasonText: localize('workspaceRecommendation', "This extension is recommended by users of the current workspace.")
		});

<<<<<<< HEAD
		// {{SQL CARBON EDIT}}
		this._recommendations.forEach(x => output[x.toLowerCase()] = {
			reasonId: ExtensionRecommendationReason.Executable,
			reasonText: localize('defaultRecommendations', "This extension is recommended by Azure Data Studio.")
		});

		for (const id of this._allIgnoredRecommendations) {
			delete output[id];
=======
		for (const id of Object.keys(output)) {
			if (!this.isExtensionAllowedToBeRecommended(id)) {
				delete output[id];
			}
>>>>>>> 652216af
		}

		return output;
	}

	getAllIgnoredRecommendations(): { global: string[], workspace: string[] } {
		return {
			global: this.globallyIgnoredRecommendations,
			workspace: this.workspaceIgnoredRecommendations
		};
	}

	toggleIgnoredRecommendation(extensionId: string, shouldIgnore: boolean) {
		const lowerId = extensionId.toLowerCase();
		if (shouldIgnore) {
			const reason = this.getAllRecommendationsWithReason()[lowerId];
			if (reason && reason.reasonId) {
				/* __GDPR__
					"extensionsRecommendations:ignoreRecommendation" : {
						"recommendationReason": { "classification": "SystemMetaData", "purpose": "FeatureInsight", "isMeasurement": true },
						"extensionId": { "classification": "PublicNonPersonalData", "purpose": "FeatureInsight" }
					}
				*/
				this.telemetryService.publicLog('extensionsRecommendations:ignoreRecommendation', { id: extensionId, recommendationReason: reason.reasonId });
			}
		}

		this.globallyIgnoredRecommendations = shouldIgnore ?
			distinct([...this.globallyIgnoredRecommendations, lowerId].map(id => id.toLowerCase())) :
			this.globallyIgnoredRecommendations.filter(id => id !== lowerId);

		this.storageService.store('extensionsAssistant/ignored_recommendations', JSON.stringify(this.globallyIgnoredRecommendations), StorageScope.GLOBAL);
		this.allIgnoredRecommendations = distinct([...this.globallyIgnoredRecommendations, ...this.workspaceIgnoredRecommendations]);

		this._onRecommendationChange.fire({ extensionId: extensionId, isRecommended: !shouldIgnore });
	}

	getKeymapRecommendations(): IExtensionRecommendation[] {
		return (this.productService.keymapExtensionTips || [])
			.filter(extensionId => this.isExtensionAllowedToBeRecommended(extensionId))
			.map(extensionId => (<IExtensionRecommendation>{ extensionId, sources: ['application'] }));
	}

	//#region workspaceRecommendations

	getWorkspaceRecommendations(): Promise<IExtensionRecommendation[]> {
		if (!this.isEnabled()) { return Promise.resolve([]); }
		return this.fetchWorkspaceRecommendations()
			.then(() => this.allWorkspaceRecommendedExtensions.filter(rec => this.isExtensionAllowedToBeRecommended(rec.extensionId)));
	}

	/**
	 * Parse all extensions.json files, fetch workspace recommendations, filter out invalid and unwanted ones
	 */
	private fetchWorkspaceRecommendations(): Promise<void> {

		if (!this.isEnabled) { return Promise.resolve(undefined); }

		return this.fetchExtensionRecommendationContents()
			.then(result => this.validateExtensions(result.map(({ contents }) => contents))
				.then(({ invalidExtensions, message }) => {

					if (invalidExtensions.length > 0 && this.notificationService) {
						this.notificationService.warn(`The below ${invalidExtensions.length} extension(s) in workspace recommendations have issues:\n${message}`);
					}

					const seenUnWantedRecommendations: { [id: string]: boolean } = {};

					this.allWorkspaceRecommendedExtensions = [];
					this.workspaceIgnoredRecommendations = [];

					for (const contentsBySource of result) {
						if (contentsBySource.contents.unwantedRecommendations) {
							for (const r of contentsBySource.contents.unwantedRecommendations) {
								const unwantedRecommendation = r.toLowerCase();
								if (!seenUnWantedRecommendations[unwantedRecommendation] && invalidExtensions.indexOf(unwantedRecommendation) === -1) {
									this.workspaceIgnoredRecommendations.push(unwantedRecommendation);
									seenUnWantedRecommendations[unwantedRecommendation] = true;
								}
							}
						}

						if (contentsBySource.contents.recommendations) {
							for (const r of contentsBySource.contents.recommendations) {
								const extensionId = r.toLowerCase();
								if (invalidExtensions.indexOf(extensionId) === -1) {
									let recommendation = this.allWorkspaceRecommendedExtensions.filter(r => r.extensionId === extensionId)[0];
									if (!recommendation) {
										recommendation = { extensionId, sources: [] };
										this.allWorkspaceRecommendedExtensions.push(recommendation);
									}
									if (recommendation.sources.indexOf(contentsBySource.source) === -1) {
										recommendation.sources.push(contentsBySource.source);
									}
								}
							}
						}
					}
					this.allIgnoredRecommendations = distinct([...this.globallyIgnoredRecommendations, ...this.workspaceIgnoredRecommendations]);
				}));
	}

	/**
	 * Parse all extensions.json files, fetch workspace recommendations
	 */
	private fetchExtensionRecommendationContents(): Promise<{ contents: IExtensionsConfigContent, source: ExtensionRecommendationSource }[]> {
		const workspace = this.contextService.getWorkspace();
		return Promise.all<{ contents: IExtensionsConfigContent, source: ExtensionRecommendationSource } | null>([
			this.resolveWorkspaceExtensionConfig(workspace).then(contents => contents ? { contents, source: workspace } : null),
			...workspace.folders.map(workspaceFolder => this.resolveWorkspaceFolderExtensionConfig(workspaceFolder).then(contents => contents ? { contents, source: workspaceFolder } : null))
		]).then(contents => coalesce(contents));
	}

	/**
	 * Parse the extensions.json file for given workspace and return the recommendations
	 */
	private resolveWorkspaceExtensionConfig(workspace: IWorkspace): Promise<IExtensionsConfigContent | null> {
		if (!workspace.configuration) {
			return Promise.resolve(null);
		}

		return Promise.resolve(this.fileService.readFile(workspace.configuration)
			.then(content => <IExtensionsConfigContent>(json.parse(content.value.toString())['extensions']), err => null));
	}

	/**
	 * Parse the extensions.json files for given workspace folder and return the recommendations
	 */
	private resolveWorkspaceFolderExtensionConfig(workspaceFolder: IWorkspaceFolder): Promise<IExtensionsConfigContent | null> {
		const extensionsJsonUri = workspaceFolder.toResource(EXTENSIONS_CONFIG);

		return Promise.resolve(this.fileService.resolve(extensionsJsonUri)
			.then(() => this.fileService.readFile(extensionsJsonUri))
			.then(content => <IExtensionsConfigContent>json.parse(content.value.toString()), err => null));
	}

	/**
	 * Validate the extensions.json file contents using regex and querying the gallery
	 */
	private async validateExtensions(contents: IExtensionsConfigContent[]): Promise<{ invalidExtensions: string[], message: string }> {
		const extensionsContent: IExtensionsConfigContent = {
			recommendations: distinct(flatten(contents.map(content => content.recommendations || []))),
			unwantedRecommendations: distinct(flatten(contents.map(content => content.unwantedRecommendations || [])))
		};

		const regEx = new RegExp(EXTENSION_IDENTIFIER_PATTERN);

		const invalidExtensions: string[] = [];
		let message = '';

		const regexFilter = (ids: string[]) => {
			return ids.filter((element, position) => {
				if (ids.indexOf(element) !== position) {
					// This is a duplicate entry, it doesn't hurt anybody
					// but it shouldn't be sent in the gallery query
					return false;
				} else if (!regEx.test(element)) {
					invalidExtensions.push(element.toLowerCase());
					message += `${element} (bad format) Expected: <provider>.<name>\n`;
					return false;
				}
				return true;
			});
		};

		const filteredWanted = regexFilter(extensionsContent.recommendations || []).map(x => x.toLowerCase());

		if (filteredWanted.length) {
			try {
				let validRecommendations = (await this.galleryService.query({ names: filteredWanted, pageSize: filteredWanted.length }, CancellationToken.None)).firstPage
					.map(extension => extension.identifier.id.toLowerCase());

				if (validRecommendations.length !== filteredWanted.length) {
					filteredWanted.forEach(element => {
						if (validRecommendations.indexOf(element.toLowerCase()) === -1) {
							invalidExtensions.push(element.toLowerCase());
							message += `${element} (not found in marketplace)\n`;
						}
					});
				}
			} catch (e) {
				console.warn('Error querying extensions gallery', e);
			}
		}
		return { invalidExtensions, message };
	}

	private onWorkspaceFoldersChanged(event: IWorkspaceFoldersChangeEvent): void {
		if (event.added.length) {
			const oldWorkspaceRecommended = this.allWorkspaceRecommendedExtensions;
			this.getWorkspaceRecommendations()
				.then(currentWorkspaceRecommended => {
					// Suggest only if at least one of the newly added recommendations was not suggested before
					if (currentWorkspaceRecommended.some(current => oldWorkspaceRecommended.every(old => current.extensionId !== old.extensionId))) {
						this.promptWorkspaceRecommendations();
					}
				});
		}
	}

	/**
	 * Prompt the user to install workspace recommendations if there are any not already installed
	 */
	private promptWorkspaceRecommendations(): void {
		const storageKey = 'extensionsAssistant/workspaceRecommendationsIgnore';
		const config = this.configurationService.getValue<IExtensionsConfiguration>(ConfigurationKey);
		const filteredRecs = this.allWorkspaceRecommendedExtensions.filter(rec => this.isExtensionAllowedToBeRecommended(rec.extensionId));

		if (filteredRecs.length === 0
			|| config.ignoreRecommendations
			|| config.showRecommendationsOnlyOnDemand
			|| this.storageService.getBoolean(storageKey, StorageScope.WORKSPACE, false)) {
			return;
		}

		this.extensionsService.getInstalled(ExtensionType.User).then(local => {
			local = local.filter(l => this.extensionEnablementService.getEnablementState(l) !== EnablementState.DisabledByExtensionKind); // Filter extensions disabled by kind
			const recommendations = filteredRecs.filter(({ extensionId }) => local.every(local => !areSameExtensions({ id: extensionId }, local.identifier)));

			if (!recommendations.length) {
				return Promise.resolve(undefined);
			}

			return new Promise<void>(c => {
				this.notificationService.prompt(
					Severity.Info,
					localize('workspaceRecommended', "This workspace has extension recommendations."),
					[{
						label: localize('installAll', "Install All"),
						run: () => {
							/* __GDPR__
							"extensionWorkspaceRecommendations:popup" : {
								"userReaction" : { "classification": "SystemMetaData", "purpose": "FeatureInsight" }
							}
							*/
							this.telemetryService.publicLog('extensionWorkspaceRecommendations:popup', { userReaction: 'install' });

							const installAllAction = this.instantiationService.createInstance(InstallWorkspaceRecommendedExtensionsAction, InstallWorkspaceRecommendedExtensionsAction.ID, localize('installAll', "Install All"), recommendations);
							installAllAction.run();
							installAllAction.dispose();

							c(undefined);
						}
					}, {
						label: localize('showRecommendations', "Show Recommendations"),
						run: () => {
							/* __GDPR__
								"extensionWorkspaceRecommendations:popup" : {
									"userReaction" : { "classification": "SystemMetaData", "purpose": "FeatureInsight" }
								}
							*/
							this.telemetryService.publicLog('extensionWorkspaceRecommendations:popup', { userReaction: 'show' });

							const showAction = this.instantiationService.createInstance(ShowRecommendedExtensionsAction, ShowRecommendedExtensionsAction.ID, localize('showRecommendations', "Show Recommendations"));
							showAction.run();
							showAction.dispose();

							c(undefined);
						}
					}, {
						label: choiceNever,
						isSecondary: true,
						run: () => {
							/* __GDPR__
								"extensionWorkspaceRecommendations:popup" : {
									"userReaction" : { "classification": "SystemMetaData", "purpose": "FeatureInsight" }
								}
							*/
							this.telemetryService.publicLog('extensionWorkspaceRecommendations:popup', { userReaction: 'neverShowAgain' });
							this.storageService.store(storageKey, true, StorageScope.WORKSPACE);

							c(undefined);
						}
					}],
					{
						sticky: true,
						onCancel: () => {
							/* __GDPR__
								"extensionWorkspaceRecommendations:popup" : {
									"userReaction" : { "classification": "SystemMetaData", "purpose": "FeatureInsight" }
								}
							*/
							this.telemetryService.publicLog('extensionWorkspaceRecommendations:popup', { userReaction: 'cancelled' });

							c(undefined);
						}
					}
				);
			});
		});
	}

	//#endregion

	//#region fileBasedRecommendations

	getFileBasedRecommendations(): IExtensionRecommendation[] {
		return Object.keys(this.fileBasedRecommendations)
			.sort((a, b) => {
				if (this.fileBasedRecommendations[a].recommendedTime === this.fileBasedRecommendations[b].recommendedTime) {
					if (!this.productService.extensionImportantTips || caseInsensitiveGet(this.productService.extensionImportantTips, a)) {
						return -1;
					}
					if (caseInsensitiveGet(this.productService.extensionImportantTips, b)) {
						return 1;
					}
				}
				return this.fileBasedRecommendations[a].recommendedTime > this.fileBasedRecommendations[b].recommendedTime ? -1 : 1;
			})
			.filter(extensionId => this.isExtensionAllowedToBeRecommended(extensionId))
			.map(extensionId => (<IExtensionRecommendation>{ extensionId, sources: this.fileBasedRecommendations[extensionId].sources }));
	}

	/**
	 * Parse all file based recommendations from this.productService.extensionTips
	 * Retire existing recommendations if they are older than a week or are not part of this.productService.extensionTips anymore
	 */
	private fetchFileBasedRecommendations() {
		const extensionTips = this.productService.extensionTips;
		// {{SQL CARBON EDIT}}
		this._recommendations = this.productService.recommendedExtensions;
		if (!extensionTips) {
			return;
		}

		// group ids by pattern, like {**/*.md} -> [ext.foo1, ext.bar2]
		this.availableRecommendations = Object.create(null);
		forEach(extensionTips, entry => {
			let { key: id, value: pattern } = entry;
			let ids = this.availableRecommendations[pattern];
			if (!ids) {
				this.availableRecommendations[pattern] = [id.toLowerCase()];
			} else {
				ids.push(id.toLowerCase());
			}
		});

		if (this.productService.extensionImportantTips) {
			forEach(this.productService.extensionImportantTips, entry => {
				let { key: id, value } = entry;
				const { pattern } = value;
				let ids = this.availableRecommendations[pattern];
				if (!ids) {
					this.availableRecommendations[pattern] = [id.toLowerCase()];
				} else {
					ids.push(id.toLowerCase());
				}
			});
		}

		const allRecommendations: string[] = flatten((Object.keys(this.availableRecommendations).map(key => this.availableRecommendations[key])));

		// retrieve ids of previous recommendations
		const storedRecommendationsJson = JSON.parse(this.storageService.get('extensionsAssistant/recommendations', StorageScope.GLOBAL, '[]'));

		if (Array.isArray<string>(storedRecommendationsJson)) {
			for (let id of <string[]>storedRecommendationsJson) {
				if (allRecommendations.indexOf(id) > -1) {
					this.fileBasedRecommendations[id.toLowerCase()] = { recommendedTime: Date.now(), sources: ['cached'] };
				}
			}
		} else {
			const now = Date.now();
			forEach(storedRecommendationsJson, entry => {
				if (typeof entry.value === 'number') {
					const diff = (now - entry.value) / milliSecondsInADay;
					if (diff <= 7 && allRecommendations.indexOf(entry.key) > -1) {
						this.fileBasedRecommendations[entry.key.toLowerCase()] = { recommendedTime: entry.value, sources: ['cached'] };
					}
				}
			});
		}
	}

	/**
	 * Prompt the user to either install the recommended extension for the file type in the current editor model
	 * or prompt to search the marketplace if it has extensions that can support the file type
	 */
	/*private promptFiletypeBasedRecommendations(model: ITextModel): void { {{SQL CARBON EDIT}} comment out for no unused
		const uri = model.uri;
		const supportedSchemes = [Schemas.untitled, Schemas.file, Schemas.vscodeRemote];
		if (!uri || supportedSchemes.indexOf(uri.scheme) === -1) {
			return;
		}

		let fileExtension = extname(uri);
		if (fileExtension) {
			if (processedFileExtensions.indexOf(fileExtension) > -1) {
				return;
			}
			processedFileExtensions.push(fileExtension);
		}

		// re-schedule this bit of the operation to be off the critical path - in case glob-match is slow
		setImmediate(async () => {

			let recommendationsToSuggest: string[] = [];
			const now = Date.now();
			forEach(this.availableRecommendations, entry => {
				let { key: pattern, value: ids } = entry;
				if (match(pattern, model.uri.toString())) {
					for (let id of ids) {
						if (this.productService.extensionImportantTips && caseInsensitiveGet(this.productService.extensionImportantTips, id)) {
							recommendationsToSuggest.push(id);
						}
						const filedBasedRecommendation = this.fileBasedRecommendations[id.toLowerCase()] || { recommendedTime: now, sources: [] };
						filedBasedRecommendation.recommendedTime = now;
						if (!filedBasedRecommendation.sources.some(s => s instanceof URI && s.toString() === model.uri.toString())) {
							filedBasedRecommendation.sources.push(model.uri);
						}
						this.fileBasedRecommendations[id.toLowerCase()] = filedBasedRecommendation;
					}
				}
			});

			this.storageService.store(
				'extensionsAssistant/recommendations',
				JSON.stringify(Object.keys(this.fileBasedRecommendations).reduce((result, key) => { result[key] = this.fileBasedRecommendations[key].recommendedTime; return result; }, {} as { [key: string]: any })),
				StorageScope.GLOBAL
			);

			const config = this.configurationService.getValue<IExtensionsConfiguration>(ConfigurationKey);
			if (config.ignoreRecommendations || config.showRecommendationsOnlyOnDemand) {
				return;
			}

			const installed = await this.extensionManagementService.getInstalled(ExtensionType.User);
			if (await this.promptRecommendedExtensionForFileType(recommendationsToSuggest, installed)) {
				return;
			}

			if (fileExtension) {
				fileExtension = fileExtension.substr(1); // Strip the dot
			}
			if (!fileExtension) {
				return;
			}

			await this.extensionService.whenInstalledExtensionsRegistered();
			const mimeTypes = guessMimeTypes(uri);
			if (mimeTypes.length !== 1 || mimeTypes[0] !== MIME_UNKNOWN) {
				return;
			}

			this.promptRecommendedExtensionForFileExtension(fileExtension, installed);
		});
	}*/

	/*private async promptRecommendedExtensionForFileType(recommendationsToSuggest: string[], installed: ILocalExtension[]): Promise<boolean> { {{SQL CARBON EDIT}} comment out for no unused

		recommendationsToSuggest = this.filterIgnoredOrNotAllowed(recommendationsToSuggest);
		if (recommendationsToSuggest.length === 0) {
			return false;
		}

		recommendationsToSuggest = this.filterInstalled(recommendationsToSuggest, installed);
		if (recommendationsToSuggest.length === 0) {
			return false;
		}

		const id = recommendationsToSuggest[0];
		const entry = this.productService.extensionImportantTips ? caseInsensitiveGet(this.productService.extensionImportantTips, id) : undefined;
		if (!entry) {
			return false;
		}
		const name = entry.name;
		let message = localize('reallyRecommended2', "The '{0}' extension is recommended for this file type.", name);
		if (entry.isExtensionPack) {
			message = localize('reallyRecommendedExtensionPack', "The '{0}' extension pack is recommended for this file type.", name);
		}

		this.notificationService.prompt(Severity.Info, message,
			[{
				label: localize('install', 'Install'),
				run: () => {
					*//* __GDPR__
					"extensionRecommendations:popup" : {
						"userReaction" : { "classification": "SystemMetaData", "purpose": "FeatureInsight" },
						"extensionId": { "classification": "PublicNonPersonalData", "purpose": "FeatureInsight" }
					}
					*//*
					this.telemetryService.publicLog('extensionRecommendations:popup', { userReaction: 'install', extensionId: name });
					this.instantiationService.createInstance(InstallRecommendedExtensionAction, id).run();
				}
			}, {
				label: localize('showRecommendations', "Show Recommendations"),
				run: () => {
					*//* __GDPR__
						"extensionRecommendations:popup" : {
							"userReaction" : { "classification": "SystemMetaData", "purpose": "FeatureInsight" },
							"extensionId": { "classification": "PublicNonPersonalData", "purpose": "FeatureInsight" }
						}
					*//*
					this.telemetryService.publicLog('extensionRecommendations:popup', { userReaction: 'show', extensionId: name });

					const recommendationsAction = this.instantiationService.createInstance(ShowRecommendedExtensionsAction, ShowRecommendedExtensionsAction.ID, localize('showRecommendations', "Show Recommendations"));
					recommendationsAction.run();
					recommendationsAction.dispose();
				}
			}, {
				label: choiceNever,
				isSecondary: true,
				run: () => {
					this.addToImportantRecommendationsIgnore(id);
					*//* __GDPR__
						"extensionRecommendations:popup" : {
							"userReaction" : { "classification": "SystemMetaData", "purpose": "FeatureInsight" },
							"extensionId": { "classification": "PublicNonPersonalData", "purpose": "FeatureInsight" }
						}
					*//*
					this.telemetryService.publicLog('extensionRecommendations:popup', { userReaction: 'neverShowAgain', extensionId: name });
					this.notificationService.prompt(
						Severity.Info,
						localize('ignoreExtensionRecommendations', "Do you want to ignore all extension recommendations?"),
						[{
							label: localize('ignoreAll', "Yes, Ignore All"),
							run: () => this.setIgnoreRecommendationsConfig(true)
						}, {
							label: localize('no', "No"),
							run: () => this.setIgnoreRecommendationsConfig(false)
						}]
					);
				}
			}],
			{
				sticky: true,
				onCancel: () => {
					*//* __GDPR__
						"extensionRecommendations:popup" : {
							"userReaction" : { "classification": "SystemMetaData", "purpose": "FeatureInsight" },
							"extensionId": { "classification": "PublicNonPersonalData", "purpose": "FeatureInsight" }
						}
					*//*
					this.telemetryService.publicLog('extensionRecommendations:popup', { userReaction: 'cancelled', extensionId: name });
				}
			}
		);

		return true;
	}*/

	/*private async promptRecommendedExtensionForFileExtension(fileExtension: string, installed: ILocalExtension[]): Promise<void> { {{SQL CARBON EDIT}} no unused
		const fileExtensionSuggestionIgnoreList = <string[]>JSON.parse(this.storageService.get('extensionsAssistant/fileExtensionsSuggestionIgnore', StorageScope.GLOBAL, '[]'));
		if (fileExtensionSuggestionIgnoreList.indexOf(fileExtension) > -1) {
			return;
		}

		const text = `ext:${fileExtension}`;
		const pager = await this.extensionWorkbenchService.queryGallery({ text, pageSize: 100 }, CancellationToken.None);
		if (pager.firstPage.length === 0) {
			return;
		}

		const installedExtensionsIds = installed.reduce((result, i) => { result.add(i.identifier.id.toLowerCase()); return result; }, new Set<string>());
		if (pager.firstPage.some(e => installedExtensionsIds.has(e.identifier.id.toLowerCase()))) {
			return;
		}

		this.notificationService.prompt(
			Severity.Info,
			localize('showLanguageExtensions', "The Marketplace has extensions that can help with '.{0}' files", fileExtension),
			[{
				label: searchMarketplace,
				run: () => {
					*//* __GDPR__
						"fileExtensionSuggestion:popup" : {
							"userReaction" : { "classification": "SystemMetaData", "purpose": "FeatureInsight" },
							"fileExtension": { "classification": "PublicNonPersonalData", "purpose": "FeatureInsight" }
						}
					*//*
					this.telemetryService.publicLog('fileExtensionSuggestion:popup', { userReaction: 'ok', fileExtension: fileExtension });
					this.viewletService.openViewlet('workbench.view.extensions', true)
						.then(viewlet => viewlet?.getViewPaneContainer() as IExtensionsViewPaneContainer)
						.then(viewlet => {
							viewlet.search(`ext:${fileExtension}`);
							viewlet.focus();
						});
				}
			}, {
				label: localize('dontShowAgainExtension', "Don't Show Again for '.{0}' files", fileExtension),
				run: () => {
					fileExtensionSuggestionIgnoreList.push(fileExtension);
					this.storageService.store(
						'extensionsAssistant/fileExtensionsSuggestionIgnore',
						JSON.stringify(fileExtensionSuggestionIgnoreList),
						StorageScope.GLOBAL
					);
					*//* __GDPR__
						"fileExtensionSuggestion:popup" : {
							"userReaction" : { "classification": "SystemMetaData", "purpose": "FeatureInsight" },
							"fileExtension": { "classification": "PublicNonPersonalData", "purpose": "FeatureInsight" }
						}
					*//*
					this.telemetryService.publicLog('fileExtensionSuggestion:popup', { userReaction: 'neverShowAgain', fileExtension: fileExtension });
				}
			}],
			{
				sticky: true,
				onCancel: () => {
					*//* __GDPR__
						"fileExtensionSuggestion:popup" : {
							"userReaction" : { "classification": "SystemMetaData", "purpose": "FeatureInsight" },
							"fileExtension": { "classification": "PublicNonPersonalData", "purpose": "FeatureInsight" }
						}
					*//*
					this.telemetryService.publicLog('fileExtensionSuggestion:popup', { userReaction: 'cancelled', fileExtension: fileExtension });
				}
			}
		);
	}*/

	protected filterIgnoredOrNotAllowed(recommendationsToSuggest: string[]): string[] {
		const importantRecommendationsIgnoreList = <string[]>JSON.parse(this.storageService.get('extensionsAssistant/importantRecommendationsIgnore', StorageScope.GLOBAL, '[]'));
		return recommendationsToSuggest.filter(id => {
			if (importantRecommendationsIgnoreList.indexOf(id) !== -1) {
				return false;
			}
			if (!this.isExtensionAllowedToBeRecommended(id)) {
				return false;
			}
			return true;
		});
	}

	protected filterInstalled(recommendationsToSuggest: string[], installed: ILocalExtension[], onAlreadyInstalled?: (id: string) => void): string[] {
		const installedExtensionsIds = installed.reduce((result, i) => { result.add(i.identifier.id.toLowerCase()); return result; }, new Set<string>());
		return recommendationsToSuggest.filter(id => {
			if (installedExtensionsIds.has(id.toLowerCase())) {
				if (onAlreadyInstalled) {
					onAlreadyInstalled(id);
				}
				return false;
			}
			return true;
		});
	}

	protected addToImportantRecommendationsIgnore(id: string) {
		const importantRecommendationsIgnoreList = <string[]>JSON.parse(this.storageService.get('extensionsAssistant/importantRecommendationsIgnore', StorageScope.GLOBAL, '[]'));
		importantRecommendationsIgnoreList.push(id);
		this.storageService.store(
			'extensionsAssistant/importantRecommendationsIgnore',
			JSON.stringify(importantRecommendationsIgnoreList),
			StorageScope.GLOBAL
		);
	}

	protected setIgnoreRecommendationsConfig(configVal: boolean) {
		this.configurationService.updateValue('extensions.ignoreRecommendations', configVal, ConfigurationTarget.USER);
		if (configVal) {
			const ignoreWorkspaceRecommendationsStorageKey = 'extensionsAssistant/workspaceRecommendationsIgnore';
			this.storageService.store(ignoreWorkspaceRecommendationsStorageKey, true, StorageScope.WORKSPACE);
		}
	}

	//#endregion

	//#region otherRecommendations

<<<<<<< HEAD
	getOtherRecommendations(): Promise<IExtensionRecommendation[]> {
		// {{SQL CARBON EDIT}} - Replace body of this method with our own
		let recommendations = Object.keys(this._exeBasedRecommendations).concat(this._recommendations);
		shuffle(recommendations, this.sessionSeed);
		return Promise.resolve(recommendations.map(extensionId => {
			const sources: ExtensionRecommendationSource[] = [];
			if (this._exeBasedRecommendations[extensionId]) {
				sources.push('executable');
			}
			if (this._dynamicWorkspaceRecommendations.indexOf(extensionId) !== -1) {
				sources.push('dynamic');
			}
			return (<IExtensionRecommendation>{ extensionId, sources });
		}));
		// {{SQL CARBON EDIT}} - End
	}

	private fetchProactiveRecommendations(calledDuringStartup?: boolean): Promise<void> {
		let fetchPromise = Promise.resolve<any>(undefined);
		if (!this.proactiveRecommendationsFetched) {
			this.proactiveRecommendationsFetched = true;

			// Executable based recommendations carry out a lot of file stats, delay the resolution so that the startup is not affected
			// 10 sec for regular extensions
			// 3 secs for important

			fetchPromise = timeout(calledDuringStartup ? 10000 : 0).then(_ => Promise.all([this.fetchDynamicWorkspaceRecommendations(), this.fetchExecutableRecommendations(false)]));

		}
		return fetchPromise;
	}

	/**
	 * If user has any of the tools listed in this.productService.exeBasedExtensionTips, fetch corresponding recommendations
	 */
	private async fetchExecutableRecommendations(important: boolean): Promise<void> {
		if (isWeb || !this.productService.exeBasedExtensionTips) {
			return;
		}

		const foundExecutables: Set<string> = new Set<string>();
		const findExecutable = (exeName: string, tip: IExeBasedExtensionTip, path: string) => {
			return this.fileService.exists(URI.file(path)).then(exists => {
				if (exists && !foundExecutables.has(exeName)) {
					foundExecutables.add(exeName);
					(tip['recommendations'] || []).forEach(extensionId => {
						if (tip.friendlyName) {
							if (important) {
								this._importantExeBasedRecommendations[extensionId.toLowerCase()] = tip;
							}
							this._exeBasedRecommendations[extensionId.toLowerCase()] = tip;
						}
					});
				}
			});
		};

		const promises: Promise<void>[] = [];
		// Loop through recommended extensions
		forEach(this.productService.exeBasedExtensionTips, entry => {
			if (typeof entry.value !== 'object' || !Array.isArray(entry.value['recommendations'])) {
				return;
			}
			if (important !== !!entry.value.important) {
				return;
			}
			const exeName = entry.key;
			if (platform === 'win32') {
				let windowsPath = entry.value['windowsPath'];
				if (!windowsPath || typeof windowsPath !== 'string') {
					return;
				}
				windowsPath = windowsPath.replace('%USERPROFILE%', processEnv['USERPROFILE']!)
					.replace('%ProgramFiles(x86)%', processEnv['ProgramFiles(x86)']!)
					.replace('%ProgramFiles%', processEnv['ProgramFiles']!)
					.replace('%APPDATA%', processEnv['APPDATA']!)
					.replace('%WINDIR%', processEnv['WINDIR']!);
				promises.push(findExecutable(exeName, entry.value, windowsPath));
			} else {
				promises.push(findExecutable(exeName, entry.value, join('/usr/local/bin', exeName)));
				const userHome = this.environmentService.userHome;
				if (userHome) {
					promises.push(findExecutable(exeName, entry.value, join(userHome.fsPath, exeName)));
				}
			}
		});

		await Promise.all(promises);
	}

	/**
	 * Fetch extensions used by others on the same workspace as recommendations from cache
	 */
	private fetchCachedDynamicWorkspaceRecommendations() {
		if (this.contextService.getWorkbenchState() !== WorkbenchState.FOLDER) {
			return;
		}

		const storageKey = 'extensionsAssistant/dynamicWorkspaceRecommendations';
		let storedRecommendationsJson: { [key: string]: any } = {};
		try {
			storedRecommendationsJson = JSON.parse(this.storageService.get(storageKey, StorageScope.WORKSPACE, '{}'));
		} catch (e) {
			this.storageService.remove(storageKey, StorageScope.WORKSPACE);
		}

		if (Array.isArray(storedRecommendationsJson['recommendations'])
			&& isNumber(storedRecommendationsJson['timestamp'])
			&& storedRecommendationsJson['timestamp'] > 0
			&& (Date.now() - storedRecommendationsJson['timestamp']) / milliSecondsInADay < 14) {
			this._dynamicWorkspaceRecommendations = storedRecommendationsJson['recommendations'];
			/* __GDPR__
				"dynamicWorkspaceRecommendations" : {
					"count" : { "classification": "SystemMetaData", "purpose": "FeatureInsight", "isMeasurement": true },
					"cache" : { "classification": "SystemMetaData", "purpose": "FeatureInsight", "isMeasurement": true }
				}
			*/
			this.telemetryService.publicLog('dynamicWorkspaceRecommendations', { count: this._dynamicWorkspaceRecommendations.length, cache: 1 });
		}
	}

	/**
	 * Fetch extensions used by others on the same workspace as recommendations from recommendation service
	 */
	private fetchDynamicWorkspaceRecommendations(): Promise<void> {
		if (this.contextService.getWorkbenchState() !== WorkbenchState.FOLDER
			|| !this.fileService.canHandleResource(this.contextService.getWorkspace().folders[0].uri)
			|| this._dynamicWorkspaceRecommendations.length
			|| !this._extensionsRecommendationsUrl) {
			return Promise.resolve(undefined);
		}

		const storageKey = 'extensionsAssistant/dynamicWorkspaceRecommendations';
		const workspaceUri = this.contextService.getWorkspace().folders[0].uri;
		return Promise.all([this.workspaceTagsService.getHashedRemotesFromUri(workspaceUri, false), this.workspaceTagsService.getHashedRemotesFromUri(workspaceUri, true)]).then(([hashedRemotes1, hashedRemotes2]) => {
			const hashedRemotes = (hashedRemotes1 || []).concat(hashedRemotes2 || []);
			if (!hashedRemotes.length) {
				return undefined;
			}

			return this.requestService.request({ type: 'GET', url: this._extensionsRecommendationsUrl }, CancellationToken.None).then(context => {
				if (context.res.statusCode !== 200) {
					return Promise.resolve(undefined);
				}
				return asJson(context).then((result: { [key: string]: any } | null) => {
					if (!result) {
						return;
					}
					const allRecommendations: IDynamicWorkspaceRecommendations[] = Array.isArray(result['workspaceRecommendations']) ? result['workspaceRecommendations'] : [];
					if (!allRecommendations.length) {
						return;
					}

					let foundRemote = false;
					for (let i = 0; i < hashedRemotes.length && !foundRemote; i++) {
						for (let j = 0; j < allRecommendations.length && !foundRemote; j++) {
							if (Array.isArray(allRecommendations[j].remoteSet) && allRecommendations[j].remoteSet.indexOf(hashedRemotes[i]) > -1) {
								foundRemote = true;
								this._dynamicWorkspaceRecommendations = allRecommendations[j].recommendations.filter(id => this.isExtensionAllowedToBeRecommended(id)) || [];
								this.storageService.store(storageKey, JSON.stringify({
									recommendations: this._dynamicWorkspaceRecommendations,
									timestamp: Date.now()
								}), StorageScope.WORKSPACE);
								/* __GDPR__
									"dynamicWorkspaceRecommendations" : {
										"count" : { "classification": "SystemMetaData", "purpose": "FeatureInsight", "isMeasurement": true },
										"cache" : { "classification": "SystemMetaData", "purpose": "FeatureInsight", "isMeasurement": true }
									}
								*/
								this.telemetryService.publicLog('dynamicWorkspaceRecommendations', { count: this._dynamicWorkspaceRecommendations.length, cache: 0 });
							}
						}
					}
				});
			});
		});
=======
	async getOtherRecommendations(): Promise<IExtensionRecommendation[]> {
		return Object.keys(this.experimentalRecommendations)
			.filter(extensionId => this.isExtensionAllowedToBeRecommended(extensionId))
			.map(extensionId => (<IExtensionRecommendation>{ extensionId, sources: [] }));
>>>>>>> 652216af
	}

	/**
	 * Fetch extension recommendations from currently running experiments
	 */
	private fetchExperimentalRecommendations() {
		/* // {{SQL CARBON EDIT}} disable experiements
		this.experimentService.getExperimentsByType(ExperimentActionType.AddToRecommendations).then(experiments => {
			(experiments || []).forEach(experiment => {
				const action = experiment.action;
				if (action && experiment.state === ExperimentState.Run && action.properties && Array.isArray(action.properties.recommendations) && action.properties.recommendationReason) {
					action.properties.recommendations.forEach((id: string) => {
						this.experimentalRecommendations[id] = action.properties.recommendationReason;
					});
				}
			});
		});
		*/
	}

	//#endregion

	protected isExtensionAllowedToBeRecommended(id: string): boolean {
		return this.allIgnoredRecommendations.indexOf(id.toLowerCase()) === -1;
	}
	// {{SQL CARBON EDIT}}
	promptRecommendedExtensionsByScenario(scenarioType: string): void {
		const storageKey = 'extensionAssistant/RecommendationsIgnore/' + scenarioType;

		if (this.storageService.getBoolean(storageKey, StorageScope.GLOBAL, false)) {
			return;
		}

		let recommendations: IExtensionRecommendation[];
		let localExtensions: ILocalExtension[];
		const getRecommendationPromise = this.getRecommendedExtensionsByScenario(scenarioType).then(recs => { recommendations = recs; });
		const getLocalExtensionPromise = this.extensionsService.getInstalled(ExtensionType.User).then(local => { localExtensions = local; });
		const visualizerExtensionNotificationService = 'VisualizerExtensionNotificationService';

		let recommendationMessage = localize('ExtensionsRecommended', "Azure Data Studio has extension recommendations.");
		if (scenarioType === Constants.visualizerExtensions) {
			recommendationMessage = localize('VisualizerExtensionsRecommended', "Azure Data Studio has extension recommendations for data visualization.\nOnce installed, you can select the Visualizer icon to visualize your query results.");
		}
		Promise.all([getRecommendationPromise, getLocalExtensionPromise]).then(() => {
			if (!recommendations.every(rec => { return firstIndex(localExtensions, local => local.identifier.id.toLocaleLowerCase() === rec.extensionId.toLocaleLowerCase()) !== -1; })) {
				return new Promise<void>(c => {
					this.notificationService.prompt(
						Severity.Info,
						recommendationMessage,
						[{
							label: localize('installAll', "Install All"),
							run: () => {
								this.adsTelemetryService.sendActionEvent(
									TelemetryKeys.TelemetryView.ExtensionRecommendationDialog,
									TelemetryKeys.TelemetryAction.Click,
									'InstallButton',
									visualizerExtensionNotificationService
								);
								const installAllAction = this.instantiationService.createInstance(InstallRecommendedExtensionsByScenarioAction, scenarioType, recommendations);
								installAllAction.run();
								installAllAction.dispose();
							}
						}, {
							label: localize('showRecommendations', "Show Recommendations"),
							run: () => {
								this.adsTelemetryService.sendActionEvent(
									TelemetryKeys.TelemetryView.ExtensionRecommendationDialog,
									TelemetryKeys.TelemetryAction.Click,
									'ShowRecommendationsButton',
									visualizerExtensionNotificationService
								);
								const showAction = this.instantiationService.createInstance(ShowRecommendedExtensionsByScenarioAction, scenarioType);
								showAction.run();
								showAction.dispose();
								c(undefined);
							}
						}, {
							label: choiceNever,
							isSecondary: true,
							run: () => {
								this.adsTelemetryService.sendActionEvent(
									TelemetryKeys.TelemetryView.ExtensionRecommendationDialog,
									TelemetryKeys.TelemetryAction.Click,
									'NeverShowAgainButton',
									visualizerExtensionNotificationService
								);
								this.storageService.store(storageKey, true, StorageScope.GLOBAL);
								c(undefined);
							}
						}],
						{
							sticky: true,
							onCancel: () => {
								this.adsTelemetryService.sendActionEvent(
									TelemetryKeys.TelemetryView.ExtensionRecommendationDialog,
									TelemetryKeys.TelemetryAction.Click,
									'CancelButton',
									visualizerExtensionNotificationService
								);
								c(undefined);
							}
						}
					);
				});
			} else {
				return Promise.resolve();
			}
		});
	}

	getRecommendedExtensionsByScenario(scenarioType: string): Promise<IExtensionRecommendation[]> {
		if (!scenarioType) {
			return Promise.reject(new Error(localize('scenarioTypeUndefined', 'The scenario type for extension recommendations must be provided.')));
		}

		return Promise.resolve((this.productService.recommendedExtensionsByScenario[scenarioType] || [])
			.filter(extensionId => this.isExtensionAllowedToBeRecommended(extensionId))
			.map(extensionId => (<IExtensionRecommendation>{ extensionId, sources: ['application'] })));
	}
	// {{SQL CARBON EDIT}} - End
}<|MERGE_RESOLUTION|>--- conflicted
+++ resolved
@@ -10,74 +10,46 @@
 import * as json from 'vs/base/common/json';
 import { IExtensionManagementService, IExtensionGalleryService, EXTENSION_IDENTIFIER_PATTERN, InstallOperation, ILocalExtension } from 'vs/platform/extensionManagement/common/extensionManagement';
 import { IExtensionTipsService, ExtensionRecommendationReason, IExtensionsConfigContent, RecommendationChangeNotification, IExtensionRecommendation, ExtensionRecommendationSource, IWorkbenchExtensionEnablementService, EnablementState } from 'vs/workbench/services/extensionManagement/common/extensionManagement';
-// import { IModelService } from 'vs/editor/common/services/modelService';
+import { IModelService } from 'vs/editor/common/services/modelService';
 // import { ITextModel } from 'vs/editor/common/model';
 import { IStorageService, StorageScope } from 'vs/platform/storage/common/storage';
 import { IInstantiationService } from 'vs/platform/instantiation/common/instantiation';
 // {{SQL CARBON EDIT}}
-import { ShowRecommendedExtensionsAction, InstallWorkspaceRecommendedExtensionsAction, InstallRecommendedExtensionAction } from 'vs/workbench/contrib/extensions/browser/extensionsActions';
+import { ShowRecommendedExtensionsAction, InstallWorkspaceRecommendedExtensionsAction/*, InstallRecommendedExtensionAction*/ } from 'vs/workbench/contrib/extensions/browser/extensionsActions';
 import { ShowRecommendedExtensionsByScenarioAction, InstallRecommendedExtensionsByScenarioAction } from 'sql/workbench/contrib/extensions/browser/extensionsActions';
 import * as Constants from 'sql/workbench/contrib/extensions/common/constants';
 // {{SQL CARBON EDIT}} - End
 import Severity from 'vs/base/common/severity';
-import { IWorkspaceContextService, IWorkspaceFolder, IWorkspace, IWorkspaceFoldersChangeEvent } from 'vs/platform/workspace/common/workspace';
+import { IWorkspaceContextService, IWorkspaceFolder, IWorkspace,/*, IWorkspaceFoldersChangeEvent*/
+IWorkspaceFoldersChangeEvent} from 'vs/platform/workspace/common/workspace';
 import { IFileService } from 'vs/platform/files/common/files';
-<<<<<<< HEAD
-import { IExtensionsConfiguration, ConfigurationKey, ShowRecommendationsOnlyOnDemandKey/*, IExtensionsViewPaneContainer, IExtensionsWorkbenchService*/, EXTENSIONS_CONFIG } from 'vs/workbench/contrib/extensions/common/extensions';
+import { IExtensionsConfiguration, ConfigurationKey, /*IExtensionsViewPaneContainer, */IExtensionsWorkbenchService, EXTENSIONS_CONFIG } from 'vs/workbench/contrib/extensions/common/extensions';
 import { IConfigurationService, ConfigurationTarget } from 'vs/platform/configuration/common/configuration';
 import { ITelemetryService } from 'vs/platform/telemetry/common/telemetry';
-import { flatten, distinct, shuffle, coalesce, firstIndex } from 'vs/base/common/arrays';
+import { flatten, distinct, coalesce, firstIndex } from 'vs/base/common/arrays';
 // import { guessMimeTypes, MIME_UNKNOWN } from 'vs/base/common/mime';
-// import { IExtensionService } from 'vs/workbench/services/extensions/common/extensions';
-import { IRequestService, asJson } from 'vs/platform/request/common/request';
-import { isNumber } from 'vs/base/common/types';
-// import { IViewletService } from 'vs/workbench/services/viewlet/browser/viewlet';
-=======
-import { IExtensionsConfiguration, ConfigurationKey, IExtensionsViewPaneContainer, IExtensionsWorkbenchService, EXTENSIONS_CONFIG } from 'vs/workbench/contrib/extensions/common/extensions';
-import { IConfigurationService, ConfigurationTarget } from 'vs/platform/configuration/common/configuration';
-import { ITelemetryService } from 'vs/platform/telemetry/common/telemetry';
-import { flatten, distinct, coalesce } from 'vs/base/common/arrays';
-import { guessMimeTypes, MIME_UNKNOWN } from 'vs/base/common/mime';
 import { IExtensionService } from 'vs/workbench/services/extensions/common/extensions';
 import { IViewletService } from 'vs/workbench/services/viewlet/browser/viewlet';
->>>>>>> 652216af
 import { INotificationService } from 'vs/platform/notification/common/notification';
 import { Emitter, Event } from 'vs/base/common/event';
 import { assign } from 'vs/base/common/objects';
-import { URI } from 'vs/base/common/uri';
+// import { URI } from 'vs/base/common/uri';
 import { areSameExtensions } from 'vs/platform/extensionManagement/common/extensionManagementUtil';
-// import { IExperimentService, ExperimentActionType, ExperimentState } from 'vs/workbench/contrib/experiments/common/experimentService';
+import { IExperimentService/*, ExperimentActionType, ExperimentState*/ } from 'vs/workbench/contrib/experiments/common/experimentService';
 import { CancellationToken } from 'vs/base/common/cancellation';
-<<<<<<< HEAD
-import { ExtensionType, ExtensionsPolicy, ExtensionsPolicyKey } from 'vs/platform/extensions/common/extensions'; // {{SQL CARBON EDIT}}
+import { ExtensionType, ExtensionsPolicyKey, ExtensionsPolicy } from 'vs/platform/extensions/common/extensions';
 // import { extname } from 'vs/base/common/resources';
-import { IExeBasedExtensionTip, IProductService } from 'vs/platform/product/common/productService';
-import { timeout } from 'vs/base/common/async';
-import { IWorkspaceTagsService } from 'vs/workbench/contrib/tags/common/workspaceTags';
-import { /*setImmediate,*/ isWeb } from 'vs/base/common/platform';
-import { platform, env as processEnv } from 'vs/base/common/process';
-import { IWorkbenchEnvironmentService } from 'vs/workbench/services/environment/common/environmentService';
-import * as TelemetryKeys from 'sql/platform/telemetry/common/telemetryKeys'; // {{SQL CARBON EDIT}}
+import { IProductService } from 'vs/platform/product/common/productService';
+// import { setImmediate } from 'vs/base/common/platform';
+// import { Schemas } from 'vs/base/common/network';
+import { IEnvironmentService } from 'vs/platform/environment/common/environment';
 import { IAdsTelemetryService } from 'sql/platform/telemetry/common/telemetry';
-// import { Schemas } from 'vs/base/common/network';
-
-const milliSecondsInADay = 1000 * 60 * 60 * 24;
-const choiceNever = localize('neverShowAgain', "Don't Show Again");
-// const searchMarketplace = localize('searchMarketplace', "Search Marketplace"); {{SQL CARBON EDIT}} comment out for no unused
-// const processedFileExtensions: string[] = []; {{SQL CARBON EDIT}} comment out for no unused
-=======
-import { ExtensionType } from 'vs/platform/extensions/common/extensions';
-import { extname } from 'vs/base/common/resources';
-import { IProductService } from 'vs/platform/product/common/productService';
-import { setImmediate } from 'vs/base/common/platform';
-import { Schemas } from 'vs/base/common/network';
-import { IEnvironmentService } from 'vs/platform/environment/common/environment';
+import * as TelemetryKeys from 'sql/platform/telemetry/common/telemetryKeys';
 
 export const milliSecondsInADay = 1000 * 60 * 60 * 24;
 export const choiceNever = localize('neverShowAgain', "Don't Show Again");
-const searchMarketplace = localize('searchMarketplace', "Search Marketplace");
-const processedFileExtensions: string[] = [];
->>>>>>> 652216af
+// const searchMarketplace = localize('searchMarketplace', "Search Marketplace");
+// const processedFileExtensions: string[] = [];
 
 function caseInsensitiveGet<T>(obj: { [key: string]: T }, key: string): T | undefined {
 	if (!obj) {
@@ -95,69 +67,26 @@
 
 	_serviceBrand: undefined;
 
-<<<<<<< HEAD
-	private _fileBasedRecommendations: { [id: string]: { recommendedTime: number, sources: ExtensionRecommendationSource[] }; } = Object.create(null);
-	private _recommendations: string[] = []; // {{SQL CARBON EDIT}}
-	private _exeBasedRecommendations: { [id: string]: IExeBasedExtensionTip; } = Object.create(null);
-	private _importantExeBasedRecommendations: { [id: string]: IExeBasedExtensionTip; } = Object.create(null);
-	private _availableRecommendations: { [pattern: string]: string[] } = Object.create(null);
-	private _allWorkspaceRecommendedExtensions: IExtensionRecommendation[] = [];
-	private _dynamicWorkspaceRecommendations: string[] = [];
-	private _experimentalRecommendations: { [id: string]: string } = Object.create(null);
-	private _allIgnoredRecommendations: string[] = [];
-	private _globallyIgnoredRecommendations: string[] = [];
-	private _workspaceIgnoredRecommendations: string[] = [];
-	private _extensionsRecommendationsUrl: string | undefined;
-=======
 	// Recommendations
 	private fileBasedRecommendations: { [id: string]: { recommendedTime: number, sources: ExtensionRecommendationSource[] }; } = Object.create(null);
 	private availableRecommendations: { [pattern: string]: string[] } = Object.create(null);
 	private allWorkspaceRecommendedExtensions: IExtensionRecommendation[] = [];
 	private experimentalRecommendations: { [id: string]: string } = Object.create(null);
+	private recommendations: { [id: string]: string } = Object.create(null); // {{SQL CARBON EDIT}} add our recommendations
 
 	// Ignored Recommendations
 	private allIgnoredRecommendations: string[] = [];
 	private globallyIgnoredRecommendations: string[] = [];
 	private workspaceIgnoredRecommendations: string[] = [];
 
->>>>>>> 652216af
 	public loadWorkspaceConfigPromise: Promise<void>;
 
 	private readonly _onRecommendationChange = this._register(new Emitter<RecommendationChangeNotification>());
 	onRecommendationChange: Event<RecommendationChangeNotification> = this._onRecommendationChange.event;
 
 	constructor(
-<<<<<<< HEAD
-		@IExtensionGalleryService private readonly _galleryService: IExtensionGalleryService,
-		// @IModelService private readonly _modelService: IModelService, {{SQL CARBON EDIT}} comment out for no unused
-		@IStorageService private readonly storageService: IStorageService,
-		@IExtensionManagementService private readonly extensionsService: IExtensionManagementService,
-		@IWorkbenchExtensionEnablementService private readonly extensionEnablementService: IWorkbenchExtensionEnablementService,
-		@IInstantiationService private readonly instantiationService: IInstantiationService,
-		@IFileService private readonly fileService: IFileService,
-		@IWorkspaceContextService private readonly contextService: IWorkspaceContextService,
-		@IConfigurationService private readonly configurationService: IConfigurationService,
-		@ITelemetryService private readonly telemetryService: ITelemetryService,
-		@IWorkbenchEnvironmentService private readonly environmentService: IWorkbenchEnvironmentService,
-		// @IExtensionService private readonly extensionService: IExtensionService, {{SQL CARBON EDIT}} comment out for no unused
-		@IRequestService private readonly requestService: IRequestService,
-		// @IViewletService private readonly viewletService: IViewletService, {{SQL CARBON EDIT}} comment out for no unused
-		@INotificationService private readonly notificationService: INotificationService,
-		@IExtensionManagementService private readonly extensionManagementService: IExtensionManagementService,
-		@IAdsTelemetryService private readonly adsTelemetryService: IAdsTelemetryService, // {{SQL CARBON EDIT}}
-		// @IExtensionsWorkbenchService private readonly extensionWorkbenchService: IExtensionsWorkbenchService, {{SQL CARBON EDIT}} comment out for no unused
-		// @IExperimentService private readonly experimentService: IExperimentService, {{SQL CARBON EDIT}} comment out for no unused
-		@IWorkspaceTagsService private readonly workspaceTagsService: IWorkspaceTagsService,
-		@IProductService private readonly productService: IProductService
-	) {
-		super();
-
-		const extensionPolicy = this.configurationService.getValue<string>(ExtensionsPolicyKey); // {{SQL CARBON EDIT}}
-		if (!this.isEnabled() || extensionPolicy === ExtensionsPolicy.allowNone) {
-			this.sessionSeed = 0;
-=======
 		@IExtensionGalleryService protected readonly galleryService: IExtensionGalleryService,
-		@IModelService private readonly modelService: IModelService,
+		@IModelService modelService: IModelService,
 		@IStorageService protected readonly storageService: IStorageService,
 		@IExtensionManagementService private readonly extensionsService: IExtensionManagementService,
 		@IWorkbenchExtensionEnablementService private readonly extensionEnablementService: IWorkbenchExtensionEnablementService,
@@ -167,18 +96,18 @@
 		@IConfigurationService protected readonly configurationService: IConfigurationService,
 		@ITelemetryService protected readonly telemetryService: ITelemetryService,
 		@IEnvironmentService protected readonly environmentService: IEnvironmentService,
-		@IExtensionService private readonly extensionService: IExtensionService,
-		@IViewletService private readonly viewletService: IViewletService,
+		@IExtensionService extensionService: IExtensionService,
+		@IViewletService viewletService: IViewletService,
 		@INotificationService protected readonly notificationService: INotificationService,
 		@IExtensionManagementService protected readonly extensionManagementService: IExtensionManagementService,
-		@IExtensionsWorkbenchService private readonly extensionWorkbenchService: IExtensionsWorkbenchService,
-		@IExperimentService private readonly experimentService: IExperimentService,
-		@IProductService protected readonly productService: IProductService
+		@IExtensionsWorkbenchService extensionWorkbenchService: IExtensionsWorkbenchService,
+		@IExperimentService experimentService: IExperimentService,
+		@IProductService protected readonly productService: IProductService,
+		@IAdsTelemetryService protected readonly adsTelemetryService: IAdsTelemetryService
 	) {
 		super();
 
 		if (!this.isEnabled()) {
->>>>>>> 652216af
 			this.loadWorkspaceConfigPromise = Promise.resolve();
 			return;
 		}
@@ -189,15 +118,11 @@
 		this.fetchFileBasedRecommendations();
 		this.fetchExperimentalRecommendations();
 
-<<<<<<< HEAD
-		this.loadWorkspaceConfigPromise = this.getWorkspaceRecommendations().then(); // {{SQL CARBON EDIT}} disable workspace recommandations
-=======
 		this.loadWorkspaceConfigPromise = this.getWorkspaceRecommendations().then(() => {
-			this.promptWorkspaceRecommendations();
-			this._register(this.modelService.onModelAdded(this.promptFiletypeBasedRecommendations, this));
-			this.modelService.getModels().forEach(model => this.promptFiletypeBasedRecommendations(model));
-		});
->>>>>>> 652216af
+			// this.promptWorkspaceRecommendations(); // {{SQL CARBON EDIT}} disable workspace recommandations
+			// this._register(this.modelService.onModelAdded(this.promptFiletypeBasedRecommendations, this));
+			// this.modelService.getModels().forEach(model => this.promptFiletypeBasedRecommendations(model));
+		});
 
 		this._register(this.contextService.onDidChangeWorkspaceFolders(e => this.onWorkspaceFoldersChanged(e)));
 
@@ -221,7 +146,7 @@
 	}
 
 	protected isEnabled(): boolean {
-		return this.galleryService.isEnabled() && !this.environmentService.extensionDevelopmentLocationURI;
+		return this.galleryService.isEnabled() && !this.environmentService.extensionDevelopmentLocationURI && this.configurationService.getValue<string>(ExtensionsPolicyKey) !== ExtensionsPolicy.allowNone;
 	}
 
 	getAllRecommendationsWithReason(): { [id: string]: { reasonId: ExtensionRecommendationReason, reasonText: string }; } {
@@ -237,31 +162,21 @@
 			reasonText: localize('fileBasedRecommendation', "This extension is recommended based on the files you recently opened.")
 		});
 
-<<<<<<< HEAD
-
-		this._allWorkspaceRecommendedExtensions.forEach(({ extensionId }) => output[extensionId.toLowerCase()] = {
-=======
 		this.allWorkspaceRecommendedExtensions.forEach(({ extensionId }) => output[extensionId.toLowerCase()] = {
->>>>>>> 652216af
 			reasonId: ExtensionRecommendationReason.Workspace,
 			reasonText: localize('workspaceRecommendation', "This extension is recommended by users of the current workspace.")
 		});
 
-<<<<<<< HEAD
 		// {{SQL CARBON EDIT}}
-		this._recommendations.forEach(x => output[x.toLowerCase()] = {
+		forEach(this.recommendations, entry => output[entry.key.toLowerCase()] = {
 			reasonId: ExtensionRecommendationReason.Executable,
 			reasonText: localize('defaultRecommendations', "This extension is recommended by Azure Data Studio.")
 		});
 
-		for (const id of this._allIgnoredRecommendations) {
-			delete output[id];
-=======
 		for (const id of Object.keys(output)) {
 			if (!this.isExtensionAllowedToBeRecommended(id)) {
 				delete output[id];
 			}
->>>>>>> 652216af
 		}
 
 		return output;
@@ -581,8 +496,6 @@
 	 */
 	private fetchFileBasedRecommendations() {
 		const extensionTips = this.productService.extensionTips;
-		// {{SQL CARBON EDIT}}
-		this._recommendations = this.productService.recommendedExtensions;
 		if (!extensionTips) {
 			return;
 		}
@@ -921,189 +834,14 @@
 
 	//#region otherRecommendations
 
-<<<<<<< HEAD
-	getOtherRecommendations(): Promise<IExtensionRecommendation[]> {
+	async getOtherRecommendations(): Promise<IExtensionRecommendation[]> {
 		// {{SQL CARBON EDIT}} - Replace body of this method with our own
-		let recommendations = Object.keys(this._exeBasedRecommendations).concat(this._recommendations);
-		shuffle(recommendations, this.sessionSeed);
-		return Promise.resolve(recommendations.map(extensionId => {
+		const recommendations = Object.keys(this.recommendations);
+		return recommendations.map(extensionId => {
 			const sources: ExtensionRecommendationSource[] = [];
-			if (this._exeBasedRecommendations[extensionId]) {
-				sources.push('executable');
-			}
-			if (this._dynamicWorkspaceRecommendations.indexOf(extensionId) !== -1) {
-				sources.push('dynamic');
-			}
 			return (<IExtensionRecommendation>{ extensionId, sources });
-		}));
+		});
 		// {{SQL CARBON EDIT}} - End
-	}
-
-	private fetchProactiveRecommendations(calledDuringStartup?: boolean): Promise<void> {
-		let fetchPromise = Promise.resolve<any>(undefined);
-		if (!this.proactiveRecommendationsFetched) {
-			this.proactiveRecommendationsFetched = true;
-
-			// Executable based recommendations carry out a lot of file stats, delay the resolution so that the startup is not affected
-			// 10 sec for regular extensions
-			// 3 secs for important
-
-			fetchPromise = timeout(calledDuringStartup ? 10000 : 0).then(_ => Promise.all([this.fetchDynamicWorkspaceRecommendations(), this.fetchExecutableRecommendations(false)]));
-
-		}
-		return fetchPromise;
-	}
-
-	/**
-	 * If user has any of the tools listed in this.productService.exeBasedExtensionTips, fetch corresponding recommendations
-	 */
-	private async fetchExecutableRecommendations(important: boolean): Promise<void> {
-		if (isWeb || !this.productService.exeBasedExtensionTips) {
-			return;
-		}
-
-		const foundExecutables: Set<string> = new Set<string>();
-		const findExecutable = (exeName: string, tip: IExeBasedExtensionTip, path: string) => {
-			return this.fileService.exists(URI.file(path)).then(exists => {
-				if (exists && !foundExecutables.has(exeName)) {
-					foundExecutables.add(exeName);
-					(tip['recommendations'] || []).forEach(extensionId => {
-						if (tip.friendlyName) {
-							if (important) {
-								this._importantExeBasedRecommendations[extensionId.toLowerCase()] = tip;
-							}
-							this._exeBasedRecommendations[extensionId.toLowerCase()] = tip;
-						}
-					});
-				}
-			});
-		};
-
-		const promises: Promise<void>[] = [];
-		// Loop through recommended extensions
-		forEach(this.productService.exeBasedExtensionTips, entry => {
-			if (typeof entry.value !== 'object' || !Array.isArray(entry.value['recommendations'])) {
-				return;
-			}
-			if (important !== !!entry.value.important) {
-				return;
-			}
-			const exeName = entry.key;
-			if (platform === 'win32') {
-				let windowsPath = entry.value['windowsPath'];
-				if (!windowsPath || typeof windowsPath !== 'string') {
-					return;
-				}
-				windowsPath = windowsPath.replace('%USERPROFILE%', processEnv['USERPROFILE']!)
-					.replace('%ProgramFiles(x86)%', processEnv['ProgramFiles(x86)']!)
-					.replace('%ProgramFiles%', processEnv['ProgramFiles']!)
-					.replace('%APPDATA%', processEnv['APPDATA']!)
-					.replace('%WINDIR%', processEnv['WINDIR']!);
-				promises.push(findExecutable(exeName, entry.value, windowsPath));
-			} else {
-				promises.push(findExecutable(exeName, entry.value, join('/usr/local/bin', exeName)));
-				const userHome = this.environmentService.userHome;
-				if (userHome) {
-					promises.push(findExecutable(exeName, entry.value, join(userHome.fsPath, exeName)));
-				}
-			}
-		});
-
-		await Promise.all(promises);
-	}
-
-	/**
-	 * Fetch extensions used by others on the same workspace as recommendations from cache
-	 */
-	private fetchCachedDynamicWorkspaceRecommendations() {
-		if (this.contextService.getWorkbenchState() !== WorkbenchState.FOLDER) {
-			return;
-		}
-
-		const storageKey = 'extensionsAssistant/dynamicWorkspaceRecommendations';
-		let storedRecommendationsJson: { [key: string]: any } = {};
-		try {
-			storedRecommendationsJson = JSON.parse(this.storageService.get(storageKey, StorageScope.WORKSPACE, '{}'));
-		} catch (e) {
-			this.storageService.remove(storageKey, StorageScope.WORKSPACE);
-		}
-
-		if (Array.isArray(storedRecommendationsJson['recommendations'])
-			&& isNumber(storedRecommendationsJson['timestamp'])
-			&& storedRecommendationsJson['timestamp'] > 0
-			&& (Date.now() - storedRecommendationsJson['timestamp']) / milliSecondsInADay < 14) {
-			this._dynamicWorkspaceRecommendations = storedRecommendationsJson['recommendations'];
-			/* __GDPR__
-				"dynamicWorkspaceRecommendations" : {
-					"count" : { "classification": "SystemMetaData", "purpose": "FeatureInsight", "isMeasurement": true },
-					"cache" : { "classification": "SystemMetaData", "purpose": "FeatureInsight", "isMeasurement": true }
-				}
-			*/
-			this.telemetryService.publicLog('dynamicWorkspaceRecommendations', { count: this._dynamicWorkspaceRecommendations.length, cache: 1 });
-		}
-	}
-
-	/**
-	 * Fetch extensions used by others on the same workspace as recommendations from recommendation service
-	 */
-	private fetchDynamicWorkspaceRecommendations(): Promise<void> {
-		if (this.contextService.getWorkbenchState() !== WorkbenchState.FOLDER
-			|| !this.fileService.canHandleResource(this.contextService.getWorkspace().folders[0].uri)
-			|| this._dynamicWorkspaceRecommendations.length
-			|| !this._extensionsRecommendationsUrl) {
-			return Promise.resolve(undefined);
-		}
-
-		const storageKey = 'extensionsAssistant/dynamicWorkspaceRecommendations';
-		const workspaceUri = this.contextService.getWorkspace().folders[0].uri;
-		return Promise.all([this.workspaceTagsService.getHashedRemotesFromUri(workspaceUri, false), this.workspaceTagsService.getHashedRemotesFromUri(workspaceUri, true)]).then(([hashedRemotes1, hashedRemotes2]) => {
-			const hashedRemotes = (hashedRemotes1 || []).concat(hashedRemotes2 || []);
-			if (!hashedRemotes.length) {
-				return undefined;
-			}
-
-			return this.requestService.request({ type: 'GET', url: this._extensionsRecommendationsUrl }, CancellationToken.None).then(context => {
-				if (context.res.statusCode !== 200) {
-					return Promise.resolve(undefined);
-				}
-				return asJson(context).then((result: { [key: string]: any } | null) => {
-					if (!result) {
-						return;
-					}
-					const allRecommendations: IDynamicWorkspaceRecommendations[] = Array.isArray(result['workspaceRecommendations']) ? result['workspaceRecommendations'] : [];
-					if (!allRecommendations.length) {
-						return;
-					}
-
-					let foundRemote = false;
-					for (let i = 0; i < hashedRemotes.length && !foundRemote; i++) {
-						for (let j = 0; j < allRecommendations.length && !foundRemote; j++) {
-							if (Array.isArray(allRecommendations[j].remoteSet) && allRecommendations[j].remoteSet.indexOf(hashedRemotes[i]) > -1) {
-								foundRemote = true;
-								this._dynamicWorkspaceRecommendations = allRecommendations[j].recommendations.filter(id => this.isExtensionAllowedToBeRecommended(id)) || [];
-								this.storageService.store(storageKey, JSON.stringify({
-									recommendations: this._dynamicWorkspaceRecommendations,
-									timestamp: Date.now()
-								}), StorageScope.WORKSPACE);
-								/* __GDPR__
-									"dynamicWorkspaceRecommendations" : {
-										"count" : { "classification": "SystemMetaData", "purpose": "FeatureInsight", "isMeasurement": true },
-										"cache" : { "classification": "SystemMetaData", "purpose": "FeatureInsight", "isMeasurement": true }
-									}
-								*/
-								this.telemetryService.publicLog('dynamicWorkspaceRecommendations', { count: this._dynamicWorkspaceRecommendations.length, cache: 0 });
-							}
-						}
-					}
-				});
-			});
-		});
-=======
-	async getOtherRecommendations(): Promise<IExtensionRecommendation[]> {
-		return Object.keys(this.experimentalRecommendations)
-			.filter(extensionId => this.isExtensionAllowedToBeRecommended(extensionId))
-			.map(extensionId => (<IExtensionRecommendation>{ extensionId, sources: [] }));
->>>>>>> 652216af
 	}
 
 	/**
