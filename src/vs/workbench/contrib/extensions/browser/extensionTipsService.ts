/*---------------------------------------------------------------------------------------------
 *  Copyright (c) Microsoft Corporation. All rights reserved.
 *  Licensed under the Source EULA. See License.txt in the project root for license information.
 *--------------------------------------------------------------------------------------------*/

import { localize } from 'vs/nls';
import { join, basename } from 'vs/base/common/path';
import { forEach } from 'vs/base/common/collections';
import { Disposable } from 'vs/base/common/lifecycle';
import { match } from 'vs/base/common/glob';
import * as json from 'vs/base/common/json';
import { IExtensionManagementService, IExtensionGalleryService, EXTENSION_IDENTIFIER_PATTERN, InstallOperation, ILocalExtension } from 'vs/platform/extensionManagement/common/extensionManagement';
import { IExtensionTipsService, ExtensionRecommendationReason, IExtensionsConfigContent, RecommendationChangeNotification, IExtensionRecommendation, ExtensionRecommendationSource, IExtensionEnablementService, EnablementState } from 'vs/workbench/services/extensionManagement/common/extensionManagement';
import { IModelService } from 'vs/editor/common/services/modelService';
import { ITextModel } from 'vs/editor/common/model';
import { IStorageService, StorageScope } from 'vs/platform/storage/common/storage';
import { IInstantiationService } from 'vs/platform/instantiation/common/instantiation';
// {{SQL CARBON EDIT}}
import { ShowRecommendedExtensionsAction, InstallWorkspaceRecommendedExtensionsAction, InstallRecommendedExtensionAction } from 'vs/workbench/contrib/extensions/browser/extensionsActions';
import { ShowRecommendedExtensionsByScenarioAction, InstallRecommendedExtensionsByScenarioAction } from 'sql/workbench/contrib/extensions/browser/extensionsActions';
import * as Constants from 'sql/workbench/contrib/extensions/common/constants';
// {{SQL CARBON EDIT}} - End
import Severity from 'vs/base/common/severity';
import { IWorkspaceContextService, IWorkspaceFolder, IWorkspace, IWorkspaceFoldersChangeEvent, WorkbenchState } from 'vs/platform/workspace/common/workspace';
import { IFileService } from 'vs/platform/files/common/files';
// {{SQL CARBON EDIT}}
import { IExtensionsConfiguration, ConfigurationKey, ShowRecommendationsOnlyOnDemandKey, IExtensionsViewlet, IExtensionsWorkbenchService, EXTENSIONS_CONFIG, ExtensionsPolicyKey, ExtensionsPolicy } from 'vs/workbench/contrib/extensions/common/extensions';
import { IConfigurationService, ConfigurationTarget } from 'vs/platform/configuration/common/configuration';
import { ITelemetryService } from 'vs/platform/telemetry/common/telemetry';
import { flatten, distinct, shuffle, coalesce } from 'vs/base/common/arrays';
import { guessMimeTypes, MIME_UNKNOWN } from 'vs/base/common/mime';
import { IExtensionService } from 'vs/workbench/services/extensions/common/extensions';
import { IRequestService, asJson } from 'vs/platform/request/common/request';
import { isNumber } from 'vs/base/common/types';
import { IViewletService } from 'vs/workbench/services/viewlet/browser/viewlet';
import { INotificationService } from 'vs/platform/notification/common/notification';
import { Emitter, Event } from 'vs/base/common/event';
import { assign } from 'vs/base/common/objects';
import { URI } from 'vs/base/common/uri';
import { areSameExtensions } from 'vs/platform/extensionManagement/common/extensionManagementUtil';
import { IExperimentService, ExperimentActionType, ExperimentState } from 'vs/workbench/contrib/experiments/common/experimentService';
import { CancellationToken } from 'vs/base/common/cancellation';
import { ExtensionType } from 'vs/platform/extensions/common/extensions';
import { extname } from 'vs/base/common/resources';
import { IExeBasedExtensionTip, IProductService } from 'vs/platform/product/common/productService';
import { timeout } from 'vs/base/common/async';
import { IAdsTelemetryService } from 'sql/platform/telemetry/common/telemetry'; // {{SQL CARBON EDIT}}
import * as TelemetryKeys from 'sql/platform/telemetry/common/telemetryKeys'; // {{SQL CARBON EDIT}}
import { IWorkspaceStatsService } from 'vs/workbench/contrib/stats/common/workspaceStats';
import { setImmediate, isWeb } from 'vs/base/common/platform';
import { platform, env as processEnv } from 'vs/base/common/process';
import { IWorkbenchEnvironmentService } from 'vs/workbench/services/environment/common/environmentService';

const milliSecondsInADay = 1000 * 60 * 60 * 24;
const choiceNever = localize('neverShowAgain', "Don't Show Again");
const searchMarketplace = localize('searchMarketplace', "Search Marketplace");
const processedFileExtensions: string[] = [];

interface IDynamicWorkspaceRecommendations {
	remoteSet: string[];
	recommendations: string[];
}

function caseInsensitiveGet<T>(obj: { [key: string]: T }, key: string): T | undefined {
	if (!obj) {
		return undefined;
	}
	for (const _key in obj) {
		if (Object.hasOwnProperty.call(obj, _key) && _key.toLowerCase() === key.toLowerCase()) {
			return obj[_key];
		}
	}
	return undefined;
}

export class ExtensionTipsService extends Disposable implements IExtensionTipsService {

	_serviceBrand: undefined;

	private _fileBasedRecommendations: { [id: string]: { recommendedTime: number, sources: ExtensionRecommendationSource[] }; } = Object.create(null);
	private _recommendations: string[] = []; // {{SQL CARBON EDIT}}
	private _exeBasedRecommendations: { [id: string]: IExeBasedExtensionTip; } = Object.create(null);
	private _importantExeBasedRecommendations: { [id: string]: IExeBasedExtensionTip; } = Object.create(null);
	private _availableRecommendations: { [pattern: string]: string[] } = Object.create(null);
	private _allWorkspaceRecommendedExtensions: IExtensionRecommendation[] = [];
	private _dynamicWorkspaceRecommendations: string[] = [];
	private _experimentalRecommendations: { [id: string]: string } = Object.create(null);
	private _allIgnoredRecommendations: string[] = [];
	private _globallyIgnoredRecommendations: string[] = [];
	private _workspaceIgnoredRecommendations: string[] = [];
	private _extensionsRecommendationsUrl: string | undefined;
	public loadWorkspaceConfigPromise: Promise<void>;
	private proactiveRecommendationsFetched: boolean = false;

	private readonly _onRecommendationChange = this._register(new Emitter<RecommendationChangeNotification>());
	onRecommendationChange: Event<RecommendationChangeNotification> = this._onRecommendationChange.event;
	private sessionSeed: number;

	constructor(
		@IExtensionGalleryService private readonly _galleryService: IExtensionGalleryService,
		@IModelService private readonly _modelService: IModelService,
		@IStorageService private readonly storageService: IStorageService,
		@IExtensionManagementService private readonly extensionsService: IExtensionManagementService,
		@IExtensionEnablementService private readonly extensionEnablementService: IExtensionEnablementService,
		@IInstantiationService private readonly instantiationService: IInstantiationService,
		@IFileService private readonly fileService: IFileService,
		@IWorkspaceContextService private readonly contextService: IWorkspaceContextService,
		@IConfigurationService private readonly configurationService: IConfigurationService,
		@ITelemetryService private readonly telemetryService: ITelemetryService,
		@IWorkbenchEnvironmentService private readonly environmentService: IWorkbenchEnvironmentService,
		@IExtensionService private readonly extensionService: IExtensionService,
		@IRequestService private readonly requestService: IRequestService,
		@IViewletService private readonly viewletService: IViewletService,
		@INotificationService private readonly notificationService: INotificationService,
		@IExtensionManagementService private readonly extensionManagementService: IExtensionManagementService,
		@IExtensionsWorkbenchService private readonly extensionWorkbenchService: IExtensionsWorkbenchService,
		@IExperimentService private readonly experimentService: IExperimentService,
		@IAdsTelemetryService private readonly adsTelemetryService: IAdsTelemetryService, // {{SQL CARBON EDIT}}
		@IWorkspaceStatsService private readonly workspaceStatsService: IWorkspaceStatsService,
		@IProductService private readonly productService: IProductService
	) {
		super();

<<<<<<< HEAD
		// {{SQL CARBON EDIT}}
		let extensionPolicy: string = this.configurationService.getValue<string>(ExtensionsPolicyKey);
		if (!this.isEnabled() || extensionPolicy === ExtensionsPolicy.allowNone) {
=======
		if (!this.isEnabled()) {
			this.sessionSeed = 0;
			this.loadWorkspaceConfigPromise = Promise.resolve();
>>>>>>> 3e1276cb
			return;
		}

		if (this.productService.extensionsGallery && this.productService.extensionsGallery.recommendationsUrl) {
			this._extensionsRecommendationsUrl = this.productService.extensionsGallery.recommendationsUrl;
		}

		this.sessionSeed = +new Date();

		let globallyIgnored = <string[]>JSON.parse(this.storageService.get('extensionsAssistant/ignored_recommendations', StorageScope.GLOBAL, '[]'));
		this._globallyIgnoredRecommendations = globallyIgnored.map(id => id.toLowerCase());

		this.fetchCachedDynamicWorkspaceRecommendations();
		this.fetchFileBasedRecommendations();
		this.fetchExperimentalRecommendations();
		if (!this.configurationService.getValue<boolean>(ShowRecommendationsOnlyOnDemandKey)) {
			this.fetchProactiveRecommendations(true);
		}

		this.loadWorkspaceConfigPromise = this.getWorkspaceRecommendations().then(); // {{SQL CARBON EDIT}} disable workspace recommandations

		this._register(this.contextService.onDidChangeWorkspaceFolders(e => this.onWorkspaceFoldersChanged(e)));
		this._register(this.configurationService.onDidChangeConfiguration(e => {
			if (!this.proactiveRecommendationsFetched && !this.configurationService.getValue<boolean>(ShowRecommendationsOnlyOnDemandKey)) {
				this.fetchProactiveRecommendations();
			}
		}));
		this._register(this.extensionManagementService.onDidInstallExtension(e => {
			if (e.gallery && e.operation === InstallOperation.Install) {
				const extRecommendations = this.getAllRecommendationsWithReason() || {};
				const recommendationReason = extRecommendations[e.gallery.identifier.id.toLowerCase()];
				if (recommendationReason) {
					/* __GDPR__
						"extensionGallery:install:recommendations" : {
							"recommendationReason": { "classification": "SystemMetaData", "purpose": "FeatureInsight", "isMeasurement": true },
							"${include}": [
								"${GalleryExtensionTelemetryData}"
							]
						}
					*/
					this.telemetryService.publicLog('extensionGallery:install:recommendations', assign(e.gallery.telemetryData, { recommendationReason: recommendationReason.reasonId }));
				}
			}
		}));
	}

	private isEnabled(): boolean {
		return this._galleryService.isEnabled() && !this.environmentService.extensionDevelopmentLocationURI;
	}

	getAllRecommendationsWithReason(): { [id: string]: { reasonId: ExtensionRecommendationReason, reasonText: string }; } {
		let output: { [id: string]: { reasonId: ExtensionRecommendationReason, reasonText: string }; } = Object.create(null);

		if (!this.proactiveRecommendationsFetched) {
			return output;
		}

		forEach(this._experimentalRecommendations, entry => output[entry.key.toLowerCase()] = {
			reasonId: ExtensionRecommendationReason.Experimental,
			reasonText: entry.value
		});

		if (this.contextService.getWorkspace().folders && this.contextService.getWorkspace().folders.length === 1) {
			const currentRepo = this.contextService.getWorkspace().folders[0].name;

			this._dynamicWorkspaceRecommendations.forEach(id => output[id.toLowerCase()] = {
				reasonId: ExtensionRecommendationReason.DynamicWorkspace,
				reasonText: localize('dynamicWorkspaceRecommendation', "This extension may interest you because it's popular among users of the {0} repository.", currentRepo)
			});
		}

		forEach(this._exeBasedRecommendations, entry => output[entry.key.toLowerCase()] = {
			reasonId: ExtensionRecommendationReason.Executable,
			reasonText: localize('exeBasedRecommendation', "This extension is recommended because you have {0} installed.", entry.value.friendlyName)
		});

		forEach(this._fileBasedRecommendations, entry => output[entry.key.toLowerCase()] = {
			reasonId: ExtensionRecommendationReason.File,
			reasonText: localize('fileBasedRecommendation', "This extension is recommended based on the files you recently opened.")
		});


		this._allWorkspaceRecommendedExtensions.forEach(({ extensionId }) => output[extensionId.toLowerCase()] = {
			reasonId: ExtensionRecommendationReason.Workspace,
			reasonText: localize('workspaceRecommendation', "This extension is recommended by users of the current workspace.")
		});

		// {{SQL CARBON EDIT}}
		this._recommendations.forEach(x => output[x.toLowerCase()] = {
			reasonId: ExtensionRecommendationReason.Executable,
			reasonText: localize('defaultRecommendations', "This extension is recommended by Azure Data Studio.")
		});

		for (const id of this._allIgnoredRecommendations) {
			delete output[id];
		}

		return output;
	}

	getAllIgnoredRecommendations(): { global: string[], workspace: string[] } {
		return {
			global: this._globallyIgnoredRecommendations,
			workspace: this._workspaceIgnoredRecommendations
		};
	}

	toggleIgnoredRecommendation(extensionId: string, shouldIgnore: boolean) {
		const lowerId = extensionId.toLowerCase();
		if (shouldIgnore) {
			const reason = this.getAllRecommendationsWithReason()[lowerId];
			if (reason && reason.reasonId) {
				/* __GDPR__
					"extensionsRecommendations:ignoreRecommendation" : {
						"recommendationReason": { "classification": "SystemMetaData", "purpose": "FeatureInsight", "isMeasurement": true },
						"extensionId": { "classification": "PublicNonPersonalData", "purpose": "FeatureInsight" }
					}
				*/
				this.telemetryService.publicLog('extensionsRecommendations:ignoreRecommendation', { id: extensionId, recommendationReason: reason.reasonId });
			}
		}

		this._globallyIgnoredRecommendations = shouldIgnore ?
			distinct([...this._globallyIgnoredRecommendations, lowerId].map(id => id.toLowerCase())) :
			this._globallyIgnoredRecommendations.filter(id => id !== lowerId);

		this.storageService.store('extensionsAssistant/ignored_recommendations', JSON.stringify(this._globallyIgnoredRecommendations), StorageScope.GLOBAL);
		this._allIgnoredRecommendations = distinct([...this._globallyIgnoredRecommendations, ...this._workspaceIgnoredRecommendations]);

		this._onRecommendationChange.fire({ extensionId: extensionId, isRecommended: !shouldIgnore });
	}

	getKeymapRecommendations(): IExtensionRecommendation[] {
		return (this.productService.keymapExtensionTips || [])
			.filter(extensionId => this.isExtensionAllowedToBeRecommended(extensionId))
			.map(extensionId => (<IExtensionRecommendation>{ extensionId, sources: ['application'] }));
	}

	//#region workspaceRecommendations

	getWorkspaceRecommendations(): Promise<IExtensionRecommendation[]> {
		if (!this.isEnabled()) { return Promise.resolve([]); }
		return this.fetchWorkspaceRecommendations()
			.then(() => this._allWorkspaceRecommendedExtensions.filter(rec => this.isExtensionAllowedToBeRecommended(rec.extensionId)));
	}

	/**
	 * Parse all extensions.json files, fetch workspace recommendations, filter out invalid and unwanted ones
	 */
	private fetchWorkspaceRecommendations(): Promise<void> {

		if (!this.isEnabled) { return Promise.resolve(undefined); }

		return this.fetchExtensionRecommendationContents()
			.then(result => this.validateExtensions(result.map(({ contents }) => contents))
				.then(({ invalidExtensions, message }) => {

					if (invalidExtensions.length > 0 && this.notificationService) {
						this.notificationService.warn(`The below ${invalidExtensions.length} extension(s) in workspace recommendations have issues:\n${message}`);
					}

					const seenUnWantedRecommendations: { [id: string]: boolean } = {};

					this._allWorkspaceRecommendedExtensions = [];
					this._workspaceIgnoredRecommendations = [];

					for (const contentsBySource of result) {
						if (contentsBySource.contents.unwantedRecommendations) {
							for (const r of contentsBySource.contents.unwantedRecommendations) {
								const unwantedRecommendation = r.toLowerCase();
								if (!seenUnWantedRecommendations[unwantedRecommendation] && invalidExtensions.indexOf(unwantedRecommendation) === -1) {
									this._workspaceIgnoredRecommendations.push(unwantedRecommendation);
									seenUnWantedRecommendations[unwantedRecommendation] = true;
								}
							}
						}

						if (contentsBySource.contents.recommendations) {
							for (const r of contentsBySource.contents.recommendations) {
								const extensionId = r.toLowerCase();
								if (invalidExtensions.indexOf(extensionId) === -1) {
									let recommendation = this._allWorkspaceRecommendedExtensions.filter(r => r.extensionId === extensionId)[0];
									if (!recommendation) {
										recommendation = { extensionId, sources: [] };
										this._allWorkspaceRecommendedExtensions.push(recommendation);
									}
									if (recommendation.sources.indexOf(contentsBySource.source) === -1) {
										recommendation.sources.push(contentsBySource.source);
									}
								}
							}
						}
					}
					this._allIgnoredRecommendations = distinct([...this._globallyIgnoredRecommendations, ...this._workspaceIgnoredRecommendations]);
				}));
	}

	/**
	 * Parse all extensions.json files, fetch workspace recommendations
	 */
	private fetchExtensionRecommendationContents(): Promise<{ contents: IExtensionsConfigContent, source: ExtensionRecommendationSource }[]> {
		const workspace = this.contextService.getWorkspace();
		return Promise.all<{ contents: IExtensionsConfigContent, source: ExtensionRecommendationSource } | null>([
			this.resolveWorkspaceExtensionConfig(workspace).then(contents => contents ? { contents, source: workspace } : null),
			...workspace.folders.map(workspaceFolder => this.resolveWorkspaceFolderExtensionConfig(workspaceFolder).then(contents => contents ? { contents, source: workspaceFolder } : null))
		]).then(contents => coalesce(contents));
	}

	/**
	 * Parse the extensions.json file for given workspace and return the recommendations
	 */
	private resolveWorkspaceExtensionConfig(workspace: IWorkspace): Promise<IExtensionsConfigContent | null> {
		if (!workspace.configuration) {
			return Promise.resolve(null);
		}

		return Promise.resolve(this.fileService.readFile(workspace.configuration)
			.then(content => <IExtensionsConfigContent>(json.parse(content.value.toString())['extensions']), err => null));
	}

	/**
	 * Parse the extensions.json files for given workspace folder and return the recommendations
	 */
	private resolveWorkspaceFolderExtensionConfig(workspaceFolder: IWorkspaceFolder): Promise<IExtensionsConfigContent | null> {
		const extensionsJsonUri = workspaceFolder.toResource(EXTENSIONS_CONFIG);

		return Promise.resolve(this.fileService.resolve(extensionsJsonUri)
			.then(() => this.fileService.readFile(extensionsJsonUri))
			.then(content => <IExtensionsConfigContent>json.parse(content.value.toString()), err => null));
	}

	/**
	 * Validate the extensions.json file contents using regex and querying the gallery
	 */
	private async validateExtensions(contents: IExtensionsConfigContent[]): Promise<{ invalidExtensions: string[], message: string }> {
		const extensionsContent: IExtensionsConfigContent = {
			recommendations: distinct(flatten(contents.map(content => content.recommendations || []))),
			unwantedRecommendations: distinct(flatten(contents.map(content => content.unwantedRecommendations || [])))
		};

		const regEx = new RegExp(EXTENSION_IDENTIFIER_PATTERN);

		const invalidExtensions: string[] = [];
		let message = '';

		const regexFilter = (ids: string[]) => {
			return ids.filter((element, position) => {
				if (ids.indexOf(element) !== position) {
					// This is a duplicate entry, it doesn't hurt anybody
					// but it shouldn't be sent in the gallery query
					return false;
				} else if (!regEx.test(element)) {
					invalidExtensions.push(element.toLowerCase());
					message += `${element} (bad format) Expected: <provider>.<name>\n`;
					return false;
				}
				return true;
			});
		};

		const filteredWanted = regexFilter(extensionsContent.recommendations || []).map(x => x.toLowerCase());

		if (filteredWanted.length) {
			try {
				let validRecommendations = (await this._galleryService.query({ names: filteredWanted, pageSize: filteredWanted.length }, CancellationToken.None)).firstPage
					.map(extension => extension.identifier.id.toLowerCase());

				if (validRecommendations.length !== filteredWanted.length) {
					filteredWanted.forEach(element => {
						if (validRecommendations.indexOf(element.toLowerCase()) === -1) {
							invalidExtensions.push(element.toLowerCase());
							message += `${element} (not found in marketplace)\n`;
						}
					});
				}
			} catch (e) {
				console.warn('Error querying extensions gallery', e);
			}
		}
		return { invalidExtensions, message };
	}

	private onWorkspaceFoldersChanged(event: IWorkspaceFoldersChangeEvent): void {
		if (event.added.length) {
			const oldWorkspaceRecommended = this._allWorkspaceRecommendedExtensions;
			this.getWorkspaceRecommendations()
				.then(currentWorkspaceRecommended => {
					// Suggest only if at least one of the newly added recommendations was not suggested before
					if (currentWorkspaceRecommended.some(current => oldWorkspaceRecommended.every(old => current.extensionId !== old.extensionId))) {
						this.promptWorkspaceRecommendations();
					}
				});
		}
		this._dynamicWorkspaceRecommendations = [];
	}

	/**
	 * Prompt the user to install workspace recommendations if there are any not already installed
	 */
	private promptWorkspaceRecommendations(): void {
		const storageKey = 'extensionsAssistant/workspaceRecommendationsIgnore';
		const config = this.configurationService.getValue<IExtensionsConfiguration>(ConfigurationKey);
		const filteredRecs = this._allWorkspaceRecommendedExtensions.filter(rec => this.isExtensionAllowedToBeRecommended(rec.extensionId));

		if (filteredRecs.length === 0
			|| config.ignoreRecommendations
			|| config.showRecommendationsOnlyOnDemand
			|| this.storageService.getBoolean(storageKey, StorageScope.WORKSPACE, false)) {
			return;
		}

		this.extensionsService.getInstalled(ExtensionType.User).then(local => {
			local = local.filter(l => this.extensionEnablementService.getEnablementState(l) !== EnablementState.DisabledByExtensionKind); // Filter extensions disabled by kind
			const recommendations = filteredRecs.filter(({ extensionId }) => local.every(local => !areSameExtensions({ id: extensionId }, local.identifier)));

			if (!recommendations.length) {
				return Promise.resolve(undefined);
			}

			return new Promise<void>(c => {
				this.notificationService.prompt(
					Severity.Info,
					localize('workspaceRecommended', "This workspace has extension recommendations."),
					[{
						label: localize('installAll', "Install All"),
						run: () => {
							/* __GDPR__
							"extensionWorkspaceRecommendations:popup" : {
								"userReaction" : { "classification": "SystemMetaData", "purpose": "FeatureInsight" }
							}
							*/
							this.telemetryService.publicLog('extensionWorkspaceRecommendations:popup', { userReaction: 'install' });

							const installAllAction = this.instantiationService.createInstance(InstallWorkspaceRecommendedExtensionsAction, InstallWorkspaceRecommendedExtensionsAction.ID, localize('installAll', "Install All"), recommendations);
							installAllAction.run();
							installAllAction.dispose();

							c(undefined);
						}
					}, {
						label: localize('showRecommendations', "Show Recommendations"),
						run: () => {
							/* __GDPR__
								"extensionWorkspaceRecommendations:popup" : {
									"userReaction" : { "classification": "SystemMetaData", "purpose": "FeatureInsight" }
								}
							*/
							this.telemetryService.publicLog('extensionWorkspaceRecommendations:popup', { userReaction: 'show' });

							const showAction = this.instantiationService.createInstance(ShowRecommendedExtensionsAction, ShowRecommendedExtensionsAction.ID, localize('showRecommendations', "Show Recommendations"));
							showAction.run();
							showAction.dispose();

							c(undefined);
						}
					}, {
						label: choiceNever,
						isSecondary: true,
						run: () => {
							/* __GDPR__
								"extensionWorkspaceRecommendations:popup" : {
									"userReaction" : { "classification": "SystemMetaData", "purpose": "FeatureInsight" }
								}
							*/
							this.telemetryService.publicLog('extensionWorkspaceRecommendations:popup', { userReaction: 'neverShowAgain' });
							this.storageService.store(storageKey, true, StorageScope.WORKSPACE);

							c(undefined);
						}
					}],
					{
						sticky: true,
						onCancel: () => {
							/* __GDPR__
								"extensionWorkspaceRecommendations:popup" : {
									"userReaction" : { "classification": "SystemMetaData", "purpose": "FeatureInsight" }
								}
							*/
							this.telemetryService.publicLog('extensionWorkspaceRecommendations:popup', { userReaction: 'cancelled' });

							c(undefined);
						}
					}
				);
			});
		});
	}

	//#endregion

	//#region important exe based extension

	private async promptForImportantExeBasedExtension(): Promise<boolean> {

		const storageKey = 'extensionsAssistant/workspaceRecommendationsIgnore';
		const config = this.configurationService.getValue<IExtensionsConfiguration>(ConfigurationKey);

		if (config.ignoreRecommendations
			|| config.showRecommendationsOnlyOnDemand
			|| this.storageService.getBoolean(storageKey, StorageScope.WORKSPACE, false)) {
			return false;
		}

		let recommendationsToSuggest = Object.keys(this._importantExeBasedRecommendations);

		const installed = await this.extensionManagementService.getInstalled(ExtensionType.User);
		recommendationsToSuggest = this.filterInstalled(recommendationsToSuggest, installed, (extensionId) => {
			const tip = this._importantExeBasedRecommendations[extensionId];

			/* __GDPR__
			exeExtensionRecommendations:alreadyInstalled" : {
				"extensionId": { "classification": "PublicNonPersonalData", "purpose": "FeatureInsight" },
				"exeName": { "classification": "PublicNonPersonalData", "purpose": "FeatureInsight" }
			}
			*/
			this.telemetryService.publicLog('exeExtensionRecommendations:alreadyInstalled', { extensionId, exeName: tip.exeFriendlyName || basename(tip.windowsPath!) });

		});
		if (recommendationsToSuggest.length === 0) {
			return false;
		}

		recommendationsToSuggest = this.filterIgnoredOrNotAllowed(recommendationsToSuggest);
		if (recommendationsToSuggest.length === 0) {
			return false;
		}

		const extensionId = recommendationsToSuggest[0];
		const tip = this._importantExeBasedRecommendations[extensionId];
		const message = localize('exeRecommended', "The '{0}' extension is recommended as you have {1} installed on your system.", tip.friendlyName!, tip.exeFriendlyName || basename(tip.windowsPath!));

		this.notificationService.prompt(Severity.Info, message,
			[{
				label: localize('install', 'Install'),
				run: () => {
					/* __GDPR__
					"exeExtensionRecommendations:popup" : {
						"userReaction" : { "classification": "SystemMetaData", "purpose": "FeatureInsight" },
						"extensionId": { "classification": "PublicNonPersonalData", "purpose": "FeatureInsight" }
					}
					*/
					this.telemetryService.publicLog('exeExtensionRecommendations:popup', { userReaction: 'install', extensionId });
					this.instantiationService.createInstance(InstallRecommendedExtensionAction, extensionId).run();
				}
			}, {
				label: localize('showRecommendations', "Show Recommendations"),
				run: () => {
					/* __GDPR__
						"exeExtensionRecommendations:popup" : {
							"userReaction" : { "classification": "SystemMetaData", "purpose": "FeatureInsight" },
							"extensionId": { "classification": "PublicNonPersonalData", "purpose": "FeatureInsight" }
						}
					*/
					this.telemetryService.publicLog('exeExtensionRecommendations:popup', { userReaction: 'show', extensionId });

					const recommendationsAction = this.instantiationService.createInstance(ShowRecommendedExtensionsAction, ShowRecommendedExtensionsAction.ID, localize('showRecommendations', "Show Recommendations"));
					recommendationsAction.run();
					recommendationsAction.dispose();
				}
			}, {
				label: choiceNever,
				isSecondary: true,
				run: () => {
					this.addToImportantRecommendationsIgnore(extensionId);
					/* __GDPR__
						"exeExtensionRecommendations:popup" : {
							"userReaction" : { "classification": "SystemMetaData", "purpose": "FeatureInsight" },
							"extensionId": { "classification": "PublicNonPersonalData", "purpose": "FeatureInsight" }
						}
					*/
					this.telemetryService.publicLog('exeExtensionRecommendations:popup', { userReaction: 'neverShowAgain', extensionId });
					this.notificationService.prompt(
						Severity.Info,
						localize('ignoreExtensionRecommendations', "Do you want to ignore all extension recommendations?"),
						[{
							label: localize('ignoreAll', "Yes, Ignore All"),
							run: () => this.setIgnoreRecommendationsConfig(true)
						}, {
							label: localize('no', "No"),
							run: () => this.setIgnoreRecommendationsConfig(false)
						}]
					);
				}
			}],
			{
				sticky: true,
				onCancel: () => {
					/* __GDPR__
						"exeExtensionRecommendations:popup" : {
							"userReaction" : { "classification": "SystemMetaData", "purpose": "FeatureInsight" },
							"extensionId": { "classification": "PublicNonPersonalData", "purpose": "FeatureInsight" }
						}
					*/
					this.telemetryService.publicLog('exeExtensionRecommendations:popup', { userReaction: 'cancelled', extensionId });
				}
			}
		);

		return true;
	}

	//#region fileBasedRecommendations

	getFileBasedRecommendations(): IExtensionRecommendation[] {
		return Object.keys(this._fileBasedRecommendations)
			.sort((a, b) => {
				if (this._fileBasedRecommendations[a].recommendedTime === this._fileBasedRecommendations[b].recommendedTime) {
					if (!this.productService.extensionImportantTips || caseInsensitiveGet(this.productService.extensionImportantTips, a)) {
						return -1;
					}
					if (caseInsensitiveGet(this.productService.extensionImportantTips, b)) {
						return 1;
					}
				}
				return this._fileBasedRecommendations[a].recommendedTime > this._fileBasedRecommendations[b].recommendedTime ? -1 : 1;
			})
			.filter(extensionId => this.isExtensionAllowedToBeRecommended(extensionId))
			.map(extensionId => (<IExtensionRecommendation>{ extensionId, sources: this._fileBasedRecommendations[extensionId].sources }));
	}

	/**
	 * Parse all file based recommendations from this.productService.extensionTips
	 * Retire existing recommendations if they are older than a week or are not part of this.productService.extensionTips anymore
	 */
	private fetchFileBasedRecommendations() {
		const extensionTips = this.productService.extensionTips;
		// {{SQL CARBON EDIT}}
		this._recommendations = this.productService.recommendedExtensions;
		if (!extensionTips) {
			return;
		}

		// group ids by pattern, like {**/*.md} -> [ext.foo1, ext.bar2]
		this._availableRecommendations = Object.create(null);
		forEach(extensionTips, entry => {
			let { key: id, value: pattern } = entry;
			let ids = this._availableRecommendations[pattern];
			if (!ids) {
				this._availableRecommendations[pattern] = [id.toLowerCase()];
			} else {
				ids.push(id.toLowerCase());
			}
		});

		if (this.productService.extensionImportantTips) {
			forEach(this.productService.extensionImportantTips, entry => {
				let { key: id, value } = entry;
				const { pattern } = value;
				let ids = this._availableRecommendations[pattern];
				if (!ids) {
					this._availableRecommendations[pattern] = [id.toLowerCase()];
				} else {
					ids.push(id.toLowerCase());
				}
			});
		}

		const allRecommendations: string[] = flatten((Object.keys(this._availableRecommendations).map(key => this._availableRecommendations[key])));

		// retrieve ids of previous recommendations
		const storedRecommendationsJson = JSON.parse(this.storageService.get('extensionsAssistant/recommendations', StorageScope.GLOBAL, '[]'));

		if (Array.isArray<string>(storedRecommendationsJson)) {
			for (let id of <string[]>storedRecommendationsJson) {
				if (allRecommendations.indexOf(id) > -1) {
					this._fileBasedRecommendations[id.toLowerCase()] = { recommendedTime: Date.now(), sources: ['cached'] };
				}
			}
		} else {
			const now = Date.now();
			forEach(storedRecommendationsJson, entry => {
				if (typeof entry.value === 'number') {
					const diff = (now - entry.value) / milliSecondsInADay;
					if (diff <= 7 && allRecommendations.indexOf(entry.key) > -1) {
						this._fileBasedRecommendations[entry.key.toLowerCase()] = { recommendedTime: entry.value, sources: ['cached'] };
					}
				}
			});
		}
	}

	/**
	 * Prompt the user to either install the recommended extension for the file type in the current editor model
	 * or prompt to search the marketplace if it has extensions that can support the file type
	 */
	private promptFiletypeBasedRecommendations(model: ITextModel): void {
		const uri = model.uri;
		if (!uri || !this.fileService.canHandleResource(uri)) {
			return;
		}

		let fileExtension = extname(uri);
		if (fileExtension) {
			if (processedFileExtensions.indexOf(fileExtension) > -1) {
				return;
			}
			processedFileExtensions.push(fileExtension);
		}

		// re-schedule this bit of the operation to be off the critical path - in case glob-match is slow
		setImmediate(async () => {

			let recommendationsToSuggest: string[] = [];
			const now = Date.now();
			forEach(this._availableRecommendations, entry => {
				let { key: pattern, value: ids } = entry;
				if (match(pattern, model.uri.toString())) {
					for (let id of ids) {
						if (this.productService.extensionImportantTips && caseInsensitiveGet(this.productService.extensionImportantTips, id)) {
							recommendationsToSuggest.push(id);
						}
						const filedBasedRecommendation = this._fileBasedRecommendations[id.toLowerCase()] || { recommendedTime: now, sources: [] };
						filedBasedRecommendation.recommendedTime = now;
						if (!filedBasedRecommendation.sources.some(s => s instanceof URI && s.toString() === model.uri.toString())) {
							filedBasedRecommendation.sources.push(model.uri);
						}
						this._fileBasedRecommendations[id.toLowerCase()] = filedBasedRecommendation;
					}
				}
			});

			this.storageService.store(
				'extensionsAssistant/recommendations',
				JSON.stringify(Object.keys(this._fileBasedRecommendations).reduce((result, key) => { result[key] = this._fileBasedRecommendations[key].recommendedTime; return result; }, {} as { [key: string]: any })),
				StorageScope.GLOBAL
			);

			const config = this.configurationService.getValue<IExtensionsConfiguration>(ConfigurationKey);
			if (config.ignoreRecommendations || config.showRecommendationsOnlyOnDemand) {
				return;
			}

			const installed = await this.extensionManagementService.getInstalled(ExtensionType.User);
			if (await this.promptRecommendedExtensionForFileType(recommendationsToSuggest, installed)) {
				return;
			}

			if (fileExtension) {
				fileExtension = fileExtension.substr(1); // Strip the dot
			}
			if (!fileExtension) {
				return;
			}

			await this.extensionService.whenInstalledExtensionsRegistered();
			const mimeTypes = guessMimeTypes(uri);
			if (mimeTypes.length !== 1 || mimeTypes[0] !== MIME_UNKNOWN) {
				return;
			}

			this.promptRecommendedExtensionForFileExtension(fileExtension, installed);
		});
	}

	private async promptRecommendedExtensionForFileType(recommendationsToSuggest: string[], installed: ILocalExtension[]): Promise<boolean> {

		recommendationsToSuggest = this.filterIgnoredOrNotAllowed(recommendationsToSuggest);
		if (recommendationsToSuggest.length === 0) {
			return false;
		}

		recommendationsToSuggest = this.filterInstalled(recommendationsToSuggest, installed);
		if (recommendationsToSuggest.length === 0) {
			return false;
		}

		const id = recommendationsToSuggest[0];
		const entry = this.productService.extensionImportantTips ? caseInsensitiveGet(this.productService.extensionImportantTips, id) : undefined;
		if (!entry) {
			return false;
		}
		const name = entry.name;
		let message = localize('reallyRecommended2', "The '{0}' extension is recommended for this file type.", name);
		if (entry.isExtensionPack) {
			message = localize('reallyRecommendedExtensionPack', "The '{0}' extension pack is recommended for this file type.", name);
		}

		this.notificationService.prompt(Severity.Info, message,
			[{
				label: localize('install', 'Install'),
				run: () => {
					/* __GDPR__
					"extensionRecommendations:popup" : {
						"userReaction" : { "classification": "SystemMetaData", "purpose": "FeatureInsight" },
						"extensionId": { "classification": "PublicNonPersonalData", "purpose": "FeatureInsight" }
					}
					*/
					this.telemetryService.publicLog('extensionRecommendations:popup', { userReaction: 'install', extensionId: name });
					this.instantiationService.createInstance(InstallRecommendedExtensionAction, id).run();
				}
			}, {
				label: localize('showRecommendations', "Show Recommendations"),
				run: () => {
					/* __GDPR__
						"extensionRecommendations:popup" : {
							"userReaction" : { "classification": "SystemMetaData", "purpose": "FeatureInsight" },
							"extensionId": { "classification": "PublicNonPersonalData", "purpose": "FeatureInsight" }
						}
					*/
					this.telemetryService.publicLog('extensionRecommendations:popup', { userReaction: 'show', extensionId: name });

					const recommendationsAction = this.instantiationService.createInstance(ShowRecommendedExtensionsAction, ShowRecommendedExtensionsAction.ID, localize('showRecommendations', "Show Recommendations"));
					recommendationsAction.run();
					recommendationsAction.dispose();
				}
			}, {
				label: choiceNever,
				isSecondary: true,
				run: () => {
					this.addToImportantRecommendationsIgnore(id);
					/* __GDPR__
						"extensionRecommendations:popup" : {
							"userReaction" : { "classification": "SystemMetaData", "purpose": "FeatureInsight" },
							"extensionId": { "classification": "PublicNonPersonalData", "purpose": "FeatureInsight" }
						}
					*/
					this.telemetryService.publicLog('extensionRecommendations:popup', { userReaction: 'neverShowAgain', extensionId: name });
					this.notificationService.prompt(
						Severity.Info,
						localize('ignoreExtensionRecommendations', "Do you want to ignore all extension recommendations?"),
						[{
							label: localize('ignoreAll', "Yes, Ignore All"),
							run: () => this.setIgnoreRecommendationsConfig(true)
						}, {
							label: localize('no', "No"),
							run: () => this.setIgnoreRecommendationsConfig(false)
						}]
					);
				}
			}],
			{
				sticky: true,
				onCancel: () => {
					/* __GDPR__
						"extensionRecommendations:popup" : {
							"userReaction" : { "classification": "SystemMetaData", "purpose": "FeatureInsight" },
							"extensionId": { "classification": "PublicNonPersonalData", "purpose": "FeatureInsight" }
						}
					*/
					this.telemetryService.publicLog('extensionRecommendations:popup', { userReaction: 'cancelled', extensionId: name });
				}
			}
		);

		return true;
	}

	private async promptRecommendedExtensionForFileExtension(fileExtension: string, installed: ILocalExtension[]): Promise<void> {
		const fileExtensionSuggestionIgnoreList = <string[]>JSON.parse(this.storageService.get('extensionsAssistant/fileExtensionsSuggestionIgnore', StorageScope.GLOBAL, '[]'));
		if (fileExtensionSuggestionIgnoreList.indexOf(fileExtension) > -1) {
			return;
		}

		const text = `ext:${fileExtension}`;
		const pager = await this.extensionWorkbenchService.queryGallery({ text, pageSize: 100 }, CancellationToken.None);
		if (pager.firstPage.length === 0) {
			return;
		}

		const installedExtensionsIds = installed.reduce((result, i) => { result.add(i.identifier.id.toLowerCase()); return result; }, new Set<string>());
		if (pager.firstPage.some(e => installedExtensionsIds.has(e.identifier.id.toLowerCase()))) {
			return;
		}

		this.notificationService.prompt(
			Severity.Info,
			localize('showLanguageExtensions', "The Marketplace has extensions that can help with '.{0}' files", fileExtension),
			[{
				label: searchMarketplace,
				run: () => {
					/* __GDPR__
						"fileExtensionSuggestion:popup" : {
							"userReaction" : { "classification": "SystemMetaData", "purpose": "FeatureInsight" },
							"fileExtension": { "classification": "PublicNonPersonalData", "purpose": "FeatureInsight" }
						}
					*/
					this.telemetryService.publicLog('fileExtensionSuggestion:popup', { userReaction: 'ok', fileExtension: fileExtension });
					this.viewletService.openViewlet('workbench.view.extensions', true)
						.then(viewlet => viewlet as IExtensionsViewlet)
						.then(viewlet => {
							viewlet.search(`ext:${fileExtension}`);
							viewlet.focus();
						});
				}
			}, {
				label: localize('dontShowAgainExtension', "Don't Show Again for '.{0}' files", fileExtension),
				run: () => {
					fileExtensionSuggestionIgnoreList.push(fileExtension);
					this.storageService.store(
						'extensionsAssistant/fileExtensionsSuggestionIgnore',
						JSON.stringify(fileExtensionSuggestionIgnoreList),
						StorageScope.GLOBAL
					);
					/* __GDPR__
						"fileExtensionSuggestion:popup" : {
							"userReaction" : { "classification": "SystemMetaData", "purpose": "FeatureInsight" },
							"fileExtension": { "classification": "PublicNonPersonalData", "purpose": "FeatureInsight" }
						}
					*/
					this.telemetryService.publicLog('fileExtensionSuggestion:popup', { userReaction: 'neverShowAgain', fileExtension: fileExtension });
				}
			}],
			{
				sticky: true,
				onCancel: () => {
					/* __GDPR__
						"fileExtensionSuggestion:popup" : {
							"userReaction" : { "classification": "SystemMetaData", "purpose": "FeatureInsight" },
							"fileExtension": { "classification": "PublicNonPersonalData", "purpose": "FeatureInsight" }
						}
					*/
					this.telemetryService.publicLog('fileExtensionSuggestion:popup', { userReaction: 'cancelled', fileExtension: fileExtension });
				}
			}
		);
	}

	private filterIgnoredOrNotAllowed(recommendationsToSuggest: string[]): string[] {
		const importantRecommendationsIgnoreList = <string[]>JSON.parse(this.storageService.get('extensionsAssistant/importantRecommendationsIgnore', StorageScope.GLOBAL, '[]'));
		return recommendationsToSuggest.filter(id => {
			if (importantRecommendationsIgnoreList.indexOf(id) !== -1) {
				return false;
			}
			if (!this.isExtensionAllowedToBeRecommended(id)) {
				return false;
			}
			return true;
		});
	}

	private filterInstalled(recommendationsToSuggest: string[], installed: ILocalExtension[], onAlreadyInstalled?: (id: string) => void): string[] {
		const installedExtensionsIds = installed.reduce((result, i) => { result.add(i.identifier.id.toLowerCase()); return result; }, new Set<string>());
		return recommendationsToSuggest.filter(id => {
			if (installedExtensionsIds.has(id.toLowerCase())) {
				if (onAlreadyInstalled) {
					onAlreadyInstalled(id);
				}
				return false;
			}
			return true;
		});
	}

	private addToImportantRecommendationsIgnore(id: string) {
		const importantRecommendationsIgnoreList = <string[]>JSON.parse(this.storageService.get('extensionsAssistant/importantRecommendationsIgnore', StorageScope.GLOBAL, '[]'));
		importantRecommendationsIgnoreList.push(id);
		this.storageService.store(
			'extensionsAssistant/importantRecommendationsIgnore',
			JSON.stringify(importantRecommendationsIgnoreList),
			StorageScope.GLOBAL
		);
	}

	private setIgnoreRecommendationsConfig(configVal: boolean) {
		this.configurationService.updateValue('extensions.ignoreRecommendations', configVal, ConfigurationTarget.USER);
		if (configVal) {
			const ignoreWorkspaceRecommendationsStorageKey = 'extensionsAssistant/workspaceRecommendationsIgnore';
			this.storageService.store(ignoreWorkspaceRecommendationsStorageKey, true, StorageScope.WORKSPACE);
		}
	}

	//#endregion

	//#region otherRecommendations

	getOtherRecommendations(): Promise<IExtensionRecommendation[]> {
		// {{SQL CARBON EDIT}} - Replace body of this method with our own
		let recommendations = Object.keys(this._exeBasedRecommendations).concat(this._recommendations);
		shuffle(recommendations, this.sessionSeed);
		return Promise.resolve(recommendations.map(extensionId => {
			const sources: ExtensionRecommendationSource[] = [];
			if (this._exeBasedRecommendations[extensionId]) {
				sources.push('executable');
			}
			if (this._dynamicWorkspaceRecommendations.indexOf(extensionId) !== -1) {
				sources.push('dynamic');
			}
			return (<IExtensionRecommendation>{ extensionId, sources });
		}));
		// {{SQL CARBON EDIT}} - End
	}

	private fetchProactiveRecommendations(calledDuringStartup?: boolean): Promise<void> {
		let fetchPromise = Promise.resolve<any>(undefined);
		if (!this.proactiveRecommendationsFetched) {
			this.proactiveRecommendationsFetched = true;

			// Executable based recommendations carry out a lot of file stats, delay the resolution so that the startup is not affected
			// 10 sec for regular extensions
			// 3 secs for important

			const importantExeBasedRecommendations = timeout(calledDuringStartup ? 3000 : 0).then(_ => this.fetchExecutableRecommendations(true));
			importantExeBasedRecommendations.then(_ => this.promptForImportantExeBasedExtension());

			fetchPromise = timeout(calledDuringStartup ? 10000 : 0).then(_ => Promise.all([this.fetchDynamicWorkspaceRecommendations(), this.fetchExecutableRecommendations(false), importantExeBasedRecommendations]));

		}
		return fetchPromise;
	}

	/**
	 * If user has any of the tools listed in this.productService.exeBasedExtensionTips, fetch corresponding recommendations
	 */
	private async fetchExecutableRecommendations(important: boolean): Promise<void> {
		if (isWeb || !this.productService.exeBasedExtensionTips) {
			return;
		}

		const foundExecutables: Set<string> = new Set<string>();
		const findExecutable = (exeName: string, tip: IExeBasedExtensionTip, path: string) => {
			return this.fileService.exists(URI.file(path)).then(exists => {
				if (exists && !foundExecutables.has(exeName)) {
					foundExecutables.add(exeName);
					(tip['recommendations'] || []).forEach(extensionId => {
						if (tip.friendlyName) {
							if (important) {
								this._importantExeBasedRecommendations[extensionId.toLowerCase()] = tip;
							}
							this._exeBasedRecommendations[extensionId.toLowerCase()] = tip;
						}
					});
				}
			});
		};

		const promises: Promise<void>[] = [];
		// Loop through recommended extensions
		forEach(this.productService.exeBasedExtensionTips, entry => {
			if (typeof entry.value !== 'object' || !Array.isArray(entry.value['recommendations'])) {
				return;
			}
			if (important !== !!entry.value.important) {
				return;
			}
			const exeName = entry.key;
			if (platform === 'win32') {
				let windowsPath = entry.value['windowsPath'];
				if (!windowsPath || typeof windowsPath !== 'string') {
					return;
				}
				windowsPath = windowsPath.replace('%USERPROFILE%', processEnv['USERPROFILE']!)
					.replace('%ProgramFiles(x86)%', processEnv['ProgramFiles(x86)']!)
					.replace('%ProgramFiles%', processEnv['ProgramFiles']!)
					.replace('%APPDATA%', processEnv['APPDATA']!)
					.replace('%WINDIR%', processEnv['WINDIR']!);
				promises.push(findExecutable(exeName, entry.value, windowsPath));
			} else {
				promises.push(findExecutable(exeName, entry.value, join('/usr/local/bin', exeName)));
				promises.push(findExecutable(exeName, entry.value, join(this.environmentService.userHome, exeName)));
			}
		});

		await Promise.all(promises);
	}

	/**
	 * Fetch extensions used by others on the same workspace as recommendations from cache
	 */
	private fetchCachedDynamicWorkspaceRecommendations() {
		if (this.contextService.getWorkbenchState() !== WorkbenchState.FOLDER) {
			return;
		}

		const storageKey = 'extensionsAssistant/dynamicWorkspaceRecommendations';
		let storedRecommendationsJson: { [key: string]: any } = {};
		try {
			storedRecommendationsJson = JSON.parse(this.storageService.get(storageKey, StorageScope.WORKSPACE, '{}'));
		} catch (e) {
			this.storageService.remove(storageKey, StorageScope.WORKSPACE);
		}

		if (Array.isArray(storedRecommendationsJson['recommendations'])
			&& isNumber(storedRecommendationsJson['timestamp'])
			&& storedRecommendationsJson['timestamp'] > 0
			&& (Date.now() - storedRecommendationsJson['timestamp']) / milliSecondsInADay < 14) {
			this._dynamicWorkspaceRecommendations = storedRecommendationsJson['recommendations'];
			/* __GDPR__
				"dynamicWorkspaceRecommendations" : {
					"count" : { "classification": "SystemMetaData", "purpose": "FeatureInsight", "isMeasurement": true },
					"cache" : { "classification": "SystemMetaData", "purpose": "FeatureInsight", "isMeasurement": true }
				}
			*/
			this.telemetryService.publicLog('dynamicWorkspaceRecommendations', { count: this._dynamicWorkspaceRecommendations.length, cache: 1 });
		}
	}

	/**
	 * Fetch extensions used by others on the same workspace as recommendations from recommendation service
	 */
	private fetchDynamicWorkspaceRecommendations(): Promise<void> {
		if (this.contextService.getWorkbenchState() !== WorkbenchState.FOLDER
			|| !this.fileService.canHandleResource(this.contextService.getWorkspace().folders[0].uri)
			|| this._dynamicWorkspaceRecommendations.length
			|| !this._extensionsRecommendationsUrl) {
			return Promise.resolve(undefined);
		}

		const storageKey = 'extensionsAssistant/dynamicWorkspaceRecommendations';
		const workspaceUri = this.contextService.getWorkspace().folders[0].uri;
		return Promise.all([this.workspaceStatsService.getHashedRemotesFromUri(workspaceUri, false), this.workspaceStatsService.getHashedRemotesFromUri(workspaceUri, true)]).then(([hashedRemotes1, hashedRemotes2]) => {
			const hashedRemotes = (hashedRemotes1 || []).concat(hashedRemotes2 || []);
			if (!hashedRemotes.length) {
				return undefined;
			}

			return this.requestService.request({ type: 'GET', url: this._extensionsRecommendationsUrl }, CancellationToken.None).then(context => {
				if (context.res.statusCode !== 200) {
					return Promise.resolve(undefined);
				}
				return asJson(context).then((result: { [key: string]: any }) => {
					if (!result) {
						return;
					}
					const allRecommendations: IDynamicWorkspaceRecommendations[] = Array.isArray(result['workspaceRecommendations']) ? result['workspaceRecommendations'] : [];
					if (!allRecommendations.length) {
						return;
					}

					let foundRemote = false;
					for (let i = 0; i < hashedRemotes.length && !foundRemote; i++) {
						for (let j = 0; j < allRecommendations.length && !foundRemote; j++) {
							if (Array.isArray(allRecommendations[j].remoteSet) && allRecommendations[j].remoteSet.indexOf(hashedRemotes[i]) > -1) {
								foundRemote = true;
								this._dynamicWorkspaceRecommendations = allRecommendations[j].recommendations.filter(id => this.isExtensionAllowedToBeRecommended(id)) || [];
								this.storageService.store(storageKey, JSON.stringify({
									recommendations: this._dynamicWorkspaceRecommendations,
									timestamp: Date.now()
								}), StorageScope.WORKSPACE);
								/* __GDPR__
									"dynamicWorkspaceRecommendations" : {
										"count" : { "classification": "SystemMetaData", "purpose": "FeatureInsight", "isMeasurement": true },
										"cache" : { "classification": "SystemMetaData", "purpose": "FeatureInsight", "isMeasurement": true }
									}
								*/
								this.telemetryService.publicLog('dynamicWorkspaceRecommendations', { count: this._dynamicWorkspaceRecommendations.length, cache: 0 });
							}
						}
					}
				});
			});
		});
	}

	/**
	 * Fetch extension recommendations from currently running experiments
	 */
	private fetchExperimentalRecommendations() {
		/* // {{SQL CARBON EDIT}} disable experiements
		this.experimentService.getExperimentsByType(ExperimentActionType.AddToRecommendations).then(experiments => {
			(experiments || []).forEach(experiment => {
				const action = experiment.action;
				if (action && experiment.state === ExperimentState.Run && action.properties && Array.isArray(action.properties.recommendations) && action.properties.recommendationReason) {
					action.properties.recommendations.forEach((id: string) => {
						this._experimentalRecommendations[id] = action.properties.recommendationReason;
					});
				}
			});
		});
		*/
	}

	//#endregion

	private isExtensionAllowedToBeRecommended(id: string): boolean {
		return this._allIgnoredRecommendations.indexOf(id.toLowerCase()) === -1;
	}
	// {{SQL CARBON EDIT}}
	promptRecommendedExtensionsByScenario(scenarioType: string): void {
		const storageKey = 'extensionAssistant/RecommendationsIgnore/' + scenarioType;

		if (this.storageService.getBoolean(storageKey, StorageScope.GLOBAL, false)) {
			return;
		}

		let recommendations: IExtensionRecommendation[];
		let localExtensions: ILocalExtension[];
		const getRecommendationPromise = this.getRecommendedExtensionsByScenario(scenarioType).then(recs => { recommendations = recs; });
		const getLocalExtensionPromise = this.extensionsService.getInstalled(ExtensionType.User).then(local => { localExtensions = local; });
		const visualizerExtensionNotificationService = 'VisualizerExtensionNotificationService';

		let recommendationMessage = localize('ExtensionsRecommended', "Azure Data Studio has extension recommendations.");
		if (scenarioType === Constants.visualizerExtensions) {
			recommendationMessage = localize('VisualizerExtensionsRecommended', "Azure Data Studio has extension recommendations for data visualization.\nOnce installed, you can select the Visualizer icon to visualize your query results.");
		}
		Promise.all([getRecommendationPromise, getLocalExtensionPromise]).then(() => {
			if (!recommendations.every(rec => { return localExtensions.findIndex(local => local.identifier.id.toLocaleLowerCase() === rec.extensionId.toLocaleLowerCase()) !== -1; })) {
				return new Promise<void>(c => {
					this.notificationService.prompt(
						Severity.Info,
						recommendationMessage,
						[{
							label: localize('installAll', "Install All"),
							run: () => {
								this.adsTelemetryService.sendActionEvent(
									TelemetryKeys.TelemetryView.ExtensionRecommendationDialog,
									TelemetryKeys.TelemetryAction.Click,
									'InstallButton',
									visualizerExtensionNotificationService
								);
								const installAllAction = this.instantiationService.createInstance(InstallRecommendedExtensionsByScenarioAction, scenarioType, recommendations);
								installAllAction.run();
								installAllAction.dispose();
							}
						}, {
							label: localize('showRecommendations', "Show Recommendations"),
							run: () => {
								this.adsTelemetryService.sendActionEvent(
									TelemetryKeys.TelemetryView.ExtensionRecommendationDialog,
									TelemetryKeys.TelemetryAction.Click,
									'ShowRecommendationsButton',
									visualizerExtensionNotificationService
								);
								const showAction = this.instantiationService.createInstance(ShowRecommendedExtensionsByScenarioAction, scenarioType);
								showAction.run();
								showAction.dispose();
								c(undefined);
							}
						}, {
							label: choiceNever,
							isSecondary: true,
							run: () => {
								this.adsTelemetryService.sendActionEvent(
									TelemetryKeys.TelemetryView.ExtensionRecommendationDialog,
									TelemetryKeys.TelemetryAction.Click,
									'NeverShowAgainButton',
									visualizerExtensionNotificationService
								);
								this.storageService.store(storageKey, true, StorageScope.GLOBAL);
								c(undefined);
							}
						}],
						{
							sticky: true,
							onCancel: () => {
								this.adsTelemetryService.sendActionEvent(
									TelemetryKeys.TelemetryView.ExtensionRecommendationDialog,
									TelemetryKeys.TelemetryAction.Click,
									'CancelButton',
									visualizerExtensionNotificationService
								);
								c(undefined);
							}
						}
					);
				});
			} else {
				return Promise.resolve();
			}
		});
	}

	getRecommendedExtensionsByScenario(scenarioType: string): Promise<IExtensionRecommendation[]> {
		if (!scenarioType) {
			return Promise.reject(new Error(localize('scenarioTypeUndefined', 'The scenario type for extension recommendations must be provided.')));
		}

		return Promise.resolve((this.productService.recommendedExtensionsByScenario[scenarioType] || [])
			.filter(extensionId => this.isExtensionAllowedToBeRecommended(extensionId))
			.map(extensionId => (<IExtensionRecommendation>{ extensionId, sources: ['application'] })));
	}
	// {{SQL CARBON EDIT}} - End
}<|MERGE_RESOLUTION|>--- conflicted
+++ resolved
@@ -121,15 +121,10 @@
 	) {
 		super();
 
-<<<<<<< HEAD
-		// {{SQL CARBON EDIT}}
-		let extensionPolicy: string = this.configurationService.getValue<string>(ExtensionsPolicyKey);
+		const extensionPolicy = this.configurationService.getValue<string>(ExtensionsPolicyKey); // {{SQL CARBON EDIT}}
 		if (!this.isEnabled() || extensionPolicy === ExtensionsPolicy.allowNone) {
-=======
-		if (!this.isEnabled()) {
 			this.sessionSeed = 0;
 			this.loadWorkspaceConfigPromise = Promise.resolve();
->>>>>>> 3e1276cb
 			return;
 		}
 
