/*---------------------------------------------------------------------------------------------
 *  Copyright (c) Microsoft Corporation. All rights reserved.
 *  Licensed under the Source EULA. See License.txt in the project root for license information.
 *--------------------------------------------------------------------------------------------*/

import 'vs/css!./media/extensions';
import { localize } from 'vs/nls';
import { KeyMod, KeyChord, KeyCode } from 'vs/base/common/keyCodes';
import { Registry } from 'vs/platform/registry/common/platform';
import { SyncActionDescriptor, MenuRegistry, MenuId } from 'vs/platform/actions/common/actions';
import { registerSingleton } from 'vs/platform/instantiation/common/extensions';
import { IExtensionTipsService, ExtensionsLabel, ExtensionsChannelId, PreferencesLabel, IExtensionManagementService, IExtensionGalleryService } from 'vs/platform/extensionManagement/common/extensionManagement';

import { IWorkbenchActionRegistry, Extensions as WorkbenchActionExtensions } from 'vs/workbench/common/actions';
import { ExtensionTipsService } from 'vs/workbench/contrib/extensions/electron-browser/extensionTipsService';
import { IWorkbenchContributionsRegistry, Extensions as WorkbenchExtensions } from 'vs/workbench/common/contributions';
import { IOutputChannelRegistry, Extensions as OutputExtensions } from 'vs/workbench/contrib/output/common/output';
import { SyncDescriptor } from 'vs/platform/instantiation/common/descriptors';
// {{SQL CARBON EDIT}}
import { VIEWLET_ID, IExtensionsWorkbenchService, ExtensionsPolicy } from '../common/extensions';
import { ExtensionsWorkbenchService } from 'vs/workbench/contrib/extensions/node/extensionsWorkbenchService';
import {
	OpenExtensionsViewletAction, InstallExtensionsAction, ShowOutdatedExtensionsAction, ShowRecommendedExtensionsAction, ShowRecommendedKeymapExtensionsAction, ShowPopularExtensionsAction,
	ShowEnabledExtensionsAction, ShowInstalledExtensionsAction, ShowDisabledExtensionsAction, ShowBuiltInExtensionsAction, UpdateAllAction,
	EnableAllAction, EnableAllWorkpsaceAction, DisableAllAction, DisableAllWorkpsaceAction, CheckForUpdatesAction, ShowLanguageExtensionsAction, ShowAzureExtensionsAction, EnableAutoUpdateAction, DisableAutoUpdateAction, ConfigureRecommendedExtensionsCommandsContributor, OpenExtensionsFolderAction, InstallVSIXAction, ReinstallAction, InstallSpecificVersionOfExtensionAction
} from 'vs/workbench/contrib/extensions/electron-browser/extensionsActions';
import { ExtensionsInput } from 'vs/workbench/contrib/extensions/common/extensionsInput';
import { ViewletRegistry, Extensions as ViewletExtensions, ViewletDescriptor } from 'vs/workbench/browser/viewlet';
import { ExtensionEditor } from 'vs/workbench/contrib/extensions/electron-browser/extensionEditor';
import { StatusUpdater, ExtensionsViewlet, MaliciousExtensionChecker, ExtensionsViewletViewsContribution } from 'vs/workbench/contrib/extensions/electron-browser/extensionsViewlet';
import { IQuickOpenRegistry, Extensions, QuickOpenHandlerDescriptor } from 'vs/workbench/browser/quickopen';
import { IConfigurationRegistry, Extensions as ConfigurationExtensions, ConfigurationScope } from 'vs/platform/configuration/common/configurationRegistry';
import * as jsonContributionRegistry from 'vs/platform/jsonschemas/common/jsonContributionRegistry';
import { ExtensionsConfigurationSchema, ExtensionsConfigurationSchemaId } from 'vs/workbench/contrib/extensions/common/extensionsFileTemplate';
import { CommandsRegistry } from 'vs/platform/commands/common/commands';
import { ServicesAccessor, IInstantiationService } from 'vs/platform/instantiation/common/instantiation';
import { KeymapExtensions } from 'vs/workbench/contrib/extensions/common/extensionsUtils';
import { areSameExtensions } from 'vs/platform/extensionManagement/common/extensionManagementUtil';
import { GalleryExtensionsHandler, ExtensionsHandler } from 'vs/workbench/contrib/extensions/browser/extensionsQuickOpen';
import { EditorDescriptor, IEditorRegistry, Extensions as EditorExtensions } from 'vs/workbench/browser/editor';
import { LifecyclePhase } from 'vs/platform/lifecycle/common/lifecycle';
import { RuntimeExtensionsEditor, ShowRuntimeExtensionsAction, IExtensionHostProfileService, DebugExtensionHostAction, StartExtensionHostProfileAction, StopExtensionHostProfileAction, CONTEXT_PROFILE_SESSION_STATE, SaveExtensionHostProfileAction, CONTEXT_EXTENSION_HOST_PROFILE_RECORDED } from 'vs/workbench/contrib/extensions/electron-browser/runtimeExtensionsEditor';
import { EditorInput, IEditorInputFactory, IEditorInputFactoryRegistry, Extensions as EditorInputExtensions, ActiveEditorContext } from 'vs/workbench/common/editor';
import { ExtensionHostProfileService } from 'vs/workbench/contrib/extensions/electron-browser/extensionProfileService';
import { RuntimeExtensionsInput } from 'vs/workbench/contrib/extensions/electron-browser/runtimeExtensionsInput';
import { URI, UriComponents } from 'vs/base/common/uri';
import { ContextKeyExpr } from 'vs/platform/contextkey/common/contextkey';
import { ExtensionActivationProgress } from 'vs/workbench/contrib/extensions/electron-browser/extensionsActivationProgress';
import { ExtensionsAutoProfiler } from 'vs/workbench/contrib/extensions/electron-browser/extensionsAutoProfiler';
import { onUnexpectedError } from 'vs/base/common/errors';
import { ExtensionDependencyChecker } from 'vs/workbench/contrib/extensions/electron-browser/extensionsDependencyChecker';

// Singletons
registerSingleton(IExtensionsWorkbenchService, ExtensionsWorkbenchService);
registerSingleton(IExtensionTipsService, ExtensionTipsService);
registerSingleton(IExtensionHostProfileService, ExtensionHostProfileService, true);

const workbenchRegistry = Registry.as<IWorkbenchContributionsRegistry>(WorkbenchExtensions.Workbench);
workbenchRegistry.registerWorkbenchContribution(StatusUpdater, LifecyclePhase.Restored);
workbenchRegistry.registerWorkbenchContribution(MaliciousExtensionChecker, LifecyclePhase.Eventually);
workbenchRegistry.registerWorkbenchContribution(ConfigureRecommendedExtensionsCommandsContributor, LifecyclePhase.Eventually);
workbenchRegistry.registerWorkbenchContribution(KeymapExtensions, LifecyclePhase.Restored);
workbenchRegistry.registerWorkbenchContribution(ExtensionsViewletViewsContribution, LifecyclePhase.Starting);
workbenchRegistry.registerWorkbenchContribution(ExtensionActivationProgress, LifecyclePhase.Eventually);
workbenchRegistry.registerWorkbenchContribution(ExtensionsAutoProfiler, LifecyclePhase.Eventually);
workbenchRegistry.registerWorkbenchContribution(ExtensionDependencyChecker, LifecyclePhase.Eventually);

Registry.as<IOutputChannelRegistry>(OutputExtensions.OutputChannels)
	.registerChannel({ id: ExtensionsChannelId, label: ExtensionsLabel, log: false });

// Quickopen
Registry.as<IQuickOpenRegistry>(Extensions.Quickopen).registerQuickOpenHandler(
	new QuickOpenHandlerDescriptor(
		ExtensionsHandler,
		ExtensionsHandler.ID,
		'ext ',
		undefined,
		localize('extensionsCommands', "Manage Extensions"),
		true
	)
);

Registry.as<IQuickOpenRegistry>(Extensions.Quickopen).registerQuickOpenHandler(
	new QuickOpenHandlerDescriptor(
		GalleryExtensionsHandler,
		GalleryExtensionsHandler.ID,
		'ext install ',
		undefined,
		localize('galleryExtensionsCommands', "Install Gallery Extensions"),
		true
	)
);

// Editor
const editorDescriptor = new EditorDescriptor(
	ExtensionEditor,
	ExtensionEditor.ID,
	localize('extension', "Extension")
);

Registry.as<IEditorRegistry>(EditorExtensions.Editors)
	.registerEditor(editorDescriptor, [new SyncDescriptor(ExtensionsInput)]);

// Running Extensions Editor

const runtimeExtensionsEditorDescriptor = new EditorDescriptor(
	RuntimeExtensionsEditor,
	RuntimeExtensionsEditor.ID,
	localize('runtimeExtension', "Running Extensions")
);

Registry.as<IEditorRegistry>(EditorExtensions.Editors)
	.registerEditor(runtimeExtensionsEditorDescriptor, [new SyncDescriptor(RuntimeExtensionsInput)]);

class RuntimeExtensionsInputFactory implements IEditorInputFactory {
	serialize(editorInput: EditorInput): string {
		return '';
	}
	deserialize(instantiationService: IInstantiationService, serializedEditorInput: string): EditorInput {
		return new RuntimeExtensionsInput();
	}
}

Registry.as<IEditorInputFactoryRegistry>(EditorInputExtensions.EditorInputFactories).registerEditorInputFactory(RuntimeExtensionsInput.ID, RuntimeExtensionsInputFactory);


// Viewlet
const viewletDescriptor = new ViewletDescriptor(
	ExtensionsViewlet,
	VIEWLET_ID,
	localize('extensions', "Extensions"),
	'extensions',
	// {{SQL CARBON EDIT}}
	14
);

Registry.as<ViewletRegistry>(ViewletExtensions.Viewlets)
	.registerViewlet(viewletDescriptor);

// Global actions
const actionRegistry = Registry.as<IWorkbenchActionRegistry>(WorkbenchActionExtensions.WorkbenchActions);

const openViewletActionDescriptor = new SyncActionDescriptor(OpenExtensionsViewletAction, OpenExtensionsViewletAction.ID, OpenExtensionsViewletAction.LABEL, { primary: KeyMod.CtrlCmd | KeyMod.Shift | KeyCode.KEY_X });
actionRegistry.registerWorkbenchAction(openViewletActionDescriptor, 'View: Show Extensions', localize('view', "View"));

const installActionDescriptor = new SyncActionDescriptor(InstallExtensionsAction, InstallExtensionsAction.ID, InstallExtensionsAction.LABEL);
actionRegistry.registerWorkbenchAction(installActionDescriptor, 'Extensions: Install Extensions', ExtensionsLabel);

const listOutdatedActionDescriptor = new SyncActionDescriptor(ShowOutdatedExtensionsAction, ShowOutdatedExtensionsAction.ID, ShowOutdatedExtensionsAction.LABEL);
actionRegistry.registerWorkbenchAction(listOutdatedActionDescriptor, 'Extensions: Show Outdated Extensions', ExtensionsLabel);

const recommendationsActionDescriptor = new SyncActionDescriptor(ShowRecommendedExtensionsAction, ShowRecommendedExtensionsAction.ID, ShowRecommendedExtensionsAction.LABEL);
actionRegistry.registerWorkbenchAction(recommendationsActionDescriptor, 'Extensions: Show Recommended Extensions', ExtensionsLabel);

const keymapRecommendationsActionDescriptor = new SyncActionDescriptor(ShowRecommendedKeymapExtensionsAction, ShowRecommendedKeymapExtensionsAction.ID, ShowRecommendedKeymapExtensionsAction.SHORT_LABEL, { primary: KeyChord(KeyMod.CtrlCmd | KeyCode.KEY_K, KeyMod.CtrlCmd | KeyCode.KEY_M) });
actionRegistry.registerWorkbenchAction(keymapRecommendationsActionDescriptor, 'Preferences: Keymaps', PreferencesLabel);

const languageExtensionsActionDescriptor = new SyncActionDescriptor(ShowLanguageExtensionsAction, ShowLanguageExtensionsAction.ID, ShowLanguageExtensionsAction.SHORT_LABEL);
actionRegistry.registerWorkbenchAction(languageExtensionsActionDescriptor, 'Preferences: Language Extensions', PreferencesLabel);

const azureExtensionsActionDescriptor = new SyncActionDescriptor(ShowAzureExtensionsAction, ShowAzureExtensionsAction.ID, ShowAzureExtensionsAction.SHORT_LABEL);
actionRegistry.registerWorkbenchAction(azureExtensionsActionDescriptor, 'Preferences: Azure Extensions', PreferencesLabel);

const popularActionDescriptor = new SyncActionDescriptor(ShowPopularExtensionsAction, ShowPopularExtensionsAction.ID, ShowPopularExtensionsAction.LABEL);
actionRegistry.registerWorkbenchAction(popularActionDescriptor, 'Extensions: Show Popular Extensions', ExtensionsLabel);

const enabledActionDescriptor = new SyncActionDescriptor(ShowEnabledExtensionsAction, ShowEnabledExtensionsAction.ID, ShowEnabledExtensionsAction.LABEL);
actionRegistry.registerWorkbenchAction(enabledActionDescriptor, 'Extensions: Show Enabled Extensions', ExtensionsLabel);

const installedActionDescriptor = new SyncActionDescriptor(ShowInstalledExtensionsAction, ShowInstalledExtensionsAction.ID, ShowInstalledExtensionsAction.LABEL);
actionRegistry.registerWorkbenchAction(installedActionDescriptor, 'Extensions: Show Installed Extensions', ExtensionsLabel);

const disabledActionDescriptor = new SyncActionDescriptor(ShowDisabledExtensionsAction, ShowDisabledExtensionsAction.ID, ShowDisabledExtensionsAction.LABEL);
actionRegistry.registerWorkbenchAction(disabledActionDescriptor, 'Extensions: Show Disabled Extensions', ExtensionsLabel);

const builtinActionDescriptor = new SyncActionDescriptor(ShowBuiltInExtensionsAction, ShowBuiltInExtensionsAction.ID, ShowBuiltInExtensionsAction.LABEL);
actionRegistry.registerWorkbenchAction(builtinActionDescriptor, 'Extensions: Show Built-in Extensions', ExtensionsLabel);

const updateAllActionDescriptor = new SyncActionDescriptor(UpdateAllAction, UpdateAllAction.ID, UpdateAllAction.LABEL);
actionRegistry.registerWorkbenchAction(updateAllActionDescriptor, 'Extensions: Update All Extensions', ExtensionsLabel);

const openExtensionsFolderActionDescriptor = new SyncActionDescriptor(OpenExtensionsFolderAction, OpenExtensionsFolderAction.ID, OpenExtensionsFolderAction.LABEL);
actionRegistry.registerWorkbenchAction(openExtensionsFolderActionDescriptor, 'Extensions: Open Extensions Folder', ExtensionsLabel);

const installVSIXActionDescriptor = new SyncActionDescriptor(InstallVSIXAction, InstallVSIXAction.ID, InstallVSIXAction.LABEL);
actionRegistry.registerWorkbenchAction(installVSIXActionDescriptor, 'Extensions: Install from VSIX...', ExtensionsLabel);

const disableAllAction = new SyncActionDescriptor(DisableAllAction, DisableAllAction.ID, DisableAllAction.LABEL);
actionRegistry.registerWorkbenchAction(disableAllAction, 'Extensions: Disable All Installed Extensions', ExtensionsLabel);

const disableAllWorkspaceAction = new SyncActionDescriptor(DisableAllWorkpsaceAction, DisableAllWorkpsaceAction.ID, DisableAllWorkpsaceAction.LABEL);
actionRegistry.registerWorkbenchAction(disableAllWorkspaceAction, 'Extensions: Disable All Installed Extensions for this Workspace', ExtensionsLabel);

const enableAllAction = new SyncActionDescriptor(EnableAllAction, EnableAllAction.ID, EnableAllAction.LABEL);
actionRegistry.registerWorkbenchAction(enableAllAction, 'Extensions: Enable All Installed Extensions', ExtensionsLabel);

const enableAllWorkspaceAction = new SyncActionDescriptor(EnableAllWorkpsaceAction, EnableAllWorkpsaceAction.ID, EnableAllWorkpsaceAction.LABEL);
actionRegistry.registerWorkbenchAction(enableAllWorkspaceAction, 'Extensions: Enable All Installed Extensions for this Workspace', ExtensionsLabel);

const checkForUpdatesAction = new SyncActionDescriptor(CheckForUpdatesAction, CheckForUpdatesAction.ID, CheckForUpdatesAction.LABEL);
actionRegistry.registerWorkbenchAction(checkForUpdatesAction, `Extensions: Check for Updates`, ExtensionsLabel);

actionRegistry.registerWorkbenchAction(new SyncActionDescriptor(EnableAutoUpdateAction, EnableAutoUpdateAction.ID, EnableAutoUpdateAction.LABEL), `Extensions: Enable Auto Updating Extensions`, ExtensionsLabel);
actionRegistry.registerWorkbenchAction(new SyncActionDescriptor(DisableAutoUpdateAction, DisableAutoUpdateAction.ID, DisableAutoUpdateAction.LABEL), `Extensions: Disable Auto Updating Extensions`, ExtensionsLabel);
actionRegistry.registerWorkbenchAction(new SyncActionDescriptor(InstallSpecificVersionOfExtensionAction, InstallSpecificVersionOfExtensionAction.ID, InstallSpecificVersionOfExtensionAction.LABEL), 'Install Specific Version of Extension...', ExtensionsLabel);
actionRegistry.registerWorkbenchAction(new SyncActionDescriptor(ShowRuntimeExtensionsAction, ShowRuntimeExtensionsAction.ID, ShowRuntimeExtensionsAction.LABEL), 'Show Running Extensions', localize('developer', "Developer"));
actionRegistry.registerWorkbenchAction(new SyncActionDescriptor(ReinstallAction, ReinstallAction.ID, ReinstallAction.LABEL), 'Reinstall Extension...', localize('developer', "Developer"));

Registry.as<IConfigurationRegistry>(ConfigurationExtensions.Configuration)
	.registerConfiguration({
		id: 'extensions',
		order: 30,
		title: localize('extensionsConfigurationTitle', "Extensions"),
		type: 'object',
		properties: {
			'extensions.autoUpdate': {
				type: 'boolean',
				description: localize('extensionsAutoUpdate', "When enabled, automatically installs updates for extensions. The updates are fetched from a Microsoft online service."),
				default: true,
				scope: ConfigurationScope.APPLICATION,
				tags: ['usesOnlineServices']
			},
			'extensions.autoCheckUpdates': {
				type: 'boolean',
				description: localize('extensionsCheckUpdates', "When enabled, automatically checks extensions for updates. If an extension has an update, it is marked as outdated in the Extensions view. The updates are fetched from a Microsoft online service."),
				default: true,
				scope: ConfigurationScope.APPLICATION,
				tags: ['usesOnlineServices']
			},
			'extensions.ignoreRecommendations': {
				type: 'boolean',
				description: localize('extensionsIgnoreRecommendations', "When enabled, the notifications for extension recommendations will not be shown."),
				default: false
			},
			'extensions.showRecommendationsOnlyOnDemand': {
				type: 'boolean',
				description: localize('extensionsShowRecommendationsOnlyOnDemand', "When enabled, recommendations will not be fetched or shown unless specifically requested by the user. Some recommendations are fetched from a Microsoft online service."),
				default: false,
				tags: ['usesOnlineServices']
			},
			'extensions.closeExtensionDetailsOnViewChange': {
				type: 'boolean',
				description: localize('extensionsCloseExtensionDetailsOnViewChange', "When enabled, editors with extension details will be automatically closed upon navigating away from the Extensions View."),
				default: false
			},
			'extensions.autoInstallMissingDependencies': {
				type: 'boolean',
				description: localize('autoInstallMissingDependencies', "When enabled, automatically installs the missing dependencies of currently enabled extensions."),
				default: false,
				scope: ConfigurationScope.APPLICATION,
				tags: ['usesOnlineServices']
<<<<<<< HEAD
			},
			'extensions.enableExperimentalAzureSearch': {
				type: 'boolean',
				description: localize('enableExperimentalAzureSearch', "Enable experimental Azure based search for searching extensions in Marketplace."),
				default: true
			},
			// {{SQL CARBON EDIT}}
			'extensions.extensionsPolicy': {
				type: 'string',
				description: localize('extensionsPolicy', "Sets the security policy for downloading extensions."),
				scope: ConfigurationScope.APPLICATION,
				default: ExtensionsPolicy.allowAll
=======
>>>>>>> 4e542b4a
			}
		}
	});

const jsonRegistry = <jsonContributionRegistry.IJSONContributionRegistry>Registry.as(jsonContributionRegistry.Extensions.JSONContribution);
jsonRegistry.registerSchema(ExtensionsConfigurationSchemaId, ExtensionsConfigurationSchema);

// Register Commands
CommandsRegistry.registerCommand('_extensions.manage', (accessor: ServicesAccessor, extensionId: string) => {
	const extensionService = accessor.get(IExtensionsWorkbenchService);
	const extension = extensionService.local.filter(e => areSameExtensions(e.identifier, { id: extensionId }));
	if (extension.length === 1) {
		extensionService.open(extension[0]);
	}
});

CommandsRegistry.registerCommand('extension.open', (accessor: ServicesAccessor, extensionId: string) => {
	const extensionService = accessor.get(IExtensionsWorkbenchService);

	return extensionService.queryGallery({ names: [extensionId], pageSize: 1 }).then(pager => {
		if (pager.total !== 1) {
			return;
		}

		extensionService.open(pager.firstPage[0]);
	});
});

CommandsRegistry.registerCommand(DebugExtensionHostAction.ID, (accessor: ServicesAccessor) => {
	const instantiationService = accessor.get(IInstantiationService);
	instantiationService.createInstance(DebugExtensionHostAction).run();
});

CommandsRegistry.registerCommand(StartExtensionHostProfileAction.ID, (accessor: ServicesAccessor) => {
	const instantiationService = accessor.get(IInstantiationService);
	instantiationService.createInstance(StartExtensionHostProfileAction, StartExtensionHostProfileAction.ID, StartExtensionHostProfileAction.LABEL).run();
});

CommandsRegistry.registerCommand(StopExtensionHostProfileAction.ID, (accessor: ServicesAccessor) => {
	const instantiationService = accessor.get(IInstantiationService);
	instantiationService.createInstance(StopExtensionHostProfileAction, StopExtensionHostProfileAction.ID, StopExtensionHostProfileAction.LABEL).run();
});

CommandsRegistry.registerCommand(SaveExtensionHostProfileAction.ID, (accessor: ServicesAccessor) => {
	const instantiationService = accessor.get(IInstantiationService);
	instantiationService.createInstance(SaveExtensionHostProfileAction, SaveExtensionHostProfileAction.ID, SaveExtensionHostProfileAction.LABEL).run();
});

// File menu registration

// {{SQL CARBON EDIT}} - Disable unused menu item
// MenuRegistry.appendMenuItem(MenuId.MenubarPreferencesMenu, {
// 	group: '2_keybindings',
// 	command: {
// 		id: ShowRecommendedKeymapExtensionsAction.ID,
// 		title: localize({ key: 'miOpenKeymapExtensions', comment: ['&& denotes a mnemonic'] }, "&&Keymaps")
// 	},
// 	order: 2
// });
// {{SQL CARBON EDIT}} - End

MenuRegistry.appendMenuItem(MenuId.MenubarPreferencesMenu, {
	group: '1_settings',
	command: {
		id: VIEWLET_ID,
		title: localize({ key: 'miPreferencesExtensions', comment: ['&& denotes a mnemonic'] }, "&&Extensions")
	},
	order: 2
});

// View menu

MenuRegistry.appendMenuItem(MenuId.MenubarViewMenu, {
	group: '3_views',
	command: {
		id: VIEWLET_ID,
		title: localize({ key: 'miViewExtensions', comment: ['&& denotes a mnemonic'] }, "E&&xtensions")
	},
	// {{SQL CARBON EDIT}} - Change the order
	order: 7
});

// Running extensions

MenuRegistry.appendMenuItem(MenuId.EditorTitle, {
	command: {
		id: DebugExtensionHostAction.ID,
		title: DebugExtensionHostAction.LABEL,
		iconLocation: {
			dark: URI.parse(require.toUrl(`vs/workbench/contrib/extensions/electron-browser/media/start-inverse.svg`)),
			light: URI.parse(require.toUrl(`vs/workbench/contrib/extensions/electron-browser/media/start.svg`)),
		}
	},
	group: 'navigation',
	when: ActiveEditorContext.isEqualTo(RuntimeExtensionsEditor.ID)
});

MenuRegistry.appendMenuItem(MenuId.EditorTitle, {
	command: {
		id: StartExtensionHostProfileAction.ID,
		title: StartExtensionHostProfileAction.LABEL,
		iconLocation: {
			dark: URI.parse(require.toUrl(`vs/workbench/contrib/extensions/electron-browser/media/profile-start-inverse.svg`)),
			light: URI.parse(require.toUrl(`vs/workbench/contrib/extensions/electron-browser/media/profile-start.svg`)),
		}
	},
	group: 'navigation',
	when: ContextKeyExpr.and(ActiveEditorContext.isEqualTo(RuntimeExtensionsEditor.ID), CONTEXT_PROFILE_SESSION_STATE.notEqualsTo('running'))
});

MenuRegistry.appendMenuItem(MenuId.EditorTitle, {
	command: {
		id: StopExtensionHostProfileAction.ID,
		title: StopExtensionHostProfileAction.LABEL,
		iconLocation: {
			dark: URI.parse(require.toUrl(`vs/workbench/contrib/extensions/electron-browser/media/profile-stop-inverse.svg`)),
			light: URI.parse(require.toUrl(`vs/workbench/contrib/extensions/electron-browser/media/profile-stop.svg`)),
		}
	},
	group: 'navigation',
	when: ContextKeyExpr.and(ActiveEditorContext.isEqualTo(RuntimeExtensionsEditor.ID), CONTEXT_PROFILE_SESSION_STATE.isEqualTo('running'))
});

MenuRegistry.appendMenuItem(MenuId.EditorTitle, {
	command: {
		id: SaveExtensionHostProfileAction.ID,
		title: SaveExtensionHostProfileAction.LABEL,
		iconLocation: {
			dark: URI.parse(require.toUrl(`vs/workbench/contrib/extensions/electron-browser/media/save-inverse.svg`)),
			light: URI.parse(require.toUrl(`vs/workbench/contrib/extensions/electron-browser/media/save.svg`)),
		},
		precondition: CONTEXT_EXTENSION_HOST_PROFILE_RECORDED
	},
	group: 'navigation',
	when: ContextKeyExpr.and(ActiveEditorContext.isEqualTo(RuntimeExtensionsEditor.ID))
});

CommandsRegistry.registerCommand({
	id: 'workbench.extensions.installExtension',
	description: {
		description: localize('workbench.extensions.installExtension.description', "Install the given extension"),
		args: [
			{
				name: localize('workbench.extensions.installExtension.arg.name', "Extension id or VSIX resource uri"),
				schema: {
					'type': ['object', 'string']
				}
			}
		]
	},
	handler: async (accessor, arg: string | UriComponents) => {
		const extensionManagementService = accessor.get(IExtensionManagementService);
		const extensionGalleryService = accessor.get(IExtensionGalleryService);
		try {
			if (typeof arg === 'string') {
				const extension = await extensionGalleryService.getCompatibleExtension({ id: arg });
				if (extension) {
					await extensionManagementService.installFromGallery(extension);
				} else {
					throw new Error(localize('notFound', "Extension '{0}' not found.", arg));
				}
			} else {
				const vsix = URI.revive(arg);
				await extensionManagementService.install(vsix);
			}
		} catch (e) {
			onUnexpectedError(e);
		}
	}
});<|MERGE_RESOLUTION|>--- conflicted
+++ resolved
@@ -249,12 +249,6 @@
 				default: false,
 				scope: ConfigurationScope.APPLICATION,
 				tags: ['usesOnlineServices']
-<<<<<<< HEAD
-			},
-			'extensions.enableExperimentalAzureSearch': {
-				type: 'boolean',
-				description: localize('enableExperimentalAzureSearch', "Enable experimental Azure based search for searching extensions in Marketplace."),
-				default: true
 			},
 			// {{SQL CARBON EDIT}}
 			'extensions.extensionsPolicy': {
@@ -262,8 +256,6 @@
 				description: localize('extensionsPolicy', "Sets the security policy for downloading extensions."),
 				scope: ConfigurationScope.APPLICATION,
 				default: ExtensionsPolicy.allowAll
-=======
->>>>>>> 4e542b4a
 			}
 		}
 	});
