/*---------------------------------------------------------------------------------------------
 *  Copyright (c) Microsoft Corporation. All rights reserved.
 *  Licensed under the Source EULA. See License.txt in the project root for license information.
 *--------------------------------------------------------------------------------------------*/

import 'vs/css!./media/extensionActions';
import { localize } from 'vs/nls';
import { IAction, Action } from 'vs/base/common/actions';
import { Throttler, Delayer } from 'vs/base/common/async';
import * as DOM from 'vs/base/browser/dom';
import * as paths from 'vs/base/common/paths';
import { Event } from 'vs/base/common/event';
import * as json from 'vs/base/common/json';
import { ActionItem, Separator, IActionItemOptions } from 'vs/base/browser/ui/actionbar/actionbar';
import { IContextMenuService } from 'vs/platform/contextview/browser/contextView';
import { IDisposable, dispose, Disposable } from 'vs/base/common/lifecycle';
// {{SQL CARBON EDIT}}
import { IExtension, ExtensionState, IExtensionsWorkbenchService, VIEWLET_ID, IExtensionsViewlet, AutoUpdateConfigurationKey, IExtensionContainer, ExtensionsPolicyKey, ExtensionsPolicy } from 'vs/workbench/contrib/extensions/common/extensions';
import { ExtensionsConfigurationInitialContent } from 'vs/workbench/contrib/extensions/common/extensionsFileTemplate';
import { IExtensionEnablementService, IExtensionTipsService, EnablementState, ExtensionsLabel, IExtensionRecommendation, IGalleryExtension, IExtensionsConfigContent, IExtensionGalleryService, INSTALL_ERROR_MALICIOUS, INSTALL_ERROR_INCOMPATIBLE, IGalleryExtensionVersion, ILocalExtension } from 'vs/platform/extensionManagement/common/extensionManagement';
import { areSameExtensions } from 'vs/platform/extensionManagement/common/extensionManagementUtil';
import { ExtensionType, ExtensionIdentifier } from 'vs/platform/extensions/common/extensions';
import { IInstantiationService, ServicesAccessor } from 'vs/platform/instantiation/common/instantiation';
import { ShowViewletAction } from 'vs/workbench/browser/viewlet';
import { IViewletService } from 'vs/workbench/services/viewlet/browser/viewlet';
import { Query } from 'vs/workbench/contrib/extensions/common/extensionQuery';
import { IFileService, IContent } from 'vs/platform/files/common/files';
import { IWorkspaceContextService, WorkbenchState, IWorkspaceFolder } from 'vs/platform/workspace/common/workspace';
import { IWindowService, IWindowsService } from 'vs/platform/windows/common/windows';
import { IExtensionService, IExtensionDescription } from 'vs/workbench/services/extensions/common/extensions';
import { URI } from 'vs/base/common/uri';
import { CommandsRegistry, ICommandService } from 'vs/platform/commands/common/commands';
import { IConfigurationService, ConfigurationTarget } from 'vs/platform/configuration/common/configuration';
import { registerThemingParticipant, ITheme, ICssStyleCollector } from 'vs/platform/theme/common/themeService';
import { buttonBackground, buttonForeground, buttonHoverBackground, contrastBorder, registerColor, foreground } from 'vs/platform/theme/common/colorRegistry';
import { Color } from 'vs/base/common/color';
import { IJSONEditingService } from 'vs/workbench/services/configuration/common/jsonEditing';
import { ITextEditorSelection } from 'vs/platform/editor/common/editor';
import { ITextModelService } from 'vs/editor/common/services/resolverService';
import { PagedModel } from 'vs/base/common/paging';
import { IWorkbenchContribution } from 'vs/workbench/common/contributions';
import { IContextKeyService, RawContextKey } from 'vs/platform/contextkey/common/contextkey';
import { MenuRegistry, MenuId } from 'vs/platform/actions/common/actions';
import { PICK_WORKSPACE_FOLDER_COMMAND_ID } from 'vs/workbench/browser/actions/workspaceCommands';
import { INotificationService, Severity } from 'vs/platform/notification/common/notification';
import { IOpenerService } from 'vs/platform/opener/common/opener';
import { mnemonicButtonLabel } from 'vs/base/common/labels';
import { IEnvironmentService } from 'vs/platform/environment/common/environment';
import { IEditorService } from 'vs/workbench/services/editor/common/editorService';
import { IEditorGroupsService } from 'vs/workbench/services/editor/common/editorGroupsService';
import { ExtensionsInput } from 'vs/workbench/contrib/extensions/common/extensionsInput';
import product from 'vs/platform/node/product';
import { IQuickPickItem, IQuickInputService, IQuickPickSeparator } from 'vs/platform/quickinput/common/quickInput';
import { CancellationToken } from 'vs/base/common/cancellation';
import { clipboard } from 'electron';
import { IPartService } from 'vs/workbench/services/part/common/partService';
import { alert } from 'vs/base/browser/ui/aria/aria';
import { coalesce } from 'vs/base/common/arrays';
<<<<<<< HEAD
// {{SQL CARBON EDIT}}
import { IStorageService, StorageScope } from 'vs/platform/storage/common/storage';
=======
import { IWorkbenchThemeService, COLOR_THEME_SETTING, ICON_THEME_SETTING, IFileIconTheme, IColorTheme } from 'vs/workbench/services/themes/common/workbenchThemeService';
>>>>>>> db7766c4

function toExtensionDescription(local: ILocalExtension): IExtensionDescription {
	return {
		identifier: new ExtensionIdentifier(local.identifier.id),
		isBuiltin: local.type === ExtensionType.System,
		isUnderDevelopment: false,
		extensionLocation: local.location,
		...local.manifest
	};
}

const promptDownloadManually = (extension: IGalleryExtension | undefined, message: string, error: Error, instantiationService: IInstantiationService, notificationService: INotificationService, openerService: IOpenerService) => {
	if (!extension || error.name === INSTALL_ERROR_INCOMPATIBLE || error.name === INSTALL_ERROR_MALICIOUS) {
		return Promise.reject(error);
	} else {
		const downloadUrl = `${product.extensionsGallery.serviceUrl}/publishers/${extension.publisher}/vsextensions/${extension.name}/${extension.version}/vspackage`;
		notificationService.prompt(Severity.Error, message, [{
			label: localize('download', "Download Manually"),
			run: () => openerService.open(URI.parse(downloadUrl)).then(() => {
				notificationService.prompt(
					Severity.Info,
					localize('install vsix', 'Once downloaded, please manually install the downloaded VSIX of \'{0}\'.', extension.identifier.id),
					[{
						label: InstallVSIXAction.LABEL,
						run: () => {
							const action = instantiationService.createInstance(InstallVSIXAction, InstallVSIXAction.ID, InstallVSIXAction.LABEL);
							action.run();
							action.dispose();
						}
					}]
				);
			})
		}]);
		return Promise.resolve();
	}
};

function getRelativeDateLabel(date: Date): string {
	const delta = new Date().getTime() - date.getTime();

	const year = 365 * 24 * 60 * 60 * 1000;
	if (delta > year) {
		const noOfYears = Math.floor(delta / year);
		return noOfYears > 1 ? localize('noOfYearsAgo', "{0} years ago", noOfYears) : localize('one year ago', "1 year ago");
	}

	const month = 30 * 24 * 60 * 60 * 1000;
	if (delta > month) {
		const noOfMonths = Math.floor(delta / month);
		return noOfMonths > 1 ? localize('noOfMonthsAgo', "{0} months ago", noOfMonths) : localize('one month ago', "1 month ago");
	}

	const day = 24 * 60 * 60 * 1000;
	if (delta > day) {
		const noOfDays = Math.floor(delta / day);
		return noOfDays > 1 ? localize('noOfDaysAgo', "{0} days ago", noOfDays) : localize('one day ago', "1 day ago");
	}

	const hour = 60 * 60 * 1000;
	if (delta > hour) {
		const noOfHours = Math.floor(delta / day);
		return noOfHours > 1 ? localize('noOfHoursAgo', "{0} hours ago", noOfHours) : localize('one hour ago', "1 hour ago");
	}

	if (delta > 0) {
		return localize('just now', "Just now");
	}

	return '';
}

export abstract class ExtensionAction extends Action implements IExtensionContainer {
	private _extension: IExtension;
	get extension(): IExtension { return this._extension; }
	set extension(extension: IExtension) { this._extension = extension; this.update(); }
	abstract update(): void;
}

export class InstallAction extends ExtensionAction {

	private static INSTALL_LABEL = localize('install', "Install");
	private static INSTALLING_LABEL = localize('installing', "Installing");

	private static readonly Class = 'extension-action prominent install';
	private static readonly InstallingClass = 'extension-action install installing';

	constructor(
		@IExtensionsWorkbenchService private readonly extensionsWorkbenchService: IExtensionsWorkbenchService,
		@IInstantiationService private readonly instantiationService: IInstantiationService,
		@INotificationService private readonly notificationService: INotificationService,
		@IOpenerService private readonly openerService: IOpenerService,
		@IExtensionService private readonly runtimeExtensionService: IExtensionService,
		@IWorkbenchThemeService private readonly workbenchThemeService: IWorkbenchThemeService
	) {
		super(`extensions.install`, InstallAction.INSTALL_LABEL, InstallAction.Class, false);
		this.update();
	}

	update(): void {
		if (!this.extension || this.extension.type === ExtensionType.System) {
			this.enabled = false;
			this.class = InstallAction.Class;
			this.label = InstallAction.INSTALL_LABEL;
			return;
		}

		this.enabled = this.extensionsWorkbenchService.canInstall(this.extension) && this.extension.state === ExtensionState.Uninstalled;

		if (this.extension.state === ExtensionState.Installing) {
			this.label = InstallAction.INSTALLING_LABEL;
			this.class = InstallAction.InstallingClass;
			this.tooltip = InstallAction.INSTALLING_LABEL;
		} else {
			this.label = InstallAction.INSTALL_LABEL;
			this.class = InstallAction.Class;
			this.tooltip = InstallAction.INSTALL_LABEL;
		}
	}

	async run(): Promise<any> {
		this.extensionsWorkbenchService.open(this.extension);

		alert(localize('installExtensionStart', "Installing extension {0} started. An editor is now open with more details on this extension", this.extension.displayName));

		const extension = await this.install(this.extension);

		if (extension.local) {
			const runningExtension = await this.getRunningExtension(extension.local);
			if (runningExtension) {
				const colorThemes = await this.workbenchThemeService.getColorThemes();
				const fileIconThemes = await this.workbenchThemeService.getFileIconThemes();
				if (SetColorThemeAction.getColorThemes(colorThemes, this.extension).length) {
					const action = this.instantiationService.createInstance(SetColorThemeAction, colorThemes);
					action.extension = extension;
					return action.run(true);
				}
				if (SetFileIconThemeAction.getFileIconThemes(fileIconThemes, this.extension).length) {
					const action = this.instantiationService.createInstance(SetFileIconThemeAction, fileIconThemes);
					action.extension = extension;
					return action.run(true);
				}
			}
		}

<<<<<<< HEAD
			// {{SQL CARBON EDIT}}
			// Prompt the user that the current ADS version is not compatible with the extension,
			// return here as in this scenario it doesn't make sense for the user to download manually.
			if(err && err.code === INSTALL_ERROR_INCOMPATIBLE) {
				return this.notificationService.error(err);
			}

			console.error(err);
=======
	}
>>>>>>> db7766c4

	private install(extension: IExtension): Promise<IExtension> {
		return this.extensionsWorkbenchService.install(extension)
			.then(null, err => {
				if (!extension.gallery) {
					return this.notificationService.error(err);
				}

				console.error(err);

				return promptDownloadManually(extension.gallery, localize('failedToInstall', "Failed to install \'{0}\'.", extension.identifier.id), err, this.instantiationService, this.notificationService, this.openerService);
			});
	}

	private async getRunningExtension(extension: ILocalExtension): Promise<IExtensionDescription | null> {
		const runningExtension = await this.runtimeExtensionService.getExtension(extension.identifier.id);
		if (runningExtension) {
			return runningExtension;
		}
		if (this.runtimeExtensionService.canAddExtension(toExtensionDescription(extension))) {
			return new Promise<IExtensionDescription | null>((c, e) => {
				const disposable = this.runtimeExtensionService.onDidChangeExtensions(async () => {
					const runningExtension = await this.runtimeExtensionService.getExtension(extension.identifier.id);
					if (runningExtension) {
						disposable.dispose();
						c(runningExtension);
					}
				});
			});
		}
		return null;
	}
}

export class UninstallAction extends ExtensionAction {

	private static readonly UninstallLabel = localize('uninstallAction', "Uninstall");
	private static readonly UninstallingLabel = localize('Uninstalling', "Uninstalling");

	private static readonly UninstallClass = 'extension-action uninstall';
	private static readonly UnInstallingClass = 'extension-action uninstall uninstalling';

	constructor(
		@IExtensionsWorkbenchService private extensionsWorkbenchService: IExtensionsWorkbenchService
	) {
		super('extensions.uninstall', UninstallAction.UninstallLabel, UninstallAction.UninstallClass, false);
		this.update();
	}

	update(): void {
		if (!this.extension) {
			this.enabled = false;
			return;
		}

		const state = this.extension.state;

		if (state === ExtensionState.Uninstalling) {
			this.label = UninstallAction.UninstallingLabel;
			this.class = UninstallAction.UnInstallingClass;
			this.enabled = false;
			return;
		}

		this.label = UninstallAction.UninstallLabel;
		this.class = UninstallAction.UninstallClass;

		const installedExtensions = this.extensionsWorkbenchService.local.filter(e => areSameExtensions(e.identifier, this.extension.identifier));

		if (!installedExtensions.length) {
			this.enabled = false;
			return;
		}

		if (state !== ExtensionState.Installed) {
			this.enabled = false;
			return;
		}

		if (installedExtensions[0].type !== ExtensionType.User) {
			this.enabled = false;
			return;
		}

		this.enabled = true;
	}

	run(): Promise<any> {
		alert(localize('uninstallExtensionStart', "Uninstalling extension {0} started.", this.extension.displayName));

		return this.extensionsWorkbenchService.uninstall(this.extension).then(() => {
			alert(localize('uninstallExtensionComplete', "Please reload Visual Studio Code to complete the uninstallation of the extension {0}.", this.extension.displayName));
		});
	}
}

export class CombinedInstallAction extends ExtensionAction {

	private static readonly NoExtensionClass = 'extension-action prominent install no-extension';
	private installAction: InstallAction;
	private uninstallAction: UninstallAction;
	private disposables: IDisposable[] = [];

	constructor(
		@IInstantiationService instantiationService: IInstantiationService
	) {
		super('extensions.combinedInstall', '', '', false);

		this.installAction = instantiationService.createInstance(InstallAction);
		this.uninstallAction = instantiationService.createInstance(UninstallAction);
		this.disposables.push(this.installAction, this.uninstallAction);

		this.update();
	}

	update(): void {
		this.installAction.extension = this.extension;
		this.uninstallAction.extension = this.extension;
		this.installAction.update();
		this.uninstallAction.update();

		if (!this.extension || this.extension.type === ExtensionType.System) {
			this.enabled = false;
			this.class = CombinedInstallAction.NoExtensionClass;
		} else if (this.extension.state === ExtensionState.Installing) {
			this.enabled = false;
			this.label = this.installAction.label;
			this.class = this.installAction.class;
			this.tooltip = this.installAction.tooltip;
		} else if (this.extension.state === ExtensionState.Uninstalling) {
			this.enabled = false;
			this.label = this.uninstallAction.label;
			this.class = this.uninstallAction.class;
			this.tooltip = this.uninstallAction.tooltip;
		} else if (this.installAction.enabled) {
			this.enabled = true;
			this.label = this.installAction.label;
			this.class = this.installAction.class;
			this.tooltip = this.installAction.tooltip;
		} else if (this.uninstallAction.enabled) {
			this.enabled = true;
			this.label = this.uninstallAction.label;
			this.class = this.uninstallAction.class;
			this.tooltip = this.uninstallAction.tooltip;
		} else {
			this.enabled = false;
			this.label = this.installAction.label;
			this.class = this.installAction.class;
			this.tooltip = this.installAction.tooltip;
		}
	}

	run(): Promise<any> {
		if (this.installAction.enabled) {
			return this.installAction.run();
		} else if (this.uninstallAction.enabled) {
			return this.uninstallAction.run();
		}

		return Promise.resolve(null);
	}

	dispose(): void {
		super.dispose();
		this.disposables = dispose(this.disposables);
	}
}

export class UpdateAction extends ExtensionAction {

	private static readonly EnabledClass = 'extension-action prominent update';
	private static readonly DisabledClass = `${UpdateAction.EnabledClass} disabled`;

	constructor(
		@IExtensionsWorkbenchService private readonly extensionsWorkbenchService: IExtensionsWorkbenchService,
		@IInstantiationService private readonly instantiationService: IInstantiationService,
		@INotificationService private readonly notificationService: INotificationService,
		@IOpenerService private readonly openerService: IOpenerService
	) {
		super(`extensions.update`, '', UpdateAction.DisabledClass, false);
		this.update();
	}

	update(): void {
		if (!this.extension) {
			this.enabled = false;
			this.class = UpdateAction.DisabledClass;
			this.label = this.getUpdateLabel();
			return;
		}

		if (this.extension.type !== ExtensionType.User) {
			this.enabled = false;
			this.class = UpdateAction.DisabledClass;
			this.label = this.getUpdateLabel();
			return;
		}

		const canInstall = this.extensionsWorkbenchService.canInstall(this.extension);
		const isInstalled = this.extension.state === ExtensionState.Installed;

		this.enabled = canInstall && isInstalled && this.extension.outdated;
		this.class = this.enabled ? UpdateAction.EnabledClass : UpdateAction.DisabledClass;
		this.label = this.extension.outdated ? this.getUpdateLabel(this.extension.latestVersion) : this.getUpdateLabel();
	}

	run(): Promise<any> {
		alert(localize('updateExtensionStart', "Updating extension {0} to version {1} started.", this.extension.displayName, this.extension.latestVersion));
		return this.install(this.extension);
	}

	private install(extension: IExtension): Promise<void> {
		return this.extensionsWorkbenchService.install(extension).then(() => {
			alert(localize('updateExtensionComplete', "Updating extension {0} to version {1} completed.", this.extension.displayName, this.extension.latestVersion));
		}, err => {
			if (!extension.gallery) {
				return this.notificationService.error(err);
			}

			// {{SQL CARBON EDIT}}
			// Prompt the user that the current ADS version is not compatible with the extension,
			// return here as in this scenario it doesn't make sense for the user to download manually.
			if(err && err.code === INSTALL_ERROR_INCOMPATIBLE) {
				return this.notificationService.error(err);
			}

			console.error(err);

			return promptDownloadManually(extension.gallery, localize('failedToUpdate', "Failed to update \'{0}\'.", extension.identifier.id), err, this.instantiationService, this.notificationService, this.openerService);
		});
	}

	private getUpdateLabel(version?: string): string {
		return version ? localize('updateTo', "Update to {0}", version) : localize('updateAction', "Update");
	}
}

interface IExtensionActionItemOptions extends IActionItemOptions {
	tabOnlyOnFocus?: boolean;
}

export class ExtensionActionItem extends ActionItem {

	protected options: IExtensionActionItemOptions;

	constructor(context: any, action: IAction, options: IExtensionActionItemOptions = {}) {
		super(context, action, options);
	}

	updateEnabled(): void {
		super.updateEnabled();

		if (this.options.tabOnlyOnFocus && this.getAction().enabled && !this._hasFocus) {
			DOM.removeTabIndexAndUpdateFocus(this.label);
		}
	}

	private _hasFocus: boolean;
	setFocus(value: boolean): void {
		if (!this.options.tabOnlyOnFocus || this._hasFocus === value) {
			return;
		}
		this._hasFocus = value;
		if (this.getAction().enabled) {
			if (this._hasFocus) {
				this.label.tabIndex = 0;
			} else {
				DOM.removeTabIndexAndUpdateFocus(this.label);
			}
		}
	}
}

export abstract class ExtensionDropDownAction extends ExtensionAction {

	protected disposables: IDisposable[] = [];

	constructor(
		id: string,
		label: string,
		cssClass: string,
		enabled: boolean,
		private readonly tabOnlyOnFocus: boolean,
		@IInstantiationService protected instantiationService: IInstantiationService
	) {
		super(id, label, cssClass, enabled);
	}

	private _actionItem: DropDownMenuActionItem;
	createActionItem(): DropDownMenuActionItem {
		this._actionItem = this.instantiationService.createInstance(DropDownMenuActionItem, this, this.tabOnlyOnFocus);
		return this._actionItem;
	}

	public run({ actionGroups, disposeActionsOnHide }: { actionGroups: IAction[][], disposeActionsOnHide: boolean }): Promise<any> {
		if (this._actionItem) {
			this._actionItem.showMenu(actionGroups, disposeActionsOnHide);
		}
		return Promise.resolve(null);
	}

	dispose(): void {
		dispose(this.disposables);
		super.dispose();
	}
}

export class DropDownMenuActionItem extends ExtensionActionItem {

	private disposables: IDisposable[] = [];

	constructor(action: ExtensionDropDownAction,
		tabOnlyOnFocus: boolean,
		@IContextMenuService private readonly contextMenuService: IContextMenuService
	) {
		super(null, action, { icon: true, label: true, tabOnlyOnFocus });
	}

	public showMenu(menuActionGroups: IAction[][], disposeActionsOnHide: boolean): void {
		if (this.element) {
			const actions = this.getActions(menuActionGroups);
			let elementPosition = DOM.getDomNodePagePosition(this.element);
			const anchor = { x: elementPosition.left, y: elementPosition.top + elementPosition.height + 10 };
			this.contextMenuService.showContextMenu({
				getAnchor: () => anchor,
				getActions: () => actions,
				actionRunner: this.actionRunner,
				onHide: () => { if (disposeActionsOnHide) { dispose(actions); } }
			});
		}
	}

	private getActions(menuActionGroups: IAction[][]): IAction[] {
		let actions: IAction[] = [];
		for (const menuActions of menuActionGroups) {
			actions = [...actions, ...menuActions, new Separator()];
		}
		return actions.length ? actions.slice(0, actions.length - 1) : actions;
	}

	dispose(): void {
		super.dispose();
		this.disposables = dispose(this.disposables);
	}
}

export class ManageExtensionAction extends ExtensionDropDownAction {

	static readonly ID = 'extensions.manage';
	private static readonly Class = 'extension-action manage';
	private static readonly HideManageExtensionClass = `${ManageExtensionAction.Class} hide`;

	constructor(
		@IInstantiationService instantiationService: IInstantiationService,
		@IExtensionService private readonly extensionService: IExtensionService,
		@IWorkbenchThemeService private readonly workbenchThemeService: IWorkbenchThemeService
	) {

		super(ManageExtensionAction.ID, '', '', true, true, instantiationService);

		this.tooltip = localize('manage', "Manage");

		this.update();
	}

	getActionGroups(runningExtensions: IExtensionDescription[], colorThemes: IColorTheme[], fileIconThemes: IFileIconTheme[]): IAction[][] {
		const groups: ExtensionAction[][] = [];
		if (this.extension) {
			const extensionColorThemes = SetColorThemeAction.getColorThemes(colorThemes, this.extension);
			const extensionFileIconThemes = SetFileIconThemeAction.getFileIconThemes(fileIconThemes, this.extension);
			if (extensionColorThemes.length || extensionFileIconThemes.length) {
				const themesGroup: ExtensionAction[] = [];
				if (extensionColorThemes.length) {
					themesGroup.push(this.instantiationService.createInstance(SetColorThemeAction, colorThemes));
				}
				if (extensionFileIconThemes.length) {
					themesGroup.push(this.instantiationService.createInstance(SetFileIconThemeAction, fileIconThemes));
				}
				groups.push(themesGroup);
			}
		}
		groups.push([
			this.instantiationService.createInstance(EnableGloballyAction),
			this.instantiationService.createInstance(EnableForWorkspaceAction)
		]);
		groups.push([
			this.instantiationService.createInstance(DisableGloballyAction, runningExtensions),
			this.instantiationService.createInstance(DisableForWorkspaceAction, runningExtensions)
		]);
		groups.push([this.instantiationService.createInstance(UninstallAction)]);
		groups.push([this.instantiationService.createInstance(InstallAnotherVersionAction)]);
		groups.push([this.instantiationService.createInstance(ExtensionInfoAction)]);

		groups.forEach(group => group.forEach(extensionAction => extensionAction.extension = this.extension));

		return groups;
	}

	async run(): Promise<any> {
		const runtimeExtensions = await this.extensionService.getExtensions();
		const colorThemes = await this.workbenchThemeService.getColorThemes();
		const fileIconThemes = await this.workbenchThemeService.getFileIconThemes();
		return super.run({ actionGroups: this.getActionGroups(runtimeExtensions, colorThemes, fileIconThemes), disposeActionsOnHide: true });
	}

	update(): void {
		this.class = ManageExtensionAction.HideManageExtensionClass;
		this.enabled = false;
		if (this.extension) {
			const state = this.extension.state;
			this.enabled = state === ExtensionState.Installed;
			this.class = this.enabled || state === ExtensionState.Uninstalling ? ManageExtensionAction.Class : ManageExtensionAction.HideManageExtensionClass;
			this.tooltip = state === ExtensionState.Uninstalling ? localize('ManageExtensionAction.uninstallingTooltip', "Uninstalling") : '';
		}
	}
}

export class InstallAnotherVersionAction extends ExtensionAction {

	static readonly ID = 'workbench.extensions.action.install.anotherVersion';
	static LABEL = localize('install another version', "Install Another Version...");

	constructor(
		@IExtensionsWorkbenchService private readonly extensionsWorkbenchService: IExtensionsWorkbenchService,
		@IExtensionGalleryService private readonly extensionGalleryService: IExtensionGalleryService,
		@IQuickInputService private readonly quickInputService: IQuickInputService,
		@IInstantiationService private readonly instantiationService: IInstantiationService,
		@INotificationService private readonly notificationService: INotificationService,
		@IOpenerService private readonly openerService: IOpenerService
	) {
		super(InstallAnotherVersionAction.ID, InstallAnotherVersionAction.LABEL);
		this.update();
	}

	update(): void {
		this.enabled = this.extension && !!this.extension.gallery;
	}

	run(): Promise<any> {
		if (!this.enabled) {
			return Promise.resolve();
		}
		return this.quickInputService.pick(this.getVersionEntries(), { placeHolder: localize('selectVersion', "Select Version to Install"), matchOnDetail: true })
			.then(pick => {
				if (pick) {
					if (this.extension.version === pick.id) {
						return Promise.resolve();
					}
					const promise: Promise<any> = pick.latest ? this.extensionsWorkbenchService.install(this.extension) : this.extensionsWorkbenchService.installVersion(this.extension, pick.id);
					return promise
						.then(null, err => {
							if (!this.extension.gallery) {
								return this.notificationService.error(err);
							}

							console.error(err);

							return promptDownloadManually(this.extension.gallery, localize('failedToInstall', "Failed to install \'{0}\'.", this.extension.identifier.id), err, this.instantiationService, this.notificationService, this.openerService);
						});
				}
				return null;
			});
	}

	private getVersionEntries(): Promise<(IQuickPickItem & { latest: boolean, id: string })[]> {
		return this.extensionGalleryService.getAllVersions(this.extension.gallery!, true)
			.then(allVersions => allVersions.map((v, i) => ({ id: v.version, label: v.version, description: `${getRelativeDateLabel(new Date(Date.parse(v.date)))}${v.version === this.extension.version ? ` (${localize('current', "Current")})` : ''}`, latest: i === 0 })));
	}
}

export class ExtensionInfoAction extends ExtensionAction {

	static readonly ID = 'extensions.extensionInfo';
	static readonly LABEL = localize('extensionInfoAction', "Copy Extension Information");

	constructor() {
		super(ExtensionInfoAction.ID, ExtensionInfoAction.LABEL);
		this.update();
	}

	update(): void {
		this.enabled = !!this.extension;
	}

	run(): Promise<any> {

		const name = localize('extensionInfoName', 'Name: {0}', this.extension.displayName);
		const id = localize('extensionInfoId', 'Id: {0}', this.extension.identifier.id);
		const description = localize('extensionInfoDescription', 'Description: {0}', this.extension.description);
		const verision = localize('extensionInfoVersion', 'Version: {0}', this.extension.version);
		const publisher = localize('extensionInfoPublisher', 'Publisher: {0}', this.extension.publisherDisplayName);
		const link = this.extension.url ? localize('extensionInfoVSMarketplaceLink', 'VS Marketplace Link: {0}', this.extension.url.toString()) : null;

		const clipboardStr = `${name}\n${id}\n${description}\n${verision}\n${publisher}${link ? '\n' + link : ''}`;

		clipboard.writeText(clipboardStr);
		return Promise.resolve(null);
	}
}

export class EnableForWorkspaceAction extends ExtensionAction {

	static readonly ID = 'extensions.enableForWorkspace';
	static LABEL = localize('enableForWorkspaceAction', "Enable (Workspace)");

	constructor(
		@IExtensionsWorkbenchService private readonly extensionsWorkbenchService: IExtensionsWorkbenchService,
		@IExtensionEnablementService private readonly extensionEnablementService: IExtensionEnablementService
	) {
		super(EnableForWorkspaceAction.ID, EnableForWorkspaceAction.LABEL);
		this.update();
	}

	update(): void {
		this.enabled = false;
		if (this.extension) {
			this.enabled = this.extension.state === ExtensionState.Installed && (this.extension.enablementState === EnablementState.Disabled || this.extension.enablementState === EnablementState.WorkspaceDisabled) && !!this.extension.local && this.extensionEnablementService.canChangeEnablement(this.extension.local);
		}
	}

	run(): Promise<any> {
		return this.extensionsWorkbenchService.setEnablement(this.extension, EnablementState.WorkspaceEnabled);
	}
}

export class EnableGloballyAction extends ExtensionAction {

	static readonly ID = 'extensions.enableGlobally';
	static LABEL = localize('enableGloballyAction', "Enable");

	constructor(
		@IExtensionsWorkbenchService private readonly extensionsWorkbenchService: IExtensionsWorkbenchService,
		@IExtensionEnablementService private readonly extensionEnablementService: IExtensionEnablementService
	) {
		super(EnableGloballyAction.ID, EnableGloballyAction.LABEL);
		this.update();
	}

	update(): void {
		this.enabled = false;
		if (this.extension && this.extension.local) {
			this.enabled = this.extension.state === ExtensionState.Installed && this.extension.enablementState === EnablementState.Disabled && this.extensionEnablementService.canChangeEnablement(this.extension.local);
		}
	}

	run(): Promise<any> {
		return this.extensionsWorkbenchService.setEnablement(this.extension, EnablementState.Enabled);
	}
}

export class DisableForWorkspaceAction extends ExtensionAction {

	static readonly ID = 'extensions.disableForWorkspace';
	static LABEL = localize('disableForWorkspaceAction', "Disable (Workspace)");

	constructor(readonly runningExtensions: IExtensionDescription[],
		@IWorkspaceContextService private readonly workspaceContextService: IWorkspaceContextService,
		@IExtensionsWorkbenchService private readonly extensionsWorkbenchService: IExtensionsWorkbenchService,
		@IExtensionEnablementService private readonly extensionEnablementService: IExtensionEnablementService
	) {
		super(DisableForWorkspaceAction.ID, DisableForWorkspaceAction.LABEL);
		this.update();
	}

	update(): void {
		this.enabled = false;
		if (this.extension && this.runningExtensions.some(e => areSameExtensions({ id: e.identifier.value }, this.extension.identifier) && this.workspaceContextService.getWorkbenchState() !== WorkbenchState.EMPTY)) {
			this.enabled = this.extension.state === ExtensionState.Installed && (this.extension.enablementState === EnablementState.Enabled || this.extension.enablementState === EnablementState.WorkspaceEnabled) && !!this.extension.local && this.extensionEnablementService.canChangeEnablement(this.extension.local);
		}
	}

	run(): Promise<any> {
		return this.extensionsWorkbenchService.setEnablement(this.extension, EnablementState.WorkspaceDisabled);
	}
}

export class DisableGloballyAction extends ExtensionAction {

	static readonly ID = 'extensions.disableGlobally';
	static LABEL = localize('disableGloballyAction', "Disable");

	constructor(readonly runningExtensions: IExtensionDescription[],
		@IExtensionsWorkbenchService private readonly extensionsWorkbenchService: IExtensionsWorkbenchService,
		@IExtensionEnablementService private readonly extensionEnablementService: IExtensionEnablementService
	) {
		super(DisableGloballyAction.ID, DisableGloballyAction.LABEL);
		this.update();
	}

	update(): void {
		this.enabled = false;
		if (this.extension && this.runningExtensions.some(e => areSameExtensions({ id: e.identifier.value }, this.extension.identifier))) {
			this.enabled = this.extension.state === ExtensionState.Installed && (this.extension.enablementState === EnablementState.Enabled || this.extension.enablementState === EnablementState.WorkspaceEnabled) && !!this.extension.local && this.extensionEnablementService.canChangeEnablement(this.extension.local);
		}
	}

	run(): Promise<any> {
		return this.extensionsWorkbenchService.setEnablement(this.extension, EnablementState.Disabled);
	}
}

export abstract class ExtensionEditorDropDownAction extends ExtensionDropDownAction {

	private static readonly EnabledClass = 'extension-action extension-editor-dropdown-action';
	private static readonly EnabledDropDownClass = 'extension-action extension-editor-dropdown-action dropdown enable';
	private static readonly DisabledClass = `${ExtensionEditorDropDownAction.EnabledClass} disabled`;

	constructor(
		id: string, private readonly initialLabel: string,
		readonly actions: ExtensionAction[],
		@IInstantiationService instantiationService: IInstantiationService
	) {
		super(id, initialLabel, ExtensionEditorDropDownAction.DisabledClass, false, false, instantiationService);
		this.update();
	}

	update(): void {
		this.actions.forEach(a => a.extension = this.extension);
		this.actions.forEach(a => a.update());
		const enabledActions = this.actions.filter(a => a.enabled);
		this.enabled = enabledActions.length > 0;
		if (this.enabled) {
			if (enabledActions.length === 1) {
				this.label = enabledActions[0].label;
				this.class = ExtensionEditorDropDownAction.EnabledClass;
			} else {
				this.label = this.initialLabel;
				this.class = ExtensionEditorDropDownAction.EnabledDropDownClass;
			}
		} else {
			this.class = ExtensionEditorDropDownAction.DisabledClass;
		}
	}

	public run(): Promise<any> {
		const enabledActions = this.actions.filter(a => a.enabled);
		if (enabledActions.length === 1) {
			enabledActions[0].run();
		} else {
			return super.run({ actionGroups: [this.actions], disposeActionsOnHide: false });
		}
		return Promise.resolve(null);
	}
}

export class EnableDropDownAction extends ExtensionEditorDropDownAction {

	constructor(
		@IInstantiationService instantiationService: IInstantiationService
	) {
		super('extensions.enable', localize('enableAction', "Enable"), [
			instantiationService.createInstance(EnableGloballyAction),
			instantiationService.createInstance(EnableForWorkspaceAction)
		], instantiationService);
	}
}

export class DisableDropDownAction extends ExtensionEditorDropDownAction {

	constructor(
		runningExtensions: IExtensionDescription[],
		@IInstantiationService instantiationService: IInstantiationService
	) {
		super('extensions.disable', localize('disableAction', "Disable"), [
			instantiationService.createInstance(DisableGloballyAction, runningExtensions),
			instantiationService.createInstance(DisableForWorkspaceAction, runningExtensions)
		], instantiationService);
	}
}

export class CheckForUpdatesAction extends Action {

	static readonly ID = 'workbench.extensions.action.checkForUpdates';
	static LABEL = localize('checkForUpdates', "Check for Extension Updates");

	constructor(
		id = CheckForUpdatesAction.ID,
		label = CheckForUpdatesAction.LABEL,
		@IExtensionsWorkbenchService private readonly extensionsWorkbenchService: IExtensionsWorkbenchService,
		@IViewletService private readonly viewletService: IViewletService,
		@INotificationService private readonly notificationService: INotificationService
	) {
		super(id, label, '', true);
	}

	private checkUpdatesAndNotify(): void {
		this.extensionsWorkbenchService.queryLocal().then(
			extensions => {
				const outdatedExtensions = extensions.filter(ext => ext.outdated === true);
				if (!outdatedExtensions.length) {
					this.notificationService.info(localize('noUpdatesAvailable', "All Extensions are up to date."));
					return;
				}

				let msgAvailableExtensions = outdatedExtensions.length === 1 ? localize('singleUpdateAvailable', "An extension update is available.") : localize('updatesAvailable', "{0} extension updates are available.", outdatedExtensions.length);

				const disabledExtensionsCount = outdatedExtensions.filter(ext => ext.enablementState === EnablementState.Disabled || ext.enablementState === EnablementState.WorkspaceDisabled).length;
				if (disabledExtensionsCount) {
					if (outdatedExtensions.length === 1) {
						msgAvailableExtensions = localize('singleDisabledUpdateAvailable', "An update to an extension which is disabled is available.");
					} else if (disabledExtensionsCount === 1) {
						msgAvailableExtensions = localize('updatesAvailableOneDisabled', "{0} extension updates are available. One of them is for a disabled extension.", outdatedExtensions.length);
					} else if (disabledExtensionsCount === outdatedExtensions.length) {
						msgAvailableExtensions = localize('updatesAvailableAllDisabled', "{0} extension updates are available. All of them are for disabled extensions.", outdatedExtensions.length);
					} else {
						msgAvailableExtensions = localize('updatesAvailableIncludingDisabled', "{0} extension updates are available. {1} of them are for disabled extensions.", outdatedExtensions.length, disabledExtensionsCount);
					}
				}

				this.viewletService.openViewlet(VIEWLET_ID, true)
					.then(viewlet => viewlet as IExtensionsViewlet)
					.then(viewlet => viewlet.search(''));

				this.notificationService.info(msgAvailableExtensions);
			}
		);
	}

	run(): Promise<any> {
		return this.extensionsWorkbenchService.checkForUpdates().then(() => this.checkUpdatesAndNotify());
	}
}

export class ToggleAutoUpdateAction extends Action {

	constructor(
		id: string,
		label: string,
		private autoUpdateValue: boolean,
		@IConfigurationService private readonly configurationService: IConfigurationService
	) {
		super(id, label, '', true);
		this.updateEnablement();
		configurationService.onDidChangeConfiguration(() => this.updateEnablement());
	}

	private updateEnablement(): void {
		this.enabled = this.configurationService.getValue(AutoUpdateConfigurationKey) !== this.autoUpdateValue;
	}

	run(): Promise<any> {
		return this.configurationService.updateValue(AutoUpdateConfigurationKey, this.autoUpdateValue);
	}
}

export class EnableAutoUpdateAction extends ToggleAutoUpdateAction {

	static readonly ID = 'workbench.extensions.action.enableAutoUpdate';
	static LABEL = localize('enableAutoUpdate', "Enable Auto Updating Extensions");

	constructor(
		id = EnableAutoUpdateAction.ID,
		label = EnableAutoUpdateAction.LABEL,
		@IConfigurationService configurationService: IConfigurationService
	) {
		super(id, label, true, configurationService);
	}
}

export class DisableAutoUpdateAction extends ToggleAutoUpdateAction {

	static readonly ID = 'workbench.extensions.action.disableAutoUpdate';
	static LABEL = localize('disableAutoUpdate', "Disable Auto Updating Extensions");

	constructor(
		id = EnableAutoUpdateAction.ID,
		label = EnableAutoUpdateAction.LABEL,
		@IConfigurationService configurationService: IConfigurationService
	) {
		super(id, label, false, configurationService);
	}
}

export class UpdateAllAction extends Action {

	static readonly ID = 'workbench.extensions.action.updateAllExtensions';
	static LABEL = localize('updateAll', "Update All Extensions");

	private disposables: IDisposable[] = [];

	constructor(
		id = UpdateAllAction.ID,
		label = UpdateAllAction.LABEL,
		@IExtensionsWorkbenchService private readonly extensionsWorkbenchService: IExtensionsWorkbenchService,
		@INotificationService private readonly notificationService: INotificationService,
		@IInstantiationService private readonly instantiationService: IInstantiationService,
		@IOpenerService private readonly openerService: IOpenerService
	) {
		super(id, label, '', false);

		this.disposables.push(this.extensionsWorkbenchService.onChange(() => this.update()));
		this.update();
	}

	private get outdated(): IExtension[] {
		return this.extensionsWorkbenchService.local.filter(e => e.outdated && e.state !== ExtensionState.Installing);
	}

	private update(): void {
		this.enabled = this.outdated.length > 0;
	}

	run(): Promise<any> {
		return Promise.all(this.outdated.map(e => this.install(e)));
	}

	private install(extension: IExtension): Promise<any> {
		return this.extensionsWorkbenchService.install(extension).then(undefined, err => {
			if (!extension.gallery) {
				return this.notificationService.error(err);
			}

			console.error(err);

			return promptDownloadManually(extension.gallery, localize('failedToUpdate', "Failed to update \'{0}\'.", extension.identifier.id), err, this.instantiationService, this.notificationService, this.openerService);
		});
	}

	dispose(): void {
		super.dispose();
		this.disposables = dispose(this.disposables);
	}
}

export class ReloadAction extends ExtensionAction {

	private static readonly EnabledClass = 'extension-action reload';
	private static readonly DisabledClass = `${ReloadAction.EnabledClass} disabled`;

	// Use delayer to wait for more updates
	private throttler: Throttler;
	private disposables: IDisposable[] = [];

	constructor(
		@IExtensionsWorkbenchService private readonly extensionsWorkbenchService: IExtensionsWorkbenchService,
		@IWindowService private readonly windowService: IWindowService,
		@IExtensionService private readonly extensionService: IExtensionService,
		@IExtensionEnablementService private readonly extensionEnablementService: IExtensionEnablementService
	) {
		super('extensions.reload', localize('reloadAction', "Reload"), ReloadAction.DisabledClass, false);
		this.throttler = new Throttler();
		this.extensionService.onDidChangeExtensions(this.update, this, this.disposables);
		this.update();
	}

	update(): Promise<void> {
		return this.throttler.queue(() => {
			this.enabled = false;
			this.tooltip = '';
			if (!this.extension) {
				return Promise.resolve(undefined);
			}
			const state = this.extension.state;
			if (state === ExtensionState.Installing || state === ExtensionState.Uninstalling) {
				return Promise.resolve(undefined);
			}
			const installed = this.extensionsWorkbenchService.local.filter(e => areSameExtensions(e.identifier, this.extension.identifier))[0];
			const local = this.extension.local || (installed && installed.local);
			if (local && local.manifest && local.manifest.contributes && local.manifest.contributes.localizations && local.manifest.contributes.localizations.length > 0) {
				return Promise.resolve(undefined);
			}
			return this.extensionService.getExtensions()
				.then(runningExtensions => this.computeReloadState(runningExtensions, installed));
		}).then(() => {
			this.class = this.enabled ? ReloadAction.EnabledClass : ReloadAction.DisabledClass;
		});
	}

	private computeReloadState(runningExtensions: IExtensionDescription[], installed: IExtension): void {
		const isUninstalled = this.extension.state === ExtensionState.Uninstalled;
		const isDisabled = this.extension.local ? !this.extensionEnablementService.isEnabled(this.extension.local) : false;
		const isEnabled = this.extension.local ? this.extensionEnablementService.isEnabled(this.extension.local) : false;
		const runningExtension = runningExtensions.filter(e => areSameExtensions({ id: e.identifier.value }, this.extension.identifier))[0];

		if (installed && installed.local) {
			if (runningExtension) {
				const isDifferentVersionRunning = this.extension.version !== runningExtension.version;
				if (isDifferentVersionRunning && !isDisabled) {
					if (!(this.extension.local && this.extensionService.canAddExtension(toExtensionDescription(this.extension.local)))) {
						// Requires reload to run the updated extension
						this.enabled = true;
						this.label = localize('reloadRequired', "Reload Required");
						this.tooltip = localize('postUpdateTooltip', "Please reload Visual Studio Code to complete the updating of this extension.");
					}
					return;
				}
				if (isDisabled) {
					// Requires reload to disable the extension
					this.enabled = true;
					this.label = localize('reloadRequired', "Reload Required");
					this.tooltip = localize('postDisableTooltip', "Please reload Visual Studio Code to complete the disabling of this extension.");
					return;
				}
			} else {
				if (!isDisabled && !(this.extension.local && this.extensionService.canAddExtension(toExtensionDescription(this.extension.local)))) {
					this.enabled = true;
					if (isEnabled) {
						this.label = localize('reloadRequired', "Reload Required");
						this.tooltip = localize('postEnableTooltip', "Please reload Visual Studio Code to complete the enabling of this extension.");
					} else {
						this.label = localize('reloadRequired', "Reload Required");
						this.tooltip = localize('postInstallTooltip', "Please reload Visual Studio Code to complete the installation of this extension.");
						alert(localize('installExtensionComplete', "Installing extension {0} is completed. Please reload Visual Studio Code to enable it.", this.extension.displayName));
					}
				}
			}
			return;
		}

		if (isUninstalled && runningExtension) {
			// Requires reload to deactivate the extension
			this.enabled = true;
			this.label = localize('reloadRequired', "Reload Required");
			this.tooltip = localize('postUninstallTooltip', "Please reload Visual Studio Code to complete the uninstallation of this extension.");
			alert(localize('uninstallExtensionComplete', "Please reload Visual Studio Code to complete the uninstallation of the extension {0}.", this.extension.displayName));
			return;
		}
	}

	run(): Promise<any> {
		return Promise.resolve(this.windowService.reloadWindow());
	}

	dispose(): void {
		dispose(this.disposables);
		super.dispose();
	}
}

export class SetColorThemeAction extends ExtensionAction {

	static getColorThemes(colorThemes: IColorTheme[], extension: IExtension): IColorTheme[] {
		return colorThemes.filter(c => ExtensionIdentifier.equals(c.extensionData.extensionId, extension.identifier.id));
	}

	private static readonly EnabledClass = 'extension-action theme';
	private static readonly DisabledClass = `${SetColorThemeAction.EnabledClass} disabled`;

	private disposables: IDisposable[] = [];

	constructor(
		private readonly colorThemes: IColorTheme[],
		@IExtensionService extensionService: IExtensionService,
		@IWorkbenchThemeService private readonly workbenchThemeService: IWorkbenchThemeService,
		@IQuickInputService private readonly quickInputService: IQuickInputService,
		@IConfigurationService private readonly configurationService: IConfigurationService
	) {
		super(`extensions.colorTheme`, localize('color theme', "Set Color Theme"), SetColorThemeAction.DisabledClass, false);
		Event.any<any>(extensionService.onDidChangeExtensions, workbenchThemeService.onDidColorThemeChange)(() => this.update(), this, this.disposables);
		this.update();
	}

	update(): void {
		this.enabled = false;
		if (this.extension) {
			const isInstalled = this.extension.state === ExtensionState.Installed;
			if (isInstalled) {
				const extensionThemes = SetColorThemeAction.getColorThemes(this.colorThemes, this.extension);
				this.enabled = extensionThemes.length > 0;
			}
		}
		this.class = this.enabled ? SetColorThemeAction.EnabledClass : SetColorThemeAction.DisabledClass;
	}

	async run(showCurrentTheme: boolean): Promise<any> {
		this.update();
		if (!this.enabled) {
			return;
		}
		let extensionThemes = SetColorThemeAction.getColorThemes(this.colorThemes, this.extension);
		const currentTheme = this.colorThemes.filter(t => t.settingsId === this.configurationService.getValue(COLOR_THEME_SETTING))[0];
		showCurrentTheme = showCurrentTheme || extensionThemes.some(t => t.id === currentTheme.id);
		if (showCurrentTheme) {
			extensionThemes = extensionThemes.filter(t => t.id !== currentTheme.id);
		}

		const delayer = new Delayer<any>(100);
		const picks: (IQuickPickItem | IQuickPickSeparator)[] = [];
		picks.push(...extensionThemes.map(theme => (<IQuickPickItem>{ label: theme.label, id: theme.id })));
		if (showCurrentTheme) {
			picks.push(<IQuickPickSeparator>{ type: 'separator', label: localize('current', "Current") });
			picks.push(<IQuickPickItem>{ label: currentTheme.label, id: currentTheme.id });
		}
		const pickedTheme = await this.quickInputService.pick(
			picks,
			{
				placeHolder: localize('select color theme', "Select Color Theme"),
				onDidFocus: item => delayer.trigger(() => this.workbenchThemeService.setColorTheme(item.id, undefined))
			});
		let confValue = this.configurationService.inspect(COLOR_THEME_SETTING);
		const target = typeof confValue.workspace !== 'undefined' ? ConfigurationTarget.WORKSPACE : ConfigurationTarget.USER;
		return this.workbenchThemeService.setColorTheme(pickedTheme ? pickedTheme.id : currentTheme.id, target);
	}

	dispose() {
		this.disposables = dispose(this.disposables);
		super.dispose();
	}
}

export class SetFileIconThemeAction extends ExtensionAction {

	private static readonly EnabledClass = 'extension-action theme';
	private static readonly DisabledClass = `${SetFileIconThemeAction.EnabledClass} disabled`;

	private disposables: IDisposable[] = [];

	static getFileIconThemes(fileIconThemes: IFileIconTheme[], extension: IExtension): IFileIconTheme[] {
		return fileIconThemes.filter(c => c.extensionData && ExtensionIdentifier.equals(c.extensionData.extensionId, extension.identifier.id));
	}

	constructor(
		private readonly fileIconThemes: IFileIconTheme[],
		@IExtensionService extensionService: IExtensionService,
		@IWorkbenchThemeService private readonly workbenchThemeService: IWorkbenchThemeService,
		@IQuickInputService private readonly quickInputService: IQuickInputService,
		@IConfigurationService private readonly configurationService: IConfigurationService
	) {
		super(`extensions.fileIconTheme`, localize('file icon theme', "Set File Icon Theme"), SetFileIconThemeAction.DisabledClass, false);
		Event.any<any>(extensionService.onDidChangeExtensions, workbenchThemeService.onDidFileIconThemeChange)(() => this.update(), this, this.disposables);
		this.update();
	}

	update(): void {
		this.enabled = false;
		if (this.extension) {
			const isInstalled = this.extension.state === ExtensionState.Installed;
			if (isInstalled) {
				const extensionThemes = SetFileIconThemeAction.getFileIconThemes(this.fileIconThemes, this.extension);
				this.enabled = extensionThemes.length > 0;
			}
		}
		this.class = this.enabled ? SetFileIconThemeAction.EnabledClass : SetFileIconThemeAction.DisabledClass;
	}

	async run(showCurrentTheme: boolean): Promise<any> {
		await this.update();
		if (!this.enabled) {
			return;
		}
		let extensionThemes = SetFileIconThemeAction.getFileIconThemes(this.fileIconThemes, this.extension);
		const currentTheme = this.fileIconThemes.filter(t => t.settingsId === this.configurationService.getValue(ICON_THEME_SETTING))[0] || this.workbenchThemeService.getFileIconTheme();
		showCurrentTheme = showCurrentTheme || extensionThemes.some(t => t.id === currentTheme.id);
		if (showCurrentTheme) {
			extensionThemes = extensionThemes.filter(t => t.id !== currentTheme.id);
		}

		const delayer = new Delayer<any>(100);
		const picks: (IQuickPickItem | IQuickPickSeparator)[] = [];
		picks.push(...extensionThemes.map(theme => (<IQuickPickItem>{ label: theme.label, id: theme.id })));
		if (showCurrentTheme && currentTheme.label) {
			picks.push(<IQuickPickSeparator>{ type: 'separator', label: localize('current', "Current") });
			picks.push(<IQuickPickItem>{ label: currentTheme.label, id: currentTheme.id });
		}
		const pickedTheme = await this.quickInputService.pick(
			picks,
			{
				placeHolder: localize('select file icon theme', "Select File Icon Theme"),
				onDidFocus: item => delayer.trigger(() => this.workbenchThemeService.setFileIconTheme(item.id, undefined))
			});
		let confValue = this.configurationService.inspect(ICON_THEME_SETTING);
		const target = typeof confValue.workspace !== 'undefined' ? ConfigurationTarget.WORKSPACE : ConfigurationTarget.USER;
		return this.workbenchThemeService.setFileIconTheme(pickedTheme ? pickedTheme.id : currentTheme.id, target);
	}

	dispose() {
		this.disposables = dispose(this.disposables);
		super.dispose();
	}
}

export class OpenExtensionsViewletAction extends ShowViewletAction {

	static ID = VIEWLET_ID;
	static LABEL = localize('toggleExtensionsViewlet', "Show Extensions");

	constructor(
		id: string,
		label: string,
		@IViewletService viewletService: IViewletService,
		@IEditorGroupsService editorGroupService: IEditorGroupsService,
		@IPartService partService: IPartService
	) {
		super(id, label, VIEWLET_ID, viewletService, editorGroupService, partService);
	}
}

export class InstallExtensionsAction extends OpenExtensionsViewletAction {
	static ID = 'workbench.extensions.action.installExtensions';
	static LABEL = localize('installExtensions', "Install Extensions");
}

export class ShowEnabledExtensionsAction extends Action {

	static readonly ID = 'workbench.extensions.action.showEnabledExtensions';
	static LABEL = localize('showEnabledExtensions', 'Show Enabled Extensions');

	constructor(
		id: string,
		label: string,
		@IViewletService private readonly viewletService: IViewletService
	) {
		super(id, label, undefined, true);
	}

	run(): Promise<void> {
		return this.viewletService.openViewlet(VIEWLET_ID, true)
			.then(viewlet => viewlet as IExtensionsViewlet)
			.then(viewlet => {
				viewlet.search('@enabled ');
				viewlet.focus();
			});
	}
}

export class ShowInstalledExtensionsAction extends Action {

	static readonly ID = 'workbench.extensions.action.showInstalledExtensions';
	static LABEL = localize('showInstalledExtensions', "Show Installed Extensions");

	constructor(
		id: string,
		label: string,
		@IViewletService private readonly viewletService: IViewletService
	) {
		super(id, label, undefined, true);
	}

	run(): Promise<void> {
		return this.viewletService.openViewlet(VIEWLET_ID, true)
			.then(viewlet => viewlet as IExtensionsViewlet)
			.then(viewlet => {
				viewlet.search('@installed ');
				viewlet.focus();
			});
	}
}

export class ShowDisabledExtensionsAction extends Action {

	static readonly ID = 'workbench.extensions.action.showDisabledExtensions';
	static LABEL = localize('showDisabledExtensions', "Show Disabled Extensions");

	constructor(
		id: string,
		label: string,
		@IViewletService private readonly viewletService: IViewletService
	) {
		super(id, label, 'null', true);
	}

	run(): Promise<void> {
		return this.viewletService.openViewlet(VIEWLET_ID, true)
			.then(viewlet => viewlet as IExtensionsViewlet)
			.then(viewlet => {
				viewlet.search('@disabled ');
				viewlet.focus();
			});
	}
}

export class ClearExtensionsInputAction extends Action {

	static readonly ID = 'workbench.extensions.action.clearExtensionsInput';
	static LABEL = localize('clearExtensionsInput', "Clear Extensions Input");

	private disposables: IDisposable[] = [];

	constructor(
		id: string,
		label: string,
		onSearchChange: Event<string>,
		@IViewletService private readonly viewletService: IViewletService
	) {
		super(id, label, 'clear-extensions', true);
		this.enabled = false;
		onSearchChange(this.onSearchChange, this, this.disposables);
	}

	private onSearchChange(value: string): void {
		this.enabled = !!value;
	}

	run(): Promise<void> {
		return this.viewletService.openViewlet(VIEWLET_ID, true)
			.then(viewlet => viewlet as IExtensionsViewlet)
			.then(viewlet => {
				viewlet.search('');
				viewlet.focus();
			});
	}

	dispose(): void {
		this.disposables = dispose(this.disposables);
	}
}

export class ShowBuiltInExtensionsAction extends Action {

	static readonly ID = 'workbench.extensions.action.listBuiltInExtensions';
	static LABEL = localize('showBuiltInExtensions', "Show Built-in Extensions");

	constructor(
		id: string,
		label: string,
		@IViewletService private readonly viewletService: IViewletService
	) {
		super(id, label, undefined, true);
	}

	run(): Promise<void> {
		return this.viewletService.openViewlet(VIEWLET_ID, true)
			.then(viewlet => viewlet as IExtensionsViewlet)
			.then(viewlet => {
				viewlet.search('@builtin ');
				viewlet.focus();
			});
	}
}

export class ShowOutdatedExtensionsAction extends Action {

	static readonly ID = 'workbench.extensions.action.listOutdatedExtensions';
	static LABEL = localize('showOutdatedExtensions', "Show Outdated Extensions");

	constructor(
		id: string,
		label: string,
		@IViewletService private readonly viewletService: IViewletService
	) {
		super(id, label, undefined, true);
	}

	run(): Promise<void> {
		return this.viewletService.openViewlet(VIEWLET_ID, true)
			.then(viewlet => viewlet as IExtensionsViewlet)
			.then(viewlet => {
				viewlet.search('@outdated ');
				viewlet.focus();
			});
	}
}

export class ShowPopularExtensionsAction extends Action {

	static readonly ID = 'workbench.extensions.action.showPopularExtensions';
	static LABEL = localize('showPopularExtensions', "Show Popular Extensions");

	constructor(
		id: string,
		label: string,
		@IViewletService private readonly viewletService: IViewletService
	) {
		super(id, label, undefined, true);
	}

	run(): Promise<void> {
		return this.viewletService.openViewlet(VIEWLET_ID, true)
			.then(viewlet => viewlet as IExtensionsViewlet)
			.then(viewlet => {
				viewlet.search('@sort:installs ');
				viewlet.focus();
			});
	}
}

export class ShowRecommendedExtensionsAction extends Action {

	static readonly ID = 'workbench.extensions.action.showRecommendedExtensions';
	static LABEL = localize('showRecommendedExtensions', "Show Recommended Extensions");

	constructor(
		id: string,
		label: string,
		@IViewletService private readonly viewletService: IViewletService
	) {
		super(id, label, undefined, true);
	}

	run(): Promise<void> {
		return this.viewletService.openViewlet(VIEWLET_ID, true)
			.then(viewlet => viewlet as IExtensionsViewlet)
			.then(viewlet => {
				viewlet.search('@recommended ');
				viewlet.focus();
			});
	}
}

export class InstallWorkspaceRecommendedExtensionsAction extends Action {

	static readonly ID = 'workbench.extensions.action.installWorkspaceRecommendedExtensions';
	static LABEL = localize('installWorkspaceRecommendedExtensions', "Install All Workspace Recommended Extensions");

	private _recommendations: IExtensionRecommendation[] = [];
	get recommendations(): IExtensionRecommendation[] { return this._recommendations; }
	set recommendations(recommendations: IExtensionRecommendation[]) { this._recommendations = recommendations; this.enabled = this._recommendations.length > 0; }

	constructor(
		id: string = InstallWorkspaceRecommendedExtensionsAction.ID,
		label: string = InstallWorkspaceRecommendedExtensionsAction.LABEL,
		recommendations: IExtensionRecommendation[],
		@IViewletService private readonly viewletService: IViewletService,
		@INotificationService private readonly notificationService: INotificationService,
		@IInstantiationService private readonly instantiationService: IInstantiationService,
		@IOpenerService private readonly openerService: IOpenerService,
		@IExtensionsWorkbenchService private readonly extensionWorkbenchService: IExtensionsWorkbenchService
	) {
		super(id, label, 'extension-action');
		this.recommendations = recommendations;
	}

	run(): Promise<any> {
		return this.viewletService.openViewlet(VIEWLET_ID, true)
			.then(viewlet => viewlet as IExtensionsViewlet)
			.then(viewlet => {
				viewlet.search('@recommended ');
				viewlet.focus();
				const names = this.recommendations.map(({ extensionId }) => extensionId);
				return this.extensionWorkbenchService.queryGallery({ names, source: 'install-all-workspace-recommendations' }).then(pager => {
					let installPromises: Promise<any>[] = [];
					let model = new PagedModel(pager);
					for (let i = 0; i < pager.total; i++) {
						installPromises.push(model.resolve(i, CancellationToken.None).then(e => {
							return this.extensionWorkbenchService.install(e).then(undefined, err => {
								console.error(err);
								return promptDownloadManually(e.gallery, localize('failedToInstall', "Failed to install \'{0}\'.", e.identifier.id), err, this.instantiationService, this.notificationService, this.openerService);
							});
						}));
					}
					return Promise.all(installPromises);
				});
			});
	}
}

export class InstallRecommendedExtensionAction extends Action {

	static readonly ID = 'workbench.extensions.action.installRecommendedExtension';
	static LABEL = localize('installRecommendedExtension', "Install Recommended Extension");

	private extensionId: string;

	constructor(
		extensionId: string,
		@IViewletService private readonly viewletService: IViewletService,
		@INotificationService private readonly notificationService: INotificationService,
		@IInstantiationService private readonly instantiationService: IInstantiationService,
		@IOpenerService private readonly openerService: IOpenerService,
		@IExtensionsWorkbenchService private readonly extensionWorkbenchService: IExtensionsWorkbenchService
	) {
		super(InstallRecommendedExtensionAction.ID, InstallRecommendedExtensionAction.LABEL, undefined, false);
		this.extensionId = extensionId;
	}

	run(): Promise<any> {
		return this.viewletService.openViewlet(VIEWLET_ID, true)
			.then(viewlet => viewlet as IExtensionsViewlet)
			.then(viewlet => {
				viewlet.search('@recommended ');
				viewlet.focus();
				return this.extensionWorkbenchService.queryGallery({ names: [this.extensionId], source: 'install-recommendation', pageSize: 1 })
					.then(pager => {
						if (pager && pager.firstPage && pager.firstPage.length) {
							const extension = pager.firstPage[0];
							return this.extensionWorkbenchService.install(extension)
								.then(() => null, err => {
									console.error(err);
									return promptDownloadManually(extension.gallery, localize('failedToInstall', "Failed to install \'{0}\'.", extension.identifier.id), err, this.instantiationService, this.notificationService, this.openerService);
								});
						}
						return null;
					});
			});
	}
}

export class IgnoreExtensionRecommendationAction extends Action {

	static readonly ID = 'extensions.ignore';

	private static readonly Class = 'extension-action ignore';

	private disposables: IDisposable[] = [];
	extension: IExtension;

	constructor(
		@IExtensionTipsService private readonly extensionsTipsService: IExtensionTipsService,
	) {
		super(IgnoreExtensionRecommendationAction.ID, 'Ignore Recommendation');

		this.class = IgnoreExtensionRecommendationAction.Class;
		this.tooltip = localize('ignoreExtensionRecommendation', "Do not recommend this extension again");
		this.enabled = true;
	}

	public run(): Promise<any> {
		this.extensionsTipsService.toggleIgnoredRecommendation(this.extension.identifier.id, true);
		return Promise.resolve(null);
	}

	dispose(): void {
		super.dispose();
		this.disposables = dispose(this.disposables);
	}
}

export class UndoIgnoreExtensionRecommendationAction extends Action {

	static readonly ID = 'extensions.ignore';

	private static readonly Class = 'extension-action undo-ignore';

	private disposables: IDisposable[] = [];
	extension: IExtension;

	constructor(
		@IExtensionTipsService private readonly extensionsTipsService: IExtensionTipsService,
	) {
		super(UndoIgnoreExtensionRecommendationAction.ID, 'Undo');

		this.class = UndoIgnoreExtensionRecommendationAction.Class;
		this.tooltip = localize('undo', "Undo");
		this.enabled = true;
	}

	public run(): Promise<any> {
		this.extensionsTipsService.toggleIgnoredRecommendation(this.extension.identifier.id, false);
		return Promise.resolve(null);
	}

	dispose(): void {
		super.dispose();
		this.disposables = dispose(this.disposables);
	}
}


export class ShowRecommendedKeymapExtensionsAction extends Action {

	static readonly ID = 'workbench.extensions.action.showRecommendedKeymapExtensions';
	static SHORT_LABEL = localize('showRecommendedKeymapExtensionsShort', "Keymaps");

	constructor(
		id: string,
		label: string,
		@IViewletService private readonly viewletService: IViewletService
	) {
		super(id, label, undefined, true);
	}

	run(): Promise<void> {
		return this.viewletService.openViewlet(VIEWLET_ID, true)
			.then(viewlet => viewlet as IExtensionsViewlet)
			.then(viewlet => {
				viewlet.search('@recommended:keymaps ');
				viewlet.focus();
			});
	}
}

export class ShowLanguageExtensionsAction extends Action {

	static readonly ID = 'workbench.extensions.action.showLanguageExtensions';
	static SHORT_LABEL = localize('showLanguageExtensionsShort', "Language Extensions");

	constructor(
		id: string,
		label: string,
		@IViewletService private readonly viewletService: IViewletService
	) {
		super(id, label, undefined, true);
	}

	run(): Promise<void> {
		return this.viewletService.openViewlet(VIEWLET_ID, true)
			.then(viewlet => viewlet as IExtensionsViewlet)
			.then(viewlet => {
				viewlet.search('@category:"programming languages" @sort:installs ');
				viewlet.focus();
			});
	}
}

export class ShowAzureExtensionsAction extends Action {

	static readonly ID = 'workbench.extensions.action.showAzureExtensions';
	static SHORT_LABEL = localize('showAzureExtensionsShort', "Azure Extensions");

	constructor(
		id: string,
		label: string,
		@IViewletService private readonly viewletService: IViewletService
	) {
		super(id, label, undefined, true);
	}

	run(): Promise<void> {
		return this.viewletService.openViewlet(VIEWLET_ID, true)
			.then(viewlet => viewlet as IExtensionsViewlet)
			.then(viewlet => {
				viewlet.search('@sort:installs azure ');
				viewlet.focus();
			});
	}
}

export class ChangeSortAction extends Action {

	private query: Query;
	private disposables: IDisposable[] = [];

	constructor(
		id: string,
		label: string,
		onSearchChange: Event<string>,
		private sortBy: string,
		@IViewletService private readonly viewletService: IViewletService
	) {
		super(id, label, undefined, true);

		if (sortBy === undefined) {
			throw new Error('bad arguments');
		}

		this.query = Query.parse('');
		this.enabled = false;
		onSearchChange(this.onSearchChange, this, this.disposables);
	}

	private onSearchChange(value: string): void {
		const query = Query.parse(value);
		this.query = new Query(query.value, this.sortBy || query.sortBy, query.groupBy);
		this.enabled = !!value && this.query.isValid() && !this.query.equals(query);
	}

	run(): Promise<void> {
		return this.viewletService.openViewlet(VIEWLET_ID, true)
			.then(viewlet => viewlet as IExtensionsViewlet)
			.then(viewlet => {
				viewlet.search(this.query.toString());
				viewlet.focus();
			});
	}
}

export class ConfigureRecommendedExtensionsCommandsContributor extends Disposable implements IWorkbenchContribution {

	private workspaceContextKey = new RawContextKey<boolean>('workspaceRecommendations', true);
	private workspaceFolderContextKey = new RawContextKey<boolean>('workspaceFolderRecommendations', true);
	private addToWorkspaceRecommendationsContextKey = new RawContextKey<boolean>('addToWorkspaceRecommendations', false);
	private addToWorkspaceFolderRecommendationsContextKey = new RawContextKey<boolean>('addToWorkspaceFolderRecommendations', false);

	constructor(
		@IContextKeyService contextKeyService: IContextKeyService,
		@IWorkspaceContextService workspaceContextService: IWorkspaceContextService,
		@IEditorService editorService: IEditorService
	) {
		super();
		const boundWorkspaceContextKey = this.workspaceContextKey.bindTo(contextKeyService);
		boundWorkspaceContextKey.set(workspaceContextService.getWorkbenchState() === WorkbenchState.WORKSPACE);
		this._register(workspaceContextService.onDidChangeWorkbenchState(() => boundWorkspaceContextKey.set(workspaceContextService.getWorkbenchState() === WorkbenchState.WORKSPACE)));

		const boundWorkspaceFolderContextKey = this.workspaceFolderContextKey.bindTo(contextKeyService);
		boundWorkspaceFolderContextKey.set(workspaceContextService.getWorkspace().folders.length > 0);
		this._register(workspaceContextService.onDidChangeWorkspaceFolders(() => boundWorkspaceFolderContextKey.set(workspaceContextService.getWorkspace().folders.length > 0)));

		const boundAddToWorkspaceRecommendationsContextKey = this.addToWorkspaceRecommendationsContextKey.bindTo(contextKeyService);
		boundAddToWorkspaceRecommendationsContextKey.set(editorService.activeEditor instanceof ExtensionsInput && workspaceContextService.getWorkbenchState() === WorkbenchState.WORKSPACE);
		this._register(editorService.onDidActiveEditorChange(() => boundAddToWorkspaceRecommendationsContextKey.set(
			editorService.activeEditor instanceof ExtensionsInput && workspaceContextService.getWorkbenchState() === WorkbenchState.WORKSPACE)));
		this._register(workspaceContextService.onDidChangeWorkbenchState(() => boundAddToWorkspaceRecommendationsContextKey.set(
			editorService.activeEditor instanceof ExtensionsInput && workspaceContextService.getWorkbenchState() === WorkbenchState.WORKSPACE)));

		const boundAddToWorkspaceFolderRecommendationsContextKey = this.addToWorkspaceFolderRecommendationsContextKey.bindTo(contextKeyService);
		boundAddToWorkspaceFolderRecommendationsContextKey.set(editorService.activeEditor instanceof ExtensionsInput);
		this._register(editorService.onDidActiveEditorChange(() => boundAddToWorkspaceFolderRecommendationsContextKey.set(editorService.activeEditor instanceof ExtensionsInput)));

		this.registerCommands();
	}

	private registerCommands(): void {
		CommandsRegistry.registerCommand(ConfigureWorkspaceRecommendedExtensionsAction.ID, serviceAccessor => {
			serviceAccessor.get(IInstantiationService).createInstance(ConfigureWorkspaceRecommendedExtensionsAction, ConfigureWorkspaceRecommendedExtensionsAction.ID, ConfigureWorkspaceRecommendedExtensionsAction.LABEL).run();
		});
		MenuRegistry.appendMenuItem(MenuId.CommandPalette, {
			command: {
				id: ConfigureWorkspaceRecommendedExtensionsAction.ID,
				title: { value: `${ExtensionsLabel}: ${ConfigureWorkspaceRecommendedExtensionsAction.LABEL}`, original: 'Extensions: Configure Recommended Extensions (Workspace)' },
			},
			when: this.workspaceContextKey
		});

		CommandsRegistry.registerCommand(ConfigureWorkspaceFolderRecommendedExtensionsAction.ID, serviceAccessor => {
			serviceAccessor.get(IInstantiationService).createInstance(ConfigureWorkspaceFolderRecommendedExtensionsAction, ConfigureWorkspaceFolderRecommendedExtensionsAction.ID, ConfigureWorkspaceFolderRecommendedExtensionsAction.LABEL).run();
		});
		MenuRegistry.appendMenuItem(MenuId.CommandPalette, {
			command: {
				id: ConfigureWorkspaceFolderRecommendedExtensionsAction.ID,
				title: { value: `${ExtensionsLabel}: ${ConfigureWorkspaceFolderRecommendedExtensionsAction.LABEL}`, original: 'Extensions: Configure Recommended Extensions (Workspace Folder)' },
			},
			when: this.workspaceFolderContextKey
		});

		CommandsRegistry.registerCommand(AddToWorkspaceRecommendationsAction.ADD_ID, serviceAccessor => {
			serviceAccessor.get(IInstantiationService)
				.createInstance(AddToWorkspaceRecommendationsAction, AddToWorkspaceRecommendationsAction.ADD_ID, AddToWorkspaceRecommendationsAction.ADD_LABEL)
				.run(AddToWorkspaceRecommendationsAction.ADD);
		});
		MenuRegistry.appendMenuItem(MenuId.CommandPalette, {
			command: {
				id: AddToWorkspaceRecommendationsAction.ADD_ID,
				title: { value: `${ExtensionsLabel}: ${AddToWorkspaceRecommendationsAction.ADD_LABEL}`, original: 'Extensions: Add to Recommended Extensions (Workspace)' }
			},
			when: this.addToWorkspaceRecommendationsContextKey
		});

		CommandsRegistry.registerCommand(AddToWorkspaceFolderRecommendationsAction.ADD_ID, serviceAccessor => {
			serviceAccessor.get(IInstantiationService)
				.createInstance(AddToWorkspaceFolderRecommendationsAction, AddToWorkspaceFolderRecommendationsAction.ADD_ID, AddToWorkspaceFolderRecommendationsAction.ADD_LABEL)
				.run(AddToWorkspaceRecommendationsAction.ADD);
		});
		MenuRegistry.appendMenuItem(MenuId.CommandPalette, {
			command: {
				id: AddToWorkspaceFolderRecommendationsAction.ADD_ID,
				title: { value: `${ExtensionsLabel}: ${AddToWorkspaceFolderRecommendationsAction.ADD_LABEL}`, original: 'Extensions: Add to Recommended Extensions (Workspace Folder)' }
			},
			when: this.addToWorkspaceFolderRecommendationsContextKey
		});

		CommandsRegistry.registerCommand(AddToWorkspaceRecommendationsAction.IGNORE_ID, serviceAccessor => {
			serviceAccessor.get(IInstantiationService)
				.createInstance(AddToWorkspaceRecommendationsAction, AddToWorkspaceRecommendationsAction.IGNORE_ID, AddToWorkspaceRecommendationsAction.IGNORE_LABEL)
				.run(AddToWorkspaceRecommendationsAction.IGNORE);
		});
		MenuRegistry.appendMenuItem(MenuId.CommandPalette, {
			command: {
				id: AddToWorkspaceRecommendationsAction.IGNORE_ID,
				title: { value: `${ExtensionsLabel}: ${AddToWorkspaceRecommendationsAction.IGNORE_LABEL}`, original: 'Extensions: Ignore Recommended Extension (Workspace)' }
			},
			when: this.addToWorkspaceRecommendationsContextKey
		});

		CommandsRegistry.registerCommand(AddToWorkspaceFolderRecommendationsAction.IGNORE_ID, serviceAccessor => {
			serviceAccessor.get(IInstantiationService)
				.createInstance(AddToWorkspaceFolderRecommendationsAction, AddToWorkspaceFolderRecommendationsAction.IGNORE_ID, AddToWorkspaceFolderRecommendationsAction.IGNORE_LABEL)
				.run(AddToWorkspaceRecommendationsAction.IGNORE);
		});
		MenuRegistry.appendMenuItem(MenuId.CommandPalette, {
			command: {
				id: AddToWorkspaceFolderRecommendationsAction.IGNORE_ID,
				title: { value: `${ExtensionsLabel}: ${AddToWorkspaceFolderRecommendationsAction.IGNORE_LABEL}`, original: 'Extensions: Ignore Recommended Extension (Workspace Folder)' }
			},
			when: this.addToWorkspaceFolderRecommendationsContextKey
		});
	}
}

export abstract class AbstractConfigureRecommendedExtensionsAction extends Action {

	constructor(
		id: string,
		label: string,
		@IWorkspaceContextService protected contextService: IWorkspaceContextService,
		@IFileService private readonly fileService: IFileService,
		@IEditorService protected editorService: IEditorService,
		@IJSONEditingService private readonly jsonEditingService: IJSONEditingService,
		@ITextModelService private readonly textModelResolverService: ITextModelService
	) {
		super(id, label);
	}

	protected openExtensionsFile(extensionsFileResource: URI): Promise<any> {
		return this.getOrCreateExtensionsFile(extensionsFileResource)
			.then(({ created, content }) =>
				this.getSelectionPosition(content, extensionsFileResource, ['recommendations'])
					.then(selection => this.editorService.openEditor({
						resource: extensionsFileResource,
						options: {
							pinned: created,
							selection
						}
					})),
				error => Promise.reject(new Error(localize('OpenExtensionsFile.failed', "Unable to create 'extensions.json' file inside the '.vscode' folder ({0}).", error))));
	}

	protected openWorkspaceConfigurationFile(workspaceConfigurationFile: URI): Promise<any> {
		return this.getOrUpdateWorkspaceConfigurationFile(workspaceConfigurationFile)
			.then(content => this.getSelectionPosition(content.value, content.resource, ['extensions', 'recommendations']))
			.then(selection => this.editorService.openEditor({
				resource: workspaceConfigurationFile,
				options: {
					selection,
					forceReload: true // because content has changed
				}
			}));
	}

	protected addExtensionToWorkspaceConfig(workspaceConfigurationFile: URI, extensionId: string, shouldRecommend: boolean) {
		return this.getOrUpdateWorkspaceConfigurationFile(workspaceConfigurationFile)
			.then(content => {
				const extensionIdLowerCase = extensionId.toLowerCase();
				const workspaceExtensionsConfigContent: IExtensionsConfigContent = (json.parse(content.value) || {})['extensions'] || {};
				let insertInto = shouldRecommend ? workspaceExtensionsConfigContent.recommendations || [] : workspaceExtensionsConfigContent.unwantedRecommendations || [];
				let removeFrom = shouldRecommend ? workspaceExtensionsConfigContent.unwantedRecommendations || [] : workspaceExtensionsConfigContent.recommendations || [];

				if (insertInto.some(e => e.toLowerCase() === extensionIdLowerCase)) {
					return Promise.resolve(null);
				}

				insertInto.push(extensionId);
				removeFrom = removeFrom.filter(x => x.toLowerCase() !== extensionIdLowerCase);

				return this.jsonEditingService.write(workspaceConfigurationFile,
					{
						key: 'extensions',
						value: {
							recommendations: shouldRecommend ? insertInto : removeFrom,
							unwantedRecommendations: shouldRecommend ? removeFrom : insertInto
						}
					},
					true);
			});
	}

	protected addExtensionToWorkspaceFolderConfig(extensionsFileResource: URI, extensionId: string, shouldRecommend: boolean): Promise<any> {
		return this.getOrCreateExtensionsFile(extensionsFileResource)
			.then(({ content }) => {
				const extensionIdLowerCase = extensionId.toLowerCase();
				const extensionsConfigContent: IExtensionsConfigContent = json.parse(content) || {};
				let insertInto = shouldRecommend ? extensionsConfigContent.recommendations || [] : extensionsConfigContent.unwantedRecommendations || [];
				let removeFrom = shouldRecommend ? extensionsConfigContent.unwantedRecommendations || [] : extensionsConfigContent.recommendations || [];

				if (insertInto.some(e => e.toLowerCase() === extensionIdLowerCase)) {
					return Promise.resolve(null);
				}

				insertInto.push(extensionId);

				let removeFromPromise: Promise<void> = Promise.resolve();
				if (removeFrom.some(e => e.toLowerCase() === extensionIdLowerCase)) {
					removeFrom = removeFrom.filter(x => x.toLowerCase() !== extensionIdLowerCase);
					removeFromPromise = this.jsonEditingService.write(extensionsFileResource,
						{
							key: shouldRecommend ? 'unwantedRecommendations' : 'recommendations',
							value: removeFrom
						},
						true);
				}

				return removeFromPromise.then(() =>
					this.jsonEditingService.write(extensionsFileResource,
						{
							key: shouldRecommend ? 'recommendations' : 'unwantedRecommendations',
							value: insertInto
						},
						true)
				);
			});
	}

	protected getWorkspaceExtensionsConfigContent(extensionsFileResource: URI): Promise<IExtensionsConfigContent> {
		return Promise.resolve(this.fileService.resolveContent(extensionsFileResource))
			.then(content => {
				return (json.parse(content.value) || {})['extensions'] || {};
			}, err => ({ recommendations: [], unwantedRecommendations: [] }));
	}

	protected getWorkspaceFolderExtensionsConfigContent(extensionsFileResource: URI): Promise<IExtensionsConfigContent> {
		return Promise.resolve(this.fileService.resolveContent(extensionsFileResource))
			.then(content => {
				return (<IExtensionsConfigContent>json.parse(content.value));
			}, err => ({ recommendations: [], unwantedRecommendations: [] }));
	}

	private getOrUpdateWorkspaceConfigurationFile(workspaceConfigurationFile: URI): Promise<IContent> {
		return Promise.resolve(this.fileService.resolveContent(workspaceConfigurationFile))
			.then(content => {
				const workspaceRecommendations = <IExtensionsConfigContent>json.parse(content.value)['extensions'];
				if (!workspaceRecommendations || !workspaceRecommendations.recommendations) {
					return this.jsonEditingService.write(workspaceConfigurationFile, { key: 'extensions', value: { recommendations: [] } }, true)
						.then(() => this.fileService.resolveContent(workspaceConfigurationFile));
				}
				return content;
			});
	}

	private getSelectionPosition(content: string, resource: URI, path: json.JSONPath): Promise<ITextEditorSelection | undefined> {
		const tree = json.parseTree(content);
		const node = json.findNodeAtLocation(tree, path);
		if (node && node.parent && node.parent.children) {
			const recommendationsValueNode = node.parent.children[1];
			const lastExtensionNode = recommendationsValueNode.children && recommendationsValueNode.children.length ? recommendationsValueNode.children[recommendationsValueNode.children.length - 1] : null;
			const offset = lastExtensionNode ? lastExtensionNode.offset + lastExtensionNode.length : recommendationsValueNode.offset + 1;
			return Promise.resolve(this.textModelResolverService.createModelReference(resource))
				.then(reference => {
					const position = reference.object.textEditorModel.getPositionAt(offset);
					reference.dispose();
					return <ITextEditorSelection>{
						startLineNumber: position.lineNumber,
						startColumn: position.column,
						endLineNumber: position.lineNumber,
						endColumn: position.column,
					};
				});
		}
		return Promise.resolve(undefined);
	}

	private getOrCreateExtensionsFile(extensionsFileResource: URI): Promise<{ created: boolean, extensionsFileResource: URI, content: string }> {
		return Promise.resolve(this.fileService.resolveContent(extensionsFileResource)).then(content => {
			return { created: false, extensionsFileResource, content: content.value };
		}, err => {
			return this.fileService.updateContent(extensionsFileResource, ExtensionsConfigurationInitialContent).then(() => {
				return { created: true, extensionsFileResource, content: ExtensionsConfigurationInitialContent };
			});
		});
	}
}

export class ConfigureWorkspaceRecommendedExtensionsAction extends AbstractConfigureRecommendedExtensionsAction {

	static readonly ID = 'workbench.extensions.action.configureWorkspaceRecommendedExtensions';
	static LABEL = localize('configureWorkspaceRecommendedExtensions', "Configure Recommended Extensions (Workspace)");

	private disposables: IDisposable[] = [];

	constructor(
		id: string,
		label: string,
		@IFileService fileService: IFileService,
		@IWorkspaceContextService contextService: IWorkspaceContextService,
		@IEditorService editorService: IEditorService,
		@IJSONEditingService jsonEditingService: IJSONEditingService,
		@ITextModelService textModelResolverService: ITextModelService
	) {
		super(id, label, contextService, fileService, editorService, jsonEditingService, textModelResolverService);
		this.contextService.onDidChangeWorkbenchState(() => this.update(), this, this.disposables);
		this.update();
	}

	private update(): void {
		this.enabled = this.contextService.getWorkbenchState() !== WorkbenchState.EMPTY;
	}

	public run(): Promise<void> {
		switch (this.contextService.getWorkbenchState()) {
			case WorkbenchState.FOLDER:
				return this.openExtensionsFile(this.contextService.getWorkspace().folders[0].toResource(paths.join('.vscode', 'extensions.json')));
			case WorkbenchState.WORKSPACE:
				return this.openWorkspaceConfigurationFile(this.contextService.getWorkspace().configuration!);
		}
		return Promise.resolve();
	}

	dispose(): void {
		this.disposables = dispose(this.disposables);
		super.dispose();
	}
}

export class ConfigureWorkspaceFolderRecommendedExtensionsAction extends AbstractConfigureRecommendedExtensionsAction {

	static readonly ID = 'workbench.extensions.action.configureWorkspaceFolderRecommendedExtensions';
	static LABEL = localize('configureWorkspaceFolderRecommendedExtensions', "Configure Recommended Extensions (Workspace Folder)");

	private disposables: IDisposable[] = [];

	constructor(
		id: string,
		label: string,
		@IFileService fileService: IFileService,
		@IWorkspaceContextService contextService: IWorkspaceContextService,
		@IEditorService editorService: IEditorService,
		@IJSONEditingService jsonEditingService: IJSONEditingService,
		@ITextModelService textModelResolverService: ITextModelService,
		@ICommandService private readonly commandService: ICommandService
	) {
		super(id, label, contextService, fileService, editorService, jsonEditingService, textModelResolverService);
		this.contextService.onDidChangeWorkspaceFolders(() => this.update(), this, this.disposables);
		this.update();
	}

	private update(): void {
		this.enabled = this.contextService.getWorkspace().folders.length > 0;
	}

	public run(): Promise<any> {
		const folderCount = this.contextService.getWorkspace().folders.length;
		const pickFolderPromise = folderCount === 1 ? Promise.resolve(this.contextService.getWorkspace().folders[0]) : this.commandService.executeCommand<IWorkspaceFolder>(PICK_WORKSPACE_FOLDER_COMMAND_ID);
		return Promise.resolve(pickFolderPromise)
			.then(workspaceFolder => {
				if (workspaceFolder) {
					return this.openExtensionsFile(workspaceFolder.toResource(paths.join('.vscode', 'extensions.json')));
				}
				return null;
			});
	}

	dispose(): void {
		this.disposables = dispose(this.disposables);
		super.dispose();
	}
}

export class AddToWorkspaceFolderRecommendationsAction extends AbstractConfigureRecommendedExtensionsAction {
	static readonly ADD = true;
	static readonly IGNORE = false;
	static readonly ADD_ID = 'workbench.extensions.action.addToWorkspaceFolderRecommendations';
	static readonly ADD_LABEL = localize('addToWorkspaceFolderRecommendations', "Add to Recommended Extensions (Workspace Folder)");
	static readonly IGNORE_ID = 'workbench.extensions.action.addToWorkspaceFolderIgnoredRecommendations';
	static readonly IGNORE_LABEL = localize('addToWorkspaceFolderIgnoredRecommendations', "Ignore Recommended Extension (Workspace Folder)");

	constructor(
		id: string,
		label: string,
		@IFileService fileService: IFileService,
		@IWorkspaceContextService contextService: IWorkspaceContextService,
		@IEditorService editorService: IEditorService,
		@IJSONEditingService jsonEditingService: IJSONEditingService,
		@ITextModelService textModelResolverService: ITextModelService,
		@ICommandService private readonly commandService: ICommandService,
		@INotificationService private readonly notificationService: INotificationService
	) {
		super(id, label, contextService, fileService, editorService, jsonEditingService, textModelResolverService);
	}

	run(shouldRecommend: boolean): Promise<void> {
		if (!(this.editorService.activeEditor instanceof ExtensionsInput) || !this.editorService.activeEditor.extension) {
			return Promise.resolve();
		}
		const folders = this.contextService.getWorkspace().folders;
		if (!folders || !folders.length) {
			this.notificationService.info(localize('AddToWorkspaceFolderRecommendations.noWorkspace', 'There are no workspace folders open to add recommendations.'));
			return Promise.resolve();
		}

		const extensionId = this.editorService.activeEditor.extension.identifier;
		const pickFolderPromise = folders.length === 1
			? Promise.resolve(folders[0])
			: this.commandService.executeCommand<IWorkspaceFolder>(PICK_WORKSPACE_FOLDER_COMMAND_ID);
		return Promise.resolve(pickFolderPromise)
			.then(workspaceFolder => {
				if (!workspaceFolder) {
					return Promise.resolve();
				}
				const configurationFile = workspaceFolder.toResource(paths.join('.vscode', 'extensions.json'));
				return this.getWorkspaceFolderExtensionsConfigContent(configurationFile).then(content => {
					const extensionIdLowerCase = extensionId.id.toLowerCase();
					if (shouldRecommend) {
						if ((content.recommendations || []).some(e => e.toLowerCase() === extensionIdLowerCase)) {
							this.notificationService.info(localize('AddToWorkspaceFolderRecommendations.alreadyExists', 'This extension is already present in this workspace folder\'s recommendations.'));
							return Promise.resolve();
						}

						return this.addExtensionToWorkspaceFolderConfig(configurationFile, extensionId.id, shouldRecommend).then(() => {
							this.notificationService.prompt(Severity.Info,
								localize('AddToWorkspaceFolderRecommendations.success', 'The extension was successfully added to this workspace folder\'s recommendations.'),
								[{
									label: localize('viewChanges', "View Changes"),
									run: () => this.openExtensionsFile(configurationFile)
								}]);
						}, err => {
							this.notificationService.error(localize('AddToWorkspaceFolderRecommendations.failure', 'Failed to write to extensions.json. {0}', err));
						});
					}
					else {
						if ((content.unwantedRecommendations || []).some(e => e.toLowerCase() === extensionIdLowerCase)) {
							this.notificationService.info(localize('AddToWorkspaceFolderIgnoredRecommendations.alreadyExists', 'This extension is already present in this workspace folder\'s unwanted recommendations.'));
							return Promise.resolve();
						}

						return this.addExtensionToWorkspaceFolderConfig(configurationFile, extensionId.id, shouldRecommend).then(() => {
							this.notificationService.prompt(Severity.Info,
								localize('AddToWorkspaceFolderIgnoredRecommendations.success', 'The extension was successfully added to this workspace folder\'s unwanted recommendations.'),
								[{
									label: localize('viewChanges', "View Changes"),
									run: () => this.openExtensionsFile(configurationFile)
								}]);
						}, err => {
							this.notificationService.error(localize('AddToWorkspaceFolderRecommendations.failure', 'Failed to write to extensions.json. {0}', err));
						});
					}
				});
			});
	}
}

export class AddToWorkspaceRecommendationsAction extends AbstractConfigureRecommendedExtensionsAction {
	static readonly ADD = true;
	static readonly IGNORE = false;
	static readonly ADD_ID = 'workbench.extensions.action.addToWorkspaceRecommendations';
	static readonly ADD_LABEL = localize('addToWorkspaceRecommendations', "Add to Recommended Extensions (Workspace)");
	static readonly IGNORE_ID = 'workbench.extensions.action.addToWorkspaceIgnoredRecommendations';
	static readonly IGNORE_LABEL = localize('addToWorkspaceIgnoredRecommendations', "Ignore Recommended Extension (Workspace)");

	constructor(
		id: string,
		label: string,
		@IFileService fileService: IFileService,
		@IWorkspaceContextService contextService: IWorkspaceContextService,
		@IEditorService editorService: IEditorService,
		@IJSONEditingService jsonEditingService: IJSONEditingService,
		@ITextModelService textModelResolverService: ITextModelService,
		@INotificationService private readonly notificationService: INotificationService
	) {
		super(id, label, contextService, fileService, editorService, jsonEditingService, textModelResolverService);
	}

	run(shouldRecommend: boolean): Promise<void> {
		const workspaceConfig = this.contextService.getWorkspace().configuration;

		if (!(this.editorService.activeEditor instanceof ExtensionsInput) || !this.editorService.activeEditor.extension || !workspaceConfig) {
			return Promise.resolve();
		}

		const extensionId = this.editorService.activeEditor.extension.identifier;

		return this.getWorkspaceExtensionsConfigContent(workspaceConfig).then(content => {
			const extensionIdLowerCase = extensionId.id.toLowerCase();
			if (shouldRecommend) {
				if ((content.recommendations || []).some(e => e.toLowerCase() === extensionIdLowerCase)) {
					this.notificationService.info(localize('AddToWorkspaceRecommendations.alreadyExists', 'This extension is already present in workspace recommendations.'));
					return Promise.resolve();
				}

				return this.addExtensionToWorkspaceConfig(workspaceConfig, extensionId.id, shouldRecommend).then(() => {
					this.notificationService.prompt(Severity.Info,
						localize('AddToWorkspaceRecommendations.success', 'The extension was successfully added to this workspace\'s recommendations.'),
						[{
							label: localize('viewChanges', "View Changes"),
							run: () => this.openWorkspaceConfigurationFile(workspaceConfig)
						}]);

				}, err => {
					this.notificationService.error(localize('AddToWorkspaceRecommendations.failure', 'Failed to write. {0}', err));
				});
			} else {
				if ((content.unwantedRecommendations || []).some(e => e.toLowerCase() === extensionIdLowerCase)) {
					this.notificationService.info(localize('AddToWorkspaceUnwantedRecommendations.alreadyExists', 'This extension is already present in workspace unwanted recommendations.'));
					return Promise.resolve();
				}

				return this.addExtensionToWorkspaceConfig(workspaceConfig, extensionId.id, shouldRecommend).then(() => {
					this.notificationService.prompt(Severity.Info,
						localize('AddToWorkspaceUnwantedRecommendations.success', 'The extension was successfully added to this workspace\'s unwanted recommendations.'),
						[{
							label: localize('viewChanges', "View Changes"),
							run: () => this.openWorkspaceConfigurationFile(workspaceConfig)
						}]);
				}, err => {
					this.notificationService.error(localize('AddToWorkspaceRecommendations.failure', 'Failed to write. {0}', err));
				});
			}
		});
	}
}

export class StatusLabelAction extends Action implements IExtensionContainer {

	private static readonly ENABLED_CLASS = 'extension-status-label';
	private static readonly DISABLED_CLASS = `${StatusLabelAction.ENABLED_CLASS} hide`;

	private status: ExtensionState | null = null;
	private enablementState: EnablementState | null = null;
	private version: string | null = null;

	private _extension: IExtension;
	get extension(): IExtension { return this._extension; }
	set extension(extension: IExtension) {
		if (!(this._extension && extension && areSameExtensions(this._extension.identifier, extension.identifier))) {
			// Different extension. Reset
			this.status = null;
			this.enablementState = null;
			this.version = null;
		}
		this._extension = extension;
		this.update();
	}

	constructor(
		@IExtensionService private readonly extensionService: IExtensionService
	) {
		super('extensions.action.statusLabel', '', StatusLabelAction.DISABLED_CLASS, false);
	}

	update(): void {
		this.computeLabel()
			.then(label => {
				this.label = label || '';
				this.class = label ? StatusLabelAction.ENABLED_CLASS : StatusLabelAction.DISABLED_CLASS;
			});
	}

	private async computeLabel(): Promise<string | null> {
		if (!this.extension) {
			return null;
		}

		const currentStatus = this.status;
		const currentEnablementState = this.enablementState;
		const currentVersion = this.version;
		this.status = this.extension.state;
		this.enablementState = this.extension.enablementState;
		this.version = this.extension.version;

		const runningExtensions = await this.extensionService.getExtensions();
		const canAddExtension = () => {
			const runningExtension = runningExtensions.filter(e => areSameExtensions({ id: e.identifier.value }, this.extension.identifier))[0];
			if (this.extension.local) {
				if (runningExtension && this.extension.version === runningExtension.version) {
					return true;
				}
				return this.extensionService.canAddExtension(toExtensionDescription(this.extension.local));
			}
			return false;
		};
		const canRemoveExtension = () => {
			if (this.extension.local) {
				if (runningExtensions.every(e => !areSameExtensions({ id: e.identifier.value }, this.extension.identifier))) {
					return true;
				}
				return this.extensionService.canRemoveExtension(toExtensionDescription(this.extension.local));
			}
			return false;
		};

		if (currentStatus !== null) {
			if (currentStatus === ExtensionState.Installing && this.status === ExtensionState.Installed) {
				return canAddExtension() ? currentVersion !== this.version ? localize('updated', "Updated") : localize('installed', "Installed") : null;
			}
			if (currentStatus === ExtensionState.Uninstalling && this.status === ExtensionState.Uninstalled) {
				return canRemoveExtension() ? localize('uninstalled', "Uninstalled") : null;
			}
		}

		if (currentEnablementState !== null) {
			const currentlyEnabled = currentEnablementState === EnablementState.Enabled || currentEnablementState === EnablementState.WorkspaceEnabled;
			const enabled = this.enablementState === EnablementState.Enabled || this.enablementState === EnablementState.WorkspaceEnabled;
			if (!currentlyEnabled && enabled) {
				return canAddExtension() ? localize('enabled', "Enabled") : null;
			}
			if (currentlyEnabled && !enabled) {
				return canRemoveExtension() ? localize('disabled', "Disabled") : null;
			}

		}

		return null;
	}

	run(): Promise<any> {
		return Promise.resolve(null);
	}

}

export class MaliciousStatusLabelAction extends ExtensionAction {

	private static readonly Class = 'malicious-status';

	constructor(long: boolean) {
		const tooltip = localize('malicious tooltip', "This extension was reported to be problematic.");
		const label = long ? tooltip : localize('malicious', "Malicious");
		super('extensions.install', label, '', false);
		this.tooltip = localize('malicious tooltip', "This extension was reported to be problematic.");
	}

	update(): void {
		if (this.extension && this.extension.isMalicious) {
			this.class = `${MaliciousStatusLabelAction.Class} malicious`;
		} else {
			this.class = `${MaliciousStatusLabelAction.Class} not-malicious`;
		}
	}

	run(): Promise<any> {
		return Promise.resolve(null);
	}
}

export class DisableAllAction extends Action {

	static readonly ID = 'workbench.extensions.action.disableAll';
	static LABEL = localize('disableAll', "Disable All Installed Extensions");

	private disposables: IDisposable[] = [];

	constructor(
		id: string = DisableAllAction.ID, label: string = DisableAllAction.LABEL,
		@IExtensionsWorkbenchService private readonly extensionsWorkbenchService: IExtensionsWorkbenchService,
		@IExtensionEnablementService private readonly extensionEnablementService: IExtensionEnablementService
	) {
		super(id, label);
		this.update();
		this.disposables.push(this.extensionsWorkbenchService.onChange(() => this.update()));
	}

	private update(): void {
		this.enabled = this.extensionsWorkbenchService.local.some(e => e.type === ExtensionType.User && (e.enablementState === EnablementState.Enabled || e.enablementState === EnablementState.WorkspaceEnabled) && !!e.local && this.extensionEnablementService.canChangeEnablement(e.local));
	}

	run(): Promise<any> {
		return this.extensionsWorkbenchService.setEnablement(this.extensionsWorkbenchService.local.filter(e => e.type === ExtensionType.User), EnablementState.Disabled);
	}

	dispose(): void {
		super.dispose();
		this.disposables = dispose(this.disposables);
	}
}

export class DisableAllWorkpsaceAction extends Action {

	static readonly ID = 'workbench.extensions.action.disableAllWorkspace';
	static LABEL = localize('disableAllWorkspace', "Disable All Installed Extensions for this Workspace");

	private disposables: IDisposable[] = [];

	constructor(
		id: string = DisableAllWorkpsaceAction.ID, label: string = DisableAllWorkpsaceAction.LABEL,
		@IWorkspaceContextService private readonly workspaceContextService: IWorkspaceContextService,
		@IExtensionsWorkbenchService private readonly extensionsWorkbenchService: IExtensionsWorkbenchService
	) {
		super(id, label);
		this.update();
		this.workspaceContextService.onDidChangeWorkbenchState(() => this.update(), this, this.disposables);
		this.extensionsWorkbenchService.onChange(() => this.update(), this, this.disposables);
	}

	private update(): void {
		this.enabled = this.workspaceContextService.getWorkbenchState() !== WorkbenchState.EMPTY && this.extensionsWorkbenchService.local.some(e => e.type === ExtensionType.User && (e.enablementState === EnablementState.Enabled || e.enablementState === EnablementState.WorkspaceEnabled));
	}

	run(): Promise<any> {
		return this.extensionsWorkbenchService.setEnablement(this.extensionsWorkbenchService.local.filter(e => e.type === ExtensionType.User), EnablementState.WorkspaceDisabled);
	}

	dispose(): void {
		super.dispose();
		this.disposables = dispose(this.disposables);
	}
}

export class EnableAllAction extends Action {

	static readonly ID = 'workbench.extensions.action.enableAll';
	static LABEL = localize('enableAll', "Enable All Extensions");

	private disposables: IDisposable[] = [];

	constructor(
		id: string = EnableAllAction.ID, label: string = EnableAllAction.LABEL,
		@IExtensionsWorkbenchService private readonly extensionsWorkbenchService: IExtensionsWorkbenchService,
		@IExtensionEnablementService private readonly extensionEnablementService: IExtensionEnablementService
	) {
		super(id, label);
		this.update();
		this.disposables.push(this.extensionsWorkbenchService.onChange(() => this.update()));
	}

	private update(): void {
		this.enabled = this.extensionsWorkbenchService.local.some(e => !!e.local && this.extensionEnablementService.canChangeEnablement(e.local) && (e.enablementState === EnablementState.Disabled || e.enablementState === EnablementState.WorkspaceDisabled));
	}

	run(): Promise<any> {
		return this.extensionsWorkbenchService.setEnablement(this.extensionsWorkbenchService.local, EnablementState.Enabled);
	}

	dispose(): void {
		super.dispose();
		this.disposables = dispose(this.disposables);
	}
}

export class EnableAllWorkpsaceAction extends Action {

	static readonly ID = 'workbench.extensions.action.enableAllWorkspace';
	static LABEL = localize('enableAllWorkspace', "Enable All Extensions for this Workspace");

	private disposables: IDisposable[] = [];

	constructor(
		id: string = EnableAllWorkpsaceAction.ID, label: string = EnableAllWorkpsaceAction.LABEL,
		@IWorkspaceContextService private readonly workspaceContextService: IWorkspaceContextService,
		@IExtensionsWorkbenchService private readonly extensionsWorkbenchService: IExtensionsWorkbenchService,
		@IExtensionEnablementService private readonly extensionEnablementService: IExtensionEnablementService
	) {
		super(id, label);
		this.update();
		this.extensionsWorkbenchService.onChange(() => this.update(), this, this.disposables);
		this.workspaceContextService.onDidChangeWorkbenchState(() => this.update(), this, this.disposables);
	}

	private update(): void {
		this.enabled = this.workspaceContextService.getWorkbenchState() !== WorkbenchState.EMPTY && this.extensionsWorkbenchService.local.some(e => !!e.local && this.extensionEnablementService.canChangeEnablement(e.local) && (e.enablementState === EnablementState.Disabled || e.enablementState === EnablementState.WorkspaceDisabled));
	}

	run(): Promise<any> {
		return this.extensionsWorkbenchService.setEnablement(this.extensionsWorkbenchService.local, EnablementState.WorkspaceEnabled);
	}

	dispose(): void {
		super.dispose();
		this.disposables = dispose(this.disposables);
	}
}

export class OpenExtensionsFolderAction extends Action {

	static readonly ID = 'workbench.extensions.action.openExtensionsFolder';
	static LABEL = localize('openExtensionsFolder', "Open Extensions Folder");

	constructor(
		id: string,
		label: string,
		@IWindowsService private readonly windowsService: IWindowsService,
		@IFileService private readonly fileService: IFileService,
		@IEnvironmentService private readonly environmentService: IEnvironmentService
	) {
		super(id, label, undefined, true);
	}

	run(): Promise<void> {
		const extensionsHome = this.environmentService.extensionsPath;

		return Promise.resolve(this.fileService.resolveFile(URI.file(extensionsHome))).then(file => {
			let itemToShow: string;
			if (file.children && file.children.length > 0) {
				itemToShow = file.children[0].resource.fsPath;
			} else {
				itemToShow = paths.normalize(extensionsHome, true);
			}

			return this.windowsService.showItemInFolder(itemToShow);
		});
	}
}

export class InstallVSIXAction extends Action {

	static readonly ID = 'workbench.extensions.action.installVSIX';
	static LABEL = localize('installVSIX', "Install from VSIX...");

	constructor(
		id = InstallVSIXAction.ID,
		label = InstallVSIXAction.LABEL,
		@IExtensionsWorkbenchService private readonly extensionsWorkbenchService: IExtensionsWorkbenchService,
		@INotificationService private readonly notificationService: INotificationService,
		@IWindowService private readonly windowService: IWindowService,
		@IExtensionService private readonly extensionService: IExtensionService,
		@IInstantiationService private readonly instantiationService: IInstantiationService,
		// {{SQL CARBON EDIT}}
		@IConfigurationService private configurationService: IConfigurationService,
		@IStorageService private storageService: IStorageService
	) {
		super(id, label, 'extension-action install-vsix', true);
	}

	run(): Promise<any> {
		// {{SQL CARBON EDIT}} - Replace run body
		let extensionPolicy = this.configurationService.getValue<string>(ExtensionsPolicyKey);
		if (extensionPolicy === ExtensionsPolicy.allowAll) {
			return Promise.resolve(this.windowService.showOpenDialog({
				title: localize('installFromVSIX', "Install from VSIX"),
				filters: [{ name: 'VSIX Extensions', extensions: ['vsix'] }],
				properties: ['openFile'],
				buttonLabel: mnemonicButtonLabel(localize({ key: 'installButton', comment: ['&& denotes a mnemonic'] }, "&&Install"))
			}).then(result => {
				if (!result) {
					return Promise.resolve(null);
				}
				return Promise.all(result.map(vsix => {
					if (!this.storageService.getBoolean(vsix, StorageScope.GLOBAL)) {
						this.notificationService.prompt(
							Severity.Warning,
							localize('thirdPartyExtension.vsix', 'This is a third party extension and might involve security risks. Are you sure you want to install this extension?'),
							[
								{
									label: localize('thirdPartExt.yes', 'Yes'),
									run: () => {
										this.extensionsWorkbenchService.install(vsix).then(extension => {
											const requireReload = !(extension.local && this.extensionService.canAddExtension(toExtensionDescription(extension.local)));
											const message = requireReload ? localize('InstallVSIXAction.successReload', "Please reload Azure Data Studio to complete installing the extension {0}.", extension.identifier.id)
												: localize('InstallVSIXAction.success', "Installing the extension {0} is completed.", extension.identifier.id);
											const actions = requireReload ? [{
												label: localize('InstallVSIXAction.reloadNow', "Reload Now"),
												run: () => this.windowService.reloadWindow()
											}] : [];
											this.notificationService.prompt(
												Severity.Info,
												message,
												actions,
												{ sticky: true }
											);
										});
									}
								},
								{
									label: localize('thirdPartyExt.no', 'No'),
									run: () => { return Promise.resolve(null); }
								},
								{
									label: localize('thirdPartyExt.dontShowAgain', 'Don\'t Show Again'),
									isSecondary: true,
									run: () => {
										this.storageService.store(vsix, true, StorageScope.GLOBAL);
										return Promise.resolve(null);
									}
								}
							],
							{ sticky: true }
						);
					} else {
						this.extensionsWorkbenchService.install(vsix).then(extension => {
							const requireReload = !(extension.local && this.extensionService.canAddExtension(toExtensionDescription(extension.local)));
							const message = requireReload ? localize('InstallVSIXAction.successReload', "Please reload Azure Data Studio to complete installing the extension {0}.", extension.identifier.id)
								: localize('InstallVSIXAction.success', "Installing the extension {0} is completed.", extension.identifier.id);
							const actions = requireReload ? [{
								label: localize('InstallVSIXAction.reloadNow', "Reload Now"),
								run: () => this.windowService.reloadWindow()
							}] : [];
							this.notificationService.prompt(
								Severity.Info,
								message,
								actions,
								{ sticky: true }
							);
						});
					}
				}));
			}));
		} else {
			this.notificationService.error(localize('InstallVSIXAction.allowNone', 'Your extension policy does not allow downloading extensions. Please change your extension policy and try again.'));
			return Promise.resolve(null);
		}
		// {{SQL CARBON EDIT}} - End
	}
}

export class ReinstallAction extends Action {

	static readonly ID = 'workbench.extensions.action.reinstall';
	static LABEL = localize('reinstall', "Reinstall Extension...");

	constructor(
		id: string = ReinstallAction.ID, label: string = ReinstallAction.LABEL,
		@IExtensionsWorkbenchService private readonly extensionsWorkbenchService: IExtensionsWorkbenchService,
		@IQuickInputService private readonly quickInputService: IQuickInputService,
		@INotificationService private readonly notificationService: INotificationService,
		@IWindowService private readonly windowService: IWindowService,
		@IInstantiationService private readonly instantiationService: IInstantiationService,
		@IExtensionService private readonly extensionService: IExtensionService
	) {
		super(id, label);
	}

	get enabled(): boolean {
		return this.extensionsWorkbenchService.local.filter(l => l.type === ExtensionType.User && l.local).length > 0;
	}

	run(): Promise<any> {
		return this.quickInputService.pick(this.getEntries(), { placeHolder: localize('selectExtensionToReinstall', "Select Extension to Reinstall") })
			.then(pick => pick && this.reinstallExtension(pick.extension));
	}

	private getEntries(): Promise<(IQuickPickItem & { extension: IExtension })[]> {
		return this.extensionsWorkbenchService.queryLocal()
			.then(local => {
				const entries = local
					.filter(extension => extension.type === ExtensionType.User)
					.map(extension => {
						return {
							id: extension.identifier.id,
							label: extension.displayName,
							description: extension.identifier.id,
							extension,
						} as (IQuickPickItem & { extension: IExtension });
					});
				return entries;
			});
	}

	private reinstallExtension(extension: IExtension): Promise<void> {
		return this.instantiationService.createInstance(ShowInstalledExtensionsAction, ShowInstalledExtensionsAction.ID, ShowInstalledExtensionsAction.LABEL).run()
			.then(() => {
				return this.extensionsWorkbenchService.reinstall(extension)
					.then(extension => {
						const requireReload = !(extension.local && this.extensionService.canAddExtension(toExtensionDescription(extension.local)));
						const message = requireReload ? localize('ReinstallAction.successReload', "Please reload Visual Studio Code to complete reinstalling the extension {0}.", extension.identifier.id)
							: localize('ReinstallAction.success', "Reinstalling the extension {0} is completed.", extension.identifier.id);
						const actions = requireReload ? [{
							label: localize('InstallVSIXAction.reloadNow', "Reload Now"),
							run: () => this.windowService.reloadWindow()
						}] : [];
						this.notificationService.prompt(
							Severity.Info,
							message,
							actions,
							{ sticky: true }
						);
					}, error => this.notificationService.error(error));
			});
	}
}

export class InstallSpecificVersionOfExtensionAction extends Action {

	static readonly ID = 'workbench.extensions.action.install.specificVersion';
	static LABEL = localize('install previous version', "Install Specific Version of Extension...");

	constructor(
		id: string = InstallSpecificVersionOfExtensionAction.ID, label: string = InstallSpecificVersionOfExtensionAction.LABEL,
		@IExtensionsWorkbenchService private readonly extensionsWorkbenchService: IExtensionsWorkbenchService,
		@IExtensionGalleryService private readonly extensionGalleryService: IExtensionGalleryService,
		@IQuickInputService private readonly quickInputService: IQuickInputService,
		@INotificationService private readonly notificationService: INotificationService,
		@IWindowService private readonly windowService: IWindowService,
		@IInstantiationService private readonly instantiationService: IInstantiationService,
		@IExtensionService private readonly extensionService: IExtensionService
	) {
		super(id, label);
	}

	get enabled(): boolean {
		return this.extensionsWorkbenchService.local.some(l => this.isEnabled(l));
	}

	async run(): Promise<any> {
		const extensionPick = await this.quickInputService.pick(this.getExtensionEntries(), { placeHolder: localize('selectExtension', "Select Extension"), matchOnDetail: true });
		if (extensionPick && extensionPick.extension) {
			const versionPick = await this.quickInputService.pick(extensionPick.versions.map(v => ({ id: v.version, label: v.version, description: `${getRelativeDateLabel(new Date(Date.parse(v.date)))}${v.version === extensionPick.extension.version ? ` (${localize('current', "Current")})` : ''}` })), { placeHolder: localize('selectVersion', "Select Version to Install"), matchOnDetail: true });
			if (versionPick) {
				if (extensionPick.extension.version !== versionPick.id) {
					await this.install(extensionPick.extension, versionPick.id);
				}
			}
		}
	}

	private isEnabled(extension: IExtension): boolean {
		return !!extension.gallery && (extension.enablementState === EnablementState.Enabled || extension.enablementState === EnablementState.WorkspaceEnabled);
	}

	private async getExtensionEntries(): Promise<(IQuickPickItem & { extension: IExtension, versions: IGalleryExtensionVersion[] })[]> {
		const installed = await this.extensionsWorkbenchService.queryLocal();
		const versionsPromises: Promise<{ extension: IExtension, versions: IGalleryExtensionVersion[] } | null>[] = [];
		for (const extension of installed) {
			if (this.isEnabled(extension)) {
				versionsPromises.push(this.extensionGalleryService.getAllVersions(extension.gallery!, true)
					.then(versions => (versions.length ? { extension, versions } : null)));
			}
		}

		const extensions = await Promise.all(versionsPromises);
		return coalesce(extensions)
			.sort((e1, e2) => e1.extension.displayName.localeCompare(e2.extension.displayName))
			.map(({ extension, versions }) => {
				return {
					id: extension.identifier.id,
					label: extension.displayName || extension.identifier.id,
					description: extension.identifier.id,
					extension,
					versions
				} as (IQuickPickItem & { extension: IExtension, versions: IGalleryExtensionVersion[] });
			});
	}

	private install(extension: IExtension, version: string): Promise<void> {
		return this.instantiationService.createInstance(ShowInstalledExtensionsAction, ShowInstalledExtensionsAction.ID, ShowInstalledExtensionsAction.LABEL).run()
			.then(() => {
				return this.extensionsWorkbenchService.installVersion(extension, version)
					.then(extension => {
						const requireReload = !(extension.local && this.extensionService.canAddExtension(toExtensionDescription(extension.local)));
						const message = requireReload ? localize('InstallAnotherVersionExtensionAction.successReload', "Please reload Visual Studio Code to complete installing the extension {0}.", extension.identifier.id)
							: localize('InstallAnotherVersionExtensionAction.success', "Installing the extension {0} is completed.", extension.identifier.id);
						const actions = requireReload ? [{
							label: localize('InstallAnotherVersionExtensionAction.reloadNow', "Reload Now"),
							run: () => this.windowService.reloadWindow()
						}] : [];
						this.notificationService.prompt(
							Severity.Info,
							message,
							actions,
							{ sticky: true }
						);
					}, error => this.notificationService.error(error));
			});
	}
}

CommandsRegistry.registerCommand('workbench.extensions.action.showExtensionsForLanguage', function (accessor: ServicesAccessor, fileExtension: string) {
	const viewletService = accessor.get(IViewletService);

	return viewletService.openViewlet(VIEWLET_ID, true)
		.then(viewlet => viewlet as IExtensionsViewlet)
		.then(viewlet => {
			viewlet.search(`ext:${fileExtension.replace(/^\./, '')}`);
			viewlet.focus();
		});
});

CommandsRegistry.registerCommand('workbench.extensions.action.showExtensionsWithIds', function (accessor: ServicesAccessor, extensionIds: string[]) {
	const viewletService = accessor.get(IViewletService);

	return viewletService.openViewlet(VIEWLET_ID, true)
		.then(viewlet => viewlet as IExtensionsViewlet)
		.then(viewlet => {
			const query = extensionIds
				.map(id => `@id:${id}`)
				.join(' ');
			viewlet.search(query);
			viewlet.focus();
		});
});

export const extensionButtonProminentBackground = registerColor('extensionButton.prominentBackground', {
	dark: '#327e36',
	light: '#327e36',
	hc: null
}, localize('extensionButtonProminentBackground', "Button background color for actions extension that stand out (e.g. install button)."));

export const extensionButtonProminentForeground = registerColor('extensionButton.prominentForeground', {
	dark: Color.white,
	light: Color.white,
	hc: null
}, localize('extensionButtonProminentForeground', "Button foreground color for actions extension that stand out (e.g. install button)."));

export const extensionButtonProminentHoverBackground = registerColor('extensionButton.prominentHoverBackground', {
	dark: '#28632b',
	light: '#28632b',
	hc: null
}, localize('extensionButtonProminentHoverBackground', "Button background hover color for actions extension that stand out (e.g. install button)."));

registerThemingParticipant((theme: ITheme, collector: ICssStyleCollector) => {
	const foregroundColor = theme.getColor(foreground);
	if (foregroundColor) {
		collector.addRule(`.extension .monaco-action-bar .action-item .action-label.extension-action.built-in-status { border-color: ${foregroundColor}; }`);
		collector.addRule(`.extension-editor .monaco-action-bar .action-item .action-label.extension-action.built-in-status { border-color: ${foregroundColor}; }`);
	}

	const buttonBackgroundColor = theme.getColor(buttonBackground);
	if (buttonBackgroundColor) {
		collector.addRule(`.extension .monaco-action-bar .action-item .action-label.extension-action { background-color: ${buttonBackgroundColor}; }`);
		collector.addRule(`.extension-editor .monaco-action-bar .action-item .action-label.extension-action { background-color: ${buttonBackgroundColor}; }`);
	}

	const buttonForegroundColor = theme.getColor(buttonForeground);
	if (buttonForegroundColor) {
		collector.addRule(`.extension .monaco-action-bar .action-item .action-label.extension-action { color: ${buttonForegroundColor}; }`);
		collector.addRule(`.extension-editor .monaco-action-bar .action-item .action-label.extension-action { color: ${buttonForegroundColor}; }`);
	}

	const buttonHoverBackgroundColor = theme.getColor(buttonHoverBackground);
	if (buttonHoverBackgroundColor) {
		collector.addRule(`.extension .monaco-action-bar .action-item:hover .action-label.extension-action { background-color: ${buttonHoverBackgroundColor}; }`);
		collector.addRule(`.extension-editor .monaco-action-bar .action-item:hover .action-label.extension-action { background-color: ${buttonHoverBackgroundColor}; }`);
	}

	const contrastBorderColor = theme.getColor(contrastBorder);
	if (contrastBorderColor) {
		collector.addRule(`.extension .monaco-action-bar .action-item .action-label.extension-action { border: 1px solid ${contrastBorderColor}; }`);
		collector.addRule(`.extension-editor .monaco-action-bar .action-item .action-label.extension-action { border: 1px solid ${contrastBorderColor}; }`);
	}

	const extensionButtonProminentBackgroundColor = theme.getColor(extensionButtonProminentBackground);
	if (extensionButtonProminentBackground) {
		collector.addRule(`.extension .monaco-action-bar .action-item .action-label.extension-action.prominent { background-color: ${extensionButtonProminentBackgroundColor}; }`);
		collector.addRule(`.extension-editor .monaco-action-bar .action-item .action-label.extension-action.prominent { background-color: ${extensionButtonProminentBackgroundColor}; }`);
	}

	const extensionButtonProminentForegroundColor = theme.getColor(extensionButtonProminentForeground);
	if (extensionButtonProminentForeground) {
		collector.addRule(`.extension .monaco-action-bar .action-item .action-label.extension-action.prominent { color: ${extensionButtonProminentForegroundColor}; }`);
		collector.addRule(`.extension-editor .monaco-action-bar .action-item .action-label.extension-action.prominent { color: ${extensionButtonProminentForegroundColor}; }`);
	}

	const extensionButtonProminentHoverBackgroundColor = theme.getColor(extensionButtonProminentHoverBackground);
	if (extensionButtonProminentHoverBackground) {
		collector.addRule(`.extension .monaco-action-bar .action-item:hover .action-label.extension-action.prominent { background-color: ${extensionButtonProminentHoverBackgroundColor}; }`);
		collector.addRule(`.extension-editor .monaco-action-bar .action-item:hover .action-label.extension-action.prominent { background-color: ${extensionButtonProminentHoverBackgroundColor}; }`);
	}
});<|MERGE_RESOLUTION|>--- conflicted
+++ resolved
@@ -56,12 +56,10 @@
 import { IPartService } from 'vs/workbench/services/part/common/partService';
 import { alert } from 'vs/base/browser/ui/aria/aria';
 import { coalesce } from 'vs/base/common/arrays';
-<<<<<<< HEAD
+import { IWorkbenchThemeService, COLOR_THEME_SETTING, ICON_THEME_SETTING, IFileIconTheme, IColorTheme } from 'vs/workbench/services/themes/common/workbenchThemeService';
+
 // {{SQL CARBON EDIT}}
 import { IStorageService, StorageScope } from 'vs/platform/storage/common/storage';
-=======
-import { IWorkbenchThemeService, COLOR_THEME_SETTING, ICON_THEME_SETTING, IFileIconTheme, IColorTheme } from 'vs/workbench/services/themes/common/workbenchThemeService';
->>>>>>> db7766c4
 
 function toExtensionDescription(local: ILocalExtension): IExtensionDescription {
 	return {
@@ -206,22 +204,18 @@
 			}
 		}
 
-<<<<<<< HEAD
-			// {{SQL CARBON EDIT}}
-			// Prompt the user that the current ADS version is not compatible with the extension,
-			// return here as in this scenario it doesn't make sense for the user to download manually.
-			if(err && err.code === INSTALL_ERROR_INCOMPATIBLE) {
-				return this.notificationService.error(err);
-			}
-
-			console.error(err);
-=======
-	}
->>>>>>> db7766c4
+	}
 
 	private install(extension: IExtension): Promise<IExtension> {
 		return this.extensionsWorkbenchService.install(extension)
 			.then(null, err => {
+				// {{SQL CARBON EDIT}}
+				// Prompt the user that the current ADS version is not compatible with the extension,
+				// return here as in this scenario it doesn't make sense for the user to download manually.
+				if (err && err.code === INSTALL_ERROR_INCOMPATIBLE) {
+					return this.notificationService.error(err);
+				}
+
 				if (!extension.gallery) {
 					return this.notificationService.error(err);
 				}
@@ -440,7 +434,7 @@
 			// {{SQL CARBON EDIT}}
 			// Prompt the user that the current ADS version is not compatible with the extension,
 			// return here as in this scenario it doesn't make sense for the user to download manually.
-			if(err && err.code === INSTALL_ERROR_INCOMPATIBLE) {
+			if (err && err.code === INSTALL_ERROR_INCOMPATIBLE) {
 				return this.notificationService.error(err);
 			}
 
