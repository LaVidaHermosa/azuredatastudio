/*---------------------------------------------------------------------------------------------
 *  Copyright (c) Microsoft Corporation. All rights reserved.
 *  Licensed under the Source EULA. See License.txt in the project root for license information.
 *--------------------------------------------------------------------------------------------*/

import 'vs/css!./media/extensionActions';
import { localize } from 'vs/nls';
import { IAction, Action } from 'vs/base/common/actions';
import { Delayer } from 'vs/base/common/async';
import * as DOM from 'vs/base/browser/dom';
import { Event } from 'vs/base/common/event';
import * as json from 'vs/base/common/json';
import { ActionItem, Separator, IActionItemOptions } from 'vs/base/browser/ui/actionbar/actionbar';
import { IContextMenuService } from 'vs/platform/contextview/browser/contextView';
import { IDisposable, dispose, Disposable } from 'vs/base/common/lifecycle';
// {{SQL CARBON EDIT}}
import { IExtension, ExtensionState, IExtensionsWorkbenchService, VIEWLET_ID, IExtensionsViewlet, AutoUpdateConfigurationKey, IExtensionContainer, EXTENSIONS_CONFIG, ExtensionsPolicy, ExtensionsPolicyKey } from 'vs/workbench/contrib/extensions/common/extensions';
import { ExtensionsConfigurationInitialContent } from 'vs/workbench/contrib/extensions/common/extensionsFileTemplate';
import { IExtensionEnablementService, IExtensionTipsService, EnablementState, ExtensionsLabel, IExtensionRecommendation, IGalleryExtension, IExtensionsConfigContent, IExtensionGalleryService, INSTALL_ERROR_MALICIOUS, INSTALL_ERROR_INCOMPATIBLE, IGalleryExtensionVersion, ILocalExtension, IExtensionManagementServerService, IExtensionManagementServer } from 'vs/platform/extensionManagement/common/extensionManagement';
import { areSameExtensions } from 'vs/platform/extensionManagement/common/extensionManagementUtil';
import { ExtensionType, ExtensionIdentifier, IExtensionDescription, IExtensionManifest, isLanguagePackExtension } from 'vs/platform/extensions/common/extensions';
import { IInstantiationService, ServicesAccessor } from 'vs/platform/instantiation/common/instantiation';
import { ShowViewletAction } from 'vs/workbench/browser/viewlet';
import { IViewletService } from 'vs/workbench/services/viewlet/browser/viewlet';
import { Query } from 'vs/workbench/contrib/extensions/common/extensionQuery';
import { IFileService, IFileContent } from 'vs/platform/files/common/files';
import { IWorkspaceContextService, WorkbenchState, IWorkspaceFolder } from 'vs/platform/workspace/common/workspace';
import { IWindowService, IWindowsService } from 'vs/platform/windows/common/windows';
import { IExtensionService } from 'vs/workbench/services/extensions/common/extensions';
import { URI } from 'vs/base/common/uri';
import { CommandsRegistry, ICommandService } from 'vs/platform/commands/common/commands';
import { IConfigurationService, ConfigurationTarget } from 'vs/platform/configuration/common/configuration';
import { registerThemingParticipant, ITheme, ICssStyleCollector } from 'vs/platform/theme/common/themeService';
import { buttonBackground, buttonForeground, buttonHoverBackground, contrastBorder, registerColor, foreground } from 'vs/platform/theme/common/colorRegistry';
import { Color } from 'vs/base/common/color';
import { IJSONEditingService } from 'vs/workbench/services/configuration/common/jsonEditing';
import { ITextEditorSelection } from 'vs/platform/editor/common/editor';
import { ITextModelService } from 'vs/editor/common/services/resolverService';
import { PagedModel } from 'vs/base/common/paging';
import { IWorkbenchContribution } from 'vs/workbench/common/contributions';
import { IContextKeyService, RawContextKey } from 'vs/platform/contextkey/common/contextkey';
import { MenuRegistry, MenuId } from 'vs/platform/actions/common/actions';
import { PICK_WORKSPACE_FOLDER_COMMAND_ID } from 'vs/workbench/browser/actions/workspaceCommands';
import { INotificationService, Severity } from 'vs/platform/notification/common/notification';
import { IOpenerService } from 'vs/platform/opener/common/opener';
import { mnemonicButtonLabel } from 'vs/base/common/labels';
import { IEnvironmentService } from 'vs/platform/environment/common/environment';
import { IEditorService } from 'vs/workbench/services/editor/common/editorService';
import { IEditorGroupsService } from 'vs/workbench/services/editor/common/editorGroupsService';
import { ExtensionsInput } from 'vs/workbench/contrib/extensions/common/extensionsInput';
import product from 'vs/platform/product/node/product';
import { IQuickPickItem, IQuickInputService, IQuickPickSeparator } from 'vs/platform/quickinput/common/quickInput';
import { CancellationToken } from 'vs/base/common/cancellation';
import { clipboard } from 'electron';
import { IWorkbenchLayoutService } from 'vs/workbench/services/layout/browser/layoutService';
import { alert } from 'vs/base/browser/ui/aria/aria';
import { coalesce } from 'vs/base/common/arrays';
import { IWorkbenchThemeService, COLOR_THEME_SETTING, ICON_THEME_SETTING, IFileIconTheme, IColorTheme } from 'vs/workbench/services/themes/common/workbenchThemeService';
import { ILabelService } from 'vs/platform/label/common/label';
import { REMOTE_HOST_SCHEME } from 'vs/platform/remote/common/remoteHosts';
import { isUIExtension } from 'vs/workbench/services/extensions/node/extensionsUtil';
import { IWorkbenchEnvironmentService } from 'vs/workbench/services/environment/common/environmentService';
import { IPreferencesService } from 'vs/workbench/services/preferences/common/preferences';
import { ITextFileService } from 'vs/workbench/services/textfile/common/textfiles';

// {{SQL CARBON EDIT}}
import { IStorageService, StorageScope } from 'vs/platform/storage/common/storage';

function toExtensionDescription(local: ILocalExtension): IExtensionDescription {
	return {
		identifier: new ExtensionIdentifier(local.identifier.id),
		isBuiltin: local.type === ExtensionType.System,
		isUnderDevelopment: false,
		extensionLocation: local.location,
		...local.manifest
	};
}

const promptDownloadManually = (extension: IGalleryExtension | undefined, message: string, error: Error, instantiationService: IInstantiationService, notificationService: INotificationService, openerService: IOpenerService) => {
	if (!extension || error.name === INSTALL_ERROR_INCOMPATIBLE || error.name === INSTALL_ERROR_MALICIOUS) {
		return Promise.reject(error);
	} else {
		const downloadUrl = `${product.extensionsGallery.serviceUrl}/publishers/${extension.publisher}/vsextensions/${extension.name}/${extension.version}/vspackage`;
		notificationService.prompt(Severity.Error, message, [{
			label: localize('download', "Download Manually"),
			run: () => openerService.open(URI.parse(downloadUrl)).then(() => {
				notificationService.prompt(
					Severity.Info,
					localize('install vsix', 'Once downloaded, please manually install the downloaded VSIX of \'{0}\'.', extension.identifier.id),
					[{
						label: InstallVSIXAction.LABEL,
						run: () => {
							const action = instantiationService.createInstance(InstallVSIXAction, InstallVSIXAction.ID, InstallVSIXAction.LABEL);
							action.run();
							action.dispose();
						}
					}]
				);
			})
		}]);
		return Promise.resolve();
	}
};

function getRelativeDateLabel(date: Date): string {
	const delta = new Date().getTime() - date.getTime();

	const year = 365 * 24 * 60 * 60 * 1000;
	if (delta > year) {
		const noOfYears = Math.floor(delta / year);
		return noOfYears > 1 ? localize('noOfYearsAgo', "{0} years ago", noOfYears) : localize('one year ago', "1 year ago");
	}

	const month = 30 * 24 * 60 * 60 * 1000;
	if (delta > month) {
		const noOfMonths = Math.floor(delta / month);
		return noOfMonths > 1 ? localize('noOfMonthsAgo', "{0} months ago", noOfMonths) : localize('one month ago', "1 month ago");
	}

	const day = 24 * 60 * 60 * 1000;
	if (delta > day) {
		const noOfDays = Math.floor(delta / day);
		return noOfDays > 1 ? localize('noOfDaysAgo', "{0} days ago", noOfDays) : localize('one day ago', "1 day ago");
	}

	const hour = 60 * 60 * 1000;
	if (delta > hour) {
		const noOfHours = Math.floor(delta / day);
		return noOfHours > 1 ? localize('noOfHoursAgo', "{0} hours ago", noOfHours) : localize('one hour ago', "1 hour ago");
	}

	if (delta > 0) {
		return localize('just now', "Just now");
	}

	return '';
}

export abstract class ExtensionAction extends Action implements IExtensionContainer {
	private _extension: IExtension;
	get extension(): IExtension { return this._extension; }
	set extension(extension: IExtension) { this._extension = extension; this.update(); }
	abstract update(): void;
}

export class InstallAction extends ExtensionAction {

	private static INSTALL_LABEL = localize('install', "Install");
	private static INSTALLING_LABEL = localize('installing', "Installing");

	private static readonly Class = 'extension-action prominent install';
	private static readonly InstallingClass = 'extension-action install installing';

	private disposables: IDisposable[] = [];

	private _manifest: IExtensionManifest | null;
	set manifest(manifest: IExtensionManifest) {
		this._manifest = manifest;
		this.updateLabel();
	}

	constructor(
		@IExtensionsWorkbenchService private readonly extensionsWorkbenchService: IExtensionsWorkbenchService,
		@IInstantiationService private readonly instantiationService: IInstantiationService,
		@INotificationService private readonly notificationService: INotificationService,
		@IOpenerService private readonly openerService: IOpenerService,
		@IExtensionService private readonly runtimeExtensionService: IExtensionService,
		@IWorkbenchThemeService private readonly workbenchThemeService: IWorkbenchThemeService,
		@IWorkbenchEnvironmentService private readonly workbenchEnvironmentService: IWorkbenchEnvironmentService,
		@IConfigurationService private readonly configurationService: IConfigurationService,
		@ILabelService private readonly labelService: ILabelService
	) {
		super(`extensions.install`, InstallAction.INSTALL_LABEL, InstallAction.Class, false);
		this.update();
		this.labelService.onDidChangeFormatters(() => this.updateLabel(), this, this.disposables);
	}

	update(): void {
		if (!this.extension || this.extension.type === ExtensionType.System || this.extension.state === ExtensionState.Installed) {
			this.enabled = false;
			this.class = InstallAction.Class;
			this.label = InstallAction.INSTALL_LABEL;
			return;
		}
		this.enabled = false;
		if (this.extensionsWorkbenchService.canInstall(this.extension)) {
			const local = this.extensionsWorkbenchService.local.filter(e => areSameExtensions(e.identifier, this.extension.identifier))[0];
			this.enabled = !local || (!!local.local && isLanguagePackExtension(local.local.manifest));
		}
		this.class = this.extension.state === ExtensionState.Installing ? InstallAction.InstallingClass : InstallAction.Class;
		this.updateLabel();
	}

	private updateLabel(): void {
		if (this.extension.state === ExtensionState.Installing) {
			this.label = InstallAction.INSTALLING_LABEL;
			this.tooltip = InstallAction.INSTALLING_LABEL;
		} else {
			if (this._manifest && this.workbenchEnvironmentService.configuration.remoteAuthority) {
				if (isUIExtension(this._manifest, this.configurationService)) {
					this.label = `${InstallAction.INSTALL_LABEL} ${localize('locally', "Locally")}`;
					this.tooltip = `${InstallAction.INSTALL_LABEL} ${localize('locally', "Locally")}`;
				} else {
					const host = this.labelService.getHostLabel(REMOTE_HOST_SCHEME, this.workbenchEnvironmentService.configuration.remoteAuthority) || localize('remote', "Remote");
					this.label = `${InstallAction.INSTALL_LABEL} on ${host}`;
					this.tooltip = `${InstallAction.INSTALL_LABEL} on ${host}`;
				}
			} else {
				this.label = InstallAction.INSTALL_LABEL;
				this.tooltip = InstallAction.INSTALL_LABEL;
			}
		}
	}

	async run(): Promise<any> {
		this.extensionsWorkbenchService.open(this.extension);

		alert(localize('installExtensionStart', "Installing extension {0} started. An editor is now open with more details on this extension", this.extension.displayName));

		const extension = await this.install(this.extension);

		alert(localize('installExtensionComplete', "Installing extension {0} is completed. Please reload Azure Data Studio to enable it.", this.extension.displayName));

		// Add extension object check since ADS third party extensions will be directed to a download page
		// and the extension object will be undefined.
		if (extension && extension.local) {
			const runningExtension = await this.getRunningExtension(extension.local);
			if (runningExtension) {
				const colorThemes = await this.workbenchThemeService.getColorThemes();
				const fileIconThemes = await this.workbenchThemeService.getFileIconThemes();
				if (SetColorThemeAction.getColorThemes(colorThemes, this.extension).length) {
					const action = this.instantiationService.createInstance(SetColorThemeAction, colorThemes);
					action.extension = extension;
					return action.run({ showCurrentTheme: true, ignoreFocusLost: true });
				}
				if (SetFileIconThemeAction.getFileIconThemes(fileIconThemes, this.extension).length) {
					const action = this.instantiationService.createInstance(SetFileIconThemeAction, fileIconThemes);
					action.extension = extension;
					return action.run({ showCurrentTheme: true, ignoreFocusLost: true });
				}
			}
		}

	}

	private install(extension: IExtension): Promise<IExtension> {
		return this.extensionsWorkbenchService.install(extension)
			.then(null, err => {
				// {{SQL CARBON EDIT}}
				// Prompt the user that the current ADS version is not compatible with the extension,
				// return here as in this scenario it doesn't make sense for the user to download manually.
				if (err && err.code === INSTALL_ERROR_INCOMPATIBLE) {
					return this.notificationService.error(err);
				}

				if (!extension.gallery) {
					return this.notificationService.error(err);
				}

				console.error(err);

				return promptDownloadManually(extension.gallery, localize('failedToInstall', "Failed to install \'{0}\'.", extension.identifier.id), err, this.instantiationService, this.notificationService, this.openerService);
			});
	}

	private async getRunningExtension(extension: ILocalExtension): Promise<IExtensionDescription | null> {
		const runningExtension = await this.runtimeExtensionService.getExtension(extension.identifier.id);
		if (runningExtension) {
			return runningExtension;
		}
		if (this.runtimeExtensionService.canAddExtension(toExtensionDescription(extension))) {
			return new Promise<IExtensionDescription | null>((c, e) => {
				const disposable = this.runtimeExtensionService.onDidChangeExtensions(async () => {
					const runningExtension = await this.runtimeExtensionService.getExtension(extension.identifier.id);
					if (runningExtension) {
						disposable.dispose();
						c(runningExtension);
					}
				});
			});
		}
		return null;
	}

	dispose(): void {
		this.disposables = dispose(this.disposables);
		super.dispose();
	}
}

export class RemoteInstallAction extends ExtensionAction {

	private static INSTALL_LABEL = localize('install', "Install");
	private static INSTALLING_LABEL = localize('installing', "Installing");

	private static readonly Class = 'extension-action prominent install';
	private static readonly InstallingClass = 'extension-action install installing';

	updateWhenCounterExtensionChanges: boolean = true;
	private disposables: IDisposable[] = [];
	private installing: boolean = false;

	constructor(
		@IExtensionsWorkbenchService private readonly extensionsWorkbenchService: IExtensionsWorkbenchService,
		@ILabelService private readonly labelService: ILabelService,
		@IWorkbenchEnvironmentService private readonly environmentService: IWorkbenchEnvironmentService,
		@IExtensionManagementServerService private readonly extensionManagementServerService: IExtensionManagementServerService,
		@IConfigurationService private readonly configurationService: IConfigurationService,
	) {
		super(`extensions.remoteinstall`, RemoteInstallAction.INSTALL_LABEL, RemoteInstallAction.Class, false);
		this.labelService.onDidChangeFormatters(() => this.updateLabel(), this, this.disposables);
		this.updateLabel();
		this.update();
	}

	private updateLabel(): void {
		if (this.installing) {
			this.label = RemoteInstallAction.INSTALLING_LABEL;
			this.tooltip = this.label;
			return;
		}
		const remoteAuthority = this.environmentService.configuration.remoteAuthority;
		if (remoteAuthority) {
			const host = this.labelService.getHostLabel(REMOTE_HOST_SCHEME, this.environmentService.configuration.remoteAuthority) || localize('remote', "Remote");
			this.label = `${RemoteInstallAction.INSTALL_LABEL} on ${host}`;
			this.tooltip = this.label;
			return;
		}
	}

	update(): void {
		this.enabled = false;
		this.class = RemoteInstallAction.Class;
		if (this.installing) {
			this.enabled = true;
			this.class = RemoteInstallAction.InstallingClass;
			this.updateLabel();
			return;
		}
		if (this.environmentService.configuration.remoteAuthority
			// Installed User Extension
			&& this.extension && this.extension.local && this.extension.type === ExtensionType.User && this.extension.state === ExtensionState.Installed
			// Local Workspace Extension
			&& this.extension.server === this.extensionManagementServerService.localExtensionManagementServer && !isUIExtension(this.extension.local.manifest, this.configurationService)
			// Extension does not exist in remote
			&& !this.extensionsWorkbenchService.local.some(e => areSameExtensions(e.identifier, this.extension.identifier) && e.server === this.extensionManagementServerService.remoteExtensionManagementServer)
			&& this.extensionsWorkbenchService.canInstall(this.extension)
		) {
			this.enabled = true;
			this.updateLabel();
			return;
		}
	}

	async run(): Promise<void> {
		if (this.extensionManagementServerService.remoteExtensionManagementServer && !this.installing) {
			this.installing = true;
			this.update();
			this.extensionsWorkbenchService.open(this.extension);
			alert(localize('installExtensionStart', "Installing extension {0} started. An editor is now open with more details on this extension", this.extension.displayName));
			if (this.extension.gallery) {
				await this.extensionManagementServerService.remoteExtensionManagementServer.extensionManagementService.installFromGallery(this.extension.gallery);
				this.installing = false;
				this.update();
			}
		}
	}

	dispose(): void {
		this.disposables = dispose(this.disposables);
		super.dispose();
	}
}

export class LocalInstallAction extends ExtensionAction {

	private static INSTALL_LABEL = localize('install locally', "Install Locally");
	private static INSTALLING_LABEL = localize('installing', "Installing");

	private static readonly Class = 'extension-action prominent install';
	private static readonly InstallingClass = 'extension-action install installing';

	updateWhenCounterExtensionChanges: boolean = true;
	private disposables: IDisposable[] = [];
	private installing: boolean = false;

	constructor(
		@IExtensionsWorkbenchService private readonly extensionsWorkbenchService: IExtensionsWorkbenchService,
		@ILabelService private readonly labelService: ILabelService,
		@IWorkbenchEnvironmentService private readonly environmentService: IWorkbenchEnvironmentService,
		@IExtensionManagementServerService private readonly extensionManagementServerService: IExtensionManagementServerService,
		@IConfigurationService private readonly configurationService: IConfigurationService,
	) {
		super(`extensions.localinstall`, LocalInstallAction.INSTALL_LABEL, LocalInstallAction.Class, false);
		this.labelService.onDidChangeFormatters(() => this.updateLabel(), this, this.disposables);
		this.updateLabel();
		this.update();
	}

	private updateLabel(): void {
		if (this.installing) {
			this.label = LocalInstallAction.INSTALLING_LABEL;
			this.tooltip = this.label;
			return;
		}
		this.label = `${LocalInstallAction.INSTALL_LABEL}`;
		this.tooltip = this.label;
	}

	update(): void {
		this.enabled = false;
		this.class = LocalInstallAction.Class;
		if (this.installing) {
			this.enabled = true;
			this.class = LocalInstallAction.InstallingClass;
			this.updateLabel();
			return;
		}
		if (this.environmentService.configuration.remoteAuthority
			// Installed User Extension
			&& this.extension && this.extension.local && this.extension.type === ExtensionType.User && this.extension.state === ExtensionState.Installed
			// Remote UI Extension
			&& this.extension.server === this.extensionManagementServerService.remoteExtensionManagementServer && isUIExtension(this.extension.local.manifest, this.configurationService)
			// Extension does not exist in local
			&& !this.extensionsWorkbenchService.local.some(e => areSameExtensions(e.identifier, this.extension.identifier) && e.server === this.extensionManagementServerService.localExtensionManagementServer)
			&& this.extensionsWorkbenchService.canInstall(this.extension)
		) {
			this.enabled = true;
			this.updateLabel();
			return;
		}
	}

	async run(): Promise<void> {
		if (!this.installing) {
			this.installing = true;
			this.update();
			this.extensionsWorkbenchService.open(this.extension);
			alert(localize('installExtensionStart', "Installing extension {0} started. An editor is now open with more details on this extension", this.extension.displayName));
			if (this.extension.gallery) {
				await this.extensionManagementServerService.localExtensionManagementServer.extensionManagementService.installFromGallery(this.extension.gallery);
				this.installing = false;
				this.update();
			}
		}
	}

	dispose(): void {
		this.disposables = dispose(this.disposables);
		super.dispose();
	}
}

export class UninstallAction extends ExtensionAction {

	private static readonly UninstallLabel = localize('uninstallAction', "Uninstall");
	private static readonly UninstallingLabel = localize('Uninstalling', "Uninstalling");

	private static readonly UninstallClass = 'extension-action uninstall';
	private static readonly UnInstallingClass = 'extension-action uninstall uninstalling';

	constructor(
		@IExtensionsWorkbenchService private extensionsWorkbenchService: IExtensionsWorkbenchService
	) {
		super('extensions.uninstall', UninstallAction.UninstallLabel, UninstallAction.UninstallClass, false);
		this.update();
	}

	update(): void {
		if (!this.extension) {
			this.enabled = false;
			return;
		}

		const state = this.extension.state;

		if (state === ExtensionState.Uninstalling) {
			this.label = UninstallAction.UninstallingLabel;
			this.class = UninstallAction.UnInstallingClass;
			this.enabled = false;
			return;
		}

		this.label = UninstallAction.UninstallLabel;
		this.class = UninstallAction.UninstallClass;

		if (state !== ExtensionState.Installed) {
			this.enabled = false;
			return;
		}

		if (this.extension.type !== ExtensionType.User) {
			this.enabled = false;
			return;
		}

		this.enabled = true;
	}

	run(): Promise<any> {
		alert(localize('uninstallExtensionStart', "Uninstalling extension {0} started.", this.extension.displayName));

		return this.extensionsWorkbenchService.uninstall(this.extension).then(() => {
			// {{SQL CARBON EDIT}} - replace Visual Studio Code with Azure Data Studio
			alert(localize('uninstallExtensionComplete', "Please reload Azure Data Studio to complete the uninstallation of the extension {0}.", this.extension.displayName));
		});
	}
}

export class CombinedInstallAction extends ExtensionAction {

	private static readonly NoExtensionClass = 'extension-action prominent install no-extension';
	private installAction: InstallAction;
	private uninstallAction: UninstallAction;
	private disposables: IDisposable[] = [];

	constructor(
		@IInstantiationService instantiationService: IInstantiationService
	) {
		super('extensions.combinedInstall', '', '', false);

		this.installAction = instantiationService.createInstance(InstallAction);
		this.uninstallAction = instantiationService.createInstance(UninstallAction);
		this.disposables.push(this.installAction, this.uninstallAction);

		this.update();
	}

	set manifest(manifiest: IExtensionManifest) { this.installAction.manifest = manifiest; this.update(); }

	update(): void {
		this.installAction.extension = this.extension;
		this.uninstallAction.extension = this.extension;
		this.installAction.update();
		this.uninstallAction.update();

		if (!this.extension || this.extension.type === ExtensionType.System) {
			this.enabled = false;
			this.class = CombinedInstallAction.NoExtensionClass;
		} else if (this.extension.state === ExtensionState.Installing) {
			this.enabled = false;
			this.label = this.installAction.label;
			this.class = this.installAction.class;
			this.tooltip = this.installAction.tooltip;
		} else if (this.extension.state === ExtensionState.Uninstalling) {
			this.enabled = false;
			this.label = this.uninstallAction.label;
			this.class = this.uninstallAction.class;
			this.tooltip = this.uninstallAction.tooltip;
		} else if (this.installAction.enabled) {
			this.enabled = true;
			this.label = this.installAction.label;
			this.class = this.installAction.class;
			this.tooltip = this.installAction.tooltip;
		} else if (this.uninstallAction.enabled) {
			this.enabled = true;
			this.label = this.uninstallAction.label;
			this.class = this.uninstallAction.class;
			this.tooltip = this.uninstallAction.tooltip;
		} else {
			this.enabled = false;
			this.label = this.installAction.label;
			this.class = this.installAction.class;
			this.tooltip = this.installAction.tooltip;
		}
	}

	run(): Promise<any> {
		if (this.installAction.enabled) {
			return this.installAction.run();
		} else if (this.uninstallAction.enabled) {
			return this.uninstallAction.run();
		}

		return Promise.resolve();
	}

	dispose(): void {
		super.dispose();
		this.disposables = dispose(this.disposables);
	}
}

export class UpdateAction extends ExtensionAction {

	private static readonly EnabledClass = 'extension-action prominent update';
	private static readonly DisabledClass = `${UpdateAction.EnabledClass} disabled`;

	constructor(
		@IExtensionsWorkbenchService private readonly extensionsWorkbenchService: IExtensionsWorkbenchService,
		@IInstantiationService private readonly instantiationService: IInstantiationService,
		@INotificationService private readonly notificationService: INotificationService,
		@IOpenerService private readonly openerService: IOpenerService
	) {
		super(`extensions.update`, '', UpdateAction.DisabledClass, false);
		this.update();
	}

	update(): void {
		if (!this.extension) {
			this.enabled = false;
			this.class = UpdateAction.DisabledClass;
			this.label = this.getUpdateLabel();
			return;
		}

		if (this.extension.type !== ExtensionType.User) {
			this.enabled = false;
			this.class = UpdateAction.DisabledClass;
			this.label = this.getUpdateLabel();
			return;
		}

		const canInstall = this.extensionsWorkbenchService.canInstall(this.extension);
		const isInstalled = this.extension.state === ExtensionState.Installed;

		this.enabled = canInstall && isInstalled && this.extension.outdated;
		this.class = this.enabled ? UpdateAction.EnabledClass : UpdateAction.DisabledClass;
		this.label = this.extension.outdated ? this.getUpdateLabel(this.extension.latestVersion) : this.getUpdateLabel();
	}

	run(): Promise<any> {
		alert(localize('updateExtensionStart', "Updating extension {0} to version {1} started.", this.extension.displayName, this.extension.latestVersion));
		return this.install(this.extension);
	}

	private install(extension: IExtension): Promise<void> {
		return this.extensionsWorkbenchService.install(extension).then(() => {
			alert(localize('updateExtensionComplete', "Updating extension {0} to version {1} completed.", this.extension.displayName, this.extension.latestVersion));
		}, err => {
			if (!extension.gallery) {
				return this.notificationService.error(err);
			}

			// {{SQL CARBON EDIT}}
			// Prompt the user that the current ADS version is not compatible with the extension,
			// return here as in this scenario it doesn't make sense for the user to download manually.
			if (err && err.code === INSTALL_ERROR_INCOMPATIBLE) {
				return this.notificationService.error(err);
			}

			console.error(err);

			return promptDownloadManually(extension.gallery, localize('failedToUpdate', "Failed to update \'{0}\'.", extension.identifier.id), err, this.instantiationService, this.notificationService, this.openerService);
		});
	}

	private getUpdateLabel(version?: string): string {
		return version ? localize('updateTo', "Update to {0}", version) : localize('updateAction', "Update");
	}
}

interface IExtensionActionItemOptions extends IActionItemOptions {
	tabOnlyOnFocus?: boolean;
}

export class ExtensionActionItem extends ActionItem {

	protected options: IExtensionActionItemOptions;

	constructor(context: any, action: IAction, options: IExtensionActionItemOptions = {}) {
		super(context, action, options);
	}

	updateEnabled(): void {
		super.updateEnabled();

		if (this.options.tabOnlyOnFocus && this.getAction().enabled && !this._hasFocus) {
			DOM.removeTabIndexAndUpdateFocus(this.label);
		}
	}

	private _hasFocus: boolean;
	setFocus(value: boolean): void {
		if (!this.options.tabOnlyOnFocus || this._hasFocus === value) {
			return;
		}
		this._hasFocus = value;
		if (this.getAction().enabled) {
			if (this._hasFocus) {
				this.label.tabIndex = 0;
			} else {
				DOM.removeTabIndexAndUpdateFocus(this.label);
			}
		}
	}
}

export abstract class ExtensionDropDownAction extends ExtensionAction {

	protected disposables: IDisposable[] = [];

	constructor(
		id: string,
		label: string,
		cssClass: string,
		enabled: boolean,
		private readonly tabOnlyOnFocus: boolean,
		@IInstantiationService protected instantiationService: IInstantiationService
	) {
		super(id, label, cssClass, enabled);
	}

	private _actionItem: DropDownMenuActionItem;
	createActionItem(): DropDownMenuActionItem {
		this._actionItem = this.instantiationService.createInstance(DropDownMenuActionItem, this, this.tabOnlyOnFocus);
		return this._actionItem;
	}

	public run({ actionGroups, disposeActionsOnHide }: { actionGroups: IAction[][], disposeActionsOnHide: boolean }): Promise<any> {
		if (this._actionItem) {
			this._actionItem.showMenu(actionGroups, disposeActionsOnHide);
		}
		return Promise.resolve();
	}

	dispose(): void {
		dispose(this.disposables);
		super.dispose();
	}
}

export class DropDownMenuActionItem extends ExtensionActionItem {

	private disposables: IDisposable[] = [];

	constructor(action: ExtensionDropDownAction,
		tabOnlyOnFocus: boolean,
		@IContextMenuService private readonly contextMenuService: IContextMenuService
	) {
		super(null, action, { icon: true, label: true, tabOnlyOnFocus });
	}

	public showMenu(menuActionGroups: IAction[][], disposeActionsOnHide: boolean): void {
		if (this.element) {
			const actions = this.getActions(menuActionGroups);
			let elementPosition = DOM.getDomNodePagePosition(this.element);
			const anchor = { x: elementPosition.left, y: elementPosition.top + elementPosition.height + 10 };
			this.contextMenuService.showContextMenu({
				getAnchor: () => anchor,
				getActions: () => actions,
				actionRunner: this.actionRunner,
				onHide: () => { if (disposeActionsOnHide) { dispose(actions); } }
			});
		}
	}

	private getActions(menuActionGroups: IAction[][]): IAction[] {
		let actions: IAction[] = [];
		for (const menuActions of menuActionGroups) {
			actions = [...actions, ...menuActions, new Separator()];
		}
		return actions.length ? actions.slice(0, actions.length - 1) : actions;
	}

	dispose(): void {
		super.dispose();
		this.disposables = dispose(this.disposables);
	}
}

export class ManageExtensionAction extends ExtensionDropDownAction {

	static readonly ID = 'extensions.manage';
	private static readonly Class = 'extension-action manage';
	private static readonly HideManageExtensionClass = `${ManageExtensionAction.Class} hide`;

	constructor(
		@IInstantiationService instantiationService: IInstantiationService,
		@IExtensionService private readonly extensionService: IExtensionService,
		@IWorkbenchThemeService private readonly workbenchThemeService: IWorkbenchThemeService
	) {

		super(ManageExtensionAction.ID, '', '', true, true, instantiationService);

		this.tooltip = localize('manage', "Manage");

		this.update();
	}

	getActionGroups(runningExtensions: IExtensionDescription[], colorThemes: IColorTheme[], fileIconThemes: IFileIconTheme[]): IAction[][] {
		const groups: ExtensionAction[][] = [];
		if (this.extension) {
			const extensionColorThemes = SetColorThemeAction.getColorThemes(colorThemes, this.extension);
			const extensionFileIconThemes = SetFileIconThemeAction.getFileIconThemes(fileIconThemes, this.extension);
			if (extensionColorThemes.length || extensionFileIconThemes.length) {
				const themesGroup: ExtensionAction[] = [];
				if (extensionColorThemes.length) {
					themesGroup.push(this.instantiationService.createInstance(SetColorThemeAction, colorThemes));
				}
				if (extensionFileIconThemes.length) {
					themesGroup.push(this.instantiationService.createInstance(SetFileIconThemeAction, fileIconThemes));
				}
				groups.push(themesGroup);
			}
		}
		groups.push([
			this.instantiationService.createInstance(EnableGloballyAction),
			this.instantiationService.createInstance(EnableForWorkspaceAction)
		]);
		groups.push([
			this.instantiationService.createInstance(DisableGloballyAction, runningExtensions),
			this.instantiationService.createInstance(DisableForWorkspaceAction, runningExtensions)
		]);
		groups.push([this.instantiationService.createInstance(UninstallAction)]);
		groups.push([this.instantiationService.createInstance(InstallAnotherVersionAction)]);
		groups.push([this.instantiationService.createInstance(ExtensionInfoAction), this.instantiationService.createInstance(ExtensionSettingsAction)]);

		groups.forEach(group => group.forEach(extensionAction => extensionAction.extension = this.extension));

		return groups;
	}

	async run(): Promise<any> {
		const runtimeExtensions = await this.extensionService.getExtensions();
		const colorThemes = await this.workbenchThemeService.getColorThemes();
		const fileIconThemes = await this.workbenchThemeService.getFileIconThemes();
		return super.run({ actionGroups: this.getActionGroups(runtimeExtensions, colorThemes, fileIconThemes), disposeActionsOnHide: true });
	}

	update(): void {
		this.class = ManageExtensionAction.HideManageExtensionClass;
		this.enabled = false;
		if (this.extension) {
			const state = this.extension.state;
			this.enabled = state === ExtensionState.Installed;
			this.class = this.enabled || state === ExtensionState.Uninstalling ? ManageExtensionAction.Class : ManageExtensionAction.HideManageExtensionClass;
			this.tooltip = state === ExtensionState.Uninstalling ? localize('ManageExtensionAction.uninstallingTooltip', "Uninstalling") : '';
		}
	}
}

export class InstallAnotherVersionAction extends ExtensionAction {

	static readonly ID = 'workbench.extensions.action.install.anotherVersion';
	static LABEL = localize('install another version', "Install Another Version...");

	constructor(
		@IExtensionsWorkbenchService private readonly extensionsWorkbenchService: IExtensionsWorkbenchService,
		@IExtensionGalleryService private readonly extensionGalleryService: IExtensionGalleryService,
		@IQuickInputService private readonly quickInputService: IQuickInputService,
		@IInstantiationService private readonly instantiationService: IInstantiationService,
		@INotificationService private readonly notificationService: INotificationService,
		@IOpenerService private readonly openerService: IOpenerService
	) {
		super(InstallAnotherVersionAction.ID, InstallAnotherVersionAction.LABEL);
		this.update();
	}

	update(): void {
		this.enabled = this.extension && !!this.extension.gallery;
	}

	run(): Promise<any> {
		if (!this.enabled) {
			return Promise.resolve();
		}
		return this.quickInputService.pick(this.getVersionEntries(), { placeHolder: localize('selectVersion', "Select Version to Install"), matchOnDetail: true })
			.then(pick => {
				if (pick) {
					if (this.extension.version === pick.id) {
						return Promise.resolve();
					}
					const promise: Promise<any> = pick.latest ? this.extensionsWorkbenchService.install(this.extension) : this.extensionsWorkbenchService.installVersion(this.extension, pick.id);
					return promise
						.then(null, err => {
							if (!this.extension.gallery) {
								return this.notificationService.error(err);
							}

							console.error(err);

							return promptDownloadManually(this.extension.gallery, localize('failedToInstall', "Failed to install \'{0}\'.", this.extension.identifier.id), err, this.instantiationService, this.notificationService, this.openerService);
						});
				}
				return null;
			});
	}

	private getVersionEntries(): Promise<(IQuickPickItem & { latest: boolean, id: string })[]> {
		return this.extensionGalleryService.getAllVersions(this.extension.gallery!, true)
			.then(allVersions => allVersions.map((v, i) => ({ id: v.version, label: v.version, description: `${getRelativeDateLabel(new Date(Date.parse(v.date)))}${v.version === this.extension.version ? ` (${localize('current', "Current")})` : ''}`, latest: i === 0 })));
	}
}

export class ExtensionInfoAction extends ExtensionAction {

	static readonly ID = 'extensions.extensionInfo';
	static readonly LABEL = localize('extensionInfoAction', "Copy Extension Information");

	constructor() {
		super(ExtensionInfoAction.ID, ExtensionInfoAction.LABEL);
		this.update();
	}

	update(): void {
		this.enabled = !!this.extension;
	}

	run(): Promise<any> {

		const name = localize('extensionInfoName', 'Name: {0}', this.extension.displayName);
		const id = localize('extensionInfoId', 'Id: {0}', this.extension.identifier.id);
		const description = localize('extensionInfoDescription', 'Description: {0}', this.extension.description);
		const verision = localize('extensionInfoVersion', 'Version: {0}', this.extension.version);
		const publisher = localize('extensionInfoPublisher', 'Publisher: {0}', this.extension.publisherDisplayName);
		const link = this.extension.url ? localize('extensionInfoVSMarketplaceLink', 'VS Marketplace Link: {0}', this.extension.url.toString()) : null;

		const clipboardStr = `${name}\n${id}\n${description}\n${verision}\n${publisher}${link ? '\n' + link : ''}`;

		clipboard.writeText(clipboardStr);
		return Promise.resolve();
	}
}

export class ExtensionSettingsAction extends ExtensionAction {

	static readonly ID = 'extensions.extensionSettings';
	static readonly LABEL = localize('extensionSettingsAction', "Configure Extension Settings");

	constructor(
		@IPreferencesService private readonly preferencesService: IPreferencesService
	) {
		super(ExtensionSettingsAction.ID, ExtensionSettingsAction.LABEL);
		this.update();
	}

	update(): void {
		this.enabled = !!this.extension;
	}
	run(): Promise<any> {
		this.preferencesService.openSettings(false, `@ext:${this.extension.identifier.id}`);
		return Promise.resolve();
	}
}

export class EnableForWorkspaceAction extends ExtensionAction {

	static readonly ID = 'extensions.enableForWorkspace';
	static LABEL = localize('enableForWorkspaceAction', "Enable (Workspace)");

	constructor(
		@IExtensionsWorkbenchService private readonly extensionsWorkbenchService: IExtensionsWorkbenchService,
		@IExtensionEnablementService private readonly extensionEnablementService: IExtensionEnablementService
	) {
		super(EnableForWorkspaceAction.ID, EnableForWorkspaceAction.LABEL);
		this.update();
	}

	update(): void {
		this.enabled = false;
		if (this.extension) {
			this.enabled = this.extension.state === ExtensionState.Installed && (this.extension.enablementState === EnablementState.Disabled || this.extension.enablementState === EnablementState.WorkspaceDisabled) && !!this.extension.local && this.extensionEnablementService.canChangeEnablement(this.extension.local);
		}
	}

	run(): Promise<any> {
		return this.extensionsWorkbenchService.setEnablement(this.extension, EnablementState.WorkspaceEnabled);
	}
}

export class EnableGloballyAction extends ExtensionAction {

	static readonly ID = 'extensions.enableGlobally';
	static LABEL = localize('enableGloballyAction', "Enable");

	constructor(
		@IExtensionsWorkbenchService private readonly extensionsWorkbenchService: IExtensionsWorkbenchService,
		@IExtensionEnablementService private readonly extensionEnablementService: IExtensionEnablementService
	) {
		super(EnableGloballyAction.ID, EnableGloballyAction.LABEL);
		this.update();
	}

	update(): void {
		this.enabled = false;
		if (this.extension && this.extension.local) {
			this.enabled = this.extension.state === ExtensionState.Installed && this.extension.enablementState === EnablementState.Disabled && this.extensionEnablementService.canChangeEnablement(this.extension.local);
		}
	}

	run(): Promise<any> {
		return this.extensionsWorkbenchService.setEnablement(this.extension, EnablementState.Enabled);
	}
}

export class DisableForWorkspaceAction extends ExtensionAction {

	static readonly ID = 'extensions.disableForWorkspace';
	static LABEL = localize('disableForWorkspaceAction', "Disable (Workspace)");

	constructor(readonly runningExtensions: IExtensionDescription[],
		@IWorkspaceContextService private readonly workspaceContextService: IWorkspaceContextService,
		@IExtensionsWorkbenchService private readonly extensionsWorkbenchService: IExtensionsWorkbenchService,
		@IExtensionEnablementService private readonly extensionEnablementService: IExtensionEnablementService
	) {
		super(DisableForWorkspaceAction.ID, DisableForWorkspaceAction.LABEL);
		this.update();
	}

	update(): void {
		this.enabled = false;
		if (this.extension && this.runningExtensions.some(e => areSameExtensions({ id: e.identifier.value }, this.extension.identifier) && this.workspaceContextService.getWorkbenchState() !== WorkbenchState.EMPTY)) {
			this.enabled = this.extension.state === ExtensionState.Installed && (this.extension.enablementState === EnablementState.Enabled || this.extension.enablementState === EnablementState.WorkspaceEnabled) && !!this.extension.local && this.extensionEnablementService.canChangeEnablement(this.extension.local);
		}
	}

	run(): Promise<any> {
		return this.extensionsWorkbenchService.setEnablement(this.extension, EnablementState.WorkspaceDisabled);
	}
}

export class DisableGloballyAction extends ExtensionAction {

	static readonly ID = 'extensions.disableGlobally';
	static LABEL = localize('disableGloballyAction', "Disable");

	constructor(readonly runningExtensions: IExtensionDescription[],
		@IExtensionsWorkbenchService private readonly extensionsWorkbenchService: IExtensionsWorkbenchService,
		@IExtensionEnablementService private readonly extensionEnablementService: IExtensionEnablementService
	) {
		super(DisableGloballyAction.ID, DisableGloballyAction.LABEL);
		this.update();
	}

	update(): void {
		this.enabled = false;
		if (this.extension && this.runningExtensions.some(e => areSameExtensions({ id: e.identifier.value }, this.extension.identifier))) {
			this.enabled = this.extension.state === ExtensionState.Installed && (this.extension.enablementState === EnablementState.Enabled || this.extension.enablementState === EnablementState.WorkspaceEnabled) && !!this.extension.local && this.extensionEnablementService.canChangeEnablement(this.extension.local);
		}
	}

	run(): Promise<any> {
		return this.extensionsWorkbenchService.setEnablement(this.extension, EnablementState.Disabled);
	}
}

export abstract class ExtensionEditorDropDownAction extends ExtensionDropDownAction {

	private static readonly EnabledClass = 'extension-action extension-editor-dropdown-action';
	private static readonly EnabledDropDownClass = 'extension-action extension-editor-dropdown-action dropdown enable';
	private static readonly DisabledClass = `${ExtensionEditorDropDownAction.EnabledClass} disabled`;

	constructor(
		id: string, private readonly initialLabel: string,
		readonly actions: ExtensionAction[],
		@IInstantiationService instantiationService: IInstantiationService
	) {
		super(id, initialLabel, ExtensionEditorDropDownAction.DisabledClass, false, false, instantiationService);
		this.update();
	}

	update(): void {
		this.actions.forEach(a => a.extension = this.extension);
		this.actions.forEach(a => a.update());
		const enabledActions = this.actions.filter(a => a.enabled);
		this.enabled = enabledActions.length > 0;
		if (this.enabled) {
			if (enabledActions.length === 1) {
				this.label = enabledActions[0].label;
				this.class = ExtensionEditorDropDownAction.EnabledClass;
			} else {
				this.label = this.initialLabel;
				this.class = ExtensionEditorDropDownAction.EnabledDropDownClass;
			}
		} else {
			this.class = ExtensionEditorDropDownAction.DisabledClass;
		}
	}

	public run(): Promise<any> {
		const enabledActions = this.actions.filter(a => a.enabled);
		if (enabledActions.length === 1) {
			enabledActions[0].run();
		} else {
			return super.run({ actionGroups: [this.actions], disposeActionsOnHide: false });
		}
		return Promise.resolve();
	}
}

export class EnableDropDownAction extends ExtensionEditorDropDownAction {

	constructor(
		@IInstantiationService instantiationService: IInstantiationService
	) {
		super('extensions.enable', localize('enableAction', "Enable"), [
			instantiationService.createInstance(EnableGloballyAction),
			instantiationService.createInstance(EnableForWorkspaceAction)
		], instantiationService);
	}
}

export class DisableDropDownAction extends ExtensionEditorDropDownAction {

	constructor(
		runningExtensions: IExtensionDescription[],
		@IInstantiationService instantiationService: IInstantiationService
	) {
		super('extensions.disable', localize('disableAction', "Disable"), [
			instantiationService.createInstance(DisableGloballyAction, runningExtensions),
			instantiationService.createInstance(DisableForWorkspaceAction, runningExtensions)
		], instantiationService);
	}
}

export class CheckForUpdatesAction extends Action {

	static readonly ID = 'workbench.extensions.action.checkForUpdates';
	static LABEL = localize('checkForUpdates', "Check for Extension Updates");

	constructor(
		id = CheckForUpdatesAction.ID,
		label = CheckForUpdatesAction.LABEL,
		@IExtensionsWorkbenchService private readonly extensionsWorkbenchService: IExtensionsWorkbenchService,
		@IViewletService private readonly viewletService: IViewletService,
		@INotificationService private readonly notificationService: INotificationService
	) {
		super(id, label, '', true);
	}

	private checkUpdatesAndNotify(): void {
		const outdated = this.extensionsWorkbenchService.outdated;
		if (!outdated.length) {
			this.notificationService.info(localize('noUpdatesAvailable', "All Extensions are up to date."));
			return;
		}

		let msgAvailableExtensions = outdated.length === 1 ? localize('singleUpdateAvailable', "An extension update is available.") : localize('updatesAvailable', "{0} extension updates are available.", outdated.length);

		const disabledExtensionsCount = outdated.filter(ext => ext.enablementState === EnablementState.Disabled || ext.enablementState === EnablementState.WorkspaceDisabled).length;
		if (disabledExtensionsCount) {
			if (outdated.length === 1) {
				msgAvailableExtensions = localize('singleDisabledUpdateAvailable', "An update to an extension which is disabled is available.");
			} else if (disabledExtensionsCount === 1) {
				msgAvailableExtensions = localize('updatesAvailableOneDisabled', "{0} extension updates are available. One of them is for a disabled extension.", outdated.length);
			} else if (disabledExtensionsCount === outdated.length) {
				msgAvailableExtensions = localize('updatesAvailableAllDisabled', "{0} extension updates are available. All of them are for disabled extensions.", outdated.length);
			} else {
				msgAvailableExtensions = localize('updatesAvailableIncludingDisabled', "{0} extension updates are available. {1} of them are for disabled extensions.", outdated.length, disabledExtensionsCount);
			}
		}

		this.viewletService.openViewlet(VIEWLET_ID, true)
			.then(viewlet => viewlet as IExtensionsViewlet)
			.then(viewlet => viewlet.search(''));

		this.notificationService.info(msgAvailableExtensions);
	}

	run(): Promise<any> {
		return this.extensionsWorkbenchService.checkForUpdates().then(() => this.checkUpdatesAndNotify());
	}
}

export class ToggleAutoUpdateAction extends Action {

	constructor(
		id: string,
		label: string,
		private autoUpdateValue: boolean,
		@IConfigurationService private readonly configurationService: IConfigurationService
	) {
		super(id, label, '', true);
		this.updateEnablement();
		configurationService.onDidChangeConfiguration(() => this.updateEnablement());
	}

	private updateEnablement(): void {
		this.enabled = this.configurationService.getValue(AutoUpdateConfigurationKey) !== this.autoUpdateValue;
	}

	run(): Promise<any> {
		return this.configurationService.updateValue(AutoUpdateConfigurationKey, this.autoUpdateValue);
	}
}

export class EnableAutoUpdateAction extends ToggleAutoUpdateAction {

	static readonly ID = 'workbench.extensions.action.enableAutoUpdate';
	static LABEL = localize('enableAutoUpdate', "Enable Auto Updating Extensions");

	constructor(
		id = EnableAutoUpdateAction.ID,
		label = EnableAutoUpdateAction.LABEL,
		@IConfigurationService configurationService: IConfigurationService
	) {
		super(id, label, true, configurationService);
	}
}

export class DisableAutoUpdateAction extends ToggleAutoUpdateAction {

	static readonly ID = 'workbench.extensions.action.disableAutoUpdate';
	static LABEL = localize('disableAutoUpdate', "Disable Auto Updating Extensions");

	constructor(
		id = EnableAutoUpdateAction.ID,
		label = EnableAutoUpdateAction.LABEL,
		@IConfigurationService configurationService: IConfigurationService
	) {
		super(id, label, false, configurationService);
	}
}

export class UpdateAllAction extends Action {

	static readonly ID = 'workbench.extensions.action.updateAllExtensions';
	static LABEL = localize('updateAll', "Update All Extensions");

	private disposables: IDisposable[] = [];

	constructor(
		id = UpdateAllAction.ID,
		label = UpdateAllAction.LABEL,
		@IExtensionsWorkbenchService private readonly extensionsWorkbenchService: IExtensionsWorkbenchService,
		@INotificationService private readonly notificationService: INotificationService,
		@IInstantiationService private readonly instantiationService: IInstantiationService,
		@IOpenerService private readonly openerService: IOpenerService
	) {
		super(id, label, '', false);

		this.disposables.push(this.extensionsWorkbenchService.onChange(() => this.update()));
		this.update();
	}

	private update(): void {
		this.enabled = this.extensionsWorkbenchService.outdated.length > 0;
	}

	run(): Promise<any> {
		return Promise.all(this.extensionsWorkbenchService.outdated.map(e => this.install(e)));
	}

	private install(extension: IExtension): Promise<any> {
		return this.extensionsWorkbenchService.install(extension).then(undefined, err => {
			if (!extension.gallery) {
				return this.notificationService.error(err);
			}

			console.error(err);

			return promptDownloadManually(extension.gallery, localize('failedToUpdate', "Failed to update \'{0}\'.", extension.identifier.id), err, this.instantiationService, this.notificationService, this.openerService);
		});
	}

	dispose(): void {
		super.dispose();
		this.disposables = dispose(this.disposables);
	}
}

export class ReloadAction extends ExtensionAction {

	private static readonly EnabledClass = 'extension-action reload';
	private static readonly DisabledClass = `${ReloadAction.EnabledClass} disabled`;

	updateWhenCounterExtensionChanges: boolean = true;
	private disposables: IDisposable[] = [];
	private _runningExtensions: IExtensionDescription[] | null = null;

	constructor(
		@IExtensionsWorkbenchService private readonly extensionsWorkbenchService: IExtensionsWorkbenchService,
		@IWindowService private readonly windowService: IWindowService,
		@IExtensionService private readonly extensionService: IExtensionService,
		@IExtensionEnablementService private readonly extensionEnablementService: IExtensionEnablementService,
		@IExtensionManagementServerService private readonly extensionManagementServerService: IExtensionManagementServerService,
		@IWorkbenchEnvironmentService private readonly workbenchEnvironmentService: IWorkbenchEnvironmentService,
		@IConfigurationService private readonly configurationService: IConfigurationService
	) {
		super('extensions.reload', localize('reloadAction', "Reload"), ReloadAction.DisabledClass, false);
		this.extensionService.onDidChangeExtensions(this.updateRunningExtensions, this, this.disposables);
		this.updateRunningExtensions();
	}

	private updateRunningExtensions(): void {
		this.extensionService.getExtensions().then(runningExtensions => { this._runningExtensions = runningExtensions; this.update(); });
	}

	update(): void {
		this.enabled = false;
		this.tooltip = '';
		if (!this.extension || !this._runningExtensions) {
			return;
		}
		const state = this.extension.state;
		if (state === ExtensionState.Installing || state === ExtensionState.Uninstalling) {
			return;
		}
		if (this.extension.local && this.extension.local.manifest && this.extension.local.manifest.contributes && this.extension.local.manifest.contributes.localizations && this.extension.local.manifest.contributes.localizations.length > 0) {
			return;
		}
		this.computeReloadState();
		this.class = this.enabled ? ReloadAction.EnabledClass : ReloadAction.DisabledClass;
	}

	private computeReloadState(): void {
		if (!this._runningExtensions) {
			return;
		}
		const isUninstalled = this.extension.state === ExtensionState.Uninstalled;
		const runningExtension = this._runningExtensions.filter(e => areSameExtensions({ id: e.identifier.value }, this.extension.identifier))[0];
		const isSameExtensionRunning = runningExtension && this.extension.server === this.extensionManagementServerService.getExtensionManagementServer(runningExtension.extensionLocation);

		if (isUninstalled) {
			if (isSameExtensionRunning) {
				this.enabled = true;
				this.label = localize('reloadRequired', "Reload Required");
				// {{SQL CARBON EDIT}} - replace Visual Studio Code with Azure Data Studio
				this.tooltip = localize('postUninstallTooltip', "Please reload Azure Data Studio to complete the uninstallation of this extension.");
				alert(localize('uninstallExtensionComplete', "Please reload Azure Data Studio to complete the uninstallation of the extension {0}.", this.extension.displayName));
			}
			return;
		}
		if (this.extension.local) {
			const isEnabled = this.extensionEnablementService.isEnabled(this.extension.local);
			if (runningExtension) {
				// Extension is running
				if (isEnabled) {
					if (!this.extensionService.canAddExtension(toExtensionDescription(this.extension.local))) {
						if (isSameExtensionRunning) {
							if (this.extension.version !== runningExtension.version) {
								this.enabled = true;
								this.label = localize('reloadRequired', "Reload Required");
								// {{SQL CARBON EDIT}} - replace Visual Studio Code with Azure Data Studio
								this.tooltip = localize('postUpdateTooltip', "Please reload Azure Data Studio to enable the updated extension.");
							}
						} else {
							this.enabled = true;
							this.label = localize('reloadRequired', "Reload Required");
							// {{SQL CARBON EDIT}} - replace Visual Studio Code with Azure Data Studio
							this.tooltip = localize('postEnableTooltip', "Please reload Azure Data Studio to enable this extension.");
						}
					}
				} else {
					if (isSameExtensionRunning) {
						this.enabled = true;
						this.label = localize('reloadRequired', "Reload Required");
						// {{SQL CARBON EDIT}} - replace Visual Studio Code with Azure Data Studio
						this.tooltip = localize('postDisableTooltip', "Please reload Azure Data Studio to disable this extension.");
					}
				}
				return;
			} else {
				// Extension is not running
				if (isEnabled && !this.extensionService.canAddExtension(toExtensionDescription(this.extension.local))) {
					this.enabled = true;
					this.label = localize('reloadRequired', "Reload Required");
					// {{SQL CARBON EDIT}} - replace Visual Studio Code with Azure Data Studio
					this.tooltip = localize('postEnableTooltip', "Please reload Azure Data Studio to enable this extension.");
					return;
				}
				if (this.workbenchEnvironmentService.configuration.remoteAuthority) {
					const uiExtension = isUIExtension(this.extension.local.manifest, this.configurationService);
					// Local Workspace Extension
<<<<<<< HEAD
					&& this.extension.server === this.extensionManagementServerService.localExtensionManagementServer && !isUIExtension(this.extension.local.manifest, this.configurationService)
				) {
					const remoteExtension = this.extensionsWorkbenchService.local.filter(e => areSameExtensions(e.identifier, this.extension.identifier) && e.server === this.extensionManagementServerService.remoteExtensionManagementServer)[0];
					// Extension exist in remote and enabled
					if (remoteExtension && remoteExtension.local && this.extensionEnablementService.isEnabled(remoteExtension.local)) {
						this.enabled = true;
						this.label = localize('reloadRequired', "Reload Required");
						// {{SQL CARBON EDIT}} - replace Visual Studio Code with Azure Data Studio
						this.tooltip = localize('postEnableTooltip', "Please reload Azure Data Studio to enable this extension.");
						alert(localize('installExtensionComplete', "Installing extension {0} is completed. Please reload Azure Data Studio to enable it.", this.extension.displayName));
						return;
=======
					if (!uiExtension && this.extension.server === this.extensionManagementServerService.localExtensionManagementServer) {
						const remoteExtension = this.extensionsWorkbenchService.local.filter(e => areSameExtensions(e.identifier, this.extension.identifier) && e.server === this.extensionManagementServerService.remoteExtensionManagementServer)[0];
						// Extension exist in remote and enabled
						if (remoteExtension && remoteExtension.local && this.extensionEnablementService.isEnabled(remoteExtension.local)) {
							this.enabled = true;
							this.label = localize('reloadRequired', "Reload Required");
							this.tooltip = localize('postEnableTooltip', "Please reload Visual Studio Code to enable this extension.");
							alert(localize('installExtensionComplete', "Installing extension {0} is completed. Please reload Visual Studio Code to enable it.", this.extension.displayName));
							return;
						}
					}
					// Remote UI Extension
					if (uiExtension && this.extension.server === this.extensionManagementServerService.remoteExtensionManagementServer) {
						const localExtension = this.extensionsWorkbenchService.local.filter(e => areSameExtensions(e.identifier, this.extension.identifier) && e.server === this.extensionManagementServerService.localExtensionManagementServer)[0];
						// Extension exist in local and enabled
						if (localExtension && localExtension.local && this.extensionEnablementService.isEnabled(localExtension.local)) {
							this.enabled = true;
							this.label = localize('reloadRequired', "Reload Required");
							this.tooltip = localize('postEnableTooltip', "Please reload Visual Studio Code to enable this extension.");
							alert(localize('installExtensionComplete', "Installing extension {0} is completed. Please reload Visual Studio Code to enable it.", this.extension.displayName));
							return;
						}
>>>>>>> 26ca5d3b
					}
				}
			}
		}
	}

	run(): Promise<any> {
		return Promise.resolve(this.windowService.reloadWindow());
	}

	dispose(): void {
		dispose(this.disposables);
		super.dispose();
	}
}

export class SetColorThemeAction extends ExtensionAction {

	static getColorThemes(colorThemes: IColorTheme[], extension: IExtension): IColorTheme[] {
		return colorThemes.filter(c => c.extensionData && ExtensionIdentifier.equals(c.extensionData.extensionId, extension.identifier.id));
	}

	private static readonly EnabledClass = 'extension-action theme';
	private static readonly DisabledClass = `${SetColorThemeAction.EnabledClass} disabled`;

	private disposables: IDisposable[] = [];

	constructor(
		private readonly colorThemes: IColorTheme[],
		@IExtensionService extensionService: IExtensionService,
		@IWorkbenchThemeService private readonly workbenchThemeService: IWorkbenchThemeService,
		@IQuickInputService private readonly quickInputService: IQuickInputService,
		@IConfigurationService private readonly configurationService: IConfigurationService
	) {
		super(`extensions.colorTheme`, localize('color theme', "Set Color Theme"), SetColorThemeAction.DisabledClass, false);
		Event.any<any>(extensionService.onDidChangeExtensions, workbenchThemeService.onDidColorThemeChange)(() => this.update(), this, this.disposables);
		this.update();
	}

	update(): void {
		this.enabled = false;
		if (this.extension) {
			const isInstalled = this.extension.state === ExtensionState.Installed;
			if (isInstalled) {
				const extensionThemes = SetColorThemeAction.getColorThemes(this.colorThemes, this.extension);
				this.enabled = extensionThemes.length > 0;
			}
		}
		this.class = this.enabled ? SetColorThemeAction.EnabledClass : SetColorThemeAction.DisabledClass;
	}

	async run({ showCurrentTheme, ignoreFocusLost }: { showCurrentTheme: boolean, ignoreFocusLost: boolean } = { showCurrentTheme: false, ignoreFocusLost: false }): Promise<any> {
		this.update();
		if (!this.enabled) {
			return;
		}
		let extensionThemes = SetColorThemeAction.getColorThemes(this.colorThemes, this.extension);
		const currentTheme = this.colorThemes.filter(t => t.settingsId === this.configurationService.getValue(COLOR_THEME_SETTING))[0];
		showCurrentTheme = showCurrentTheme || extensionThemes.some(t => t.id === currentTheme.id);
		if (showCurrentTheme) {
			extensionThemes = extensionThemes.filter(t => t.id !== currentTheme.id);
		}

		const delayer = new Delayer<any>(100);
		const picks: (IQuickPickItem | IQuickPickSeparator)[] = [];
		picks.push(...extensionThemes.map(theme => (<IQuickPickItem>{ label: theme.label, id: theme.id })));
		if (showCurrentTheme) {
			picks.push(<IQuickPickSeparator>{ type: 'separator', label: localize('current', "Current") });
			picks.push(<IQuickPickItem>{ label: currentTheme.label, id: currentTheme.id });
		}
		const pickedTheme = await this.quickInputService.pick(
			picks,
			{
				placeHolder: localize('select color theme', "Select Color Theme"),
				onDidFocus: item => delayer.trigger(() => this.workbenchThemeService.setColorTheme(item.id, undefined)),
				ignoreFocusLost
			});
		let confValue = this.configurationService.inspect(COLOR_THEME_SETTING);
		const target = typeof confValue.workspace !== 'undefined' ? ConfigurationTarget.WORKSPACE : ConfigurationTarget.USER;
		return this.workbenchThemeService.setColorTheme(pickedTheme ? pickedTheme.id : currentTheme.id, target);
	}

	dispose() {
		this.disposables = dispose(this.disposables);
		super.dispose();
	}
}

export class SetFileIconThemeAction extends ExtensionAction {

	private static readonly EnabledClass = 'extension-action theme';
	private static readonly DisabledClass = `${SetFileIconThemeAction.EnabledClass} disabled`;

	private disposables: IDisposable[] = [];

	static getFileIconThemes(fileIconThemes: IFileIconTheme[], extension: IExtension): IFileIconTheme[] {
		return fileIconThemes.filter(c => c.extensionData && ExtensionIdentifier.equals(c.extensionData.extensionId, extension.identifier.id));
	}

	constructor(
		private readonly fileIconThemes: IFileIconTheme[],
		@IExtensionService extensionService: IExtensionService,
		@IWorkbenchThemeService private readonly workbenchThemeService: IWorkbenchThemeService,
		@IQuickInputService private readonly quickInputService: IQuickInputService,
		@IConfigurationService private readonly configurationService: IConfigurationService
	) {
		super(`extensions.fileIconTheme`, localize('file icon theme', "Set File Icon Theme"), SetFileIconThemeAction.DisabledClass, false);
		Event.any<any>(extensionService.onDidChangeExtensions, workbenchThemeService.onDidFileIconThemeChange)(() => this.update(), this, this.disposables);
		this.update();
	}

	update(): void {
		this.enabled = false;
		if (this.extension) {
			const isInstalled = this.extension.state === ExtensionState.Installed;
			if (isInstalled) {
				const extensionThemes = SetFileIconThemeAction.getFileIconThemes(this.fileIconThemes, this.extension);
				this.enabled = extensionThemes.length > 0;
			}
		}
		this.class = this.enabled ? SetFileIconThemeAction.EnabledClass : SetFileIconThemeAction.DisabledClass;
	}

	async run({ showCurrentTheme, ignoreFocusLost }: { showCurrentTheme: boolean, ignoreFocusLost: boolean } = { showCurrentTheme: false, ignoreFocusLost: false }): Promise<any> {
		await this.update();
		if (!this.enabled) {
			return;
		}
		let extensionThemes = SetFileIconThemeAction.getFileIconThemes(this.fileIconThemes, this.extension);
		const currentTheme = this.fileIconThemes.filter(t => t.settingsId === this.configurationService.getValue(ICON_THEME_SETTING))[0] || this.workbenchThemeService.getFileIconTheme();
		showCurrentTheme = showCurrentTheme || extensionThemes.some(t => t.id === currentTheme.id);
		if (showCurrentTheme) {
			extensionThemes = extensionThemes.filter(t => t.id !== currentTheme.id);
		}

		const delayer = new Delayer<any>(100);
		const picks: (IQuickPickItem | IQuickPickSeparator)[] = [];
		picks.push(...extensionThemes.map(theme => (<IQuickPickItem>{ label: theme.label, id: theme.id })));
		if (showCurrentTheme && currentTheme.label) {
			picks.push(<IQuickPickSeparator>{ type: 'separator', label: localize('current', "Current") });
			picks.push(<IQuickPickItem>{ label: currentTheme.label, id: currentTheme.id });
		}
		const pickedTheme = await this.quickInputService.pick(
			picks,
			{
				placeHolder: localize('select file icon theme', "Select File Icon Theme"),
				onDidFocus: item => delayer.trigger(() => this.workbenchThemeService.setFileIconTheme(item.id, undefined)),
				ignoreFocusLost
			});
		let confValue = this.configurationService.inspect(ICON_THEME_SETTING);
		const target = typeof confValue.workspace !== 'undefined' ? ConfigurationTarget.WORKSPACE : ConfigurationTarget.USER;
		return this.workbenchThemeService.setFileIconTheme(pickedTheme ? pickedTheme.id : currentTheme.id, target);
	}

	dispose() {
		this.disposables = dispose(this.disposables);
		super.dispose();
	}
}

export class OpenExtensionsViewletAction extends ShowViewletAction {

	static ID = VIEWLET_ID;
	static LABEL = localize('toggleExtensionsViewlet', "Show Extensions");

	constructor(
		id: string,
		label: string,
		@IViewletService viewletService: IViewletService,
		@IEditorGroupsService editorGroupService: IEditorGroupsService,
		@IWorkbenchLayoutService layoutService: IWorkbenchLayoutService
	) {
		super(id, label, VIEWLET_ID, viewletService, editorGroupService, layoutService);
	}
}

export class InstallExtensionsAction extends OpenExtensionsViewletAction {
	static ID = 'workbench.extensions.action.installExtensions';
	static LABEL = localize('installExtensions', "Install Extensions");
}

export class ShowEnabledExtensionsAction extends Action {

	static readonly ID = 'workbench.extensions.action.showEnabledExtensions';
	static LABEL = localize('showEnabledExtensions', 'Show Enabled Extensions');

	constructor(
		id: string,
		label: string,
		@IViewletService private readonly viewletService: IViewletService
	) {
		super(id, label, undefined, true);
	}

	run(): Promise<void> {
		return this.viewletService.openViewlet(VIEWLET_ID, true)
			.then(viewlet => viewlet as IExtensionsViewlet)
			.then(viewlet => {
				viewlet.search('@enabled ');
				viewlet.focus();
			});
	}
}

export class ShowInstalledExtensionsAction extends Action {

	static readonly ID = 'workbench.extensions.action.showInstalledExtensions';
	static LABEL = localize('showInstalledExtensions', "Show Installed Extensions");

	constructor(
		id: string,
		label: string,
		@IViewletService private readonly viewletService: IViewletService
	) {
		super(id, label, undefined, true);
	}

	run(): Promise<void> {
		return this.viewletService.openViewlet(VIEWLET_ID, true)
			.then(viewlet => viewlet as IExtensionsViewlet)
			.then(viewlet => {
				viewlet.search('@installed ');
				viewlet.focus();
			});
	}
}

export class ShowDisabledExtensionsAction extends Action {

	static readonly ID = 'workbench.extensions.action.showDisabledExtensions';
	static LABEL = localize('showDisabledExtensions', "Show Disabled Extensions");

	constructor(
		id: string,
		label: string,
		@IViewletService private readonly viewletService: IViewletService
	) {
		super(id, label, 'null', true);
	}

	run(): Promise<void> {
		return this.viewletService.openViewlet(VIEWLET_ID, true)
			.then(viewlet => viewlet as IExtensionsViewlet)
			.then(viewlet => {
				viewlet.search('@disabled ');
				viewlet.focus();
			});
	}
}

export class ClearExtensionsInputAction extends Action {

	static readonly ID = 'workbench.extensions.action.clearExtensionsInput';
	static LABEL = localize('clearExtensionsInput', "Clear Extensions Input");

	private disposables: IDisposable[] = [];

	constructor(
		id: string,
		label: string,
		onSearchChange: Event<string>,
		value: string,
		@IViewletService private readonly viewletService: IViewletService
	) {
		super(id, label, 'clear-extensions', true);
		this.onSearchChange(value);
		onSearchChange(this.onSearchChange, this, this.disposables);
	}

	private onSearchChange(value: string): void {
		this.enabled = !!value;
	}

	run(): Promise<void> {
		return this.viewletService.openViewlet(VIEWLET_ID, true)
			.then(viewlet => viewlet as IExtensionsViewlet)
			.then(viewlet => {
				viewlet.search('');
				viewlet.focus();
			});
	}

	dispose(): void {
		this.disposables = dispose(this.disposables);
	}
}

export class ShowBuiltInExtensionsAction extends Action {

	static readonly ID = 'workbench.extensions.action.listBuiltInExtensions';
	static LABEL = localize('showBuiltInExtensions', "Show Built-in Extensions");

	constructor(
		id: string,
		label: string,
		@IViewletService private readonly viewletService: IViewletService
	) {
		super(id, label, undefined, true);
	}

	run(): Promise<void> {
		return this.viewletService.openViewlet(VIEWLET_ID, true)
			.then(viewlet => viewlet as IExtensionsViewlet)
			.then(viewlet => {
				viewlet.search('@builtin ');
				viewlet.focus();
			});
	}
}

export class ShowOutdatedExtensionsAction extends Action {

	static readonly ID = 'workbench.extensions.action.listOutdatedExtensions';
	static LABEL = localize('showOutdatedExtensions', "Show Outdated Extensions");

	constructor(
		id: string,
		label: string,
		@IViewletService private readonly viewletService: IViewletService
	) {
		super(id, label, undefined, true);
	}

	run(): Promise<void> {
		return this.viewletService.openViewlet(VIEWLET_ID, true)
			.then(viewlet => viewlet as IExtensionsViewlet)
			.then(viewlet => {
				viewlet.search('@outdated ');
				viewlet.focus();
			});
	}
}

export class ShowPopularExtensionsAction extends Action {

	static readonly ID = 'workbench.extensions.action.showPopularExtensions';
	static LABEL = localize('showPopularExtensions', "Show Popular Extensions");

	constructor(
		id: string,
		label: string,
		@IViewletService private readonly viewletService: IViewletService
	) {
		super(id, label, undefined, true);
	}

	run(): Promise<void> {
		return this.viewletService.openViewlet(VIEWLET_ID, true)
			.then(viewlet => viewlet as IExtensionsViewlet)
			.then(viewlet => {
				viewlet.search('@sort:installs ');
				viewlet.focus();
			});
	}
}

export class ShowRecommendedExtensionsAction extends Action {

	static readonly ID = 'workbench.extensions.action.showRecommendedExtensions';
	static LABEL = localize('showRecommendedExtensions', "Show Recommended Extensions");

	constructor(
		id: string,
		label: string,
		@IViewletService private readonly viewletService: IViewletService
	) {
		super(id, label, undefined, true);
	}

	run(): Promise<void> {
		return this.viewletService.openViewlet(VIEWLET_ID, true)
			.then(viewlet => viewlet as IExtensionsViewlet)
			.then(viewlet => {
				viewlet.search('@recommended ');
				viewlet.focus();
			});
	}
}

export class InstallWorkspaceRecommendedExtensionsAction extends Action {

	static readonly ID = 'workbench.extensions.action.installWorkspaceRecommendedExtensions';
	static LABEL = localize('installWorkspaceRecommendedExtensions', "Install All Workspace Recommended Extensions");

	private _recommendations: IExtensionRecommendation[] = [];
	get recommendations(): IExtensionRecommendation[] { return this._recommendations; }
	set recommendations(recommendations: IExtensionRecommendation[]) { this._recommendations = recommendations; this.enabled = this._recommendations.length > 0; }

	constructor(
		id: string = InstallWorkspaceRecommendedExtensionsAction.ID,
		label: string = InstallWorkspaceRecommendedExtensionsAction.LABEL,
		recommendations: IExtensionRecommendation[],
		@IViewletService private readonly viewletService: IViewletService,
		@INotificationService private readonly notificationService: INotificationService,
		@IInstantiationService private readonly instantiationService: IInstantiationService,
		@IOpenerService private readonly openerService: IOpenerService,
		@IExtensionsWorkbenchService private readonly extensionWorkbenchService: IExtensionsWorkbenchService
	) {
		super(id, label, 'extension-action');
		this.recommendations = recommendations;
	}

	run(): Promise<any> {
		return this.viewletService.openViewlet(VIEWLET_ID, true)
			.then(viewlet => viewlet as IExtensionsViewlet)
			.then(viewlet => {
				viewlet.search('@recommended ');
				viewlet.focus();
				const names = this.recommendations.map(({ extensionId }) => extensionId);
				return this.extensionWorkbenchService.queryGallery({ names, source: 'install-all-workspace-recommendations' }, CancellationToken.None).then(pager => {
					let installPromises: Promise<any>[] = [];
					let model = new PagedModel(pager);
					for (let i = 0; i < pager.total; i++) {
						installPromises.push(model.resolve(i, CancellationToken.None).then(e => {
							return this.extensionWorkbenchService.install(e).then(undefined, err => {
								console.error(err);
								return promptDownloadManually(e.gallery, localize('failedToInstall', "Failed to install \'{0}\'.", e.identifier.id), err, this.instantiationService, this.notificationService, this.openerService);
							});
						}));
					}
					return Promise.all(installPromises);
				});
			});
	}
}

export class InstallRecommendedExtensionAction extends Action {

	static readonly ID = 'workbench.extensions.action.installRecommendedExtension';
	static LABEL = localize('installRecommendedExtension', "Install Recommended Extension");

	private extensionId: string;

	constructor(
		extensionId: string,
		@IViewletService private readonly viewletService: IViewletService,
		@INotificationService private readonly notificationService: INotificationService,
		@IInstantiationService private readonly instantiationService: IInstantiationService,
		@IOpenerService private readonly openerService: IOpenerService,
		@IExtensionsWorkbenchService private readonly extensionWorkbenchService: IExtensionsWorkbenchService
	) {
		super(InstallRecommendedExtensionAction.ID, InstallRecommendedExtensionAction.LABEL, undefined, false);
		this.extensionId = extensionId;
	}

	run(): Promise<any> {
		return this.viewletService.openViewlet(VIEWLET_ID, true)
			.then(viewlet => viewlet as IExtensionsViewlet)
			.then(viewlet => {
				viewlet.search('@recommended ');
				viewlet.focus();
				return this.extensionWorkbenchService.queryGallery({ names: [this.extensionId], source: 'install-recommendation', pageSize: 1 }, CancellationToken.None)
					.then(pager => {
						if (pager && pager.firstPage && pager.firstPage.length) {
							const extension = pager.firstPage[0];
							return this.extensionWorkbenchService.install(extension)
								.then(() => null, err => {
									console.error(err);
									return promptDownloadManually(extension.gallery, localize('failedToInstall', "Failed to install \'{0}\'.", extension.identifier.id), err, this.instantiationService, this.notificationService, this.openerService);
								});
						}
						return null;
					});
			});
	}
}

export class IgnoreExtensionRecommendationAction extends Action {

	static readonly ID = 'extensions.ignore';

	private static readonly Class = 'extension-action ignore';

	private disposables: IDisposable[] = [];
	extension: IExtension;

	constructor(
		@IExtensionTipsService private readonly extensionsTipsService: IExtensionTipsService,
	) {
		super(IgnoreExtensionRecommendationAction.ID, 'Ignore Recommendation');

		this.class = IgnoreExtensionRecommendationAction.Class;
		this.tooltip = localize('ignoreExtensionRecommendation', "Do not recommend this extension again");
		this.enabled = true;
	}

	public run(): Promise<any> {
		this.extensionsTipsService.toggleIgnoredRecommendation(this.extension.identifier.id, true);
		return Promise.resolve();
	}

	dispose(): void {
		super.dispose();
		this.disposables = dispose(this.disposables);
	}
}

export class UndoIgnoreExtensionRecommendationAction extends Action {

	static readonly ID = 'extensions.ignore';

	private static readonly Class = 'extension-action undo-ignore';

	private disposables: IDisposable[] = [];
	extension: IExtension;

	constructor(
		@IExtensionTipsService private readonly extensionsTipsService: IExtensionTipsService,
	) {
		super(UndoIgnoreExtensionRecommendationAction.ID, 'Undo');

		this.class = UndoIgnoreExtensionRecommendationAction.Class;
		this.tooltip = localize('undo', "Undo");
		this.enabled = true;
	}

	public run(): Promise<any> {
		this.extensionsTipsService.toggleIgnoredRecommendation(this.extension.identifier.id, false);
		return Promise.resolve();
	}

	dispose(): void {
		super.dispose();
		this.disposables = dispose(this.disposables);
	}
}


export class ShowRecommendedKeymapExtensionsAction extends Action {

	static readonly ID = 'workbench.extensions.action.showRecommendedKeymapExtensions';
	static SHORT_LABEL = localize('showRecommendedKeymapExtensionsShort', "Keymaps");

	constructor(
		id: string,
		label: string,
		@IViewletService private readonly viewletService: IViewletService
	) {
		super(id, label, undefined, true);
	}

	run(): Promise<void> {
		return this.viewletService.openViewlet(VIEWLET_ID, true)
			.then(viewlet => viewlet as IExtensionsViewlet)
			.then(viewlet => {
				viewlet.search('@recommended:keymaps ');
				viewlet.focus();
			});
	}
}

export class ShowLanguageExtensionsAction extends Action {

	static readonly ID = 'workbench.extensions.action.showLanguageExtensions';
	static SHORT_LABEL = localize('showLanguageExtensionsShort', "Language Extensions");

	constructor(
		id: string,
		label: string,
		@IViewletService private readonly viewletService: IViewletService
	) {
		super(id, label, undefined, true);
	}

	run(): Promise<void> {
		return this.viewletService.openViewlet(VIEWLET_ID, true)
			.then(viewlet => viewlet as IExtensionsViewlet)
			.then(viewlet => {
				viewlet.search('@category:"programming languages" @sort:installs ');
				viewlet.focus();
			});
	}
}

export class ShowAzureExtensionsAction extends Action {

	static readonly ID = 'workbench.extensions.action.showAzureExtensions';
	static SHORT_LABEL = localize('showAzureExtensionsShort', "Azure Extensions");

	constructor(
		id: string,
		label: string,
		@IViewletService private readonly viewletService: IViewletService
	) {
		super(id, label, undefined, true);
	}

	run(): Promise<void> {
		return this.viewletService.openViewlet(VIEWLET_ID, true)
			.then(viewlet => viewlet as IExtensionsViewlet)
			.then(viewlet => {
				viewlet.search('@sort:installs azure ');
				viewlet.focus();
			});
	}
}

export class ChangeSortAction extends Action {

	private query: Query;
	private disposables: IDisposable[] = [];

	constructor(
		id: string,
		label: string,
		onSearchChange: Event<string>,
		private sortBy: string,
		@IViewletService private readonly viewletService: IViewletService
	) {
		super(id, label, undefined, true);

		if (sortBy === undefined) {
			throw new Error('bad arguments');
		}

		this.query = Query.parse('');
		this.enabled = false;
		onSearchChange(this.onSearchChange, this, this.disposables);
	}

	private onSearchChange(value: string): void {
		const query = Query.parse(value);
		this.query = new Query(query.value, this.sortBy || query.sortBy, query.groupBy);
		this.enabled = !!value && this.query.isValid() && !this.query.equals(query);
	}

	run(): Promise<void> {
		return this.viewletService.openViewlet(VIEWLET_ID, true)
			.then(viewlet => viewlet as IExtensionsViewlet)
			.then(viewlet => {
				viewlet.search(this.query.toString());
				viewlet.focus();
			});
	}
}

export class ConfigureRecommendedExtensionsCommandsContributor extends Disposable implements IWorkbenchContribution {

	private workspaceContextKey = new RawContextKey<boolean>('workspaceRecommendations', true);
	private workspaceFolderContextKey = new RawContextKey<boolean>('workspaceFolderRecommendations', true);
	private addToWorkspaceRecommendationsContextKey = new RawContextKey<boolean>('addToWorkspaceRecommendations', false);
	private addToWorkspaceFolderRecommendationsContextKey = new RawContextKey<boolean>('addToWorkspaceFolderRecommendations', false);

	constructor(
		@IContextKeyService contextKeyService: IContextKeyService,
		@IWorkspaceContextService workspaceContextService: IWorkspaceContextService,
		@IEditorService editorService: IEditorService
	) {
		super();
		const boundWorkspaceContextKey = this.workspaceContextKey.bindTo(contextKeyService);
		boundWorkspaceContextKey.set(workspaceContextService.getWorkbenchState() === WorkbenchState.WORKSPACE);
		this._register(workspaceContextService.onDidChangeWorkbenchState(() => boundWorkspaceContextKey.set(workspaceContextService.getWorkbenchState() === WorkbenchState.WORKSPACE)));

		const boundWorkspaceFolderContextKey = this.workspaceFolderContextKey.bindTo(contextKeyService);
		boundWorkspaceFolderContextKey.set(workspaceContextService.getWorkspace().folders.length > 0);
		this._register(workspaceContextService.onDidChangeWorkspaceFolders(() => boundWorkspaceFolderContextKey.set(workspaceContextService.getWorkspace().folders.length > 0)));

		const boundAddToWorkspaceRecommendationsContextKey = this.addToWorkspaceRecommendationsContextKey.bindTo(contextKeyService);
		boundAddToWorkspaceRecommendationsContextKey.set(editorService.activeEditor instanceof ExtensionsInput && workspaceContextService.getWorkbenchState() === WorkbenchState.WORKSPACE);
		this._register(editorService.onDidActiveEditorChange(() => boundAddToWorkspaceRecommendationsContextKey.set(
			editorService.activeEditor instanceof ExtensionsInput && workspaceContextService.getWorkbenchState() === WorkbenchState.WORKSPACE)));
		this._register(workspaceContextService.onDidChangeWorkbenchState(() => boundAddToWorkspaceRecommendationsContextKey.set(
			editorService.activeEditor instanceof ExtensionsInput && workspaceContextService.getWorkbenchState() === WorkbenchState.WORKSPACE)));

		const boundAddToWorkspaceFolderRecommendationsContextKey = this.addToWorkspaceFolderRecommendationsContextKey.bindTo(contextKeyService);
		boundAddToWorkspaceFolderRecommendationsContextKey.set(editorService.activeEditor instanceof ExtensionsInput);
		this._register(editorService.onDidActiveEditorChange(() => boundAddToWorkspaceFolderRecommendationsContextKey.set(editorService.activeEditor instanceof ExtensionsInput)));

		this.registerCommands();
	}

	private registerCommands(): void {
		CommandsRegistry.registerCommand(ConfigureWorkspaceRecommendedExtensionsAction.ID, serviceAccessor => {
			serviceAccessor.get(IInstantiationService).createInstance(ConfigureWorkspaceRecommendedExtensionsAction, ConfigureWorkspaceRecommendedExtensionsAction.ID, ConfigureWorkspaceRecommendedExtensionsAction.LABEL).run();
		});
		MenuRegistry.appendMenuItem(MenuId.CommandPalette, {
			command: {
				id: ConfigureWorkspaceRecommendedExtensionsAction.ID,
				title: { value: `${ExtensionsLabel}: ${ConfigureWorkspaceRecommendedExtensionsAction.LABEL}`, original: 'Extensions: Configure Recommended Extensions (Workspace)' },
				category: localize('extensions', "Extensions")
			},
			when: this.workspaceContextKey
		});

		CommandsRegistry.registerCommand(ConfigureWorkspaceFolderRecommendedExtensionsAction.ID, serviceAccessor => {
			serviceAccessor.get(IInstantiationService).createInstance(ConfigureWorkspaceFolderRecommendedExtensionsAction, ConfigureWorkspaceFolderRecommendedExtensionsAction.ID, ConfigureWorkspaceFolderRecommendedExtensionsAction.LABEL).run();
		});
		MenuRegistry.appendMenuItem(MenuId.CommandPalette, {
			command: {
				id: ConfigureWorkspaceFolderRecommendedExtensionsAction.ID,
				title: { value: `${ExtensionsLabel}: ${ConfigureWorkspaceFolderRecommendedExtensionsAction.LABEL}`, original: 'Extensions: Configure Recommended Extensions (Workspace Folder)' },
				category: localize('extensions', "Extensions")
			},
			when: this.workspaceFolderContextKey
		});

		CommandsRegistry.registerCommand(AddToWorkspaceRecommendationsAction.ADD_ID, serviceAccessor => {
			serviceAccessor.get(IInstantiationService)
				.createInstance(AddToWorkspaceRecommendationsAction, AddToWorkspaceRecommendationsAction.ADD_ID, AddToWorkspaceRecommendationsAction.ADD_LABEL)
				.run(AddToWorkspaceRecommendationsAction.ADD);
		});
		MenuRegistry.appendMenuItem(MenuId.CommandPalette, {
			command: {
				id: AddToWorkspaceRecommendationsAction.ADD_ID,
				title: { value: `${ExtensionsLabel}: ${AddToWorkspaceRecommendationsAction.ADD_LABEL}`, original: 'Extensions: Add to Recommended Extensions (Workspace)' },
				category: localize('extensions', "Extensions")
			},
			when: this.addToWorkspaceRecommendationsContextKey
		});

		CommandsRegistry.registerCommand(AddToWorkspaceFolderRecommendationsAction.ADD_ID, serviceAccessor => {
			serviceAccessor.get(IInstantiationService)
				.createInstance(AddToWorkspaceFolderRecommendationsAction, AddToWorkspaceFolderRecommendationsAction.ADD_ID, AddToWorkspaceFolderRecommendationsAction.ADD_LABEL)
				.run(AddToWorkspaceRecommendationsAction.ADD);
		});
		MenuRegistry.appendMenuItem(MenuId.CommandPalette, {
			command: {
				id: AddToWorkspaceFolderRecommendationsAction.ADD_ID,
				title: { value: `${ExtensionsLabel}: ${AddToWorkspaceFolderRecommendationsAction.ADD_LABEL}`, original: 'Extensions: Add to Recommended Extensions (Workspace Folder)' },
				category: localize('extensions', "Extensions")
			},
			when: this.addToWorkspaceFolderRecommendationsContextKey
		});

		CommandsRegistry.registerCommand(AddToWorkspaceRecommendationsAction.IGNORE_ID, serviceAccessor => {
			serviceAccessor.get(IInstantiationService)
				.createInstance(AddToWorkspaceRecommendationsAction, AddToWorkspaceRecommendationsAction.IGNORE_ID, AddToWorkspaceRecommendationsAction.IGNORE_LABEL)
				.run(AddToWorkspaceRecommendationsAction.IGNORE);
		});
		MenuRegistry.appendMenuItem(MenuId.CommandPalette, {
			command: {
				id: AddToWorkspaceRecommendationsAction.IGNORE_ID,
				title: { value: `${ExtensionsLabel}: ${AddToWorkspaceRecommendationsAction.IGNORE_LABEL}`, original: 'Extensions: Ignore Recommended Extension (Workspace)' },
				category: localize('extensions', "Extensions")
			},
			when: this.addToWorkspaceRecommendationsContextKey
		});

		CommandsRegistry.registerCommand(AddToWorkspaceFolderRecommendationsAction.IGNORE_ID, serviceAccessor => {
			serviceAccessor.get(IInstantiationService)
				.createInstance(AddToWorkspaceFolderRecommendationsAction, AddToWorkspaceFolderRecommendationsAction.IGNORE_ID, AddToWorkspaceFolderRecommendationsAction.IGNORE_LABEL)
				.run(AddToWorkspaceRecommendationsAction.IGNORE);
		});
		MenuRegistry.appendMenuItem(MenuId.CommandPalette, {
			command: {
				id: AddToWorkspaceFolderRecommendationsAction.IGNORE_ID,
				title: { value: `${ExtensionsLabel}: ${AddToWorkspaceFolderRecommendationsAction.IGNORE_LABEL}`, original: 'Extensions: Ignore Recommended Extension (Workspace Folder)' },
				category: localize('extensions', "Extensions")
			},
			when: this.addToWorkspaceFolderRecommendationsContextKey
		});
	}
}

export abstract class AbstractConfigureRecommendedExtensionsAction extends Action {

	constructor(
		id: string,
		label: string,
		@IWorkspaceContextService protected contextService: IWorkspaceContextService,
		@IFileService private readonly fileService: IFileService,
		@ITextFileService private readonly textFileService: ITextFileService,
		@IEditorService protected editorService: IEditorService,
		@IJSONEditingService private readonly jsonEditingService: IJSONEditingService,
		@ITextModelService private readonly textModelResolverService: ITextModelService
	) {
		super(id, label);
	}

	protected openExtensionsFile(extensionsFileResource: URI): Promise<any> {
		return this.getOrCreateExtensionsFile(extensionsFileResource)
			.then(({ created, content }) =>
				this.getSelectionPosition(content, extensionsFileResource, ['recommendations'])
					.then(selection => this.editorService.openEditor({
						resource: extensionsFileResource,
						options: {
							pinned: created,
							selection
						}
					})),
				error => Promise.reject(new Error(localize('OpenExtensionsFile.failed', "Unable to create 'extensions.json' file inside the '.vscode' folder ({0}).", error))));
	}

	protected openWorkspaceConfigurationFile(workspaceConfigurationFile: URI): Promise<any> {
		return this.getOrUpdateWorkspaceConfigurationFile(workspaceConfigurationFile)
			.then(content => this.getSelectionPosition(content.value.toString(), content.resource, ['extensions', 'recommendations']))
			.then(selection => this.editorService.openEditor({
				resource: workspaceConfigurationFile,
				options: {
					selection,
					forceReload: true // because content has changed
				}
			}));
	}

	protected addExtensionToWorkspaceConfig(workspaceConfigurationFile: URI, extensionId: string, shouldRecommend: boolean) {
		return this.getOrUpdateWorkspaceConfigurationFile(workspaceConfigurationFile)
			.then(content => {
				const extensionIdLowerCase = extensionId.toLowerCase();
				const workspaceExtensionsConfigContent: IExtensionsConfigContent = (json.parse(content.value.toString()) || {})['extensions'] || {};
				let insertInto = shouldRecommend ? workspaceExtensionsConfigContent.recommendations || [] : workspaceExtensionsConfigContent.unwantedRecommendations || [];
				let removeFrom = shouldRecommend ? workspaceExtensionsConfigContent.unwantedRecommendations || [] : workspaceExtensionsConfigContent.recommendations || [];

				if (insertInto.some(e => e.toLowerCase() === extensionIdLowerCase)) {
					return Promise.resolve(null);
				}

				insertInto.push(extensionId);
				removeFrom = removeFrom.filter(x => x.toLowerCase() !== extensionIdLowerCase);

				return this.jsonEditingService.write(workspaceConfigurationFile,
					{
						key: 'extensions',
						value: {
							recommendations: shouldRecommend ? insertInto : removeFrom,
							unwantedRecommendations: shouldRecommend ? removeFrom : insertInto
						}
					},
					true);
			});
	}

	protected addExtensionToWorkspaceFolderConfig(extensionsFileResource: URI, extensionId: string, shouldRecommend: boolean): Promise<any> {
		return this.getOrCreateExtensionsFile(extensionsFileResource)
			.then(({ content }) => {
				const extensionIdLowerCase = extensionId.toLowerCase();
				const extensionsConfigContent: IExtensionsConfigContent = json.parse(content) || {};
				let insertInto = shouldRecommend ? extensionsConfigContent.recommendations || [] : extensionsConfigContent.unwantedRecommendations || [];
				let removeFrom = shouldRecommend ? extensionsConfigContent.unwantedRecommendations || [] : extensionsConfigContent.recommendations || [];

				if (insertInto.some(e => e.toLowerCase() === extensionIdLowerCase)) {
					return Promise.resolve(null);
				}

				insertInto.push(extensionId);

				let removeFromPromise: Promise<void> = Promise.resolve();
				if (removeFrom.some(e => e.toLowerCase() === extensionIdLowerCase)) {
					removeFrom = removeFrom.filter(x => x.toLowerCase() !== extensionIdLowerCase);
					removeFromPromise = this.jsonEditingService.write(extensionsFileResource,
						{
							key: shouldRecommend ? 'unwantedRecommendations' : 'recommendations',
							value: removeFrom
						},
						true);
				}

				return removeFromPromise.then(() =>
					this.jsonEditingService.write(extensionsFileResource,
						{
							key: shouldRecommend ? 'recommendations' : 'unwantedRecommendations',
							value: insertInto
						},
						true)
				);
			});
	}

	protected getWorkspaceExtensionsConfigContent(extensionsFileResource: URI): Promise<IExtensionsConfigContent> {
		return Promise.resolve(this.fileService.readFile(extensionsFileResource))
			.then(content => {
				return (json.parse(content.value.toString()) || {})['extensions'] || {};
			}, err => ({ recommendations: [], unwantedRecommendations: [] }));
	}

	protected getWorkspaceFolderExtensionsConfigContent(extensionsFileResource: URI): Promise<IExtensionsConfigContent> {
		return Promise.resolve(this.fileService.readFile(extensionsFileResource))
			.then(content => {
				return (<IExtensionsConfigContent>json.parse(content.value.toString()));
			}, err => ({ recommendations: [], unwantedRecommendations: [] }));
	}

	private getOrUpdateWorkspaceConfigurationFile(workspaceConfigurationFile: URI): Promise<IFileContent> {
		return Promise.resolve(this.fileService.readFile(workspaceConfigurationFile))
			.then(content => {
				const workspaceRecommendations = <IExtensionsConfigContent>json.parse(content.value.toString())['extensions'];
				if (!workspaceRecommendations || !workspaceRecommendations.recommendations) {
					return this.jsonEditingService.write(workspaceConfigurationFile, { key: 'extensions', value: { recommendations: [] } }, true)
						.then(() => this.fileService.readFile(workspaceConfigurationFile));
				}
				return content;
			});
	}

	private getSelectionPosition(content: string, resource: URI, path: json.JSONPath): Promise<ITextEditorSelection | undefined> {
		const tree = json.parseTree(content);
		const node = json.findNodeAtLocation(tree, path);
		if (node && node.parent && node.parent.children) {
			const recommendationsValueNode = node.parent.children[1];
			const lastExtensionNode = recommendationsValueNode.children && recommendationsValueNode.children.length ? recommendationsValueNode.children[recommendationsValueNode.children.length - 1] : null;
			const offset = lastExtensionNode ? lastExtensionNode.offset + lastExtensionNode.length : recommendationsValueNode.offset + 1;
			return Promise.resolve(this.textModelResolverService.createModelReference(resource))
				.then(reference => {
					const position = reference.object.textEditorModel.getPositionAt(offset);
					reference.dispose();
					return <ITextEditorSelection>{
						startLineNumber: position.lineNumber,
						startColumn: position.column,
						endLineNumber: position.lineNumber,
						endColumn: position.column,
					};
				});
		}
		return Promise.resolve(undefined);
	}

	private getOrCreateExtensionsFile(extensionsFileResource: URI): Promise<{ created: boolean, extensionsFileResource: URI, content: string }> {
		return Promise.resolve(this.fileService.readFile(extensionsFileResource)).then(content => {
			return { created: false, extensionsFileResource, content: content.value.toString() };
		}, err => {
			return this.textFileService.write(extensionsFileResource, ExtensionsConfigurationInitialContent).then(() => {
				return { created: true, extensionsFileResource, content: ExtensionsConfigurationInitialContent };
			});
		});
	}
}

export class ConfigureWorkspaceRecommendedExtensionsAction extends AbstractConfigureRecommendedExtensionsAction {

	static readonly ID = 'workbench.extensions.action.configureWorkspaceRecommendedExtensions';
	static LABEL = localize('configureWorkspaceRecommendedExtensions', "Configure Recommended Extensions (Workspace)");

	private disposables: IDisposable[] = [];

	constructor(
		id: string,
		label: string,
		@IFileService fileService: IFileService,
		@ITextFileService textFileService: ITextFileService,
		@IWorkspaceContextService contextService: IWorkspaceContextService,
		@IEditorService editorService: IEditorService,
		@IJSONEditingService jsonEditingService: IJSONEditingService,
		@ITextModelService textModelResolverService: ITextModelService
	) {
		super(id, label, contextService, fileService, textFileService, editorService, jsonEditingService, textModelResolverService);
		this.contextService.onDidChangeWorkbenchState(() => this.update(), this, this.disposables);
		this.update();
	}

	private update(): void {
		this.enabled = this.contextService.getWorkbenchState() !== WorkbenchState.EMPTY;
	}

	public run(): Promise<void> {
		switch (this.contextService.getWorkbenchState()) {
			case WorkbenchState.FOLDER:
				return this.openExtensionsFile(this.contextService.getWorkspace().folders[0].toResource(EXTENSIONS_CONFIG));
			case WorkbenchState.WORKSPACE:
				return this.openWorkspaceConfigurationFile(this.contextService.getWorkspace().configuration!);
		}
		return Promise.resolve();
	}

	dispose(): void {
		this.disposables = dispose(this.disposables);
		super.dispose();
	}
}

export class ConfigureWorkspaceFolderRecommendedExtensionsAction extends AbstractConfigureRecommendedExtensionsAction {

	static readonly ID = 'workbench.extensions.action.configureWorkspaceFolderRecommendedExtensions';
	static LABEL = localize('configureWorkspaceFolderRecommendedExtensions', "Configure Recommended Extensions (Workspace Folder)");

	private disposables: IDisposable[] = [];

	constructor(
		id: string,
		label: string,
		@IFileService fileService: IFileService,
		@ITextFileService textFileService: ITextFileService,
		@IWorkspaceContextService contextService: IWorkspaceContextService,
		@IEditorService editorService: IEditorService,
		@IJSONEditingService jsonEditingService: IJSONEditingService,
		@ITextModelService textModelResolverService: ITextModelService,
		@ICommandService private readonly commandService: ICommandService
	) {
		super(id, label, contextService, fileService, textFileService, editorService, jsonEditingService, textModelResolverService);
		this.contextService.onDidChangeWorkspaceFolders(() => this.update(), this, this.disposables);
		this.update();
	}

	private update(): void {
		this.enabled = this.contextService.getWorkspace().folders.length > 0;
	}

	public run(): Promise<any> {
		const folderCount = this.contextService.getWorkspace().folders.length;
		const pickFolderPromise = folderCount === 1 ? Promise.resolve(this.contextService.getWorkspace().folders[0]) : this.commandService.executeCommand<IWorkspaceFolder>(PICK_WORKSPACE_FOLDER_COMMAND_ID);
		return Promise.resolve(pickFolderPromise)
			.then(workspaceFolder => {
				if (workspaceFolder) {
					return this.openExtensionsFile(workspaceFolder.toResource(EXTENSIONS_CONFIG));
				}
				return null;
			});
	}

	dispose(): void {
		this.disposables = dispose(this.disposables);
		super.dispose();
	}
}

export class AddToWorkspaceFolderRecommendationsAction extends AbstractConfigureRecommendedExtensionsAction {
	static readonly ADD = true;
	static readonly IGNORE = false;
	static readonly ADD_ID = 'workbench.extensions.action.addToWorkspaceFolderRecommendations';
	static readonly ADD_LABEL = localize('addToWorkspaceFolderRecommendations', "Add to Recommended Extensions (Workspace Folder)");
	static readonly IGNORE_ID = 'workbench.extensions.action.addToWorkspaceFolderIgnoredRecommendations';
	static readonly IGNORE_LABEL = localize('addToWorkspaceFolderIgnoredRecommendations', "Ignore Recommended Extension (Workspace Folder)");

	constructor(
		id: string,
		label: string,
		@IFileService fileService: IFileService,
		@ITextFileService textFileService: ITextFileService,
		@IWorkspaceContextService contextService: IWorkspaceContextService,
		@IEditorService editorService: IEditorService,
		@IJSONEditingService jsonEditingService: IJSONEditingService,
		@ITextModelService textModelResolverService: ITextModelService,
		@ICommandService private readonly commandService: ICommandService,
		@INotificationService private readonly notificationService: INotificationService
	) {
		super(id, label, contextService, fileService, textFileService, editorService, jsonEditingService, textModelResolverService);
	}

	run(shouldRecommend: boolean): Promise<void> {
		if (!(this.editorService.activeEditor instanceof ExtensionsInput) || !this.editorService.activeEditor.extension) {
			return Promise.resolve();
		}
		const folders = this.contextService.getWorkspace().folders;
		if (!folders || !folders.length) {
			this.notificationService.info(localize('AddToWorkspaceFolderRecommendations.noWorkspace', 'There are no workspace folders open to add recommendations.'));
			return Promise.resolve();
		}

		const extensionId = this.editorService.activeEditor.extension.identifier;
		const pickFolderPromise = folders.length === 1
			? Promise.resolve(folders[0])
			: this.commandService.executeCommand<IWorkspaceFolder>(PICK_WORKSPACE_FOLDER_COMMAND_ID);
		return Promise.resolve(pickFolderPromise)
			.then(workspaceFolder => {
				if (!workspaceFolder) {
					return Promise.resolve();
				}
				const configurationFile = workspaceFolder.toResource(EXTENSIONS_CONFIG);
				return this.getWorkspaceFolderExtensionsConfigContent(configurationFile).then(content => {
					const extensionIdLowerCase = extensionId.id.toLowerCase();
					if (shouldRecommend) {
						if ((content.recommendations || []).some(e => e.toLowerCase() === extensionIdLowerCase)) {
							this.notificationService.info(localize('AddToWorkspaceFolderRecommendations.alreadyExists', 'This extension is already present in this workspace folder\'s recommendations.'));
							return Promise.resolve();
						}

						return this.addExtensionToWorkspaceFolderConfig(configurationFile, extensionId.id, shouldRecommend).then(() => {
							this.notificationService.prompt(Severity.Info,
								localize('AddToWorkspaceFolderRecommendations.success', 'The extension was successfully added to this workspace folder\'s recommendations.'),
								[{
									label: localize('viewChanges', "View Changes"),
									run: () => this.openExtensionsFile(configurationFile)
								}]);
						}, err => {
							this.notificationService.error(localize('AddToWorkspaceFolderRecommendations.failure', 'Failed to write to extensions.json. {0}', err));
						});
					}
					else {
						if ((content.unwantedRecommendations || []).some(e => e.toLowerCase() === extensionIdLowerCase)) {
							this.notificationService.info(localize('AddToWorkspaceFolderIgnoredRecommendations.alreadyExists', 'This extension is already present in this workspace folder\'s unwanted recommendations.'));
							return Promise.resolve();
						}

						return this.addExtensionToWorkspaceFolderConfig(configurationFile, extensionId.id, shouldRecommend).then(() => {
							this.notificationService.prompt(Severity.Info,
								localize('AddToWorkspaceFolderIgnoredRecommendations.success', 'The extension was successfully added to this workspace folder\'s unwanted recommendations.'),
								[{
									label: localize('viewChanges', "View Changes"),
									run: () => this.openExtensionsFile(configurationFile)
								}]);
						}, err => {
							this.notificationService.error(localize('AddToWorkspaceFolderRecommendations.failure', 'Failed to write to extensions.json. {0}', err));
						});
					}
				});
			});
	}
}

export class AddToWorkspaceRecommendationsAction extends AbstractConfigureRecommendedExtensionsAction {
	static readonly ADD = true;
	static readonly IGNORE = false;
	static readonly ADD_ID = 'workbench.extensions.action.addToWorkspaceRecommendations';
	static readonly ADD_LABEL = localize('addToWorkspaceRecommendations', "Add to Recommended Extensions (Workspace)");
	static readonly IGNORE_ID = 'workbench.extensions.action.addToWorkspaceIgnoredRecommendations';
	static readonly IGNORE_LABEL = localize('addToWorkspaceIgnoredRecommendations', "Ignore Recommended Extension (Workspace)");

	constructor(
		id: string,
		label: string,
		@IFileService fileService: IFileService,
		@ITextFileService textFileService: ITextFileService,
		@IWorkspaceContextService contextService: IWorkspaceContextService,
		@IEditorService editorService: IEditorService,
		@IJSONEditingService jsonEditingService: IJSONEditingService,
		@ITextModelService textModelResolverService: ITextModelService,
		@INotificationService private readonly notificationService: INotificationService
	) {
		super(id, label, contextService, fileService, textFileService, editorService, jsonEditingService, textModelResolverService);
	}

	run(shouldRecommend: boolean): Promise<void> {
		const workspaceConfig = this.contextService.getWorkspace().configuration;

		if (!(this.editorService.activeEditor instanceof ExtensionsInput) || !this.editorService.activeEditor.extension || !workspaceConfig) {
			return Promise.resolve();
		}

		const extensionId = this.editorService.activeEditor.extension.identifier;

		return this.getWorkspaceExtensionsConfigContent(workspaceConfig).then(content => {
			const extensionIdLowerCase = extensionId.id.toLowerCase();
			if (shouldRecommend) {
				if ((content.recommendations || []).some(e => e.toLowerCase() === extensionIdLowerCase)) {
					this.notificationService.info(localize('AddToWorkspaceRecommendations.alreadyExists', 'This extension is already present in workspace recommendations.'));
					return Promise.resolve();
				}

				return this.addExtensionToWorkspaceConfig(workspaceConfig, extensionId.id, shouldRecommend).then(() => {
					this.notificationService.prompt(Severity.Info,
						localize('AddToWorkspaceRecommendations.success', 'The extension was successfully added to this workspace\'s recommendations.'),
						[{
							label: localize('viewChanges', "View Changes"),
							run: () => this.openWorkspaceConfigurationFile(workspaceConfig)
						}]);

				}, err => {
					this.notificationService.error(localize('AddToWorkspaceRecommendations.failure', 'Failed to write. {0}', err));
				});
			} else {
				if ((content.unwantedRecommendations || []).some(e => e.toLowerCase() === extensionIdLowerCase)) {
					this.notificationService.info(localize('AddToWorkspaceUnwantedRecommendations.alreadyExists', 'This extension is already present in workspace unwanted recommendations.'));
					return Promise.resolve();
				}

				return this.addExtensionToWorkspaceConfig(workspaceConfig, extensionId.id, shouldRecommend).then(() => {
					this.notificationService.prompt(Severity.Info,
						localize('AddToWorkspaceUnwantedRecommendations.success', 'The extension was successfully added to this workspace\'s unwanted recommendations.'),
						[{
							label: localize('viewChanges', "View Changes"),
							run: () => this.openWorkspaceConfigurationFile(workspaceConfig)
						}]);
				}, err => {
					this.notificationService.error(localize('AddToWorkspaceRecommendations.failure', 'Failed to write. {0}', err));
				});
			}
		});
	}
}

export class StatusLabelAction extends Action implements IExtensionContainer {

	private static readonly ENABLED_CLASS = 'extension-status-label';
	private static readonly DISABLED_CLASS = `${StatusLabelAction.ENABLED_CLASS} hide`;

	private initialStatus: ExtensionState | null = null;
	private status: ExtensionState | null = null;
	private enablementState: EnablementState | null = null;

	private _extension: IExtension;
	get extension(): IExtension { return this._extension; }
	set extension(extension: IExtension) {
		if (!(this._extension && extension && areSameExtensions(this._extension.identifier, extension.identifier))) {
			// Different extension. Reset
			this.initialStatus = null;
			this.status = null;
			this.enablementState = null;
		}
		this._extension = extension;
		this.update();
	}

	constructor(
		@IExtensionService private readonly extensionService: IExtensionService,
		@IExtensionManagementServerService private readonly extensionManagementServerService: IExtensionManagementServerService
	) {
		super('extensions.action.statusLabel', '', StatusLabelAction.DISABLED_CLASS, false);
	}

	update(): void {
		this.computeLabel()
			.then(label => {
				this.label = label || '';
				this.class = label ? StatusLabelAction.ENABLED_CLASS : StatusLabelAction.DISABLED_CLASS;
			});
	}

	private async computeLabel(): Promise<string | null> {
		if (!this.extension) {
			return null;
		}

		const currentStatus = this.status;
		const currentEnablementState = this.enablementState;
		this.status = this.extension.state;
		if (this.initialStatus === null) {
			this.initialStatus = this.status;
		}
		this.enablementState = this.extension.enablementState;

		const runningExtensions = await this.extensionService.getExtensions();
		const canAddExtension = () => {
			const runningExtension = runningExtensions.filter(e => areSameExtensions({ id: e.identifier.value }, this.extension.identifier))[0];
			if (this.extension.local) {
				if (runningExtension && this.extension.version === runningExtension.version) {
					return true;
				}
				return this.extensionService.canAddExtension(toExtensionDescription(this.extension.local));
			}
			return false;
		};
		const canRemoveExtension = () => {
			if (this.extension.local) {
				if (runningExtensions.every(e => !(areSameExtensions({ id: e.identifier.value }, this.extension.identifier) && this.extension.server === this.extensionManagementServerService.getExtensionManagementServer(e.extensionLocation)))) {
					return true;
				}
				return this.extensionService.canRemoveExtension(toExtensionDescription(this.extension.local));
			}
			return false;
		};

		if (currentStatus !== null) {
			if (currentStatus === ExtensionState.Installing && this.status === ExtensionState.Installed) {
				return canAddExtension() ? this.initialStatus === ExtensionState.Installed ? localize('updated', "Updated") : localize('installed', "Installed") : null;
			}
			if (currentStatus === ExtensionState.Uninstalling && this.status === ExtensionState.Uninstalled) {
				this.initialStatus = this.status;
				return canRemoveExtension() ? localize('uninstalled', "Uninstalled") : null;
			}
		}

		if (currentEnablementState !== null) {
			const currentlyEnabled = currentEnablementState === EnablementState.Enabled || currentEnablementState === EnablementState.WorkspaceEnabled;
			const enabled = this.enablementState === EnablementState.Enabled || this.enablementState === EnablementState.WorkspaceEnabled;
			if (!currentlyEnabled && enabled) {
				return canAddExtension() ? localize('enabled', "Enabled") : null;
			}
			if (currentlyEnabled && !enabled) {
				return canRemoveExtension() ? localize('disabled', "Disabled") : null;
			}

		}

		return null;
	}

	run(): Promise<any> {
		return Promise.resolve();
	}

}

export class MaliciousStatusLabelAction extends ExtensionAction {

	private static readonly Class = 'malicious-status';

	constructor(long: boolean) {
		const tooltip = localize('malicious tooltip', "This extension was reported to be problematic.");
		const label = long ? tooltip : localize('malicious', "Malicious");
		super('extensions.install', label, '', false);
		this.tooltip = localize('malicious tooltip', "This extension was reported to be problematic.");
	}

	update(): void {
		if (this.extension && this.extension.isMalicious) {
			this.class = `${MaliciousStatusLabelAction.Class} malicious`;
		} else {
			this.class = `${MaliciousStatusLabelAction.Class} not-malicious`;
		}
	}

	run(): Promise<any> {
		return Promise.resolve();
	}
}

export class DisabledLabelAction extends ExtensionAction {

	private static readonly Class = 'disable-status';

	updateWhenCounterExtensionChanges: boolean = true;
	private disposables: IDisposable[] = [];
	private _runningExtensions: IExtensionDescription[] | null = null;

	constructor(
		private readonly warningAction: SystemDisabledWarningAction,
		@IExtensionEnablementService private readonly extensionEnablementService: IExtensionEnablementService,
		@IExtensionService private readonly extensionService: IExtensionService,
	) {
		super('extensions.disabledLabel', warningAction.tooltip, `${DisabledLabelAction.Class} hide`, false);
		warningAction.onDidChange(() => this.update(), this, this.disposables);
		this.extensionService.onDidChangeExtensions(this.updateRunningExtensions, this, this.disposables);
		this.updateRunningExtensions();
	}

	private updateRunningExtensions(): void {
		this.extensionService.getExtensions().then(runningExtensions => { this._runningExtensions = runningExtensions; this.update(); });
	}

	update(): void {
		this.class = `${DisabledLabelAction.Class} hide`;
		this.label = '';
		if (this.extension && this.extension.local && isLanguagePackExtension(this.extension.local.manifest)) {
			return;
		}
		if (this.warningAction.tooltip) {
			this.class = DisabledLabelAction.Class;
			this.label = this.warningAction.tooltip;
			return;
		}
		if (this.extension && this.extension.local && this._runningExtensions) {
			const isEnabled = this.extensionEnablementService.isEnabled(this.extension.local);
			const isExtensionRunning = this._runningExtensions.some(e => areSameExtensions({ id: e.identifier.value }, this.extension.identifier));
			if (!isExtensionRunning && !isEnabled) {
				this.class = DisabledLabelAction.Class;
				this.label = localize('disabled by user', "This extension is disabled by the user.");
				return;
			}
		}
	}

	run(): Promise<any> {
		return Promise.resolve(null);
	}

	dispose(): void {
		dispose(this.disposables);
		super.dispose();
	}
}

export class SystemDisabledWarningAction extends ExtensionAction {

	private static readonly CLASS = 'system-disable';
	private static readonly WARNING_CLASS = `${SystemDisabledWarningAction.CLASS} warning`;
	private static readonly INFO_CLASS = `${SystemDisabledWarningAction.CLASS} info`;

	updateWhenCounterExtensionChanges: boolean = true;
	private disposables: IDisposable[] = [];
	private _runningExtensions: IExtensionDescription[] | null = null;

	constructor(
		@IExtensionManagementServerService private readonly extensionManagementServerService: IExtensionManagementServerService,
		@IConfigurationService private readonly configurationService: IConfigurationService,
		@ILabelService private readonly labelService: ILabelService,
		@IWorkbenchEnvironmentService private readonly workbenchEnvironmentService: IWorkbenchEnvironmentService,
		@IExtensionsWorkbenchService private readonly extensionsWorkbenchService: IExtensionsWorkbenchService,
		@IExtensionService private readonly extensionService: IExtensionService,
	) {
		super('extensions.install', '', `${SystemDisabledWarningAction.CLASS} hide`, false);
		this.labelService.onDidChangeFormatters(() => this.update(), this, this.disposables);
		this.extensionService.onDidChangeExtensions(this.updateRunningExtensions, this, this.disposables);
		this.updateRunningExtensions();
		this.update();
	}

	private updateRunningExtensions(): void {
		this.extensionService.getExtensions().then(runningExtensions => { this._runningExtensions = runningExtensions; this.update(); });
	}

	update(): void {
		this.class = `${SystemDisabledWarningAction.CLASS} hide`;
		this.tooltip = '';
		if (
			!this.extension ||
			!this.extension.local ||
			!this.extension.server ||
			!this._runningExtensions ||
			!this.workbenchEnvironmentService.configuration.remoteAuthority ||
			!this.extensionManagementServerService.remoteExtensionManagementServer ||
			this.extension.state !== ExtensionState.Installed ||
			isLanguagePackExtension(this.extension.local.manifest)
		) {
			return;
		}
		const runningExtension = this._runningExtensions.filter(e => areSameExtensions({ id: e.identifier.value }, this.extension.identifier))[0];
		const runningExtensionServer = runningExtension ? this.extensionManagementServerService.getExtensionManagementServer(runningExtension.extensionLocation) : null;
		const localExtension = this.extensionsWorkbenchService.local.filter(e => areSameExtensions(e.identifier, this.extension.identifier))[0];
		const localExtensionServer = localExtension ? localExtension.server : null;
		if (this.extension.server === this.extensionManagementServerService.localExtensionManagementServer && !isUIExtension(this.extension.local.manifest, this.configurationService)) {
			if (runningExtensionServer === this.extensionManagementServerService.remoteExtensionManagementServer) {
				this.class = `${SystemDisabledWarningAction.INFO_CLASS}`;
				this.tooltip = localize('disabled locally', "Extension is enabled on '{0}' and disabled locally.", this.getServerLabel(this.extensionManagementServerService.remoteExtensionManagementServer));
				return;
			}
			if (localExtensionServer !== this.extensionManagementServerService.remoteExtensionManagementServer) {
				this.class = `${SystemDisabledWarningAction.WARNING_CLASS}`;
				this.tooltip = localize('Install in remote server', "Install the extension on '{0}' to enable.", this.getServerLabel(this.extensionManagementServerService.remoteExtensionManagementServer));
				return;
			}
		}
		if (this.extension.server === this.extensionManagementServerService.remoteExtensionManagementServer && isUIExtension(this.extension.local.manifest, this.configurationService)) {
			if (runningExtensionServer === this.extensionManagementServerService.localExtensionManagementServer) {
				this.class = `${SystemDisabledWarningAction.INFO_CLASS}`;
				this.tooltip = localize('disabled remotely', "Extension is enabled locally and disabled on '{0}'.", this.getServerLabel(this.extensionManagementServerService.remoteExtensionManagementServer));
				return;
			}
			if (localExtensionServer !== this.extensionManagementServerService.localExtensionManagementServer) {
				this.class = `${SystemDisabledWarningAction.WARNING_CLASS}`;
				this.tooltip = localize('Install in local server', "Install the extension locally to enable.");
				return;
			}
		}
	}

	private getServerLabel(server: IExtensionManagementServer): string {
		if (server === this.extensionManagementServerService.remoteExtensionManagementServer) {
			return this.labelService.getHostLabel(REMOTE_HOST_SCHEME, this.workbenchEnvironmentService.configuration.remoteAuthority) || localize('remote', "Remote");
		}
		return server.label;
	}
	run(): Promise<any> {
		return Promise.resolve(null);
	}

	dispose(): void {
		dispose(this.disposables);
		super.dispose();
	}
}

export class DisableAllAction extends Action {

	static readonly ID = 'workbench.extensions.action.disableAll';
	static LABEL = localize('disableAll', "Disable All Installed Extensions");

	private disposables: IDisposable[] = [];

	constructor(
		id: string = DisableAllAction.ID, label: string = DisableAllAction.LABEL,
		@IExtensionsWorkbenchService private readonly extensionsWorkbenchService: IExtensionsWorkbenchService,
		@IExtensionEnablementService private readonly extensionEnablementService: IExtensionEnablementService
	) {
		super(id, label);
		this.update();
		this.disposables.push(this.extensionsWorkbenchService.onChange(() => this.update()));
	}

	private update(): void {
		this.enabled = this.extensionsWorkbenchService.local.some(e => e.type === ExtensionType.User && (e.enablementState === EnablementState.Enabled || e.enablementState === EnablementState.WorkspaceEnabled) && !!e.local && this.extensionEnablementService.canChangeEnablement(e.local));
	}

	run(): Promise<any> {
		return this.extensionsWorkbenchService.setEnablement(this.extensionsWorkbenchService.local.filter(e => e.type === ExtensionType.User), EnablementState.Disabled);
	}

	dispose(): void {
		super.dispose();
		this.disposables = dispose(this.disposables);
	}
}

export class DisableAllWorkpsaceAction extends Action {

	static readonly ID = 'workbench.extensions.action.disableAllWorkspace';
	static LABEL = localize('disableAllWorkspace', "Disable All Installed Extensions for this Workspace");

	private disposables: IDisposable[] = [];

	constructor(
		id: string = DisableAllWorkpsaceAction.ID, label: string = DisableAllWorkpsaceAction.LABEL,
		@IWorkspaceContextService private readonly workspaceContextService: IWorkspaceContextService,
		@IExtensionsWorkbenchService private readonly extensionsWorkbenchService: IExtensionsWorkbenchService
	) {
		super(id, label);
		this.update();
		this.workspaceContextService.onDidChangeWorkbenchState(() => this.update(), this, this.disposables);
		this.extensionsWorkbenchService.onChange(() => this.update(), this, this.disposables);
	}

	private update(): void {
		this.enabled = this.workspaceContextService.getWorkbenchState() !== WorkbenchState.EMPTY && this.extensionsWorkbenchService.local.some(e => e.type === ExtensionType.User && (e.enablementState === EnablementState.Enabled || e.enablementState === EnablementState.WorkspaceEnabled));
	}

	run(): Promise<any> {
		return this.extensionsWorkbenchService.setEnablement(this.extensionsWorkbenchService.local.filter(e => e.type === ExtensionType.User), EnablementState.WorkspaceDisabled);
	}

	dispose(): void {
		super.dispose();
		this.disposables = dispose(this.disposables);
	}
}

export class EnableAllAction extends Action {

	static readonly ID = 'workbench.extensions.action.enableAll';
	static LABEL = localize('enableAll', "Enable All Extensions");

	private disposables: IDisposable[] = [];

	constructor(
		id: string = EnableAllAction.ID, label: string = EnableAllAction.LABEL,
		@IExtensionsWorkbenchService private readonly extensionsWorkbenchService: IExtensionsWorkbenchService,
		@IExtensionEnablementService private readonly extensionEnablementService: IExtensionEnablementService
	) {
		super(id, label);
		this.update();
		this.disposables.push(this.extensionsWorkbenchService.onChange(() => this.update()));
	}

	private update(): void {
		this.enabled = this.extensionsWorkbenchService.local.some(e => !!e.local && this.extensionEnablementService.canChangeEnablement(e.local) && (e.enablementState === EnablementState.Disabled || e.enablementState === EnablementState.WorkspaceDisabled));
	}

	run(): Promise<any> {
		return this.extensionsWorkbenchService.setEnablement(this.extensionsWorkbenchService.local, EnablementState.Enabled);
	}

	dispose(): void {
		super.dispose();
		this.disposables = dispose(this.disposables);
	}
}

export class EnableAllWorkpsaceAction extends Action {

	static readonly ID = 'workbench.extensions.action.enableAllWorkspace';
	static LABEL = localize('enableAllWorkspace', "Enable All Extensions for this Workspace");

	private disposables: IDisposable[] = [];

	constructor(
		id: string = EnableAllWorkpsaceAction.ID, label: string = EnableAllWorkpsaceAction.LABEL,
		@IWorkspaceContextService private readonly workspaceContextService: IWorkspaceContextService,
		@IExtensionsWorkbenchService private readonly extensionsWorkbenchService: IExtensionsWorkbenchService,
		@IExtensionEnablementService private readonly extensionEnablementService: IExtensionEnablementService
	) {
		super(id, label);
		this.update();
		this.extensionsWorkbenchService.onChange(() => this.update(), this, this.disposables);
		this.workspaceContextService.onDidChangeWorkbenchState(() => this.update(), this, this.disposables);
	}

	private update(): void {
		this.enabled = this.workspaceContextService.getWorkbenchState() !== WorkbenchState.EMPTY && this.extensionsWorkbenchService.local.some(e => !!e.local && this.extensionEnablementService.canChangeEnablement(e.local) && (e.enablementState === EnablementState.Disabled || e.enablementState === EnablementState.WorkspaceDisabled));
	}

	run(): Promise<any> {
		return this.extensionsWorkbenchService.setEnablement(this.extensionsWorkbenchService.local, EnablementState.WorkspaceEnabled);
	}

	dispose(): void {
		super.dispose();
		this.disposables = dispose(this.disposables);
	}
}

export class OpenExtensionsFolderAction extends Action {

	static readonly ID = 'workbench.extensions.action.openExtensionsFolder';
	static LABEL = localize('openExtensionsFolder', "Open Extensions Folder");

	constructor(
		id: string,
		label: string,
		@IWindowsService private readonly windowsService: IWindowsService,
		@IFileService private readonly fileService: IFileService,
		@IEnvironmentService private readonly environmentService: IEnvironmentService
	) {
		super(id, label, undefined, true);
	}

	run(): Promise<void> {
		const extensionsHome = URI.file(this.environmentService.extensionsPath);

		return Promise.resolve(this.fileService.resolve(extensionsHome)).then(file => {
			let itemToShow: URI;
			if (file.children && file.children.length > 0) {
				itemToShow = file.children[0].resource;
			} else {
				itemToShow = extensionsHome;
			}

			return this.windowsService.showItemInFolder(itemToShow);
		});
	}
}

export class InstallVSIXAction extends Action {

	static readonly ID = 'workbench.extensions.action.installVSIX';
	static LABEL = localize('installVSIX', "Install from VSIX...");

	constructor(
		id = InstallVSIXAction.ID,
		label = InstallVSIXAction.LABEL,
		@IExtensionsWorkbenchService private readonly extensionsWorkbenchService: IExtensionsWorkbenchService,
		@INotificationService private readonly notificationService: INotificationService,
		@IWindowService private readonly windowService: IWindowService,
		@IExtensionService private readonly extensionService: IExtensionService,
		@IInstantiationService private readonly instantiationService: IInstantiationService,
		// {{SQL CARBON EDIT}}
		@IConfigurationService private configurationService: IConfigurationService,
		@IStorageService private storageService: IStorageService
	) {
		super(id, label, 'extension-action install-vsix', true);
	}

	run(): Promise<any> {
		// {{SQL CARBON EDIT}} - Replace run body
		let extensionPolicy = this.configurationService.getValue<string>(ExtensionsPolicyKey);
		if (extensionPolicy === ExtensionsPolicy.allowAll) {
			return Promise.resolve(this.windowService.showOpenDialog({
				title: localize('installFromVSIX', "Install from VSIX"),
				filters: [{ name: 'VSIX Extensions', extensions: ['vsix'] }],
				properties: ['openFile'],
				buttonLabel: mnemonicButtonLabel(localize({ key: 'installButton', comment: ['&& denotes a mnemonic'] }, "&&Install"))
			}).then(result => {
				if (!result) {
					return Promise.resolve();
				}
				return Promise.all(result.map(vsix => {
					if (!this.storageService.getBoolean(vsix, StorageScope.GLOBAL)) {
						this.notificationService.prompt(
							Severity.Warning,
							localize('thirdPartyExtension.vsix', 'This is a third party extension and might involve security risks. Are you sure you want to install this extension?'),
							[
								{
									label: localize('thirdPartExt.yes', 'Yes'),
									run: () => {
										this.extensionsWorkbenchService.install(vsix).then(extension => {
											const requireReload = !(extension.local && this.extensionService.canAddExtension(toExtensionDescription(extension.local)));
											const message = requireReload ? localize('InstallVSIXAction.successReload', "Please reload Azure Data Studio to complete installing the extension {0}.", extension.identifier.id)
												: localize('InstallVSIXAction.success', "Completed installing the extension {0}.", extension.identifier.id);
											const actions = requireReload ? [{
												label: localize('InstallVSIXAction.reloadNow', "Reload Now"),
												run: () => this.windowService.reloadWindow()
											}] : [];
											this.notificationService.prompt(
												Severity.Info,
												message,
												actions,
												{ sticky: true }
											);
										});
									}
								},
								{
									label: localize('thirdPartyExt.no', 'No'),
									run: () => { return Promise.resolve(); }
								},
								{
									label: localize('thirdPartyExt.dontShowAgain', 'Don\'t Show Again'),
									isSecondary: true,
									run: () => {
										this.storageService.store(vsix, true, StorageScope.GLOBAL);
										return Promise.resolve();
									}
								}
							],
							{ sticky: true }
						);
					} else {
						this.extensionsWorkbenchService.install(vsix).then(extension => {
							const requireReload = !(extension.local && this.extensionService.canAddExtension(toExtensionDescription(extension.local)));
							const message = requireReload ? localize('InstallVSIXAction.successReload', "Please reload Azure Data Studio to complete installing the extension {0}.", extension.identifier.id)
								: localize('InstallVSIXAction.success', "Completed installing the extension {0}.", extension.identifier.id);
							const actions = requireReload ? [{
								label: localize('InstallVSIXAction.reloadNow', "Reload Now"),
								run: () => this.windowService.reloadWindow()
							}] : [];
							this.notificationService.prompt(
								Severity.Info,
								message,
								actions,
								{ sticky: true }
							);
						});
					}
				})).then(() => Promise.resolve());
			}));
		} else {
			this.notificationService.error(localize('InstallVSIXAction.allowNone', 'Your extension policy does not allow downloading extensions. Please change your extension policy and try again.'));
			return Promise.resolve();
		}
		// {{SQL CARBON EDIT}} - End
	}
}

export class ReinstallAction extends Action {

	static readonly ID = 'workbench.extensions.action.reinstall';
	static LABEL = localize('reinstall', "Reinstall Extension...");

	constructor(
		id: string = ReinstallAction.ID, label: string = ReinstallAction.LABEL,
		@IExtensionsWorkbenchService private readonly extensionsWorkbenchService: IExtensionsWorkbenchService,
		@IQuickInputService private readonly quickInputService: IQuickInputService,
		@INotificationService private readonly notificationService: INotificationService,
		@IWindowService private readonly windowService: IWindowService,
		@IInstantiationService private readonly instantiationService: IInstantiationService,
		@IExtensionService private readonly extensionService: IExtensionService
	) {
		super(id, label);
	}

	get enabled(): boolean {
		return this.extensionsWorkbenchService.local.filter(l => l.type === ExtensionType.User && l.local).length > 0;
	}

	run(): Promise<any> {
		return this.quickInputService.pick(this.getEntries(), { placeHolder: localize('selectExtensionToReinstall', "Select Extension to Reinstall") })
			.then(pick => pick && this.reinstallExtension(pick.extension));
	}

	private getEntries(): Promise<(IQuickPickItem & { extension: IExtension })[]> {
		return this.extensionsWorkbenchService.queryLocal()
			.then(local => {
				const entries = local
					.filter(extension => extension.type === ExtensionType.User)
					.map(extension => {
						return {
							id: extension.identifier.id,
							label: extension.displayName,
							description: extension.identifier.id,
							extension,
						} as (IQuickPickItem & { extension: IExtension });
					});
				return entries;
			});
	}

	private reinstallExtension(extension: IExtension): Promise<void> {
		return this.instantiationService.createInstance(ShowInstalledExtensionsAction, ShowInstalledExtensionsAction.ID, ShowInstalledExtensionsAction.LABEL).run()
			.then(() => {
				return this.extensionsWorkbenchService.reinstall(extension)
					.then(extension => {
						const requireReload = !(extension.local && this.extensionService.canAddExtension(toExtensionDescription(extension.local)));
						// {{SQL CARBON EDIT}} - replace Visual Studio Code with Azure Data Studio
						const message = requireReload ? localize('ReinstallAction.successReload', "Please reload Azure Data Studio to complete reinstalling the extension {0}.", extension.identifier.id)
							: localize('ReinstallAction.success', "Reinstalling the extension {0} is completed.", extension.identifier.id);
						const actions = requireReload ? [{
							label: localize('InstallVSIXAction.reloadNow', "Reload Now"),
							run: () => this.windowService.reloadWindow()
						}] : [];
						this.notificationService.prompt(
							Severity.Info,
							message,
							actions,
							{ sticky: true }
						);
					}, error => this.notificationService.error(error));
			});
	}
}

export class InstallSpecificVersionOfExtensionAction extends Action {

	static readonly ID = 'workbench.extensions.action.install.specificVersion';
	static LABEL = localize('install previous version', "Install Specific Version of Extension...");

	constructor(
		id: string = InstallSpecificVersionOfExtensionAction.ID, label: string = InstallSpecificVersionOfExtensionAction.LABEL,
		@IExtensionsWorkbenchService private readonly extensionsWorkbenchService: IExtensionsWorkbenchService,
		@IExtensionGalleryService private readonly extensionGalleryService: IExtensionGalleryService,
		@IQuickInputService private readonly quickInputService: IQuickInputService,
		@INotificationService private readonly notificationService: INotificationService,
		@IWindowService private readonly windowService: IWindowService,
		@IInstantiationService private readonly instantiationService: IInstantiationService,
		@IExtensionService private readonly extensionService: IExtensionService
	) {
		super(id, label);
	}

	get enabled(): boolean {
		return this.extensionsWorkbenchService.local.some(l => this.isEnabled(l));
	}

	async run(): Promise<any> {
		const extensionPick = await this.quickInputService.pick(this.getExtensionEntries(), { placeHolder: localize('selectExtension', "Select Extension"), matchOnDetail: true });
		if (extensionPick && extensionPick.extension) {
			const versionPick = await this.quickInputService.pick(extensionPick.versions.map(v => ({ id: v.version, label: v.version, description: `${getRelativeDateLabel(new Date(Date.parse(v.date)))}${v.version === extensionPick.extension.version ? ` (${localize('current', "Current")})` : ''}` })), { placeHolder: localize('selectVersion', "Select Version to Install"), matchOnDetail: true });
			if (versionPick) {
				if (extensionPick.extension.version !== versionPick.id) {
					await this.install(extensionPick.extension, versionPick.id);
				}
			}
		}
	}

	private isEnabled(extension: IExtension): boolean {
		return !!extension.gallery && (extension.enablementState === EnablementState.Enabled || extension.enablementState === EnablementState.WorkspaceEnabled);
	}

	private async getExtensionEntries(): Promise<(IQuickPickItem & { extension: IExtension, versions: IGalleryExtensionVersion[] })[]> {
		const installed = await this.extensionsWorkbenchService.queryLocal();
		const versionsPromises: Promise<{ extension: IExtension, versions: IGalleryExtensionVersion[] } | null>[] = [];
		for (const extension of installed) {
			if (this.isEnabled(extension)) {
				versionsPromises.push(this.extensionGalleryService.getAllVersions(extension.gallery!, true)
					.then(versions => (versions.length ? { extension, versions } : null)));
			}
		}

		const extensions = await Promise.all(versionsPromises);
		return coalesce(extensions)
			.sort((e1, e2) => e1.extension.displayName.localeCompare(e2.extension.displayName))
			.map(({ extension, versions }) => {
				return {
					id: extension.identifier.id,
					label: extension.displayName || extension.identifier.id,
					description: extension.identifier.id,
					extension,
					versions
				} as (IQuickPickItem & { extension: IExtension, versions: IGalleryExtensionVersion[] });
			});
	}

	private install(extension: IExtension, version: string): Promise<void> {
		return this.instantiationService.createInstance(ShowInstalledExtensionsAction, ShowInstalledExtensionsAction.ID, ShowInstalledExtensionsAction.LABEL).run()
			.then(() => {
				return this.extensionsWorkbenchService.installVersion(extension, version)
					.then(extension => {
						const requireReload = !(extension.local && this.extensionService.canAddExtension(toExtensionDescription(extension.local)));
						const message = requireReload ? localize('InstallAnotherVersionExtensionAction.successReload', "Please reload Azure Data Studio to complete installing the extension {0}.", extension.identifier.id)
							: localize('InstallAnotherVersionExtensionAction.success', "Installing the extension {0} is completed.", extension.identifier.id);
						const actions = requireReload ? [{
							label: localize('InstallAnotherVersionExtensionAction.reloadNow', "Reload Now"),
							run: () => this.windowService.reloadWindow()
						}] : [];
						this.notificationService.prompt(
							Severity.Info,
							message,
							actions,
							{ sticky: true }
						);
					}, error => this.notificationService.error(error));
			});
	}
}

CommandsRegistry.registerCommand('workbench.extensions.action.showExtensionsForLanguage', function (accessor: ServicesAccessor, fileExtension: string) {
	const viewletService = accessor.get(IViewletService);

	return viewletService.openViewlet(VIEWLET_ID, true)
		.then(viewlet => viewlet as IExtensionsViewlet)
		.then(viewlet => {
			viewlet.search(`ext:${fileExtension.replace(/^\./, '')}`);
			viewlet.focus();
		});
});

CommandsRegistry.registerCommand('workbench.extensions.action.showExtensionsWithIds', function (accessor: ServicesAccessor, extensionIds: string[]) {
	const viewletService = accessor.get(IViewletService);

	return viewletService.openViewlet(VIEWLET_ID, true)
		.then(viewlet => viewlet as IExtensionsViewlet)
		.then(viewlet => {
			const query = extensionIds
				.map(id => `@id:${id}`)
				.join(' ');
			viewlet.search(query);
			viewlet.focus();
		});
});

export const extensionButtonProminentBackground = registerColor('extensionButton.prominentBackground', {
	dark: '#327e36',
	light: '#327e36',
	hc: null
}, localize('extensionButtonProminentBackground', "Button background color for actions extension that stand out (e.g. install button)."));

export const extensionButtonProminentForeground = registerColor('extensionButton.prominentForeground', {
	dark: Color.white,
	light: Color.white,
	hc: null
}, localize('extensionButtonProminentForeground', "Button foreground color for actions extension that stand out (e.g. install button)."));

export const extensionButtonProminentHoverBackground = registerColor('extensionButton.prominentHoverBackground', {
	dark: '#28632b',
	light: '#28632b',
	hc: null
}, localize('extensionButtonProminentHoverBackground', "Button background hover color for actions extension that stand out (e.g. install button)."));

registerThemingParticipant((theme: ITheme, collector: ICssStyleCollector) => {
	const foregroundColor = theme.getColor(foreground);
	if (foregroundColor) {
		collector.addRule(`.extension .monaco-action-bar .action-item .action-label.extension-action.built-in-status { border-color: ${foregroundColor}; }`);
		collector.addRule(`.extension-editor .monaco-action-bar .action-item .action-label.extension-action.built-in-status { border-color: ${foregroundColor}; }`);
	}

	const buttonBackgroundColor = theme.getColor(buttonBackground);
	if (buttonBackgroundColor) {
		collector.addRule(`.extension .monaco-action-bar .action-item .action-label.extension-action { background-color: ${buttonBackgroundColor}; }`);
		collector.addRule(`.extension-editor .monaco-action-bar .action-item .action-label.extension-action { background-color: ${buttonBackgroundColor}; }`);
	}

	const buttonForegroundColor = theme.getColor(buttonForeground);
	if (buttonForegroundColor) {
		collector.addRule(`.extension .monaco-action-bar .action-item .action-label.extension-action { color: ${buttonForegroundColor}; }`);
		collector.addRule(`.extension-editor .monaco-action-bar .action-item .action-label.extension-action { color: ${buttonForegroundColor}; }`);
	}

	const buttonHoverBackgroundColor = theme.getColor(buttonHoverBackground);
	if (buttonHoverBackgroundColor) {
		collector.addRule(`.extension .monaco-action-bar .action-item:hover .action-label.extension-action { background-color: ${buttonHoverBackgroundColor}; }`);
		collector.addRule(`.extension-editor .monaco-action-bar .action-item:hover .action-label.extension-action { background-color: ${buttonHoverBackgroundColor}; }`);
	}

	const contrastBorderColor = theme.getColor(contrastBorder);
	if (contrastBorderColor) {
		collector.addRule(`.extension .monaco-action-bar .action-item .action-label.extension-action { border: 1px solid ${contrastBorderColor}; }`);
		collector.addRule(`.extension-editor .monaco-action-bar .action-item .action-label.extension-action { border: 1px solid ${contrastBorderColor}; }`);
	}

	const extensionButtonProminentBackgroundColor = theme.getColor(extensionButtonProminentBackground);
	if (extensionButtonProminentBackground) {
		collector.addRule(`.extension .monaco-action-bar .action-item .action-label.extension-action.prominent { background-color: ${extensionButtonProminentBackgroundColor}; }`);
		collector.addRule(`.extension-editor .monaco-action-bar .action-item .action-label.extension-action.prominent { background-color: ${extensionButtonProminentBackgroundColor}; }`);
	}

	const extensionButtonProminentForegroundColor = theme.getColor(extensionButtonProminentForeground);
	if (extensionButtonProminentForeground) {
		collector.addRule(`.extension .monaco-action-bar .action-item .action-label.extension-action.prominent { color: ${extensionButtonProminentForegroundColor}; }`);
		collector.addRule(`.extension-editor .monaco-action-bar .action-item .action-label.extension-action.prominent { color: ${extensionButtonProminentForegroundColor}; }`);
	}

	const extensionButtonProminentHoverBackgroundColor = theme.getColor(extensionButtonProminentHoverBackground);
	if (extensionButtonProminentHoverBackground) {
		collector.addRule(`.extension .monaco-action-bar .action-item:hover .action-label.extension-action.prominent { background-color: ${extensionButtonProminentHoverBackgroundColor}; }`);
		collector.addRule(`.extension-editor .monaco-action-bar .action-item:hover .action-label.extension-action.prominent { background-color: ${extensionButtonProminentHoverBackgroundColor}; }`);
	}
});<|MERGE_RESOLUTION|>--- conflicted
+++ resolved
@@ -1346,34 +1346,20 @@
 				if (isEnabled && !this.extensionService.canAddExtension(toExtensionDescription(this.extension.local))) {
 					this.enabled = true;
 					this.label = localize('reloadRequired', "Reload Required");
-					// {{SQL CARBON EDIT}} - replace Visual Studio Code with Azure Data Studio
-					this.tooltip = localize('postEnableTooltip', "Please reload Azure Data Studio to enable this extension.");
+					this.tooltip = localize('postEnableTooltip', "Please reload Azure Data Studio to enable this extension."); // {{SQL CARBON EDIT}} - replace Visual Studio Code with Azure Data Studio
 					return;
 				}
 				if (this.workbenchEnvironmentService.configuration.remoteAuthority) {
 					const uiExtension = isUIExtension(this.extension.local.manifest, this.configurationService);
 					// Local Workspace Extension
-<<<<<<< HEAD
-					&& this.extension.server === this.extensionManagementServerService.localExtensionManagementServer && !isUIExtension(this.extension.local.manifest, this.configurationService)
-				) {
-					const remoteExtension = this.extensionsWorkbenchService.local.filter(e => areSameExtensions(e.identifier, this.extension.identifier) && e.server === this.extensionManagementServerService.remoteExtensionManagementServer)[0];
-					// Extension exist in remote and enabled
-					if (remoteExtension && remoteExtension.local && this.extensionEnablementService.isEnabled(remoteExtension.local)) {
-						this.enabled = true;
-						this.label = localize('reloadRequired', "Reload Required");
-						// {{SQL CARBON EDIT}} - replace Visual Studio Code with Azure Data Studio
-						this.tooltip = localize('postEnableTooltip', "Please reload Azure Data Studio to enable this extension.");
-						alert(localize('installExtensionComplete', "Installing extension {0} is completed. Please reload Azure Data Studio to enable it.", this.extension.displayName));
-						return;
-=======
 					if (!uiExtension && this.extension.server === this.extensionManagementServerService.localExtensionManagementServer) {
 						const remoteExtension = this.extensionsWorkbenchService.local.filter(e => areSameExtensions(e.identifier, this.extension.identifier) && e.server === this.extensionManagementServerService.remoteExtensionManagementServer)[0];
 						// Extension exist in remote and enabled
 						if (remoteExtension && remoteExtension.local && this.extensionEnablementService.isEnabled(remoteExtension.local)) {
 							this.enabled = true;
 							this.label = localize('reloadRequired', "Reload Required");
-							this.tooltip = localize('postEnableTooltip', "Please reload Visual Studio Code to enable this extension.");
-							alert(localize('installExtensionComplete', "Installing extension {0} is completed. Please reload Visual Studio Code to enable it.", this.extension.displayName));
+							this.tooltip = localize('postEnableTooltip', "Please reload Azure Data Studio to enable this extension.");// {{SQL CARBON EDIT}} - replace Visual Studio Code with Azure Data Studio
+							alert(localize('installExtensionComplete', "Installing extension {0} is completed. Please reload Azure Data Studio to enable it.", this.extension.displayName)); // {{SQL CARBON EDIT}} - replace Visual Studio Code with Azure Data Studio
 							return;
 						}
 					}
@@ -1384,11 +1370,10 @@
 						if (localExtension && localExtension.local && this.extensionEnablementService.isEnabled(localExtension.local)) {
 							this.enabled = true;
 							this.label = localize('reloadRequired', "Reload Required");
-							this.tooltip = localize('postEnableTooltip', "Please reload Visual Studio Code to enable this extension.");
-							alert(localize('installExtensionComplete', "Installing extension {0} is completed. Please reload Visual Studio Code to enable it.", this.extension.displayName));
+							this.tooltip = localize('postEnableTooltip', "Please reload Azure Data Studio to enable this extension."); // {{SQL CARBON EDIT}} - replace Visual Studio Code with Azure Data Studio
+							alert(localize('installExtensionComplete', "Installing extension {0} is completed. Please reload Azure Data Studio to enable it.", this.extension.displayName)); // {{SQL CARBON EDIT}} - replace Visual Studio Code with Azure Data Studio
 							return;
 						}
->>>>>>> 26ca5d3b
 					}
 				}
 			}
