/*---------------------------------------------------------------------------------------------
 *  Copyright (c) Microsoft Corporation. All rights reserved.
 *  Licensed under the Source EULA. See License.txt in the project root for license information.
 *--------------------------------------------------------------------------------------------*/

import * as nls from 'vs/nls';
import * as semver from 'semver';
import { Event, Emitter } from 'vs/base/common/event';
import { index, distinct } from 'vs/base/common/arrays';
import { ThrottledDelayer } from 'vs/base/common/async';
import { isPromiseCanceledError } from 'vs/base/common/errors';
import { IDisposable, dispose, Disposable } from 'vs/base/common/lifecycle';
import { IPager, mapPager, singlePagePager } from 'vs/base/common/paging';
import { ITelemetryService } from 'vs/platform/telemetry/common/telemetry';
// {{SQL CARBON EDIT}}
import {
	IExtensionManagementService, IExtensionGalleryService, ILocalExtension, IGalleryExtension, IQueryOptions,
	InstallExtensionEvent, DidInstallExtensionEvent, DidUninstallExtensionEvent, IExtensionEnablementService, IExtensionIdentifier, EnablementState, IExtensionManagementServerService, IExtensionManagementServer, INSTALL_ERROR_INCOMPATIBLE
} from 'vs/platform/extensionManagement/common/extensionManagement';
import { getGalleryExtensionTelemetryData, getLocalExtensionTelemetryData, areSameExtensions, getMaliciousExtensionsSet, groupByExtension } from 'vs/platform/extensionManagement/common/extensionManagementUtil';
import { IInstantiationService } from 'vs/platform/instantiation/common/instantiation';
import { IConfigurationService } from 'vs/platform/configuration/common/configuration';
import { IWindowService } from 'vs/platform/windows/common/windows';
import Severity from 'vs/base/common/severity';
import { URI } from 'vs/base/common/uri';
// {{SQL CARBON EDIT}}
import { IExtension, IExtensionDependencies, ExtensionState, IExtensionsWorkbenchService, AutoUpdateConfigurationKey, AutoCheckUpdatesConfigurationKey, ExtensionsPolicyKey, ExtensionsPolicy } from 'vs/workbench/contrib/extensions/common/extensions';
import { IEditorService, SIDE_GROUP, ACTIVE_GROUP } from 'vs/workbench/services/editor/common/editorService';
import { IURLService, IURLHandler } from 'vs/platform/url/common/url';
import { ExtensionsInput } from 'vs/workbench/contrib/extensions/common/extensionsInput';
import product from 'vs/platform/product/node/product';
import { ILogService } from 'vs/platform/log/common/log';
import { IProgressService2, ProgressLocation } from 'vs/platform/progress/common/progress';
import { INotificationService } from 'vs/platform/notification/common/notification';
import * as resources from 'vs/base/common/resources';
import { CancellationToken } from 'vs/base/common/cancellation';
import { IStorageService, StorageScope } from 'vs/platform/storage/common/storage';
import { IFileService } from 'vs/platform/files/common/files';
import { IExtensionManifest, ExtensionType, ExtensionIdentifierWithVersion, IExtension as IPlatformExtension } from 'vs/platform/extensions/common/extensions';

// {{SQL CARBON EDIT}}
import { isEngineValid } from 'vs/platform/extensions/node/extensionValidator';
import { ExtensionManagementError } from 'vs/platform/extensionManagement/node/extensionManagementService';
import pkg from 'vs/platform/product/node/package';

interface IExtensionStateProvider<T> {
	(extension: Extension): T;
}

class Extension implements IExtension {

	public enablementState: EnablementState = EnablementState.Enabled;

	constructor(
		private galleryService: IExtensionGalleryService,
		private stateProvider: IExtensionStateProvider<ExtensionState>,
		public readonly server: IExtensionManagementServer | undefined,
		public local: ILocalExtension | undefined,
		public gallery: IGalleryExtension | undefined,
		private telemetryService: ITelemetryService,
		private logService: ILogService,
		private fileService: IFileService
	) { }

	get type(): ExtensionType | undefined {
		return this.local ? this.local.type : undefined;
	}

	get name(): string {
		return this.gallery ? this.gallery.name : this.local!.manifest.name;
	}

	get displayName(): string {
		if (this.gallery) {
			return this.gallery.displayName || this.gallery.name;
		}

		return this.local!.manifest.displayName || this.local!.manifest.name;
	}

	get identifier(): IExtensionIdentifier {
		if (this.gallery) {
			return this.gallery.identifier;
		}
		return this.local!.identifier;
	}

	get uuid(): string | undefined {
		return this.gallery ? this.gallery.identifier.uuid : this.local!.identifier.uuid;
	}

	get publisher(): string {
		return this.gallery ? this.gallery.publisher : this.local!.manifest.publisher;
	}

	get publisherDisplayName(): string {
		if (this.gallery) {
			return this.gallery.publisherDisplayName || this.gallery.publisher;
		}

		if (this.local!.metadata && this.local!.metadata.publisherDisplayName) {
			return this.local!.metadata.publisherDisplayName;
		}

		return this.local!.manifest.publisher;
	}

	get version(): string {
		return this.local ? this.local.manifest.version : this.latestVersion;
	}

	get latestVersion(): string {
		return this.gallery ? this.gallery.version : this.local!.manifest.version;
	}

	get description(): string {
		return this.gallery ? this.gallery.description : this.local!.manifest.description || '';
	}

	get url(): string | undefined {
		if (!product.extensionsGallery || !this.gallery) {
			return undefined;
		}

		// {{SQL CARBON EDIT}}
		return product.extensionsGallery.itemUrl && `${product.extensionsGallery.itemUrl}?itemName=${this.publisher}.${this.name}`;
	}

	// {{SQL CARBON EDIT}}
	get downloadPage(): string {
		if (!product.extensionsGallery) {
			return null;
		}

		// {{SQL CARBON EDIT}}
		return this.gallery && this.gallery.assets && this.gallery.assets.downloadPage && this.gallery.assets.downloadPage.uri;
	}

	get iconUrl(): string {
		return this.galleryIconUrl || this.localIconUrl || this.defaultIconUrl;
	}

	get iconUrlFallback(): string {
		return this.galleryIconUrlFallback || this.localIconUrl || this.defaultIconUrl;
	}

	private get localIconUrl(): string | null {
		if (this.local && this.local.manifest.icon) {
			return resources.joinPath(this.local.location, this.local.manifest.icon).toString();
		}
		return null;
	}

	private get galleryIconUrl(): string | null {
		return this.gallery ? this.gallery.assets.icon.uri : null;
	}

	private get galleryIconUrlFallback(): string | null {
		return this.gallery ? this.gallery.assets.icon.fallbackUri : null;
	}

	private get defaultIconUrl(): string {
		if (this.type === ExtensionType.System && this.local) {
			if (this.local.manifest && this.local.manifest.contributes) {
				if (Array.isArray(this.local.manifest.contributes.themes) && this.local.manifest.contributes.themes.length) {
					return require.toUrl('../electron-browser/media/theme-icon.png');
				}
				if (Array.isArray(this.local.manifest.contributes.grammars) && this.local.manifest.contributes.grammars.length) {
					return require.toUrl('../electron-browser/media/language-icon.svg');
				}
			}
		}
		return require.toUrl('../electron-browser/media/defaultIcon.png');
	}

	get repository(): string | undefined {
		return this.gallery && this.gallery.assets.repository ? this.gallery.assets.repository.uri : undefined;
	}

	get licenseUrl(): string | undefined {
		return this.gallery && this.gallery.assets.license ? this.gallery.assets.license.uri : undefined;
	}

	get state(): ExtensionState {
		return this.stateProvider(this);
	}

	public isMalicious: boolean = false;

	get installCount(): number | undefined {
		return this.gallery ? this.gallery.installCount : undefined;
	}

	get rating(): number | undefined {
		return this.gallery ? this.gallery.rating : undefined;
	}

	get ratingCount(): number | undefined {
		return this.gallery ? this.gallery.ratingCount : undefined;
	}

	get outdated(): boolean {
		return !!this.gallery && this.type === ExtensionType.User && semver.gt(this.latestVersion, this.version);
	}

	get telemetryData(): any {
		const { local, gallery } = this;

		if (gallery) {
			return getGalleryExtensionTelemetryData(gallery);
		} else {
			return getLocalExtensionTelemetryData(local!);
		}
	}

	get preview(): boolean {
		return this.gallery ? this.gallery.preview : false;
	}

	private isGalleryOutdated(): boolean {
		return this.local && this.gallery ? semver.gt(this.local.manifest.version, this.gallery.version) : false;
	}

	getManifest(token: CancellationToken): Promise<IExtensionManifest | null> {
		if (this.gallery && !this.isGalleryOutdated()) {
			if (this.gallery.assets.manifest) {
				return this.galleryService.getManifest(this.gallery, token);
			}
			this.logService.error(nls.localize('Manifest is not found', "Manifest is not found"), this.identifier.id);
			return Promise.resolve(null);
		}

		return Promise.resolve(this.local!.manifest);
	}

	hasReadme(): boolean {
		if (this.gallery && !this.isGalleryOutdated() && this.gallery.assets.readme) {
			return true;
		}

		if (this.local && this.local.readmeUrl) {
			return true;
		}

		return this.type === ExtensionType.System;
	}

	getReadme(token: CancellationToken): Promise<string> {
		if (this.gallery && !this.isGalleryOutdated()) {
			if (this.gallery.assets.readme) {
				return this.galleryService.getReadme(this.gallery, token);
			}
			this.telemetryService.publicLog('extensions:NotFoundReadMe', this.telemetryData);
		}

		if (this.local && this.local.readmeUrl) {
			return this.fileService.resolveContent(this.local.readmeUrl, { encoding: 'utf8' }).then(content => content.value);
		}

		if (this.type === ExtensionType.System) {
			// {{SQL CARBON EDIT}}
			return Promise.resolve(`# ${this.displayName || this.name}
**Notice** This is a an extension that is bundled with Azure Data Studio.
## Features
${this.description}
`);
		}

		return Promise.reject(new Error('not available'));
	}

	hasChangelog(): boolean {
		if (this.gallery && this.gallery.assets.changelog && !this.isGalleryOutdated()) {
			return true;
		}

		if (this.local && this.local.changelogUrl) {
			return true;
		}

		return this.type === ExtensionType.System;
	}

	getChangelog(token: CancellationToken): Promise<string> {
		if (this.gallery && this.gallery.assets.changelog && !this.isGalleryOutdated()) {
			return this.galleryService.getChangelog(this.gallery, token);
		}

		const changelogUrl = this.local && this.local.changelogUrl;

		if (!changelogUrl) {
			if (this.type === ExtensionType.System) {
				// {{SQL CARBON EDIT}}
				return Promise.resolve('Please check the [Azure Data Studio Release Notes](command:update.showCurrentReleaseNotes) for changes to the built-in extensions.');
			}

			return Promise.reject(new Error('not available'));
		}

		return this.fileService.resolveContent(changelogUrl, { encoding: 'utf8' }).then(content => content.value);
	}

	get dependencies(): string[] {
		const { local, gallery } = this;
		if (gallery && !this.isGalleryOutdated()) {
			return gallery.properties.dependencies || [];
		}
		if (local && local.manifest.extensionDependencies) {
			return local.manifest.extensionDependencies;
		}
		return [];
	}

	get extensionPack(): string[] {
		const { local, gallery } = this;
		if (gallery && !this.isGalleryOutdated()) {
			return gallery.properties.extensionPack || [];
		}
		if (local && local.manifest.extensionPack) {
			return local.manifest.extensionPack;
		}
		return [];
	}
}

class ExtensionDependencies implements IExtensionDependencies {

	private _hasDependencies: boolean | null = null;

	constructor(private _extension: IExtension, private _identifier: string, private _map: Map<string, IExtension>, private _dependent: IExtensionDependencies | null = null) { }

	get hasDependencies(): boolean {
		if (this._hasDependencies === null) {
			this._hasDependencies = this.computeHasDependencies();
		}
		return this._hasDependencies;
	}

	get extension(): IExtension {
		return this._extension;
	}

	get identifier(): string {
		return this._identifier;
	}

	get dependent(): IExtensionDependencies | null {
		return this._dependent;
	}

	get dependencies(): IExtensionDependencies[] {
		if (!this.hasDependencies) {
			return [];
		}
		return this._extension.dependencies.map(id => new ExtensionDependencies(this._map.get(id)!, id, this._map, this));
	}

	private computeHasDependencies(): boolean {
		if (this._extension && this._extension.dependencies.length > 0) {
			let dependent = this._dependent;
			while (dependent !== null) {
				if (dependent.identifier === this.identifier) {
					return false;
				}
				dependent = dependent.dependent;
			}
			return true;
		}
		return false;
	}
}

class Extensions extends Disposable {

	private readonly _onChange: Emitter<Extension | undefined> = new Emitter<Extension | undefined>();
	get onChange(): Event<Extension | undefined> { return this._onChange.event; }

	private readonly stateProvider: IExtensionStateProvider<ExtensionState>;
	private installing: Extension[] = [];
	private uninstalling: Extension[] = [];
	private installed: Extension[] = [];

	constructor(
		private readonly server: IExtensionManagementServer,
		@IExtensionGalleryService private readonly galleryService: IExtensionGalleryService,
		@ITelemetryService private readonly telemetryService: ITelemetryService,
		@ILogService private readonly logService: ILogService,
		@IFileService private readonly fileService: IFileService,
		@IExtensionEnablementService private readonly extensionEnablementService: IExtensionEnablementService
	) {
		super();
		this.stateProvider = ext => this.getExtensionState(ext);
		this._register(server.extensionManagementService.onInstallExtension(e => this.onInstallExtension(e)));
		this._register(server.extensionManagementService.onDidInstallExtension(e => this.onDidInstallExtension(e)));
		this._register(server.extensionManagementService.onUninstallExtension(e => this.onUninstallExtension(e)));
		this._register(server.extensionManagementService.onDidUninstallExtension(e => this.onDidUninstallExtension(e)));
		this._register(extensionEnablementService.onEnablementChanged(e => this.onEnablementChanged(e)));
	}

	get local(): IExtension[] {
		const installing = this.installing
			.filter(e => !this.installed.some(installed => areSameExtensions(installed.identifier, e.identifier)))
			.map(e => e);

		return [...this.installed, ...installing];
	}

	async queryInstalled(): Promise<IExtension[]> {
		const installed = await this.server.extensionManagementService.getInstalled();
		const byId = index(this.installed, e => e.identifier.id);
		this.installed = installed.map(local => {
			const extension = byId[local.identifier.id] || new Extension(this.galleryService, this.stateProvider, this.server, local, undefined, this.telemetryService, this.logService, this.fileService);
			extension.local = local;
			extension.enablementState = this.extensionEnablementService.getEnablementState(local);
			return extension;
		});
		this._onChange.fire(undefined);
		return this.local;
	}

	async syncLocalWithGalleryExtension(gallery: IGalleryExtension, maliciousExtensionSet: Set<string>): Promise<boolean> {
		const extension = this.getInstalledExtensionMatchingGallery(gallery);
		if (!extension) {
			return false;
		}
		if (maliciousExtensionSet.has(extension.identifier.id)) {
			extension.isMalicious = true;
		}
		// Loading the compatible version only there is an engine property
		// Otherwise falling back to old way so that we will not make many roundtrips
		const compatible = gallery.properties.engine ? await this.galleryService.getCompatibleExtension(gallery) : gallery;
		if (!compatible) {
			return false;
		}
		// Sync the local extension with gallery extension if local extension doesnot has metadata
		if (extension.local) {
			const local = extension.local.metadata ? extension.local : await this.server.extensionManagementService.updateMetadata(extension.local, { id: compatible.identifier.uuid, publisherDisplayName: compatible.publisherDisplayName, publisherId: compatible.publisherId });
			extension.local = local;
			extension.gallery = compatible;
			this._onChange.fire(extension);
			return true;
		}
		return false;
	}

	private getInstalledExtensionMatchingGallery(gallery: IGalleryExtension): Extension | null {
		for (const installed of this.installed) {
			if (installed.uuid) { // Installed from Gallery
				if (installed.uuid === gallery.identifier.uuid) {
					return installed;
				}
			} else {
				if (areSameExtensions(installed.identifier, gallery.identifier)) { // Installed from other sources
					return installed;
				}
			}
		}
		return null;
	}

	private onInstallExtension(event: InstallExtensionEvent): void {
		const { gallery } = event;
		if (gallery) {
			const extension = this.installed.filter(e => areSameExtensions(e.identifier, gallery.identifier))[0]
				|| new Extension(this.galleryService, this.stateProvider, this.server, undefined, gallery, this.telemetryService, this.logService, this.fileService);
			this.installing.push(extension);
			this._onChange.fire(extension);
		}
	}

	private onDidInstallExtension(event: DidInstallExtensionEvent): void {
		const { local, zipPath, error, gallery } = event;
		const installingExtension = gallery ? this.installing.filter(e => areSameExtensions(e.identifier, gallery.identifier))[0] : null;
		this.installing = installingExtension ? this.installing.filter(e => e !== installingExtension) : this.installing;

		let extension: Extension | undefined = installingExtension ? installingExtension : zipPath ? new Extension(this.galleryService, this.stateProvider, this.server, local, undefined, this.telemetryService, this.logService, this.fileService) : undefined;
		if (extension) {
			if (local) {
				const installed = this.installed.filter(e => areSameExtensions(e.identifier, extension!.identifier))[0];
				if (installed) {
					extension = installed;
				} else {
					this.installed.push(extension);
				}
				extension.local = local;
				if (!extension.gallery) {
					extension.gallery = gallery;
				}
			}
		}
		this._onChange.fire(error ? undefined : extension);
	}

	private onUninstallExtension(identifier: IExtensionIdentifier): void {
		const extension = this.installed.filter(e => areSameExtensions(e.identifier, identifier))[0];
		if (extension) {
			const uninstalling = this.uninstalling.filter(e => areSameExtensions(e.identifier, identifier))[0] || extension;
			this.uninstalling = [uninstalling, ...this.uninstalling.filter(e => !areSameExtensions(e.identifier, identifier))];
			this._onChange.fire(uninstalling);
		}
	}

	private onDidUninstallExtension({ identifier, error }: DidUninstallExtensionEvent): void {
		if (!error) {
			this.installed = this.installed.filter(e => !areSameExtensions(e.identifier, identifier));
		}
		const uninstalling = this.uninstalling.filter(e => areSameExtensions(e.identifier, identifier))[0];
		this.uninstalling = this.uninstalling.filter(e => !areSameExtensions(e.identifier, identifier));
		if (uninstalling) {
			this._onChange.fire(uninstalling);
		}
	}

	private onEnablementChanged(platformExtensions: IPlatformExtension[]) {
		const extensions = this.local.filter(e => platformExtensions.some(p => areSameExtensions(e.identifier, p.identifier)));
		for (const extension of extensions) {
			if (extension.local) {
				const enablementState = this.extensionEnablementService.getEnablementState(extension.local);
				if (enablementState !== extension.enablementState) {
					(extension as Extension).enablementState = enablementState;
					this._onChange.fire(extension as Extension);
				}
			}
		}
	}

	getExtensionState(extension: Extension): ExtensionState {
		if (extension.gallery && this.installing.some(e => !!e.gallery && areSameExtensions(e.gallery.identifier, extension.gallery!.identifier))) {
			return ExtensionState.Installing;
		}
		if (this.uninstalling.some(e => areSameExtensions(e.identifier, extension.identifier))) {
			return ExtensionState.Uninstalling;
		}
		const local = this.installed.filter(e => e === extension || (e.gallery && extension.gallery && areSameExtensions(e.gallery.identifier, extension.gallery.identifier)))[0];
		return local ? ExtensionState.Installed : ExtensionState.Uninstalled;
	}
}

export class ExtensionsWorkbenchService extends Disposable implements IExtensionsWorkbenchService, IURLHandler {

	private static readonly SyncPeriod = 1000 * 60 * 60 * 12; // 12 hours
	_serviceBrand: any;

	private readonly localExtensions: Extensions;
	private readonly remoteExtensions: Extensions | null;
	private syncDelayer: ThrottledDelayer<void>;
	private autoUpdateDelayer: ThrottledDelayer<void>;
	private disposables: IDisposable[] = [];

	private readonly _onChange: Emitter<IExtension | undefined> = new Emitter<IExtension | undefined>();
	get onChange(): Event<IExtension | undefined> { return this._onChange.event; }

	private _extensionAllowedBadgeProviders: string[];

	constructor(
		@IInstantiationService private readonly instantiationService: IInstantiationService,
		@IEditorService private readonly editorService: IEditorService,
		@IExtensionManagementService private readonly extensionService: IExtensionManagementService,
		@IExtensionGalleryService private readonly galleryService: IExtensionGalleryService,
		@IConfigurationService private readonly configurationService: IConfigurationService,
		@ITelemetryService private readonly telemetryService: ITelemetryService,
		@INotificationService private readonly notificationService: INotificationService,
		@IURLService urlService: IURLService,
		@IExtensionEnablementService private readonly extensionEnablementService: IExtensionEnablementService,
		@IWindowService private readonly windowService: IWindowService,
		@ILogService private readonly logService: ILogService,
		@IProgressService2 private readonly progressService: IProgressService2,
		@IExtensionManagementServerService private readonly extensionManagementServerService: IExtensionManagementServerService,
		@IStorageService private readonly storageService: IStorageService,
		@IFileService private readonly fileService: IFileService
	) {
		super();
		this.localExtensions = this._register(instantiationService.createInstance(Extensions, extensionManagementServerService.localExtensionManagementServer));
		this._register(this.localExtensions.onChange(e => this._onChange.fire(e)));
		if (this.extensionManagementServerService.remoteExtensionManagementServer) {
			this.remoteExtensions = this._register(instantiationService.createInstance(Extensions, extensionManagementServerService.remoteExtensionManagementServer));
			this._register(this.remoteExtensions.onChange(e => this._onChange.fire(e)));
		} else {
			this.remoteExtensions = null;
		}

		this.syncDelayer = new ThrottledDelayer<void>(ExtensionsWorkbenchService.SyncPeriod);
		this.autoUpdateDelayer = new ThrottledDelayer<void>(1000);

		urlService.registerHandler(this);

		this.configurationService.onDidChangeConfiguration(e => {
			if (e.affectsConfiguration(AutoUpdateConfigurationKey)) {
				// {{SQL CARBON EDIT}}
				// if (this.isAutoUpdateEnabled()) {
				//	this.checkForUpdates();
				//}
			}
			if (e.affectsConfiguration(AutoCheckUpdatesConfigurationKey)) {
				if (this.isAutoCheckUpdatesEnabled()) {
					this.checkForUpdates();
				}
			}
		}, this, this.disposables);

		this.queryLocal().then(() => {
			this.resetIgnoreAutoUpdateExtensions();
			this.eventuallySyncWithGallery(true);
		});
	}

	get local(): IExtension[] {
		const result = [...this.localExtensions.local];
		if (!this.remoteExtensions) {
			return result;
		}
		result.push(...this.remoteExtensions.local);
		const byId = groupByExtension(result, r => r.identifier);
		return byId.reduce((result, extensions) => { result.push(this.getPrimaryExtension(extensions)); return result; }, []);
	}

	get outdated(): IExtension[] {
		const allLocal = [...this.localExtensions.local];
		if (this.remoteExtensions) {
			allLocal.push(...this.remoteExtensions.local);
		}
		return allLocal.filter(e => e.outdated && e.local && e.state === ExtensionState.Installed);
	}

	async queryLocal(server?: IExtensionManagementServer): Promise<IExtension[]> {
		if (server) {
			if (this.extensionManagementServerService.localExtensionManagementServer === server) {
				return this.localExtensions.queryInstalled();
			}
			if (this.remoteExtensions && this.extensionManagementServerService.remoteExtensionManagementServer === server) {
				return this.remoteExtensions.queryInstalled();
			}
		}

		await this.localExtensions.queryInstalled();
		if (this.remoteExtensions) {
			await Promise.all([this.localExtensions.queryInstalled(), this.remoteExtensions.queryInstalled()]);
		} else {
			await this.localExtensions.queryInstalled();
		}
		return this.local;
	}

	queryGallery(token: CancellationToken): Promise<IPager<IExtension>>;
	queryGallery(options: IQueryOptions, token: CancellationToken): Promise<IPager<IExtension>>;
	queryGallery(arg1: any, arg2?: any): Promise<IPager<IExtension>> {
		const options: IQueryOptions = CancellationToken.isCancellationToken(arg1) ? {} : arg1;
		const token: CancellationToken = CancellationToken.isCancellationToken(arg1) ? arg1 : arg2;
		return this.extensionService.getExtensionsReport()
			.then(report => {
				const maliciousSet = getMaliciousExtensionsSet(report);

				return this.galleryService.query(options, token)
					.then(result => mapPager(result, gallery => this.fromGallery(gallery, maliciousSet)))
					.then(undefined, err => {
						if (/No extension gallery service configured/.test(err.message)) {
							return Promise.resolve(singlePagePager([]));
						}

						return Promise.reject<IPager<IExtension>>(err);
					});
			});
	}

	loadDependencies(extension: IExtension, token: CancellationToken): Promise<IExtensionDependencies | null> {
		if (!extension.dependencies.length) {
			return Promise.resolve(null);
		}

		return this.extensionService.getExtensionsReport()
			.then(report => {
				const maliciousSet = getMaliciousExtensionsSet(report);

				return this.galleryService.loadAllDependencies((<Extension>extension).dependencies.map(id => ({ id })), token)
					.then(galleryExtensions => {
						const extensions: IExtension[] = [...this.local, ...galleryExtensions.map(galleryExtension => this.fromGallery(galleryExtension, maliciousSet))];
						const map = new Map<string, IExtension>();
						for (const extension of extensions) {
							map.set(extension.identifier.id, extension);
						}
						return new ExtensionDependencies(extension, extension.identifier.id, map);
					});
			});
	}

	open(extension: IExtension, sideByside: boolean = false): Promise<any> {
		return Promise.resolve(this.editorService.openEditor(this.instantiationService.createInstance(ExtensionsInput, extension), undefined, sideByside ? SIDE_GROUP : ACTIVE_GROUP));
	}

	private getPrimaryExtension(extensions: IExtension[]): IExtension {
		if (extensions.length === 1) {
			return extensions[0];
		}
		const pickRemoteOrFirstExtension = (from: IExtension[]): IExtension => {
			const remoteExtension = from.filter(e => e.server === this.extensionManagementServerService.remoteExtensionManagementServer)[0];
			return remoteExtension ? remoteExtension : from[0];
		};
		const enabledExtensions = extensions.filter(e => e.local && this.extensionEnablementService.isEnabled(e.local));
		return enabledExtensions.length === 1 ? enabledExtensions[0] : pickRemoteOrFirstExtension(extensions);
	}

	private fromGallery(gallery: IGalleryExtension, maliciousExtensionSet: Set<string>): IExtension {
		Promise.all([this.localExtensions.syncLocalWithGalleryExtension(gallery, maliciousExtensionSet), this.remoteExtensions ? this.localExtensions.syncLocalWithGalleryExtension(gallery, maliciousExtensionSet) : Promise.resolve(false)])
			.then(result => {
				if (result[0] || result[1]) {
					this.eventuallyAutoUpdateExtensions();
				}
			});

		const installed = this.getInstalledExtensionMatchingGallery(gallery);
		if (installed) {
			return installed;
		}
		const extension = new Extension(this.galleryService, ext => this.getExtensionState(ext), undefined, undefined, gallery, this.telemetryService, this.logService, this.fileService);
		if (maliciousExtensionSet.has(extension.identifier.id)) {
			extension.isMalicious = true;
		}
		return extension;
	}

	private getInstalledExtensionMatchingGallery(gallery: IGalleryExtension): IExtension | null {
		for (const installed of this.local) {
			if (installed.identifier.uuid) { // Installed from Gallery
				if (installed.identifier.uuid === gallery.identifier.uuid) {
					return installed;
				}
			} else {
				if (areSameExtensions(installed.identifier, gallery.identifier)) { // Installed from other sources
					return installed;
				}
			}
		}
		return null;
	}

	private getExtensionState(extension: Extension): ExtensionState {
		if (this.remoteExtensions) {
			const state = this.remoteExtensions.getExtensionState(extension);
			if (state !== ExtensionState.Uninstalled) {
				return state;
			}
		}
		return this.localExtensions.getExtensionState(extension);
	}

	checkForUpdates(): Promise<void> {
		return Promise.resolve(this.syncDelayer.trigger(() => this.syncWithGallery(), 0));
	}

	private isAutoUpdateEnabled(): boolean {
		return this.configurationService.getValue(AutoUpdateConfigurationKey);
	}

	private isAutoCheckUpdatesEnabled(): boolean {
		return this.configurationService.getValue(AutoCheckUpdatesConfigurationKey);
	}

	private eventuallySyncWithGallery(immediate = false): void {
		const shouldSync = this.isAutoUpdateEnabled() || this.isAutoCheckUpdatesEnabled();
		const loop = () => (shouldSync ? this.syncWithGallery() : Promise.resolve(undefined)).then(() => this.eventuallySyncWithGallery());
		const delay = immediate ? 0 : ExtensionsWorkbenchService.SyncPeriod;

		this.syncDelayer.trigger(loop, delay)
			.then(undefined, err => null);
	}

	private syncWithGallery(): Promise<void> {
		const ids: string[] = [], names: string[] = [];
		for (const installed of this.local) {
			if (installed.type === ExtensionType.User) {
				if (installed.identifier.uuid) {
					ids.push(installed.identifier.uuid);
				} else {
					names.push(installed.identifier.id);
				}
			}
		}

		const promises: Promise<IPager<IExtension>>[] = [];
		if (ids.length) {
			promises.push(this.queryGallery({ ids, pageSize: ids.length }, CancellationToken.None));
		}
		if (names.length) {
			promises.push(this.queryGallery({ names, pageSize: names.length }, CancellationToken.None));
		}

		return Promise.all(promises).then(() => undefined);
	}

	private eventuallyAutoUpdateExtensions(): void {
		this.autoUpdateDelayer.trigger(() => this.autoUpdateExtensions())
			.then(undefined, err => null);
	}

	private autoUpdateExtensions(): Promise<any> {
		if (!this.isAutoUpdateEnabled()) {
			return Promise.resolve();
		}

<<<<<<< HEAD
		// {{SQL CARBON EDIT}} - Add && !e.downloadPage condition
		const toUpdate = [...this.localExtensions.local, ...(this.remoteExtensions ? this.remoteExtensions.local : [])].filter(e =>
			e.outdated && e.state !== ExtensionState.Installing
			&& e.local && !this.isAutoUpdateIgnored(new ExtensionIdentifierWithVersion(e.identifier, e.version)) && !e.downloadPage);
=======
		const toUpdate = this.outdated.filter(e => !this.isAutoUpdateIgnored(new ExtensionIdentifierWithVersion(e.identifier, e.version)));
>>>>>>> 7a825dce
		return Promise.all(toUpdate.map(e => this.install(e)));
	}

	canInstall(extension: IExtension): boolean {
		if (!(extension instanceof Extension)) {
			return false;
		}

		if (extension.isMalicious) {
			return false;
		}

		return !!(extension as Extension).gallery;
	}

	install(extension: string | IExtension): Promise<IExtension> {
		// {{SQL CARBON EDIT}}
		let extensionPolicy = this.configurationService.getValue<string>(ExtensionsPolicyKey);

		if (typeof extension === 'string') {
			return this.installWithProgress(async () => {
				// {{SQL CARBON EDIT}} - Wrap async call in try/catch.
				// This is the error handler when installing local VSIX file.
				// Prompt the user about the error detail.
				try {
					const extensionIdentifier = await this.extensionService.install(URI.file(extension));
					this.checkAndEnableDisabledDependencies(extensionIdentifier);
					return this.local.filter(local => areSameExtensions(local.identifier, extensionIdentifier))[0];
				} catch (error) {
					this.notificationService.error(error);
					return Promise.reject(error);
				}
				// {{SQL CARBON EDIT}} - End
			});
		}

		if (extension.isMalicious) {
			return Promise.reject(new Error(nls.localize('malicious', "This extension is reported to be problematic.")));
		}

		const gallery = extension.gallery;

		if (!gallery) {
			return Promise.reject(new Error('Missing gallery'));
		}

		// {{SQL CARBON EDIT}}
		// This is the execution path for install/update extension from marketplace.
		// Check both the vscode version and azure data studio version
		// The check is added here because we want to fail fast instead of downloading the VSIX and then fail.
		if (gallery.properties.engine && (!isEngineValid(gallery.properties.engine, product.vscodeVersion)
			|| (gallery.properties.azDataEngine && !isEngineValid(gallery.properties.azDataEngine, pkg.version)))) {
			return Promise.reject(new ExtensionManagementError(nls.localize('incompatible2', "Unable to install version '{2}' of extension '{0}' as it is not compatible with Azure Data Studio '{1}'.", extension.gallery!.identifier.id, pkg.version, gallery.version), INSTALL_ERROR_INCOMPATIBLE));
		}

		return this.installWithProgress(async () => {
			// {{SQL CARBON EDIT}}
			if (extensionPolicy === ExtensionsPolicy.allowMicrosoft) {
				if (extension.publisherDisplayName === 'Microsoft') {
					await this.downloadOrBrowse(extension).then(() => this.checkAndEnableDisabledDependencies(gallery.identifier));
				} else {
					return Promise.resolve(null);
				}
			}
			await this.downloadOrBrowse(extension).then(() => this.checkAndEnableDisabledDependencies(gallery.identifier));
			return this.local.filter(local => areSameExtensions(local.identifier, gallery.identifier))[0];
		}, gallery.displayName);
	}

	// {{SQL CARBON EDIT}}
	private downloadOrBrowse(ext: IExtension): Promise<any> {
		if (ext.gallery.assets.downloadPage && ext.gallery.assets.downloadPage.uri) {
			window.open(ext.gallery.assets.downloadPage.uri);
			return Promise.resolve(undefined);
		} else {
			return this.extensionService.installFromGallery(ext.gallery);
		}
	}
	// {{SQL CARBON EDIT}} - End

	setEnablement(extensions: IExtension | IExtension[], enablementState: EnablementState): Promise<void> {
		extensions = Array.isArray(extensions) ? extensions : [extensions];
		return this.promptAndSetEnablement(extensions, enablementState);
	}

	uninstall(extension: IExtension): Promise<void> {
		const ext = extension.local ? extension : this.local.filter(e => areSameExtensions(e.identifier, extension.identifier))[0];
		const toUninstall: ILocalExtension | null = ext && ext.local ? ext.local : null;

		if (!toUninstall) {
			return Promise.reject(new Error('Missing local'));
		}

		this.logService.info(`Requested uninstalling the extension ${extension.identifier.id} from window ${this.windowService.windowId}`);
		return this.progressService.withProgress({
			location: ProgressLocation.Extensions,
			title: nls.localize('uninstallingExtension', 'Uninstalling extension....'),
			source: `${toUninstall.identifier.id}`
		}, () => this.extensionService.uninstall(toUninstall).then(() => undefined));
	}

	installVersion(extension: IExtension, version: string): Promise<IExtension> {
		if (!(extension instanceof Extension)) {
			return Promise.resolve(extension);
		}

		if (!extension.gallery) {
			return Promise.reject(new Error('Missing gallery'));
		}

		return this.galleryService.getCompatibleExtension(extension.gallery.identifier, version)
			.then(gallery => {
				if (!gallery) {
					// {{SQL CARBON EDIT}} - use Azure Data Studio in the text instead of VS Code
					return Promise.reject(new Error(nls.localize('incompatible', "Unable to install extension '{0}' with version '{1}' as it is not compatible with Azure Data Studio.", extension.gallery!.identifier.id, version)));
				}
				return this.installWithProgress(async () => {
					await this.extensionService.installFromGallery(gallery);
					if (extension.latestVersion !== version) {
						this.ignoreAutoUpdate(new ExtensionIdentifierWithVersion(gallery.identifier, version));
					}
					return this.local.filter(local => areSameExtensions(local.identifier, gallery.identifier))[0];
				}
					, gallery.displayName);
			});
	}

	reinstall(extension: IExtension): Promise<IExtension> {
		const ext = extension.local ? extension : this.local.filter(e => areSameExtensions(e.identifier, extension.identifier))[0];
		const toReinstall: ILocalExtension | null = ext && ext.local ? ext.local : null;

		if (!toReinstall) {
			return Promise.reject(new Error('Missing local'));
		}

		return this.progressService.withProgress({
			location: ProgressLocation.Extensions,
			source: `${toReinstall.identifier.id}`
		}, () => this.extensionService.reinstallFromGallery(toReinstall).then(() => this.local.filter(local => areSameExtensions(local.identifier, extension.identifier))[0]));
	}

	private installWithProgress<T>(installTask: () => Promise<T>, extensionName?: string): Promise<T> {
		const title = extensionName ? nls.localize('installing named extension', "Installing '{0}' extension....", extensionName) : nls.localize('installing extension', 'Installing extension....');
		return this.progressService.withProgress({
			location: ProgressLocation.Extensions,
			title
		}, () => installTask());
	}

	private checkAndEnableDisabledDependencies(extensionIdentifier: IExtensionIdentifier): Promise<void> {
		const extension = this.local.filter(e => (e.local || e.gallery) && areSameExtensions(extensionIdentifier, e.identifier))[0];
		if (extension) {
			const disabledDepencies = this.getExtensionsRecursively([extension], this.local, EnablementState.Enabled, { dependencies: true, pack: false });
			if (disabledDepencies.length) {
				return this.setEnablement(disabledDepencies, EnablementState.Enabled);
			}
		}
		return Promise.resolve();
	}

	private promptAndSetEnablement(extensions: IExtension[], enablementState: EnablementState): Promise<any> {
		const enable = enablementState === EnablementState.Enabled || enablementState === EnablementState.WorkspaceEnabled;
		if (enable) {
			const allDependenciesAndPackedExtensions = this.getExtensionsRecursively(extensions, this.local, enablementState, { dependencies: true, pack: true });
			return this.checkAndSetEnablement(extensions, allDependenciesAndPackedExtensions, enablementState);
		} else {
			const packedExtensions = this.getExtensionsRecursively(extensions, this.local, enablementState, { dependencies: false, pack: true });
			if (packedExtensions.length) {
				return this.checkAndSetEnablement(extensions, packedExtensions, enablementState);
			}
			return this.checkAndSetEnablement(extensions, [], enablementState);
		}
	}

	private checkAndSetEnablement(extensions: IExtension[], otherExtensions: IExtension[], enablementState: EnablementState): Promise<any> {
		const allExtensions = [...extensions, ...otherExtensions];
		const enable = enablementState === EnablementState.Enabled || enablementState === EnablementState.WorkspaceEnabled;
		if (!enable) {
			for (const extension of extensions) {
				let dependents = this.getDependentsAfterDisablement(extension, allExtensions, this.local);
				if (dependents.length) {
					return Promise.reject(new Error(this.getDependentsErrorMessage(extension, allExtensions, dependents)));
				}
			}
		}
		return this.doSetEnablement(allExtensions, enablementState);
	}

	private getExtensionsRecursively(extensions: IExtension[], installed: IExtension[], enablementState: EnablementState, options: { dependencies: boolean, pack: boolean }, checked: IExtension[] = []): IExtension[] {
		const toCheck = extensions.filter(e => checked.indexOf(e) === -1);
		if (toCheck.length) {
			for (const extension of toCheck) {
				checked.push(extension);
			}
			const extensionsToDisable = installed.filter(i => {
				if (checked.indexOf(i) !== -1) {
					return false;
				}
				if (i.enablementState === enablementState) {
					return false;
				}
				const enable = enablementState === EnablementState.Enabled || enablementState === EnablementState.WorkspaceEnabled;
				return (enable || i.type === ExtensionType.User) // Include all Extensions for enablement and only user extensions for disablement
					&& (options.dependencies || options.pack)
					&& extensions.some(extension =>
						(options.dependencies && extension.dependencies.some(id => areSameExtensions({ id }, i.identifier)))
						|| (options.pack && extension.extensionPack.some(id => areSameExtensions({ id }, i.identifier)))
					);
			});
			if (extensionsToDisable.length) {
				extensionsToDisable.push(...this.getExtensionsRecursively(extensionsToDisable, installed, enablementState, options, checked));
			}
			return extensionsToDisable;
		}
		return [];
	}

	private getDependentsAfterDisablement(extension: IExtension, extensionsToDisable: IExtension[], installed: IExtension[]): IExtension[] {
		return installed.filter(i => {
			if (i.dependencies.length === 0) {
				return false;
			}
			if (i === extension) {
				return false;
			}
			if (i.enablementState === EnablementState.WorkspaceDisabled || i.enablementState === EnablementState.Disabled) {
				return false;
			}
			if (extensionsToDisable.indexOf(i) !== -1) {
				return false;
			}
			return i.dependencies.some(dep => [extension, ...extensionsToDisable].some(d => areSameExtensions(d.identifier, { id: dep })));
		});
	}

	private getDependentsErrorMessage(extension: IExtension, allDisabledExtensions: IExtension[], dependents: IExtension[]): string {
		for (const e of [extension, ...allDisabledExtensions]) {
			let dependentsOfTheExtension = dependents.filter(d => d.dependencies.some(id => areSameExtensions({ id }, e.identifier)));
			if (dependentsOfTheExtension.length) {
				return this.getErrorMessageForDisablingAnExtensionWithDependents(e, dependentsOfTheExtension);
			}
		}
		return '';
	}

	private getErrorMessageForDisablingAnExtensionWithDependents(extension: IExtension, dependents: IExtension[]): string {
		if (dependents.length === 1) {
			return nls.localize('singleDependentError', "Cannot disable extension '{0}'. Extension '{1}' depends on this.", extension.displayName, dependents[0].displayName);
		}
		if (dependents.length === 2) {
			return nls.localize('twoDependentsError', "Cannot disable extension '{0}'. Extensions '{1}' and '{2}' depend on this.",
				extension.displayName, dependents[0].displayName, dependents[1].displayName);
		}
		return nls.localize('multipleDependentsError', "Cannot disable extension '{0}'. Extensions '{1}', '{2}' and others depend on this.",
			extension.displayName, dependents[0].displayName, dependents[1].displayName);
	}

	private async doSetEnablement(extensions: IExtension[], enablementState: EnablementState): Promise<boolean[]> {
		const changed = await this.extensionEnablementService.setEnablement(extensions.map(e => e.local!), enablementState);
		for (let i = 0; i < changed.length; i++) {
			if (changed[i]) {
				/* __GDPR__
				"extension:enable" : {
					"${include}": [
						"${GalleryExtensionTelemetryData}"
					]
				}
				*/
				/* __GDPR__
				"extension:disable" : {
					"${include}": [
						"${GalleryExtensionTelemetryData}"
					]
				}
				*/
				this.telemetryService.publicLog(enablementState === EnablementState.Enabled || enablementState === EnablementState.WorkspaceEnabled ? 'extension:enable' : 'extension:disable', extensions[i].telemetryData);
			}
		}
		return changed;
	}

	get allowedBadgeProviders(): string[] {
		if (!this._extensionAllowedBadgeProviders) {
			this._extensionAllowedBadgeProviders = (product.extensionAllowedBadgeProviders || []).map(s => s.toLowerCase());
		}
		return this._extensionAllowedBadgeProviders;
	}

	private onError(err: any): void {
		if (isPromiseCanceledError(err)) {
			return;
		}

		const message = err && err.message || '';

		if (/getaddrinfo ENOTFOUND|getaddrinfo ENOENT|connect EACCES|connect ECONNREFUSED/.test(message)) {
			return;
		}

		this.notificationService.error(err);
	}

	handleURL(uri: URI): Promise<boolean> {
		if (!/^extension/.test(uri.path)) {
			return Promise.resolve(false);
		}

		this.onOpenExtensionUrl(uri);
		return Promise.resolve(true);
	}

	private onOpenExtensionUrl(uri: URI): void {
		const match = /^extension\/([^/]+)$/.exec(uri.path);

		if (!match) {
			return;
		}

		const extensionId = match[1];

		this.queryLocal().then(local => {
			const extension = local.filter(local => areSameExtensions(local.identifier, { id: extensionId }))[0];

			if (extension) {
				return this.windowService.focusWindow()
					.then(() => this.open(extension));
			}

			return this.queryGallery({ names: [extensionId], source: 'uri' }, CancellationToken.None).then(result => {
				if (result.total < 1) {
					return Promise.resolve(null);
				}

				const extension = result.firstPage[0];

				return this.windowService.focusWindow().then(() => {
					return this.open(extension).then(() => {
						this.notificationService.prompt(
							Severity.Info,
							nls.localize('installConfirmation', "Would you like to install the '{0}' extension?", extension.displayName, extension.publisher),
							[{
								label: nls.localize('install', "Install"),
								run: () => this.install(extension).then(undefined, error => this.onError(error))
							}],
							{ sticky: true }
						);
					});
				});
			});
		}).then(undefined, error => this.onError(error));
	}


	private _ignoredAutoUpdateExtensions: string[];
	private get ignoredAutoUpdateExtensions(): string[] {
		if (!this._ignoredAutoUpdateExtensions) {
			this._ignoredAutoUpdateExtensions = JSON.parse(this.storageService.get('extensions.ignoredAutoUpdateExtension', StorageScope.GLOBAL, '[]') || '[]');
		}
		return this._ignoredAutoUpdateExtensions;
	}

	private set ignoredAutoUpdateExtensions(extensionIds: string[]) {
		this._ignoredAutoUpdateExtensions = distinct(extensionIds.map(id => id.toLowerCase()));
		this.storageService.store('extensions.ignoredAutoUpdateExtension', JSON.stringify(this._ignoredAutoUpdateExtensions), StorageScope.GLOBAL);
	}

	private ignoreAutoUpdate(identifierWithVersion: ExtensionIdentifierWithVersion): void {
		if (!this.isAutoUpdateIgnored(identifierWithVersion)) {
			this.ignoredAutoUpdateExtensions = [...this.ignoredAutoUpdateExtensions, identifierWithVersion.key()];
		}
	}

	private isAutoUpdateIgnored(identifierWithVersion: ExtensionIdentifierWithVersion): boolean {
		return this.ignoredAutoUpdateExtensions.indexOf(identifierWithVersion.key()) !== -1;
	}

	private resetIgnoreAutoUpdateExtensions(): void {
		this.ignoredAutoUpdateExtensions = this.ignoredAutoUpdateExtensions.filter(extensionId => this.local.some(local => !!local.local && new ExtensionIdentifierWithVersion(local.identifier, local.version).key() === extensionId));
	}

	dispose(): void {
		this.syncDelayer.cancel();
		this.disposables = dispose(this.disposables);
	}
}<|MERGE_RESOLUTION|>--- conflicted
+++ resolved
@@ -797,14 +797,8 @@
 			return Promise.resolve();
 		}
 
-<<<<<<< HEAD
 		// {{SQL CARBON EDIT}} - Add && !e.downloadPage condition
-		const toUpdate = [...this.localExtensions.local, ...(this.remoteExtensions ? this.remoteExtensions.local : [])].filter(e =>
-			e.outdated && e.state !== ExtensionState.Installing
-			&& e.local && !this.isAutoUpdateIgnored(new ExtensionIdentifierWithVersion(e.identifier, e.version)) && !e.downloadPage);
-=======
-		const toUpdate = this.outdated.filter(e => !this.isAutoUpdateIgnored(new ExtensionIdentifierWithVersion(e.identifier, e.version)));
->>>>>>> 7a825dce
+		const toUpdate = this.outdated.filter(e => !this.isAutoUpdateIgnored(new ExtensionIdentifierWithVersion(e.identifier, e.version)) && !e.downloadPage);
 		return Promise.all(toUpdate.map(e => this.install(e)));
 	}
 
