--- conflicted
+++ resolved
@@ -1240,26 +1240,13 @@
 		const local = aLocalExtension('a');
 		const workbenchService = instantiationService.get(IExtensionsWorkbenchService);
 		instantiationService.stubPromise(IExtensionManagementService, 'getInstalled', [local]);
-<<<<<<< HEAD
-		return workbenchService.queryLocal().then(extensions => {
-			testObject.extension = extensions[0];
-			return workbenchService.setEnablement(extensions[0], EnablementState.DisabledGlobally)
-				.then(() => testObject.update())
-				.then(() => {
-					assert.ok(testObject.enabled);
-					// {{SQL CARBON EDIT}} - replace Visual Studio Code with Azure Data Studio
-					assert.equal('Please reload Azure Data Studio to disable this extension.', testObject.tooltip);
-				});
-		});
-=======
 		const extensions = await workbenchService.queryLocal();
 		testObject.extension = extensions[0];
 		await workbenchService.setEnablement(extensions[0], EnablementState.DisabledGlobally);
 		await testObject.update();
 
 		assert.ok(testObject.enabled);
-		assert.equal('Please reload Visual Studio Code to disable this extension.', testObject.tooltip);
->>>>>>> 21c19f75
+		assert.equal('Please reload Azure Data Studio to disable this extension.', testObject.tooltip); // {{SQL CARBON EDIT}} - replace Visual Studio Code with Azure Data Studio
 	});
 
 	test('Test ReloadAction when extension enablement is toggled when running', async () => {
@@ -1279,26 +1266,6 @@
 	test('Test ReloadAction when extension is enabled when not running', async () => {
 		instantiationService.stubPromise(IExtensionService, 'getExtensions', [{ identifier: new ExtensionIdentifier('pub.b'), extensionLocation: URI.file('pub.b') }]);
 		const local = aLocalExtension('a');
-<<<<<<< HEAD
-		return instantiationService.get(IExtensionEnablementService).setEnablement([local], EnablementState.DisabledGlobally)
-			.then(() => {
-				const testObject: ExtensionsActions.ReloadAction = instantiationService.createInstance(ExtensionsActions.ReloadAction);
-				instantiationService.createInstance(ExtensionContainers, [testObject]);
-				const workbenchService = instantiationService.get(IExtensionsWorkbenchService);
-				instantiationService.stubPromise(IExtensionManagementService, 'getInstalled', [local]);
-				return workbenchService.queryLocal()
-					.then(extensions => {
-						testObject.extension = extensions[0];
-						return workbenchService.setEnablement(extensions[0], EnablementState.EnabledGlobally)
-							.then(() => testObject.update())
-							.then(() => {
-								assert.ok(testObject.enabled);
-								// {{SQL CARBON EDIT}} - replace Visual Studio Code with Azure Data Studio
-								assert.equal('Please reload Azure Data Studio to enable this extension.', testObject.tooltip);
-							});
-					});
-			});
-=======
 		await instantiationService.get(IExtensionEnablementService).setEnablement([local], EnablementState.DisabledGlobally);
 		const testObject: ExtensionsActions.ReloadAction = instantiationService.createInstance(ExtensionsActions.ReloadAction);
 		instantiationService.createInstance(ExtensionContainers, [testObject]);
@@ -1309,8 +1276,7 @@
 		await workbenchService.setEnablement(extensions[0], EnablementState.EnabledGlobally);
 		await testObject.update();
 		assert.ok(testObject.enabled);
-		assert.equal('Please reload Visual Studio Code to enable this extension.', testObject.tooltip);
->>>>>>> 21c19f75
+		assert.equal('Please reload Azure Data Studio to enable this extension.', testObject.tooltip); // {{SQL CARBON EDIT}} - replace Visual Studio Code with Azure Data Studio
 	});
 
 	test('Test ReloadAction when extension enablement is toggled when not running', async () => {
@@ -1331,28 +1297,6 @@
 	test('Test ReloadAction when extension is updated when not running and enabled', async () => {
 		instantiationService.stubPromise(IExtensionService, 'getExtensions', [{ identifier: new ExtensionIdentifier('pub.b'), extensionLocation: URI.file('pub.b') }]);
 		const local = aLocalExtension('a', { version: '1.0.1' });
-<<<<<<< HEAD
-		return instantiationService.get(IExtensionEnablementService).setEnablement([local], EnablementState.DisabledGlobally)
-			.then(() => {
-				const testObject: ExtensionsActions.ReloadAction = instantiationService.createInstance(ExtensionsActions.ReloadAction);
-				instantiationService.createInstance(ExtensionContainers, [testObject]);
-				const workbenchService = instantiationService.get(IExtensionsWorkbenchService);
-				instantiationService.stubPromise(IExtensionManagementService, 'getInstalled', [local]);
-				return workbenchService.queryLocal()
-					.then(extensions => {
-						testObject.extension = extensions[0];
-
-						const gallery = aGalleryExtension('a', { identifier: local.identifier, version: '1.0.2' });
-						installEvent.fire({ identifier: gallery.identifier, gallery });
-						didInstallEvent.fire({ identifier: gallery.identifier, gallery, operation: InstallOperation.Install, local: aLocalExtension('a', gallery, gallery) });
-						return workbenchService.setEnablement(extensions[0], EnablementState.EnabledGlobally)
-							.then(() => testObject.update())
-							.then(() => {
-								assert.ok(testObject.enabled);
-								// {{SQL CARBON EDIT}} - replace Visual Studio Code with Azure Data Studio
-								assert.equal('Please reload Azure Data Studio to enable this extension.', testObject.tooltip);
-							});
-=======
 		await instantiationService.get(IExtensionEnablementService).setEnablement([local], EnablementState.DisabledGlobally);
 		const testObject: ExtensionsActions.ReloadAction = instantiationService.createInstance(ExtensionsActions.ReloadAction);
 		instantiationService.createInstance(ExtensionContainers, [testObject]);
@@ -1360,7 +1304,6 @@
 		instantiationService.stubPromise(IExtensionManagementService, 'getInstalled', [local]);
 		const extensions = await workbenchService.queryLocal();
 		testObject.extension = extensions[0];
->>>>>>> 21c19f75
 
 		const gallery = aGalleryExtension('a', { identifier: local.identifier, version: '1.0.2' });
 		installEvent.fire({ identifier: gallery.identifier, gallery });
@@ -1368,7 +1311,7 @@
 		await workbenchService.setEnablement(extensions[0], EnablementState.EnabledGlobally);
 		await testObject.update();
 		assert.ok(testObject.enabled);
-		assert.equal('Please reload Visual Studio Code to enable this extension.', testObject.tooltip);
+		assert.equal('Please reload Azure Data Studio to enable this extension.', testObject.tooltip); // {{SQL CARBON EDIT}} - replace Visual Studio Code with Azure Data Studio
 	});
 
 	test('Test ReloadAction when a localization extension is newly installed', async () => {
