--- conflicted
+++ resolved
@@ -1465,43 +1465,6 @@
 		assert.equal(testObject.tooltip, 'Please reload Azure Data Studio to enable this extension.'); // {{SQL CARBON EDIT}} - replace Visual Studio Code with Azure Data Studio
 	});
 
-<<<<<<< HEAD
-	test('Test ReloadAction when ui extension is disabled on remote server and installed in local server', async () => {
-		// multi server setup
-		const gallery = aGalleryExtension('a');
-		const localExtensionManagementService = createExtensionManagementService([]);
-		const onDidInstallEvent = new Emitter<DidInstallExtensionEvent>();
-		localExtensionManagementService.onDidInstallExtension = onDidInstallEvent.event;
-		const remoteExtension = aLocalExtension('a', { extensionKind: 'ui' }, { location: URI.file('pub.a').with({ scheme: Schemas.vscodeRemote }) });
-		const extensionManagementServerService = aMultiExtensionManagementServerService(instantiationService, localExtensionManagementService, createExtensionManagementService([remoteExtension]));
-		instantiationService.stub(IExtensionManagementServerService, extensionManagementServerService);
-		instantiationService.stub(IExtensionEnablementService, new TestExtensionEnablementService(instantiationService));
-		const workbenchService: IExtensionsWorkbenchService = instantiationService.createInstance(ExtensionsWorkbenchService);
-		instantiationService.set(IExtensionsWorkbenchService, workbenchService);
-
-		const onDidChangeExtensionsEmitter: Emitter<void> = new Emitter<void>();
-		instantiationService.stub(IExtensionService, <Partial<IExtensionService>>{
-			getExtensions: () => Promise.resolve([]),
-			onDidChangeExtensions: onDidChangeExtensionsEmitter.event,
-			canAddExtension: (extension) => false
-		});
-		const testObject: ExtensionsActions.ReloadAction = instantiationService.createInstance(ExtensionsActions.ReloadAction);
-		instantiationService.createInstance(ExtensionContainers, [testObject]);
-		instantiationService.stubPromise(IExtensionGalleryService, 'query', aPage(gallery));
-
-		await workbenchService.queryGallery(CancellationToken.None);
-		const extensions = await workbenchService.queryLocal(extensionManagementServerService.remoteExtensionManagementServer!);
-		testObject.extension = extensions[0];
-		assert.ok(testObject.extension);
-		assert.ok(!testObject.enabled);
-
-		const localExtension = aLocalExtension('a', { extensionKind: 'ui' }, { location: URI.file('pub.a') });
-		onDidInstallEvent.fire({ identifier: localExtension.identifier, local: localExtension, operation: InstallOperation.Install });
-
-		assert.ok(testObject.enabled);
-		assert.equal(testObject.tooltip, 'Please reload Azure Data Studio to enable this extension.'); // {{SQL CARBON EDIT}} - replace Visual Studio Code with Azure Data Studio
-	});
-=======
 	// test('Test ReloadAction when ui extension is disabled on remote server and installed in local server', async () => {
 	// 	// multi server setup
 	// 	const gallery = aGalleryExtension('a');
@@ -1535,9 +1498,8 @@
 	// 	onDidInstallEvent.fire({ identifier: localExtension.identifier, local: localExtension, operation: InstallOperation.Install });
 
 	// 	assert.ok(testObject.enabled);
-	// 	assert.equal(testObject.tooltip, 'Please reload Visual Studio Code to enable this extension.');
+	//	assert.equal(testObject.tooltip, 'Please reload Azure Data Studio to enable this extension.'); // {{SQL CARBON EDIT}} - replace Visual Studio Code with Azure Data Studio
 	// });
->>>>>>> 748f6449
 
 	test('Test remote install action is enabled for local workspace extension', async () => {
 		// multi server setup
