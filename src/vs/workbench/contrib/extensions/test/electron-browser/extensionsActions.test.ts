--- conflicted
+++ resolved
@@ -1105,21 +1105,10 @@
 		testObject.extension = paged.firstPage[0];
 		assert.ok(!testObject.enabled);
 
-<<<<<<< HEAD
-		return new Promise(c => {
-			testObject.onDidChange(() => {
-				// {{SQL CARBON EDIT}} - replace Visual Studio Code with Azure Data Studio
-				if (testObject.enabled && testObject.tooltip === 'Please reload Azure Data Studio to enable this extension.') {
-					c();
-				}
-			});
-			installEvent.fire({ identifier: gallery.identifier, gallery });
-			didInstallEvent.fire({ identifier: gallery.identifier, gallery, operation: InstallOperation.Install, local: aLocalExtension('a', gallery, gallery) });
-=======
 		installEvent.fire({ identifier: gallery.identifier, gallery });
 		didInstallEvent.fire({ identifier: gallery.identifier, gallery, operation: InstallOperation.Install, local: aLocalExtension('a', gallery, gallery) });
 		assert.ok(testObject.enabled);
-		assert.equal(testObject.tooltip, 'Please reload Visual Studio Code to enable this extension.');
+		assert.equal(testObject.tooltip, 'Please reload Azure Data Studio to enable this extension.'); // {{SQL CARBON EDIT}} - replace Visual Studio Code with Azure Data Studio
 	});
 
 	test('Test ReloadAction when extension is newly installed and reload is not required', async () => {
@@ -1129,7 +1118,6 @@
 			getExtensions: () => Promise.resolve(runningExtensions),
 			onDidChangeExtensions: onDidChangeExtensionsEmitter.event,
 			canAddExtension: (extension) => true
->>>>>>> 81ed55af
 		});
 		const testObject: ExtensionsActions.ReloadAction = instantiationService.createInstance(ExtensionsActions.ReloadAction);
 		instantiationService.createInstance(ExtensionContainers, [testObject]);
