--- conflicted
+++ resolved
@@ -957,11 +957,7 @@
 		installEvent.fire({ identifier: gallery.identifier, gallery });
 		didInstallEvent.fire({ identifier: gallery.identifier, gallery, operation: InstallOperation.Install, local: aLocalExtension('a', gallery, gallery) });
 		assert.ok(testObject.enabled);
-<<<<<<< HEAD
-		assert.equal(testObject.tooltip, 'Please reload Azure Data Studio to enable this extension.'); // {{SQL CARBON EDIT}} - replace Visual Studio Code with Azure Data Studio
-=======
-		assert.strictEqual(testObject.tooltip, 'Please reload Visual Studio Code to enable this extension.');
->>>>>>> 452b685b
+		assert.strictEqual(testObject.tooltip, 'Please reload Azure Data Studio to enable this extension.'); // {{SQL CARBON EDIT}} - replace Visual Studio Code with Azure Data Studio
 	});
 
 	test('Test ReloadAction when extension is newly installed and reload is not required', async () => {
@@ -1016,11 +1012,7 @@
 		uninstallEvent.fire(local.identifier);
 		didUninstallEvent.fire({ identifier: local.identifier });
 		assert.ok(testObject.enabled);
-<<<<<<< HEAD
-		assert.equal(testObject.tooltip, 'Please reload Azure Data Studio to complete the uninstallation of this extension.'); // {{SQL CARBON EDIT}} - replace Visual Studio Code with Azure Data Studio
-=======
-		assert.strictEqual(testObject.tooltip, 'Please reload Visual Studio Code to complete the uninstallation of this extension.');
->>>>>>> 452b685b
+		assert.strictEqual(testObject.tooltip, 'Please reload Azure Data Studio to complete the uninstallation of this extension.'); // {{SQL CARBON EDIT}} - replace Visual Studio Code with Azure Data Studio
 	});
 
 	test('Test ReloadAction when extension is uninstalled and can be removed', async () => {
@@ -1115,11 +1107,7 @@
 		await testObject.update();
 
 		assert.ok(testObject.enabled);
-<<<<<<< HEAD
-		assert.equal('Please reload Azure Data Studio to disable this extension.', testObject.tooltip); // {{SQL CARBON EDIT}} - replace Visual Studio Code with Azure Data Studio
-=======
-		assert.strictEqual('Please reload Visual Studio Code to disable this extension.', testObject.tooltip);
->>>>>>> 452b685b
+		assert.strictEqual('Please reload Azure Data Studio to disable this extension.', testObject.tooltip); // {{SQL CARBON EDIT}} - replace Visual Studio Code with Azure Data Studio
 	});
 
 	test('Test ReloadAction when extension enablement is toggled when running', async () => {
@@ -1149,11 +1137,7 @@
 		await workbenchService.setEnablement(extensions[0], EnablementState.EnabledGlobally);
 		await testObject.update();
 		assert.ok(testObject.enabled);
-<<<<<<< HEAD
-		assert.equal('Please reload Azure Data Studio to enable this extension.', testObject.tooltip); // {{SQL CARBON EDIT}} - replace Visual Studio Code with Azure Data Studio
-=======
-		assert.strictEqual('Please reload Visual Studio Code to enable this extension.', testObject.tooltip);
->>>>>>> 452b685b
+		assert.strictEqual('Please reload Azure Data Studio to enable this extension.', testObject.tooltip); // {{SQL CARBON EDIT}} - replace Visual Studio Code with Azure Data Studio
 	});
 
 	test('Test ReloadAction when extension enablement is toggled when not running', async () => {
@@ -1188,11 +1172,7 @@
 		await workbenchService.setEnablement(extensions[0], EnablementState.EnabledGlobally);
 		await testObject.update();
 		assert.ok(testObject.enabled);
-<<<<<<< HEAD
-		assert.equal('Please reload Azure Data Studio to enable this extension.', testObject.tooltip); // {{SQL CARBON EDIT}} - replace Visual Studio Code with Azure Data Studio
-=======
-		assert.strictEqual('Please reload Visual Studio Code to enable this extension.', testObject.tooltip);
->>>>>>> 452b685b
+		assert.strictEqual('Please reload Azure Data Studio to enable this extension.', testObject.tooltip); // {{SQL CARBON EDIT}} - replace Visual Studio Code with Azure Data Studio
 	});
 
 	test('Test ReloadAction when a localization extension is newly installed', async () => {
@@ -1328,11 +1308,7 @@
 		onDidInstallEvent.fire({ identifier: remoteExtension.identifier, local: remoteExtension, operation: InstallOperation.Install });
 
 		assert.ok(testObject.enabled);
-<<<<<<< HEAD
-		assert.equal(testObject.tooltip, 'Please reload Azure Data Studio to enable this extension.'); // {{SQL CARBON EDIT}} - replace Visual Studio Code with Azure Data Studio
-=======
-		assert.strictEqual(testObject.tooltip, 'Please reload Visual Studio Code to enable this extension.');
->>>>>>> 452b685b
+		assert.strictEqual(testObject.tooltip, 'Please reload Azure Data Studio to enable this extension.'); // {{SQL CARBON EDIT}} - replace Visual Studio Code with Azure Data Studio
 	});
 
 	test('Test ReloadAction when ui extension is disabled on remote server and installed in local server', async () => {
@@ -1368,11 +1344,7 @@
 		onDidInstallEvent.fire({ identifier: localExtension.identifier, local: localExtension, operation: InstallOperation.Install });
 
 		assert.ok(testObject.enabled);
-<<<<<<< HEAD
-		assert.equal(testObject.tooltip, 'Please reload Azure Data Studio to enable this extension.'); // {{SQL CARBON EDIT}} - replace Visual Studio Code with Azure Data Studio
-=======
-		assert.strictEqual(testObject.tooltip, 'Please reload Visual Studio Code to enable this extension.');
->>>>>>> 452b685b
+		assert.strictEqual(testObject.tooltip, 'Please reload Azure Data Studio to enable this extension.'); // {{SQL CARBON EDIT}} - replace Visual Studio Code with Azure Data Studio
 	});
 
 	test('Test ReloadAction for remote ui extension is disabled when it is installed and enabled in local server', async () => {
