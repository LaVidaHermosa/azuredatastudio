/*---------------------------------------------------------------------------------------------
 *  Copyright (c) Microsoft Corporation. All rights reserved.
 *  Licensed under the Source EULA. See License.txt in the project root for license information.
 *--------------------------------------------------------------------------------------------*/

import * as sinon from 'sinon';
import * as assert from 'assert';
import * as path from 'vs/base/common/path';
import * as fs from 'fs';
import * as os from 'os';
import * as uuid from 'vs/base/common/uuid';
import { mkdirp, rimraf, RimRafMode } from 'vs/base/node/pfs';
import {
	IExtensionGalleryService, IGalleryExtensionAssets, IGalleryExtension, IExtensionManagementService,
	DidInstallExtensionEvent, DidUninstallExtensionEvent, InstallExtensionEvent, IExtensionIdentifier
} from 'vs/platform/extensionManagement/common/extensionManagement';
import { IExtensionEnablementService } from 'vs/workbench/services/extensionManagement/common/extensionManagement';
import { ExtensionTipsService } from 'vs/workbench/contrib/extensions/browser/extensionTipsService';
import { ExtensionGalleryService } from 'vs/platform/extensionManagement/common/extensionGalleryService';
import { TestInstantiationService } from 'vs/platform/instantiation/test/common/instantiationServiceMock';
import { Emitter } from 'vs/base/common/event';
import { ITelemetryService } from 'vs/platform/telemetry/common/telemetry';
import { NullTelemetryService } from 'vs/platform/telemetry/common/telemetryUtils';
import { IWorkspaceContextService } from 'vs/platform/workspace/common/workspace';
import { TestContextService, TestLifecycleService, TestSharedProcessService, productService } from 'vs/workbench/test/workbenchTestServices';
import { TestNotificationService } from 'vs/platform/notification/test/common/testNotificationService';
import { IConfigurationService } from 'vs/platform/configuration/common/configuration';
import { URI } from 'vs/base/common/uri';
import { testWorkspace } from 'vs/platform/workspace/test/common/testWorkspace';
import { TestConfigurationService } from 'vs/platform/configuration/test/common/testConfigurationService';
import { IPager } from 'vs/base/common/paging';
import { assign } from 'vs/base/common/objects';
import { getGalleryExtensionId } from 'vs/platform/extensionManagement/common/extensionManagementUtil';
import { IEnvironmentService } from 'vs/platform/environment/common/environment';
import { ConfigurationKey } from 'vs/workbench/contrib/extensions/common/extensions';
import { ExtensionManagementService } from 'vs/platform/extensionManagement/node/extensionManagementService';
import { TestExtensionEnablementService } from 'vs/workbench/services/extensionManagement/test/electron-browser/extensionEnablementService.test';
import { IURLService } from 'vs/platform/url/common/url';
import { ITextModel } from 'vs/editor/common/model';
import { IModelService } from 'vs/editor/common/services/modelService';
import { ILifecycleService } from 'vs/platform/lifecycle/common/lifecycle';
import { INotificationService, Severity, IPromptChoice, IPromptOptions } from 'vs/platform/notification/common/notification';
import { URLService } from 'vs/platform/url/common/urlService';
import { IExperimentService } from 'vs/workbench/contrib/experiments/common/experimentService';
import { TestExperimentService } from 'vs/workbench/contrib/experiments/test/electron-browser/experimentService.test';
import { IStorageService, StorageScope } from 'vs/platform/storage/common/storage';
import { ExtensionType } from 'vs/platform/extensions/common/extensions';
import { ISharedProcessService } from 'vs/platform/ipc/electron-browser/sharedProcessService';
import { FileService } from 'vs/platform/files/common/fileService';
import { NullLogService } from 'vs/platform/log/common/log';
import { Schemas } from 'vs/base/common/network';
import { DiskFileSystemProvider } from 'vs/platform/files/node/diskFileSystemProvider';
import { IFileService } from 'vs/platform/files/common/files';
import { IProductService } from 'vs/platform/product/common/product';

const mockExtensionGallery: IGalleryExtension[] = [
	aGalleryExtension('MockExtension1', {
		displayName: 'Mock Extension 1',
		version: '1.5',
		publisherId: 'mockPublisher1Id',
		publisher: 'mockPublisher1',
		publisherDisplayName: 'Mock Publisher 1',
		description: 'Mock Description',
		installCount: 1000,
		rating: 4,
		ratingCount: 100
	}, {
			dependencies: ['pub.1'],
		}, {
			manifest: { uri: 'uri:manifest', fallbackUri: 'fallback:manifest' },
			readme: { uri: 'uri:readme', fallbackUri: 'fallback:readme' },
			changelog: { uri: 'uri:changelog', fallbackUri: 'fallback:changlog' },
			download: { uri: 'uri:download', fallbackUri: 'fallback:download' },
			icon: { uri: 'uri:icon', fallbackUri: 'fallback:icon' },
			license: { uri: 'uri:license', fallbackUri: 'fallback:license' },
			repository: { uri: 'uri:repository', fallbackUri: 'fallback:repository' },
			coreTranslations: []
		}),
	aGalleryExtension('MockExtension2', {
		displayName: 'Mock Extension 2',
		version: '1.5',
		publisherId: 'mockPublisher2Id',
		publisher: 'mockPublisher2',
		publisherDisplayName: 'Mock Publisher 2',
		description: 'Mock Description',
		installCount: 1000,
		rating: 4,
		ratingCount: 100
	}, {
			dependencies: ['pub.1', 'pub.2'],
		}, {
			manifest: { uri: 'uri:manifest', fallbackUri: 'fallback:manifest' },
			readme: { uri: 'uri:readme', fallbackUri: 'fallback:readme' },
			changelog: { uri: 'uri:changelog', fallbackUri: 'fallback:changlog' },
			download: { uri: 'uri:download', fallbackUri: 'fallback:download' },
			icon: { uri: 'uri:icon', fallbackUri: 'fallback:icon' },
			license: { uri: 'uri:license', fallbackUri: 'fallback:license' },
			repository: { uri: 'uri:repository', fallbackUri: 'fallback:repository' },
			coreTranslations: []
		})
];

const mockExtensionLocal = [
	{
		type: ExtensionType.User,
		identifier: mockExtensionGallery[0].identifier,
		manifest: {
			name: mockExtensionGallery[0].name,
			publisher: mockExtensionGallery[0].publisher,
			version: mockExtensionGallery[0].version
		},
		metadata: null,
		path: 'somepath',
		readmeUrl: 'some readmeUrl',
		changelogUrl: 'some changelogUrl'
	},
	{
		type: ExtensionType.User,
		identifier: mockExtensionGallery[1].identifier,
		manifest: {
			name: mockExtensionGallery[1].name,
			publisher: mockExtensionGallery[1].publisher,
			version: mockExtensionGallery[1].version
		},
		metadata: null,
		path: 'somepath',
		readmeUrl: 'some readmeUrl',
		changelogUrl: 'some changelogUrl'
	}
];

const mockTestData = {
	recommendedExtensions: [
		'mockPublisher1.mockExtension1',
		'MOCKPUBLISHER2.mockextension2',
		'badlyformattedextension',
		'MOCKPUBLISHER2.mockextension2',
		'unknown.extension'
	],
	validRecommendedExtensions: [
		'mockPublisher1.mockExtension1',
		'MOCKPUBLISHER2.mockextension2'
	]
};

function aPage<T>(...objects: T[]): IPager<T> {
	return { firstPage: objects, total: objects.length, pageSize: objects.length, getPage: () => null! };
}

const noAssets: IGalleryExtensionAssets = {
	changelog: null,
	download: null!,
	icon: null!,
	license: null,
	manifest: null,
	readme: null,
	repository: null,
	coreTranslations: []
};

function aGalleryExtension(name: string, properties: any = {}, galleryExtensionProperties: any = {}, assets: IGalleryExtensionAssets = noAssets): IGalleryExtension {
	const galleryExtension = <IGalleryExtension>Object.create({});
	assign(galleryExtension, { name, publisher: 'pub', version: '1.0.0', properties: {}, assets: {} }, properties);
	assign(galleryExtension.properties, { dependencies: [] }, galleryExtensionProperties);
	assign(galleryExtension.assets, assets);
	galleryExtension.identifier = { id: getGalleryExtensionId(galleryExtension.publisher, galleryExtension.name), uuid: uuid.generateUuid() };
	return <IGalleryExtension>galleryExtension;
}

// {{SQL CARBON EDIT}} disable broken tests
suite('ExtensionsTipsService Test', () => {
<<<<<<< HEAD
=======
	let workspaceService: IWorkspaceContextService;
	let instantiationService: TestInstantiationService;
	let testConfigurationService: TestConfigurationService;
	let testObject: ExtensionTipsService;
	let parentResource: string;
	let installEvent: Emitter<InstallExtensionEvent>,
		didInstallEvent: Emitter<DidInstallExtensionEvent>,
		uninstallEvent: Emitter<IExtensionIdentifier>,
		didUninstallEvent: Emitter<DidUninstallExtensionEvent>;
	let prompted: boolean;
	let onModelAddedEvent: Emitter<ITextModel>;
	let experimentService: TestExperimentService;

	suiteSetup(() => {
		instantiationService = new TestInstantiationService();
		installEvent = new Emitter<InstallExtensionEvent>();
		didInstallEvent = new Emitter<DidInstallExtensionEvent>();
		uninstallEvent = new Emitter<IExtensionIdentifier>();
		didUninstallEvent = new Emitter<DidUninstallExtensionEvent>();
		instantiationService.stub(IExtensionGalleryService, ExtensionGalleryService);
		instantiationService.stub(ISharedProcessService, TestSharedProcessService);
		instantiationService.stub(ILifecycleService, new TestLifecycleService());
		testConfigurationService = new TestConfigurationService();
		instantiationService.stub(IConfigurationService, testConfigurationService);
		instantiationService.stub(INotificationService, new TestNotificationService());
		instantiationService.stub(IExtensionManagementService, ExtensionManagementService);
		instantiationService.stub(IExtensionManagementService, 'onInstallExtension', installEvent.event);
		instantiationService.stub(IExtensionManagementService, 'onDidInstallExtension', didInstallEvent.event);
		instantiationService.stub(IExtensionManagementService, 'onUninstallExtension', uninstallEvent.event);
		instantiationService.stub(IExtensionManagementService, 'onDidUninstallExtension', didUninstallEvent.event);
		instantiationService.stub(IExtensionEnablementService, new TestExtensionEnablementService(instantiationService));
		instantiationService.stub(ITelemetryService, NullTelemetryService);
		instantiationService.stub(IURLService, URLService);
		instantiationService.set(IProductService, {
			...productService,
			...{
				extensionTips: {
					'ms-vscode.csharp': '{**/*.cs,**/project.json,**/global.json,**/*.csproj,**/*.sln,**/appsettings.json}',
					'msjsdiag.debugger-for-chrome': '{**/*.ts,**/*.tsx**/*.js,**/*.jsx,**/*.es6,**/.babelrc}',
					'lukehoban.Go': '**/*.go'
				},
				extensionImportantTips: {
					'ms-python.python': {
						'name': 'Python',
						'pattern': '{**/*.py}'
					},
					'ms-vscode.PowerShell': {
						'name': 'PowerShell',
						'pattern': '{**/*.ps,**/*.ps1}'
					}
				}
			}
		});

		experimentService = instantiationService.createInstance(TestExperimentService);
		instantiationService.stub(IExperimentService, experimentService);

		onModelAddedEvent = new Emitter<ITextModel>();
	});

	suiteTeardown(() => {
		if (experimentService) {
			experimentService.dispose();
		}
	});

	setup(() => {
		instantiationService.stub(IEnvironmentService, <Partial<IEnvironmentService>>{ extensionDevelopmentPath: false });
		instantiationService.stubPromise(IExtensionManagementService, 'getInstalled', []);
		instantiationService.stub(IExtensionGalleryService, 'isEnabled', true);
		instantiationService.stubPromise(IExtensionGalleryService, 'query', aPage<IGalleryExtension>(...mockExtensionGallery));

		prompted = false;

		class TestNotificationService2 extends TestNotificationService {
			public prompt(severity: Severity, message: string, choices: IPromptChoice[], options?: IPromptOptions) {
				prompted = true;
				return null!;
			}
		}

		instantiationService.stub(INotificationService, new TestNotificationService2());

		testConfigurationService.setUserConfiguration(ConfigurationKey, { ignoreRecommendations: false, showRecommendationsOnlyOnDemand: false });
		instantiationService.stub(IStorageService, <Partial<IStorageService>>{ get: (a: string, b: StorageScope, c?: string) => c, getBoolean: (a: string, b: StorageScope, c: boolean) => c, store: () => { } });
		instantiationService.stub(IModelService, <IModelService>{
			getModels(): any { return []; },
			onModelAdded: onModelAddedEvent.event
		});
	});

	teardown(done => {
		(<ExtensionTipsService>testObject).dispose();
		if (parentResource) {
			rimraf(parentResource, RimRafMode.MOVE).then(done, done);
		} else {
			done();
		}
	});

	function setUpFolderWorkspace(folderName: string, recommendedExtensions: string[], ignoredRecommendations: string[] = []): Promise<void> {
		const id = uuid.generateUuid();
		parentResource = path.join(os.tmpdir(), 'vsctests', id);
		return setUpFolder(folderName, parentResource, recommendedExtensions, ignoredRecommendations);
	}

	async function setUpFolder(folderName: string, parentDir: string, recommendedExtensions: string[], ignoredRecommendations: string[] = []): Promise<void> {
		const folderDir = path.join(parentDir, folderName);
		const workspaceSettingsDir = path.join(folderDir, '.vscode');
		await mkdirp(workspaceSettingsDir, 493);
		const configPath = path.join(workspaceSettingsDir, 'extensions.json');
		fs.writeFileSync(configPath, JSON.stringify({
			'recommendations': recommendedExtensions,
			'unwantedRecommendations': ignoredRecommendations,
		}, null, '\t'));

		const myWorkspace = testWorkspace(URI.from({ scheme: 'file', path: folderDir }));
		workspaceService = new TestContextService(myWorkspace);
		instantiationService.stub(IWorkspaceContextService, workspaceService);
		const fileService = new FileService(new NullLogService());
		fileService.registerProvider(Schemas.file, new DiskFileSystemProvider(new NullLogService()));
		instantiationService.stub(IFileService, fileService);
	}

	function testNoPromptForValidRecommendations(recommendations: string[]) {
		return setUpFolderWorkspace('myFolder', recommendations).then(() => {
			testObject = instantiationService.createInstance(ExtensionTipsService);
			return testObject.loadWorkspaceConfigPromise.then(() => {
				assert.equal(Object.keys(testObject.getAllRecommendationsWithReason()).length, recommendations.length);
				assert.ok(!prompted);
			});
		});
	}

	function testNoPromptOrRecommendationsForValidRecommendations(recommendations: string[]) {
		return setUpFolderWorkspace('myFolder', mockTestData.validRecommendedExtensions).then(() => {
			testObject = instantiationService.createInstance(ExtensionTipsService);
			assert.equal(!testObject.loadWorkspaceConfigPromise, true);
			assert.ok(!prompted);

			return testObject.getWorkspaceRecommendations().then(() => {
				assert.equal(Object.keys(testObject.getAllRecommendationsWithReason()).length, 0);
				assert.ok(!prompted);
			});
		});
	}

>>>>>>> b65de334
	test('ExtensionTipsService: No Prompt for valid workspace recommendations when galleryService is absent', () => {
	});
});<|MERGE_RESOLUTION|>--- conflicted
+++ resolved
@@ -169,156 +169,6 @@
 
 // {{SQL CARBON EDIT}} disable broken tests
 suite('ExtensionsTipsService Test', () => {
-<<<<<<< HEAD
-=======
-	let workspaceService: IWorkspaceContextService;
-	let instantiationService: TestInstantiationService;
-	let testConfigurationService: TestConfigurationService;
-	let testObject: ExtensionTipsService;
-	let parentResource: string;
-	let installEvent: Emitter<InstallExtensionEvent>,
-		didInstallEvent: Emitter<DidInstallExtensionEvent>,
-		uninstallEvent: Emitter<IExtensionIdentifier>,
-		didUninstallEvent: Emitter<DidUninstallExtensionEvent>;
-	let prompted: boolean;
-	let onModelAddedEvent: Emitter<ITextModel>;
-	let experimentService: TestExperimentService;
-
-	suiteSetup(() => {
-		instantiationService = new TestInstantiationService();
-		installEvent = new Emitter<InstallExtensionEvent>();
-		didInstallEvent = new Emitter<DidInstallExtensionEvent>();
-		uninstallEvent = new Emitter<IExtensionIdentifier>();
-		didUninstallEvent = new Emitter<DidUninstallExtensionEvent>();
-		instantiationService.stub(IExtensionGalleryService, ExtensionGalleryService);
-		instantiationService.stub(ISharedProcessService, TestSharedProcessService);
-		instantiationService.stub(ILifecycleService, new TestLifecycleService());
-		testConfigurationService = new TestConfigurationService();
-		instantiationService.stub(IConfigurationService, testConfigurationService);
-		instantiationService.stub(INotificationService, new TestNotificationService());
-		instantiationService.stub(IExtensionManagementService, ExtensionManagementService);
-		instantiationService.stub(IExtensionManagementService, 'onInstallExtension', installEvent.event);
-		instantiationService.stub(IExtensionManagementService, 'onDidInstallExtension', didInstallEvent.event);
-		instantiationService.stub(IExtensionManagementService, 'onUninstallExtension', uninstallEvent.event);
-		instantiationService.stub(IExtensionManagementService, 'onDidUninstallExtension', didUninstallEvent.event);
-		instantiationService.stub(IExtensionEnablementService, new TestExtensionEnablementService(instantiationService));
-		instantiationService.stub(ITelemetryService, NullTelemetryService);
-		instantiationService.stub(IURLService, URLService);
-		instantiationService.set(IProductService, {
-			...productService,
-			...{
-				extensionTips: {
-					'ms-vscode.csharp': '{**/*.cs,**/project.json,**/global.json,**/*.csproj,**/*.sln,**/appsettings.json}',
-					'msjsdiag.debugger-for-chrome': '{**/*.ts,**/*.tsx**/*.js,**/*.jsx,**/*.es6,**/.babelrc}',
-					'lukehoban.Go': '**/*.go'
-				},
-				extensionImportantTips: {
-					'ms-python.python': {
-						'name': 'Python',
-						'pattern': '{**/*.py}'
-					},
-					'ms-vscode.PowerShell': {
-						'name': 'PowerShell',
-						'pattern': '{**/*.ps,**/*.ps1}'
-					}
-				}
-			}
-		});
-
-		experimentService = instantiationService.createInstance(TestExperimentService);
-		instantiationService.stub(IExperimentService, experimentService);
-
-		onModelAddedEvent = new Emitter<ITextModel>();
-	});
-
-	suiteTeardown(() => {
-		if (experimentService) {
-			experimentService.dispose();
-		}
-	});
-
-	setup(() => {
-		instantiationService.stub(IEnvironmentService, <Partial<IEnvironmentService>>{ extensionDevelopmentPath: false });
-		instantiationService.stubPromise(IExtensionManagementService, 'getInstalled', []);
-		instantiationService.stub(IExtensionGalleryService, 'isEnabled', true);
-		instantiationService.stubPromise(IExtensionGalleryService, 'query', aPage<IGalleryExtension>(...mockExtensionGallery));
-
-		prompted = false;
-
-		class TestNotificationService2 extends TestNotificationService {
-			public prompt(severity: Severity, message: string, choices: IPromptChoice[], options?: IPromptOptions) {
-				prompted = true;
-				return null!;
-			}
-		}
-
-		instantiationService.stub(INotificationService, new TestNotificationService2());
-
-		testConfigurationService.setUserConfiguration(ConfigurationKey, { ignoreRecommendations: false, showRecommendationsOnlyOnDemand: false });
-		instantiationService.stub(IStorageService, <Partial<IStorageService>>{ get: (a: string, b: StorageScope, c?: string) => c, getBoolean: (a: string, b: StorageScope, c: boolean) => c, store: () => { } });
-		instantiationService.stub(IModelService, <IModelService>{
-			getModels(): any { return []; },
-			onModelAdded: onModelAddedEvent.event
-		});
-	});
-
-	teardown(done => {
-		(<ExtensionTipsService>testObject).dispose();
-		if (parentResource) {
-			rimraf(parentResource, RimRafMode.MOVE).then(done, done);
-		} else {
-			done();
-		}
-	});
-
-	function setUpFolderWorkspace(folderName: string, recommendedExtensions: string[], ignoredRecommendations: string[] = []): Promise<void> {
-		const id = uuid.generateUuid();
-		parentResource = path.join(os.tmpdir(), 'vsctests', id);
-		return setUpFolder(folderName, parentResource, recommendedExtensions, ignoredRecommendations);
-	}
-
-	async function setUpFolder(folderName: string, parentDir: string, recommendedExtensions: string[], ignoredRecommendations: string[] = []): Promise<void> {
-		const folderDir = path.join(parentDir, folderName);
-		const workspaceSettingsDir = path.join(folderDir, '.vscode');
-		await mkdirp(workspaceSettingsDir, 493);
-		const configPath = path.join(workspaceSettingsDir, 'extensions.json');
-		fs.writeFileSync(configPath, JSON.stringify({
-			'recommendations': recommendedExtensions,
-			'unwantedRecommendations': ignoredRecommendations,
-		}, null, '\t'));
-
-		const myWorkspace = testWorkspace(URI.from({ scheme: 'file', path: folderDir }));
-		workspaceService = new TestContextService(myWorkspace);
-		instantiationService.stub(IWorkspaceContextService, workspaceService);
-		const fileService = new FileService(new NullLogService());
-		fileService.registerProvider(Schemas.file, new DiskFileSystemProvider(new NullLogService()));
-		instantiationService.stub(IFileService, fileService);
-	}
-
-	function testNoPromptForValidRecommendations(recommendations: string[]) {
-		return setUpFolderWorkspace('myFolder', recommendations).then(() => {
-			testObject = instantiationService.createInstance(ExtensionTipsService);
-			return testObject.loadWorkspaceConfigPromise.then(() => {
-				assert.equal(Object.keys(testObject.getAllRecommendationsWithReason()).length, recommendations.length);
-				assert.ok(!prompted);
-			});
-		});
-	}
-
-	function testNoPromptOrRecommendationsForValidRecommendations(recommendations: string[]) {
-		return setUpFolderWorkspace('myFolder', mockTestData.validRecommendedExtensions).then(() => {
-			testObject = instantiationService.createInstance(ExtensionTipsService);
-			assert.equal(!testObject.loadWorkspaceConfigPromise, true);
-			assert.ok(!prompted);
-
-			return testObject.getWorkspaceRecommendations().then(() => {
-				assert.equal(Object.keys(testObject.getAllRecommendationsWithReason()).length, 0);
-				assert.ok(!prompted);
-			});
-		});
-	}
-
->>>>>>> b65de334
 	test('ExtensionTipsService: No Prompt for valid workspace recommendations when galleryService is absent', () => {
 	});
 });