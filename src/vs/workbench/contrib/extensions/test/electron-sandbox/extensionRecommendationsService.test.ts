--- conflicted
+++ resolved
@@ -179,17 +179,7 @@
 	return <IGalleryExtension>galleryExtension;
 }
 
-<<<<<<< HEAD
-class TestExtensionRecommendationsService extends ExtensionRecommendationsService {
-	protected override get workbenchRecommendationDelay() {
-		return 0;
-	}
-}
-
 suite.skip('ExtensionRecommendationsService Test', () => { // {{SQL CARBON EDIT}} skip suite
-=======
-suite('ExtensionRecommendationsService Test', () => {
->>>>>>> 2db1f3b1
 	let workspaceService: IWorkspaceContextService;
 	let instantiationService: TestInstantiationService;
 	let testConfigurationService: TestConfigurationService;
