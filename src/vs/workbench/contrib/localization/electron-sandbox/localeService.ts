--- conflicted
+++ resolved
@@ -44,18 +44,12 @@
 			// Only Desktop has the concept of installing language packs so we only do this for Desktop
 			// and only if the language pack is not installed
 			if (!installedLanguages.some(installedLanguage => installedLanguage.id === languagePackItem.id)) {
-<<<<<<< HEAD
-				// Show the view so the user can see the language pack to be installed
-				const viewlet = await this.paneCompositePartService.openPaneComposite(EXTENSIONS_VIEWLET_ID, ViewContainerLocation.Sidebar);
-				(viewlet?.getViewPaneContainer() as IExtensionsViewPaneContainer).search(`@id:${languagePackItem.extensionId}`);
-=======
->>>>>>> 54ae4d8c
 
 				// Only actually install a language pack from Microsoft
 				if (languagePackItem.galleryExtension?.publisher.toLowerCase() !== 'ms-ceintl') {
 					// Show the view so the user can see the language pack that they should install
 					// as of now, there are no 3rd party language packs available on the Marketplace.
-					let viewlet = await this.paneCompositePartService.openPaneComposite(EXTENSIONS_VIEWLET_ID, ViewContainerLocation.Sidebar);
+					const viewlet = await this.paneCompositePartService.openPaneComposite(EXTENSIONS_VIEWLET_ID, ViewContainerLocation.Sidebar);
 					(viewlet?.getViewPaneContainer() as IExtensionsViewPaneContainer).search(`@id:${languagePackItem.extensionId}`);
 					return false;
 				}
