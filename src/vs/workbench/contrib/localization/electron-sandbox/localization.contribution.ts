/*---------------------------------------------------------------------------------------------
 *  Copyright (c) Microsoft Corporation. All rights reserved.
 *  Licensed under the Source EULA. See License.txt in the project root for license information.
 *--------------------------------------------------------------------------------------------*/

import { localize } from 'vs/nls';
import { Registry } from 'vs/platform/registry/common/platform';
import { Extensions as WorkbenchExtensions, IWorkbenchContributionsRegistry } from 'vs/workbench/common/contributions';
import { LifecyclePhase } from 'vs/workbench/services/lifecycle/common/lifecycle';
import * as platform from 'vs/base/common/platform';
import { IExtensionManagementService, IExtensionGalleryService, InstallOperation, ILocalExtension, InstallExtensionResult, DidUninstallExtensionEvent } from 'vs/platform/extensionManagement/common/extensionManagement';
import { INotificationService, NeverShowAgainScope } from 'vs/platform/notification/common/notification';
import Severity from 'vs/base/common/severity';
import { IStorageService, StorageScope, StorageTarget } from 'vs/platform/storage/common/storage';
import { VIEWLET_ID as EXTENSIONS_VIEWLET_ID, IExtensionsViewPaneContainer } from 'vs/workbench/contrib/extensions/common/extensions';
import { minimumTranslatedStrings } from 'vs/workbench/contrib/localization/electron-sandbox/minimalTranslations';
import { ITelemetryService } from 'vs/platform/telemetry/common/telemetry';
import { CancellationToken } from 'vs/base/common/cancellation';
import { IPaneCompositePartService } from 'vs/workbench/services/panecomposite/browser/panecomposite';
import { ViewContainerLocation } from 'vs/workbench/common/views';
<<<<<<< HEAD
import * as locConstants from 'sql/base/common/locConstants'; // {{SQL CARBON EDIT}}
import { registerAction2 } from 'vs/platform/actions/common/actions';
import { ClearDisplayLanguageAction, ConfigureDisplayLanguageAction } from 'vs/workbench/contrib/localization/browser/localizationsActions';
import { registerSingleton } from 'vs/platform/instantiation/common/extensions';
import { ILocaleService } from 'vs/workbench/contrib/localization/common/locale';
import { NativeLocaleService } from 'vs/workbench/contrib/localization/electron-sandbox/localeService';
=======
import { ILocaleService } from 'vs/workbench/services/localization/common/locale';
import { IProductService } from 'vs/platform/product/common/productService';
import { BaseLocalizationWorkbenchContribution } from 'vs/workbench/contrib/localization/common/localization.contribution';
>>>>>>> 5b6af074

class NativeLocalizationWorkbenchContribution extends BaseLocalizationWorkbenchContribution {
	private static LANGUAGEPACK_SUGGESTION_IGNORE_STORAGE_KEY = 'extensionsAssistant/languagePackSuggestionIgnore';

	constructor(
		@INotificationService private readonly notificationService: INotificationService,
		@ILocaleService private readonly localeService: ILocaleService,
		@IProductService private readonly productService: IProductService,
		@IStorageService private readonly storageService: IStorageService,
		@IExtensionManagementService private readonly extensionManagementService: IExtensionManagementService,
		@IExtensionGalleryService private readonly galleryService: IExtensionGalleryService,
		@IPaneCompositePartService private readonly paneCompositeService: IPaneCompositePartService,
		@ITelemetryService private readonly telemetryService: ITelemetryService,
	) {
		super();

		this.checkAndInstall();
		this._register(this.extensionManagementService.onDidInstallExtensions(e => this.onDidInstallExtensions(e)));
		this._register(this.extensionManagementService.onDidUninstallExtension(e => this.onDidUninstallExtension(e)));
	}

<<<<<<< HEAD
	private onDidInstallExtensions(results: readonly InstallExtensionResult[]): void {
		for (const e of results) {
			if (e.local && e.operation === InstallOperation.Install && e.local.manifest.contributes && e.local.manifest.contributes.localizations && e.local.manifest.contributes.localizations.length) {
				const locale = e.local.manifest.contributes.localizations[0].languageId;
				if (platform.language !== locale) {
					const updateAndRestart = platform.locale !== locale;
					// {{SQL CARBON EDIT}} - Update 'VS Code' to 'Azure Data Studio'
					this.notificationService.prompt(
						Severity.Info,
						updateAndRestart ? locConstants.localizationsContributionUpdateLocale(e.local.manifest.contributes.localizations[0].languageName || e.local.manifest.contributes.localizations[0].languageId)
							: locConstants.localizationsContributionActivateLanguagePack(e.local.manifest.contributes.localizations[0].languageName || e.local.manifest.contributes.localizations[0].languageId),
						[{
							label: updateAndRestart ? localize('changeAndRestart', "Change Language and Restart") : localize('restart', "Restart"),
							run: () => {
								const updatePromise = updateAndRestart ? this.jsonEditingService.write(this.environmentService.argvResource, [{ path: ['locale'], value: locale }], true) : Promise.resolve(undefined);
								updatePromise.then(() => this.hostService.restart(), e => this.notificationService.error(e));
							}
						}, {
							label: updateAndRestart ? localize('doNotChangeAndRestart', "Don't Change Language") : localize('doNotRestart', "Don't Restart"),
							run: () => { }
						}],
						{
							sticky: true,
							neverShowAgain: { id: 'langugage.update.donotask', isSecondary: true, scope: NeverShowAgainScope.APPLICATION }
						}
					);
=======
	private async onDidInstallExtensions(results: readonly InstallExtensionResult[]): Promise<void> {
		for (const result of results) {
			if (result.operation === InstallOperation.Install && result.local) {
				await this.onDidInstallExtension(result.local, !!result.context?.extensionsSync);
			}
		}

	}

	private async onDidInstallExtension(localExtension: ILocalExtension, fromSettingsSync: boolean): Promise<void> {
		const localization = localExtension.manifest.contributes?.localizations?.[0];
		if (!localization || platform.language === localization.languageId) {
			return;
		}
		const { languageId, languageName } = localization;

		this.notificationService.prompt(
			Severity.Info,
			localize('updateLocale', "Would you like to change {0}'s display language to {1} and restart?", this.productService.nameLong, languageName || languageId),
			[{
				label: localize('changeAndRestart', "Change Language and Restart"),
				run: async () => {
					await this.localeService.setLocale({
						id: languageId,
						label: languageName ?? languageId,
						extensionId: localExtension.identifier.id,
						// If settings sync installs the language pack, then we would have just shown the notification so no
						// need to show the dialog.
					}, true);
>>>>>>> 5b6af074
				}
			}],
			{
				sticky: true,
				neverShowAgain: { id: 'langugage.update.donotask', isSecondary: true, scope: NeverShowAgainScope.APPLICATION }
			}
		);
	}

	private async onDidUninstallExtension(_event: DidUninstallExtensionEvent): Promise<void> {
		if (!await this.isLocaleInstalled(platform.language)) {
			this.localeService.setLocale({
				id: 'en',
				label: 'English'
			});
		}
	}

	private async checkAndInstall(): Promise<void> {
		const language = platform.language;
		let locale = platform.locale ?? '';
		const languagePackSuggestionIgnoreList: string[] = JSON.parse(
			this.storageService.get(
				NativeLocalizationWorkbenchContribution.LANGUAGEPACK_SUGGESTION_IGNORE_STORAGE_KEY,
				StorageScope.APPLICATION,
				'[]'
			)
		);

		if (!this.galleryService.isEnabled()) {
			return;
		}
		if (!language || !locale || locale === 'en' || locale.indexOf('en-') === 0) {
			return;
		}
		if (locale.startsWith(language) || languagePackSuggestionIgnoreList.includes(locale)) {
			return;
		}

		const installed = await this.isLocaleInstalled(locale);
		if (installed) {
			return;
		}

		const fullLocale = locale;
		let tagResult = await this.galleryService.query({ text: `tag:lp-${locale}` }, CancellationToken.None);
		if (tagResult.total === 0) {
			// Trim the locale and try again.
			locale = locale.split('-')[0];
			tagResult = await this.galleryService.query({ text: `tag:lp-${locale}` }, CancellationToken.None);
			if (tagResult.total === 0) {
				return;
			}
		}

		const extensionToInstall = tagResult.total === 1 ? tagResult.firstPage[0] : tagResult.firstPage.find(e => e.publisher === 'MS-CEINTL' && e.name.startsWith('vscode-language-pack'));
		const extensionToFetchTranslationsFrom = extensionToInstall ?? tagResult.firstPage[0];

		if (!extensionToFetchTranslationsFrom.assets.manifest) {
			return;
		}

		const [manifest, translation] = await Promise.all([
			this.galleryService.getManifest(extensionToFetchTranslationsFrom, CancellationToken.None),
			this.galleryService.getCoreTranslation(extensionToFetchTranslationsFrom, locale)
		]);
		const loc = manifest?.contributes?.localizations?.find(x => locale.startsWith(x.languageId.toLowerCase()));
		const languageName = loc ? (loc.languageName || locale) : locale;
		const languageDisplayName = loc ? (loc.localizedLanguageName || loc.languageName || locale) : locale;
		const translationsFromPack: { [key: string]: string } = translation?.contents?.['vs/workbench/contrib/localization/electron-sandbox/minimalTranslations'] ?? {};
		const promptMessageKey = extensionToInstall ? 'installAndRestartMessage' : 'showLanguagePackExtensions';
		const useEnglish = !translationsFromPack[promptMessageKey];

		const translations: { [key: string]: string } = {};
		Object.keys(minimumTranslatedStrings).forEach(key => {
			if (!translationsFromPack[key] || useEnglish) {
				translations[key] = minimumTranslatedStrings[key].replace('{0}', () => languageName);
			} else {
				translations[key] = `${translationsFromPack[key].replace('{0}', () => languageDisplayName)} (${minimumTranslatedStrings[key].replace('{0}', () => languageName)})`;
			}
		});

		const logUserReaction = (userReaction: string) => {
			/* __GDPR__
				"languagePackSuggestion:popup" : {
					"owner": "TylerLeonhardt",
					"userReaction" : { "classification": "SystemMetaData", "purpose": "FeatureInsight" },
					"language": { "classification": "SystemMetaData", "purpose": "FeatureInsight" }
				}
			*/
			this.telemetryService.publicLog('languagePackSuggestion:popup', { userReaction, language: locale });
		};

		const searchAction = {
			label: translations['searchMarketplace'],
			run: async () => {
				logUserReaction('search');
				const viewlet = await this.paneCompositeService.openPaneComposite(EXTENSIONS_VIEWLET_ID, ViewContainerLocation.Sidebar, true);
				if (!viewlet) {
					return;
				}
				const container = viewlet.getViewPaneContainer();
				if (!container) {
					return;
				}
				(container as IExtensionsViewPaneContainer).search(`tag:lp-${locale}`);
				container.focus();
			}
		};

		const installAndRestartAction = {
			label: translations['installAndRestart'],
			run: async () => {
				logUserReaction('installAndRestart');
				await this.localeService.setLocale({
					id: locale,
					label: languageName,
					extensionId: extensionToInstall?.identifier.id,
					galleryExtension: extensionToInstall
					// The user will be prompted if they want to install the language pack before this.
				}, true);
			}
		};

		const promptMessage = translations[promptMessageKey];

		this.notificationService.prompt(
			Severity.Info,
			promptMessage,
			[extensionToInstall ? installAndRestartAction : searchAction,
			{
				label: localize('neverAgain', "Don't Show Again"),
				isSecondary: true,
				run: () => {
					languagePackSuggestionIgnoreList.push(fullLocale);
					this.storageService.store(
						NativeLocalizationWorkbenchContribution.LANGUAGEPACK_SUGGESTION_IGNORE_STORAGE_KEY,
						JSON.stringify(languagePackSuggestionIgnoreList),
						StorageScope.APPLICATION,
						StorageTarget.USER
					);
					logUserReaction('neverShowAgain');
				}
			}],
			{
				onCancel: () => {
					logUserReaction('cancelled');
				}
			}
		);
	}

	private async isLocaleInstalled(locale: string): Promise<boolean> {
		const installed = await this.extensionManagementService.getInstalled();
		return installed.some(i => !!i.manifest.contributes?.localizations?.length
			&& i.manifest.contributes.localizations.some(l => locale.startsWith(l.languageId.toLowerCase())));
	}
}

const workbenchRegistry = Registry.as<IWorkbenchContributionsRegistry>(WorkbenchExtensions.Workbench);
workbenchRegistry.registerWorkbenchContribution(NativeLocalizationWorkbenchContribution, LifecyclePhase.Eventually);<|MERGE_RESOLUTION|>--- conflicted
+++ resolved
@@ -18,18 +18,10 @@
 import { CancellationToken } from 'vs/base/common/cancellation';
 import { IPaneCompositePartService } from 'vs/workbench/services/panecomposite/browser/panecomposite';
 import { ViewContainerLocation } from 'vs/workbench/common/views';
-<<<<<<< HEAD
-import * as locConstants from 'sql/base/common/locConstants'; // {{SQL CARBON EDIT}}
-import { registerAction2 } from 'vs/platform/actions/common/actions';
-import { ClearDisplayLanguageAction, ConfigureDisplayLanguageAction } from 'vs/workbench/contrib/localization/browser/localizationsActions';
-import { registerSingleton } from 'vs/platform/instantiation/common/extensions';
-import { ILocaleService } from 'vs/workbench/contrib/localization/common/locale';
-import { NativeLocaleService } from 'vs/workbench/contrib/localization/electron-sandbox/localeService';
-=======
 import { ILocaleService } from 'vs/workbench/services/localization/common/locale';
 import { IProductService } from 'vs/platform/product/common/productService';
 import { BaseLocalizationWorkbenchContribution } from 'vs/workbench/contrib/localization/common/localization.contribution';
->>>>>>> 5b6af074
+import * as locConstants from 'sql/base/common/locConstants'; // {{SQL CARBON EDIT}}
 
 class NativeLocalizationWorkbenchContribution extends BaseLocalizationWorkbenchContribution {
 	private static LANGUAGEPACK_SUGGESTION_IGNORE_STORAGE_KEY = 'extensionsAssistant/languagePackSuggestionIgnore';
@@ -51,34 +43,6 @@
 		this._register(this.extensionManagementService.onDidUninstallExtension(e => this.onDidUninstallExtension(e)));
 	}
 
-<<<<<<< HEAD
-	private onDidInstallExtensions(results: readonly InstallExtensionResult[]): void {
-		for (const e of results) {
-			if (e.local && e.operation === InstallOperation.Install && e.local.manifest.contributes && e.local.manifest.contributes.localizations && e.local.manifest.contributes.localizations.length) {
-				const locale = e.local.manifest.contributes.localizations[0].languageId;
-				if (platform.language !== locale) {
-					const updateAndRestart = platform.locale !== locale;
-					// {{SQL CARBON EDIT}} - Update 'VS Code' to 'Azure Data Studio'
-					this.notificationService.prompt(
-						Severity.Info,
-						updateAndRestart ? locConstants.localizationsContributionUpdateLocale(e.local.manifest.contributes.localizations[0].languageName || e.local.manifest.contributes.localizations[0].languageId)
-							: locConstants.localizationsContributionActivateLanguagePack(e.local.manifest.contributes.localizations[0].languageName || e.local.manifest.contributes.localizations[0].languageId),
-						[{
-							label: updateAndRestart ? localize('changeAndRestart', "Change Language and Restart") : localize('restart', "Restart"),
-							run: () => {
-								const updatePromise = updateAndRestart ? this.jsonEditingService.write(this.environmentService.argvResource, [{ path: ['locale'], value: locale }], true) : Promise.resolve(undefined);
-								updatePromise.then(() => this.hostService.restart(), e => this.notificationService.error(e));
-							}
-						}, {
-							label: updateAndRestart ? localize('doNotChangeAndRestart', "Don't Change Language") : localize('doNotRestart', "Don't Restart"),
-							run: () => { }
-						}],
-						{
-							sticky: true,
-							neverShowAgain: { id: 'langugage.update.donotask', isSecondary: true, scope: NeverShowAgainScope.APPLICATION }
-						}
-					);
-=======
 	private async onDidInstallExtensions(results: readonly InstallExtensionResult[]): Promise<void> {
 		for (const result of results) {
 			if (result.operation === InstallOperation.Install && result.local) {
@@ -108,7 +72,6 @@
 						// If settings sync installs the language pack, then we would have just shown the notification so no
 						// need to show the dialog.
 					}, true);
->>>>>>> 5b6af074
 				}
 			}],
 			{
