--- conflicted
+++ resolved
@@ -11,8 +11,6 @@
 import { coalesce } from 'vs/base/common/arrays';
 import { normalize, basename } from 'vs/base/common/path';
 import { enumeratePowerShellInstallations } from 'vs/base/node/powershell';
-<<<<<<< HEAD
-=======
 import * as processes from 'vs/base/node/processes'; // {{SQL CARBON EDIT}} - Add back getSystemShell for web build
 
 export function getSystemShell(p: platform.Platform, environment: platform.IProcessEnvironment = process.env as platform.IProcessEnvironment): string { // {{SQL CARBON EDIT}} - Add back getSystemShell for web build
@@ -59,7 +57,6 @@
 	}
 	return _TERMINAL_DEFAULT_SHELL_WINDOWS;
 }
->>>>>>> 867a9638
 
 let detectedDistro = LinuxDistro.Unknown;
 if (platform.isLinux) {
