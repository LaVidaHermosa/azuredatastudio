--- conflicted
+++ resolved
@@ -7,12 +7,7 @@
 import * as fs from 'fs';
 import * as platform from 'vs/base/common/platform';
 import { SymlinkSupport } from 'vs/base/node/pfs';
-<<<<<<< HEAD
-import { coalesce } from 'vs/base/common/arrays';
-import { normalize, basename } from 'vs/base/common/path';
-import { enumeratePowerShellInstallations } from 'vs/base/node/powershell';
-import { getWindowsBuildNumber } from 'vs/platform/terminal/node/terminalEnvironment';
-import { IShellDefinition, LinuxDistro } from 'vs/workbench/contrib/terminal/common/terminal';
+import { LinuxDistro } from 'vs/workbench/contrib/terminal/common/terminal';
 import * as processes from 'vs/base/node/processes'; // {{SQL CARBON EDIT}} - Add back getSystemShell for web build
 
 export function getSystemShell(p: platform.Platform, environment: platform.IProcessEnvironment = process.env as platform.IProcessEnvironment): string { // {{SQL CARBON EDIT}} - Add back getSystemShell for web build
@@ -59,9 +54,6 @@
 	}
 	return _TERMINAL_DEFAULT_SHELL_WINDOWS;
 }
-=======
-import { LinuxDistro } from 'vs/workbench/contrib/terminal/common/terminal';
->>>>>>> da7c7d1e
 
 let detectedDistro = LinuxDistro.Unknown;
 if (platform.isLinux) {
