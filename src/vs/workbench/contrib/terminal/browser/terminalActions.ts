--- conflicted
+++ resolved
@@ -1363,11 +1363,7 @@
 	registerAction2(class extends Action2 {
 		constructor() {
 			super({
-<<<<<<< HEAD
-				id: TERMINAL_COMMAND_ID.SPLIT_INSTANCE,
-=======
 				id: TerminalCommandId.SplitInstance,
->>>>>>> 1b591be3
 				title: { value: localize('workbench.action.terminal.splitInstance', "Split Terminal"), original: 'Split Terminal' },
 				f1: false,
 				category,
@@ -1570,11 +1566,6 @@
 			});
 		}
 		async run(accessor: ServicesAccessor) {
-<<<<<<< HEAD
-			getSelectedInstances(accessor)?.forEach(instance => instance.dispose(true));
-			accessor.get(ITerminalService).focusTabs();
-			focusNext(accessor);
-=======
 			const selectedInstances = getSelectedInstances(accessor);
 			if (!selectedInstances) {
 				return;
@@ -1587,7 +1578,6 @@
 				terminalService.focusTabs();
 				focusNext(accessor);
 			}
->>>>>>> 1b591be3
 		}
 	});
 	MenuRegistry.appendMenuItem(MenuId.TerminalTabInlineActions, {
