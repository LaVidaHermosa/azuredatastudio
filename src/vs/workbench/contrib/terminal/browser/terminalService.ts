--- conflicted
+++ resolved
@@ -996,13 +996,8 @@
 				return instance;
 			}
 		} else { // setDefault
-<<<<<<< HEAD
-			if ('command' in value.profile) {
+			if ('command' in value.profile || 'id' in value.profile) {
 				return undefined; // Should never happen {{SQL CARBON EDIT}} Strict nulls
-=======
-			if ('command' in value.profile || 'id' in value.profile) {
-				return; // Should never happen
->>>>>>> daabc187
 			}
 
 			// Add the profile to settings if necessary
