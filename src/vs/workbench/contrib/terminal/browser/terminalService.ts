/*---------------------------------------------------------------------------------------------
 *  Copyright (c) Microsoft Corporation. All rights reserved.
 *  Licensed under the Source EULA. See License.txt in the project root for license information.
 *--------------------------------------------------------------------------------------------*/

import * as dom from 'vs/base/browser/dom';
import { timeout } from 'vs/base/common/async';
import { Codicon, iconRegistry } from 'vs/base/common/codicons';
import { debounce } from 'vs/base/common/decorators';
import { Emitter, Event } from 'vs/base/common/event';
import { dispose, IDisposable, toDisposable } from 'vs/base/common/lifecycle';
import { Schemas } from 'vs/base/common/network';
import { isMacintosh, isWeb } from 'vs/base/common/platform';
import { URI } from 'vs/base/common/uri';
import { FindReplaceState } from 'vs/editor/contrib/find/findState';
import * as nls from 'vs/nls';
import { IContextKey, IContextKeyService } from 'vs/platform/contextkey/common/contextkey';
import { IDialogService } from 'vs/platform/dialogs/common/dialogs';
import { IInstantiationService } from 'vs/platform/instantiation/common/instantiation';
import { ILabelService } from 'vs/platform/label/common/label';
import { ITelemetryService } from 'vs/platform/telemetry/common/telemetry';
import { ICreateContributedTerminalProfileOptions, IShellLaunchConfig, ITerminalLaunchError, ITerminalProfile, ITerminalsLayoutInfo, ITerminalsLayoutInfoById, TerminalLocation, TerminalLocationString } from 'vs/platform/terminal/common/terminal';
import { iconForeground } from 'vs/platform/theme/common/colorRegistry';
import { IconDefinition } from 'vs/platform/theme/common/iconRegistry';
import { ColorScheme } from 'vs/platform/theme/common/theme';
import { IThemeService, Themable, ThemeIcon } from 'vs/platform/theme/common/themeService';
import { VirtualWorkspaceContext } from 'vs/workbench/browser/contextkeys';
import { IEditableData, IViewsService } from 'vs/workbench/common/views';
import { ICreateTerminalOptions, IRequestAddInstanceToGroupEvent, ITerminalEditorService, ITerminalExternalLinkProvider, ITerminalFindHost, ITerminalGroup, ITerminalGroupService, ITerminalInstance, ITerminalInstanceHost, ITerminalInstanceService, ITerminalLocationOptions, ITerminalService, ITerminalServiceNativeDelegate, TerminalConnectionState, TerminalEditorLocation } from 'vs/workbench/contrib/terminal/browser/terminal';
import { TerminalConfigHelper } from 'vs/workbench/contrib/terminal/browser/terminalConfigHelper';
import { TerminalEditor } from 'vs/workbench/contrib/terminal/browser/terminalEditor';
import { getColorStyleContent, getUriClasses } from 'vs/workbench/contrib/terminal/browser/terminalIcon';
import { getInstanceFromResource, getTerminalUri, parseTerminalUri } from 'vs/workbench/contrib/terminal/browser/terminalUri';
import { TerminalViewPane } from 'vs/workbench/contrib/terminal/browser/terminalView';
import { IRemoteTerminalAttachTarget, IStartExtensionTerminalRequest, ITerminalConfigHelper, ITerminalBackend, ITerminalProcessExtHostProxy, ITerminalProfileService, TERMINAL_VIEW_ID } from 'vs/workbench/contrib/terminal/common/terminal';
import { TerminalContextKeys } from 'vs/workbench/contrib/terminal/common/terminalContextKey';
import { formatMessageForTerminal, terminalStrings } from 'vs/workbench/contrib/terminal/common/terminalStrings';
import { IEditorResolverService, RegisteredEditorPriority } from 'vs/workbench/services/editor/common/editorResolverService';
import { IWorkbenchEnvironmentService } from 'vs/workbench/services/environment/common/environmentService';
import { ILifecycleService, ShutdownReason, WillShutdownEvent } from 'vs/workbench/services/lifecycle/common/lifecycle';
import { IRemoteAgentService } from 'vs/workbench/services/remote/common/remoteAgentService';
import { ACTIVE_GROUP, SIDE_GROUP } from 'vs/workbench/services/editor/common/editorService';
import { IEditorGroupsService } from 'vs/workbench/services/editor/common/editorGroupsService';
import { INotificationService } from 'vs/platform/notification/common/notification';
import { IExtensionService } from 'vs/workbench/services/extensions/common/extensions';
import { TerminalProfileQuickpick } from 'vs/workbench/contrib/terminal/browser/terminalProfileQuickpick';
import { IKeyMods } from 'vs/base/parts/quickinput/common/quickInput';

export class TerminalService implements ITerminalService {
	declare _serviceBrand: undefined;

	private _hostActiveTerminals: Map<ITerminalInstanceHost, ITerminalInstance | undefined> = new Map();

	private _isShuttingDown: boolean;
	private _backgroundedTerminalInstances: ITerminalInstance[] = [];
	private _backgroundedTerminalDisposables: Map<number, IDisposable[]> = new Map();
	private _findState: FindReplaceState;
	private _linkProviders: Set<ITerminalExternalLinkProvider> = new Set();
	private _linkProviderDisposables: Map<ITerminalExternalLinkProvider, IDisposable[]> = new Map();
	private _processSupportContextKey: IContextKey<boolean>;

	private _primaryBackend?: ITerminalBackend;
	private _terminalHasBeenCreated: IContextKey<boolean>;
	private _terminalCountContextKey: IContextKey<number>;
	private _configHelper: TerminalConfigHelper;
	private _remoteTerminalsInitPromise: Promise<void> | undefined;
	private _localTerminalsInitPromise: Promise<void> | undefined;
	private _connectionState: TerminalConnectionState = TerminalConnectionState.Connecting;
	private _nativeDelegate?: ITerminalServiceNativeDelegate;
	private _shutdownWindowCount?: number;

	private _editable: { instance: ITerminalInstance, data: IEditableData } | undefined;

	get isProcessSupportRegistered(): boolean { return !!this._processSupportContextKey.get(); }
	get connectionState(): TerminalConnectionState { return this._connectionState; }

	get configHelper(): ITerminalConfigHelper { return this._configHelper; }
	get instances(): ITerminalInstance[] {
		return this._terminalGroupService.instances.concat(this._terminalEditorService.instances);
	}

	get defaultLocation(): TerminalLocation { return this.configHelper.config.defaultLocation === TerminalLocationString.Editor ? TerminalLocation.Editor : TerminalLocation.Panel; }

	private _activeInstance: ITerminalInstance | undefined;
	get activeInstance(): ITerminalInstance | undefined {
		// Check if either an editor or panel terminal has focus and return that, regardless of the
		// value of _activeInstance. This avoids terminals created in the panel for example stealing
		// the active status even when it's not focused.
		for (const activeHostTerminal of this._hostActiveTerminals.values()) {
			if (activeHostTerminal?.hasFocus) {
				return activeHostTerminal;
			}
		}
		// Fallback to the last recorded active terminal if neither have focus
		return this._activeInstance;
	}

	private readonly _onDidChangeActiveGroup = new Emitter<ITerminalGroup | undefined>();
	get onDidChangeActiveGroup(): Event<ITerminalGroup | undefined> { return this._onDidChangeActiveGroup.event; }
	private readonly _onDidCreateInstance = new Emitter<ITerminalInstance>();
	get onDidCreateInstance(): Event<ITerminalInstance> { return this._onDidCreateInstance.event; }
	private readonly _onDidDisposeInstance = new Emitter<ITerminalInstance>();
	get onDidDisposeInstance(): Event<ITerminalInstance> { return this._onDidDisposeInstance.event; }
	private readonly _onDidFocusInstance = new Emitter<ITerminalInstance>();
	get onDidFocusInstance(): Event<ITerminalInstance> { return this._onDidFocusInstance.event; }
	private readonly _onDidReceiveProcessId = new Emitter<ITerminalInstance>();
	get onDidReceiveProcessId(): Event<ITerminalInstance> { return this._onDidReceiveProcessId.event; }
	private readonly _onDidReceiveInstanceLinks = new Emitter<ITerminalInstance>();
	get onDidReceiveInstanceLinks(): Event<ITerminalInstance> { return this._onDidReceiveInstanceLinks.event; }
	private readonly _onDidRequestStartExtensionTerminal = new Emitter<IStartExtensionTerminalRequest>();
	get onDidRequestStartExtensionTerminal(): Event<IStartExtensionTerminalRequest> { return this._onDidRequestStartExtensionTerminal.event; }
	private readonly _onDidChangeInstanceDimensions = new Emitter<ITerminalInstance>();
	get onDidChangeInstanceDimensions(): Event<ITerminalInstance> { return this._onDidChangeInstanceDimensions.event; }
	private readonly _onDidMaxiumumDimensionsChange = new Emitter<ITerminalInstance>();
	get onDidMaximumDimensionsChange(): Event<ITerminalInstance> { return this._onDidMaxiumumDimensionsChange.event; }
	private readonly _onDidChangeInstances = new Emitter<void>();
	get onDidChangeInstances(): Event<void> { return this._onDidChangeInstances.event; }
	private readonly _onDidChangeInstanceTitle = new Emitter<ITerminalInstance | undefined>();
	get onDidChangeInstanceTitle(): Event<ITerminalInstance | undefined> { return this._onDidChangeInstanceTitle.event; }
	private readonly _onDidChangeInstanceIcon = new Emitter<ITerminalInstance | undefined>();
	get onDidChangeInstanceIcon(): Event<ITerminalInstance | undefined> { return this._onDidChangeInstanceIcon.event; }
	private readonly _onDidChangeInstanceColor = new Emitter<ITerminalInstance | undefined>();
	get onDidChangeInstanceColor(): Event<ITerminalInstance | undefined> { return this._onDidChangeInstanceColor.event; }
	private readonly _onDidChangeActiveInstance = new Emitter<ITerminalInstance | undefined>();
	get onDidChangeActiveInstance(): Event<ITerminalInstance | undefined> { return this._onDidChangeActiveInstance.event; }
	private readonly _onDidChangeInstancePrimaryStatus = new Emitter<ITerminalInstance>();
	get onDidChangeInstancePrimaryStatus(): Event<ITerminalInstance> { return this._onDidChangeInstancePrimaryStatus.event; }
	private readonly _onDidInputInstanceData = new Emitter<ITerminalInstance>();
	get onDidInputInstanceData(): Event<ITerminalInstance> { return this._onDidInputInstanceData.event; }
	private readonly _onDidDisposeGroup = new Emitter<ITerminalGroup>();
	get onDidDisposeGroup(): Event<ITerminalGroup> { return this._onDidDisposeGroup.event; }
	private readonly _onDidChangeGroups = new Emitter<void>();
	get onDidChangeGroups(): Event<void> { return this._onDidChangeGroups.event; }
	private readonly _onDidRegisterProcessSupport = new Emitter<void>();
	get onDidRegisterProcessSupport(): Event<void> { return this._onDidRegisterProcessSupport.event; }
	private readonly _onDidChangeConnectionState = new Emitter<void>();
	get onDidChangeConnectionState(): Event<void> { return this._onDidChangeConnectionState.event; }

	constructor(
		@IContextKeyService private _contextKeyService: IContextKeyService,
		@ILabelService labelService: ILabelService,
		@ILifecycleService lifecycleService: ILifecycleService,
		@IDialogService private _dialogService: IDialogService,
		@IInstantiationService private _instantiationService: IInstantiationService,
		@IRemoteAgentService private _remoteAgentService: IRemoteAgentService,
		@IViewsService private _viewsService: IViewsService,
		@IWorkbenchEnvironmentService private readonly _environmentService: IWorkbenchEnvironmentService,
		@ITelemetryService private readonly _telemetryService: ITelemetryService,
		@ITerminalEditorService private readonly _terminalEditorService: ITerminalEditorService,
		@ITerminalGroupService private readonly _terminalGroupService: ITerminalGroupService,
		@ITerminalInstanceService private readonly _terminalInstanceService: ITerminalInstanceService,
		@IEditorResolverService editorResolverService: IEditorResolverService,
		@IEditorGroupsService private readonly _editorGroupsService: IEditorGroupsService,
		@ITerminalProfileService private readonly _terminalProfileService: ITerminalProfileService,
		@IExtensionService private readonly _extensionService: IExtensionService,
		@INotificationService private readonly _notificationService: INotificationService
	) {
		this._isShuttingDown = false;
		this._findState = new FindReplaceState();
		this._configHelper = _instantiationService.createInstance(TerminalConfigHelper);
		editorResolverService.registerEditor(
			`${Schemas.vscodeTerminal}:/**`,
			{
				id: TerminalEditor.ID,
				label: terminalStrings.terminal,
				priority: RegisteredEditorPriority.exclusive
			},
			{
				canHandleDiff: false,
				canSupportResource: uri => uri.scheme === Schemas.vscodeTerminal,
				singlePerResource: true
			},
			({ resource, options }) => {
				let instance = this.getInstanceFromResource(resource);
				if (instance) {
					const sourceGroup = this._terminalGroupService.getGroupForInstance(instance);
					if (sourceGroup) {
						sourceGroup.removeInstance(instance);
					}
				}
				const resolvedResource = this._terminalEditorService.resolveResource(instance || resource);
				const editor = this._terminalEditorService.getInputFromResource(resolvedResource) || { editor: resolvedResource };
				return {
					editor,
					options: {
						...options,
						pinned: true,
						forceReload: true,
						override: TerminalEditor.ID
					}
				} as any; // {{SQL CARBON EDIT}} Cast to avoid compile error due to strictNullChecks being false
			});
		// the below avoids having to poll routinely.
		// we update detected profiles when an instance is created so that,
		// for example, we detect if you've installed a pwsh
		this.onDidCreateInstance(() => this._terminalProfileService.refreshAvailableProfiles());

		this._forwardInstanceHostEvents(this._terminalGroupService);
		this._forwardInstanceHostEvents(this._terminalEditorService);
		this._terminalGroupService.onDidChangeActiveGroup(this._onDidChangeActiveGroup.fire, this._onDidChangeActiveGroup);
		_terminalInstanceService.onDidCreateInstance(instance => {
			this._initInstanceListeners(instance);
			this._onDidCreateInstance.fire(instance);
		});

		this.onDidReceiveInstanceLinks(instance => this._setInstanceLinkProviders(instance));

		// Hide the panel if there are no more instances, provided that VS Code is not shutting
		// down. When shutting down the panel is locked in place so that it is restored upon next
		// launch.
		this._terminalGroupService.onDidChangeActiveInstance(instance => {
			if (!instance && !this._isShuttingDown) {
				this._terminalGroupService.hidePanel();
			}
		});

		this._handleInstanceContextKeys();
		this._processSupportContextKey = TerminalContextKeys.processSupported.bindTo(this._contextKeyService);
		this._processSupportContextKey.set(!isWeb || this._remoteAgentService.getConnection() !== null);
		this._terminalHasBeenCreated = TerminalContextKeys.terminalHasBeenCreated.bindTo(this._contextKeyService);
		this._terminalCountContextKey = TerminalContextKeys.count.bindTo(this._contextKeyService);

		lifecycleService.onBeforeShutdown(async e => e.veto(this._onBeforeShutdown(e.reason), 'veto.terminal'));
		lifecycleService.onWillShutdown(e => this._onWillShutdown(e));

		// Register a resource formatter for terminal URIs
		labelService.registerFormatter({
			scheme: Schemas.vscodeTerminal,
			formatting: {
				label: '${path}',
				separator: ''
			}
		});

		// Create async as the class depends on `this`
		timeout(0).then(() => this._instantiationService.createInstance(TerminalEditorStyle, document.head));
	}
	async showProfileQuickPick(type: 'setDefault' | 'createInstance', cwd?: string | URI): Promise<ITerminalInstance | undefined> {
		const quickPick = this._instantiationService.createInstance(TerminalProfileQuickpick);
		const result = await quickPick.showAndGetResult(type);
		if (!result) {
			return;
		}
		if (typeof result === 'string') {
			return;
		}
		let keyMods: IKeyMods | undefined = result.keyMods;
		if (type === 'createInstance') {
			const activeInstance = this.getDefaultInstanceHost().activeInstance;
			let instance;

			if (result.config && 'id' in result?.config) {
				await this.createContributedTerminalProfile(result.config.extensionIdentifier, result.config.id, {
					icon: result.config.options?.icon,
					color: result.config.options?.color,
					location: !!(keyMods?.alt && activeInstance) ? { splitActiveTerminal: true } : this.defaultLocation
				});
				return;
			} else if (result.config && 'profileName' in result.config) {
				if (keyMods?.alt && activeInstance) {
					// create split, only valid if there's an active instance
					instance = await this.createTerminal({ location: { parentTerminal: activeInstance }, config: result.config });
				} else {
					instance = await this.createTerminal({ location: this.defaultLocation, config: result.config, cwd });
				}
			}

			if (instance && this.defaultLocation !== TerminalLocation.Editor) {
				this._terminalGroupService.showPanel(true);
				this.setActiveInstance(instance);
				return instance;
			}
		}
		return undefined;
	}

	handleNewRegisteredBackend(backend: ITerminalBackend) {
		if (backend.remoteAuthority === this._environmentService.remoteAuthority) {
			this._primaryBackend = backend;
			const enableTerminalReconnection = this.configHelper.config.enablePersistentSessions;

			// Connect to the extension host if it's there, set the connection state to connected when
			// it's done. This should happen even when there is no extension host.
			this._connectionState = TerminalConnectionState.Connecting;

			const isPersistentRemote = !!this._environmentService.remoteAuthority && enableTerminalReconnection;

			if (isPersistentRemote) {
				this._remoteTerminalsInitPromise = this._reconnectToRemoteTerminals();
			} else if (enableTerminalReconnection) {
				this._localTerminalsInitPromise = this._reconnectToLocalTerminals();
			} else {
				this._connectionState = TerminalConnectionState.Connected;
			}

			backend.onDidRequestDetach(async (e) => {
				const instanceToDetach = this.getInstanceFromResource(getTerminalUri(e.workspaceId, e.instanceId));
				if (instanceToDetach) {
					const persistentProcessId = instanceToDetach?.persistentProcessId;
					if (persistentProcessId && !instanceToDetach.shellLaunchConfig.isFeatureTerminal && !instanceToDetach.shellLaunchConfig.customPtyImplementation) {
						if (instanceToDetach.target === TerminalLocation.Editor) {
							this._terminalEditorService.detachInstance(instanceToDetach);
						} else {
							this._terminalGroupService.getGroupForInstance(instanceToDetach)?.removeInstance(instanceToDetach);
						}
						await instanceToDetach.detachFromProcess();
						await this._primaryBackend?.acceptDetachInstanceReply(e.requestId, persistentProcessId);
					} else {
						// will get rejected without a persistentProcessId to attach to
						await this._primaryBackend?.acceptDetachInstanceReply(e.requestId, undefined);
					}
				}
			});
		}
	}

	getPrimaryBackend(): ITerminalBackend | undefined {
		return this._primaryBackend;
	}

	private _forwardInstanceHostEvents(host: ITerminalInstanceHost) {
		host.onDidChangeInstances(this._onDidChangeInstances.fire, this._onDidChangeInstances);
		host.onDidDisposeInstance(this._onDidDisposeInstance.fire, this._onDidDisposeInstance);
		host.onDidChangeActiveInstance(instance => this._evaluateActiveInstance(host, instance));
		host.onDidFocusInstance(instance => {
			this._onDidFocusInstance.fire(instance);
			this._evaluateActiveInstance(host, instance);
		});
		this._hostActiveTerminals.set(host, undefined);
	}

	private _evaluateActiveInstance(host: ITerminalInstanceHost, instance: ITerminalInstance | undefined) {
		// Track the latest active terminal for each host so that when one becomes undefined, the
		// TerminalService's active terminal is set to the last active terminal from the other host.
		// This means if the last terminal editor is closed such that it becomes undefined, the last
		// active group's terminal will be used as the active terminal if available.
		this._hostActiveTerminals.set(host, instance);
		if (instance === undefined) {
			for (const active of this._hostActiveTerminals.values()) {
				if (active) {
					instance = active;
				}
			}
		}
		this._activeInstance = instance;
		this._onDidChangeActiveInstance.fire(instance);
	}

	setActiveInstance(value: ITerminalInstance) {
		// If this was a hideFromUser terminal created by the API this was triggered by show,
		// in which case we need to create the terminal group
		if (value.shellLaunchConfig.hideFromUser) {
			this._showBackgroundTerminal(value);
		}
		if (value.target === TerminalLocation.Editor) {
			this._terminalEditorService.setActiveInstance(value);
		} else {
			this._terminalGroupService.setActiveInstance(value);
		}
	}

	async createContributedTerminalProfile(extensionIdentifier: string, id: string, options: ICreateContributedTerminalProfileOptions): Promise<void> {
		await this._extensionService.activateByEvent(`onTerminalProfile:${id}`);

		const profileProvider = this._terminalProfileService.getContributedProfileProvider(extensionIdentifier, id);
		if (!profileProvider) {
			this._notificationService.error(`No terminal profile provider registered for id "${id}"`);
			return;
		}
		try {
			await profileProvider.createContributedTerminalProfile(options);
			this._terminalGroupService.setActiveInstanceByIndex(this._terminalGroupService.instances.length - 1);
			await this._terminalGroupService.activeInstance?.focusWhenReady();
		} catch (e) {
			this._notificationService.error(e.message);
		}
	}

	async safeDisposeTerminal(instance: ITerminalInstance): Promise<void> {
		// Confirm on kill in the editor is handled by the editor input
		if (instance.target !== TerminalLocation.Editor &&
			instance.hasChildProcesses &&
			(this.configHelper.config.confirmOnKill === 'panel' || this.configHelper.config.confirmOnKill === 'always')) {

			const notConfirmed = await this._showTerminalCloseConfirmation(true);
			if (notConfirmed) {
				return;
			}
		}
		instance.dispose();
	}

	private _setConnected() {
		this._connectionState = TerminalConnectionState.Connected;
		this._onDidChangeConnectionState.fire();
	}

	private async _reconnectToRemoteTerminals(): Promise<void> {
		const remoteAuthority = this._environmentService.remoteAuthority;
		if (!remoteAuthority) {
			return;
		}
		const backend = this._terminalInstanceService.getBackend(remoteAuthority);
		if (!backend) {
			return;
		}
		const layoutInfo = await backend.getTerminalLayoutInfo();
		backend.reduceConnectionGraceTime();
		const reconnectCounter = await this._recreateTerminalGroups(layoutInfo);
		/* __GDPR__
			"terminalReconnection" : {
				"count" : { "classification": "SystemMetaData", "purpose": "FeatureInsight", "isMeasurement": true }
			}
		 */
		const data = {
			count: reconnectCounter
		};
		this._telemetryService.publicLog('terminalReconnection', data);
		// now that terminals have been restored,
		// attach listeners to update remote when terminals are changed
		this._attachProcessLayoutListeners();
	}

	private async _reconnectToLocalTerminals(): Promise<void> {
		const localBackend = this._terminalInstanceService.getBackend();
		if (!localBackend) {
			return;
		}
		const layoutInfo = await localBackend.getTerminalLayoutInfo();
		if (layoutInfo && layoutInfo.tabs.length > 0) {
			await this._recreateTerminalGroups(layoutInfo);
		}
		// now that terminals have been restored,
		// attach listeners to update local state when terminals are changed
		this._attachProcessLayoutListeners();
	}

	private async _recreateTerminalGroups(layoutInfo?: ITerminalsLayoutInfo): Promise<number> {
		let reconnectCounter = 0;
		let activeGroup: ITerminalGroup | undefined;
		if (layoutInfo) {
			for (const groupLayout of layoutInfo.tabs) {
				const terminalLayouts = groupLayout.terminals.filter(t => t.terminal && t.terminal.isOrphan);
				if (terminalLayouts.length) {
					reconnectCounter += terminalLayouts.length;
					let terminalInstance: ITerminalInstance | undefined;
					let group: ITerminalGroup | undefined;
					for (const terminalLayout of terminalLayouts) {
						if (!terminalInstance) {
							// create group and terminal
							terminalInstance = await this.createTerminal({
								config: { attachPersistentProcess: terminalLayout.terminal! },
								location: TerminalLocation.Panel
							});
							group = this._terminalGroupService.getGroupForInstance(terminalInstance);
							if (groupLayout.isActive) {
								activeGroup = group;
							}
						} else {
							// add split terminals to this group
							terminalInstance = await this.createTerminal({ config: { attachPersistentProcess: terminalLayout.terminal! }, location: { parentTerminal: terminalInstance } });
						}
					}
					const activeInstance = this.instances.find(t => {
						return t.shellLaunchConfig.attachPersistentProcess?.id === groupLayout.activePersistentProcessId;
					});
					if (activeInstance) {
						this.setActiveInstance(activeInstance);
					}
					group?.resizePanes(groupLayout.terminals.map(terminal => terminal.relativeSize));
				}
			}
			if (layoutInfo.tabs.length) {
				this._terminalGroupService.activeGroup = activeGroup;
			}
		}
		return reconnectCounter;
	}

	private _attachProcessLayoutListeners(): void {
		this.onDidChangeActiveGroup(() => this._saveState());
		this.onDidChangeActiveInstance(() => this._saveState());
		this.onDidChangeInstances(() => this._saveState());
		// The state must be updated when the terminal is relaunched, otherwise the persistent
		// terminal ID will be stale and the process will be leaked.
		this.onDidReceiveProcessId(() => this._saveState());
		this.onDidChangeInstanceTitle(instance => this._updateTitle(instance));
		this.onDidChangeInstanceIcon(instance => this._updateIcon(instance));
	}

	private _handleInstanceContextKeys(): void {
		const terminalIsOpenContext = TerminalContextKeys.isOpen.bindTo(this._contextKeyService);
		const updateTerminalContextKeys = () => {
			terminalIsOpenContext.set(this.instances.length > 0);
			this._terminalCountContextKey.set(this.instances.length);
		};
		this.onDidChangeInstances(() => updateTerminalContextKeys());
	}

	async getActiveOrCreateInstance(): Promise<ITerminalInstance> {
		return this.activeInstance || this.createTerminal();
	}

	setEditable(instance: ITerminalInstance, data?: IEditableData | null): void {
		if (!data) {
			this._editable = undefined;
		} else {
			this._editable = { instance: instance, data };
		}
		const pane = this._viewsService.getActiveViewWithId<TerminalViewPane>(TERMINAL_VIEW_ID);
		const isEditing = this.isEditable(instance);
		pane?.terminalTabbedView?.setEditable(isEditing);
	}

	isEditable(instance: ITerminalInstance | undefined): boolean {
		return !!this._editable && (this._editable.instance === instance || !instance);
	}

	getEditableData(instance: ITerminalInstance): IEditableData | undefined {
		return this._editable && this._editable.instance === instance ? this._editable.data : undefined;
	}

	requestStartExtensionTerminal(proxy: ITerminalProcessExtHostProxy, cols: number, rows: number): Promise<ITerminalLaunchError | undefined> {
		// The initial request came from the extension host, no need to wait for it
		return new Promise<ITerminalLaunchError | undefined>(callback => {
			this._onDidRequestStartExtensionTerminal.fire({ proxy, cols, rows, callback });
		});
	}

	private _onBeforeShutdown(reason: ShutdownReason): boolean | Promise<boolean> {
		// Never veto on web as this would block all windows from being closed. This disables
		// process revive as we can't handle it on shutdown.
		if (isWeb) {
			this._isShuttingDown = true;
			return false;
		}
		return this._onBeforeShutdownAsync(reason);
	}

	private async _onBeforeShutdownAsync(reason: ShutdownReason): Promise<boolean> {
		if (this.instances.length === 0) {
			// No terminal instances, don't veto
			return false;
		}

		// Persist terminal _buffer state_, note that even if this happens the dirty terminal prompt
		// still shows as that cannot be revived
		this._shutdownWindowCount = await this._nativeDelegate?.getWindowCount();
		const shouldReviveProcesses = this._shouldReviveProcesses(reason);
		if (shouldReviveProcesses) {
			await this._primaryBackend?.persistTerminalState();
		}

		// Persist terminal _processes_
		const shouldPersistProcesses = this._configHelper.config.enablePersistentSessions && reason === ShutdownReason.RELOAD;
		if (!shouldPersistProcesses) {
			const hasDirtyInstances = (
				(this.configHelper.config.confirmOnExit === 'always' && this.instances.length > 0) ||
				(this.configHelper.config.confirmOnExit === 'hasChildProcesses' && this.instances.some(e => e.hasChildProcesses))
			);
			if (hasDirtyInstances) {
				return this._onBeforeShutdownConfirmation(reason);
			}
		}

		this._isShuttingDown = true;

		return false;
	}

	setNativeDelegate(nativeDelegate: ITerminalServiceNativeDelegate): void {
		this._nativeDelegate = nativeDelegate;
	}

	private _shouldReviveProcesses(reason: ShutdownReason): boolean {
		if (!this._configHelper.config.enablePersistentSessions) {
			return false;
		}
		switch (this.configHelper.config.persistentSessionReviveProcess) {
			case 'onExit': {
				// Allow on close if it's the last window on Windows or Linux
				if (reason === ShutdownReason.CLOSE && (this._shutdownWindowCount === 1 && !isMacintosh)) {
					return true;
				}
				return reason === ShutdownReason.LOAD || reason === ShutdownReason.QUIT;
			}
			case 'onExitAndWindowClose': return reason !== ShutdownReason.RELOAD;
			default: return false;
		}
	}

	private async _onBeforeShutdownConfirmation(reason: ShutdownReason): Promise<boolean> {
		// veto if configured to show confirmation and the user chose not to exit
		const veto = await this._showTerminalCloseConfirmation();
		if (!veto) {
			this._isShuttingDown = true;
		}

		return veto;
	}

	private _onWillShutdown(e: WillShutdownEvent): void {
		// Don't touch processes if the shutdown was a result of reload as they will be reattached
		const shouldPersistTerminals = this._configHelper.config.enablePersistentSessions && e.reason === ShutdownReason.RELOAD;
		if (shouldPersistTerminals) {
			for (const instance of this.instances) {
				instance.detachFromProcess();
			}
			return;
		}

		// Force dispose of all terminal instances
		for (const instance of this.instances) {
			instance.dispose();
		}

		// Clear terminal layout info only when not persisting
		if (!this._shouldReviveProcesses(e.reason)) {
			this._primaryBackend?.setTerminalLayoutInfo(undefined);
		}
	}

	getFindState(): FindReplaceState {
		return this._findState;
	}

	@debounce(500)
	private _saveState(): void {
		// Avoid saving state when shutting down as that would override process state to be revived
		if (this._isShuttingDown) {
			return;
		}
		if (!this.configHelper.config.enablePersistentSessions) {
			return;
		}
		const tabs = this._terminalGroupService.groups.map(g => g.getLayoutInfo(g === this._terminalGroupService.activeGroup));
		const state: ITerminalsLayoutInfoById = { tabs };
		this._primaryBackend?.setTerminalLayoutInfo(state);
	}

	@debounce(500)
	private _updateTitle(instance?: ITerminalInstance): void {
		if (!this.configHelper.config.enablePersistentSessions || !instance || !instance.persistentProcessId || !instance.title) {
			return;
		}
		this._primaryBackend?.updateTitle(instance.persistentProcessId, instance.title, instance.titleSource);
	}

	@debounce(500)
	private _updateIcon(instance?: ITerminalInstance): void {
		if (!this.configHelper.config.enablePersistentSessions || !instance || !instance.persistentProcessId || !instance.icon) {
			return;
		}
		this._primaryBackend?.updateIcon(instance.persistentProcessId, instance.icon, instance.color);
	}

	refreshActiveGroup(): void {
		this._onDidChangeActiveGroup.fire(this._terminalGroupService.activeGroup);
	}

	doWithActiveInstance<T>(callback: (terminal: ITerminalInstance) => T): T | void {
		const instance = this.activeInstance;
		if (instance) {
			return callback(instance);
		}
	}

	getInstanceFromId(terminalId: number): ITerminalInstance | undefined {
		let bgIndex = -1;
		this._backgroundedTerminalInstances.forEach((terminalInstance, i) => {
			if (terminalInstance.instanceId === terminalId) {
				bgIndex = i;
			}
		});
		if (bgIndex !== -1) {
			return this._backgroundedTerminalInstances[bgIndex];
		}
		try {
			return this.instances[this._getIndexFromId(terminalId)];
		} catch {
			return undefined;
		}
	}

	getInstanceFromIndex(terminalIndex: number): ITerminalInstance {
		return this.instances[terminalIndex];
	}

	getInstanceFromResource(resource: URI | undefined): ITerminalInstance | undefined {
		return getInstanceFromResource(this.instances, resource);
	}

	isAttachedToTerminal(remoteTerm: IRemoteTerminalAttachTarget): boolean {
		return this.instances.some(term => term.processId === remoteTerm.pid);
	}

	async initializeTerminals(): Promise<void> {
		if (this._remoteTerminalsInitPromise) {
			await this._remoteTerminalsInitPromise;
			this._setConnected();
		} else if (this._localTerminalsInitPromise) {
			await this._localTerminalsInitPromise;
			this._setConnected();
		}
		if (this._terminalGroupService.groups.length === 0 && this.isProcessSupportRegistered) {
			this.createTerminal({ location: TerminalLocation.Panel });
		}
	}

	moveToEditor(source: ITerminalInstance): void {
		if (source.target === TerminalLocation.Editor) {
			return;
		}
		const sourceGroup = this._terminalGroupService.getGroupForInstance(source);
		if (!sourceGroup) {
			return;
		}
		sourceGroup.removeInstance(source);
		this._terminalEditorService.openEditor(source);
	}

	async moveToTerminalView(source?: ITerminalInstance, target?: ITerminalInstance, side?: 'before' | 'after'): Promise<void> {
		if (URI.isUri(source)) {
			source = this.getInstanceFromResource(source);
		}

		if (source) {
			this._terminalEditorService.detachInstance(source);
		} else {
			source = this._terminalEditorService.detachActiveEditorInstance();
			if (!source) {
				return;
			}
		}

		if (source.target !== TerminalLocation.Editor) {
			return;
		}
		source.target = TerminalLocation.Panel;

		let group: ITerminalGroup | undefined;
		if (target) {
			group = this._terminalGroupService.getGroupForInstance(target);
		}

		if (!group) {
			group = this._terminalGroupService.createGroup();
		}

		group.addInstance(source);
		this.setActiveInstance(source);
		await this._terminalGroupService.showPanel(true);
		// TODO: Shouldn't this happen automatically?
		source.setVisible(true);

		if (target && side) {
			const index = group.terminalInstances.indexOf(target) + (side === 'after' ? 1 : 0);
			group.moveInstance(source, index);
		}

		// Fire events
		this._onDidChangeInstances.fire();
		this._onDidChangeActiveGroup.fire(this._terminalGroupService.activeGroup);
		this._terminalGroupService.showPanel(true);
	}

	protected _initInstanceListeners(instance: ITerminalInstance): void {
		instance.addDisposable(instance.onTitleChanged(this._onDidChangeInstanceTitle.fire, this._onDidChangeInstanceTitle));
		instance.addDisposable(instance.onIconChanged(this._onDidChangeInstanceIcon.fire, this._onDidChangeInstanceIcon));
		instance.addDisposable(instance.onIconChanged(this._onDidChangeInstanceColor.fire, this._onDidChangeInstanceColor));
		instance.addDisposable(instance.onProcessIdReady(this._onDidReceiveProcessId.fire, this._onDidReceiveProcessId));
		instance.addDisposable(instance.statusList.onDidChangePrimaryStatus(() => this._onDidChangeInstancePrimaryStatus.fire(instance)));
		instance.addDisposable(instance.onLinksReady(this._onDidReceiveInstanceLinks.fire, this._onDidReceiveInstanceLinks));
		instance.addDisposable(instance.onDimensionsChanged(() => {
			this._onDidChangeInstanceDimensions.fire(instance);
			if (this.configHelper.config.enablePersistentSessions && this.isProcessSupportRegistered) {
				this._saveState();
			}
		}));
		instance.addDisposable(instance.onMaximumDimensionsChanged(() => this._onDidMaxiumumDimensionsChange.fire(instance)));
		instance.addDisposable(instance.onDidInputData(this._onDidInputInstanceData.fire, this._onDidInputInstanceData));
		instance.addDisposable(instance.onDidFocus(this._onDidChangeActiveInstance.fire, this._onDidChangeActiveInstance));
		instance.addDisposable(instance.onRequestAddInstanceToGroup(async e => await this._addInstanceToGroup(instance, e)));
	}

	private async _addInstanceToGroup(instance: ITerminalInstance, e: IRequestAddInstanceToGroupEvent): Promise<void> {
		const terminalIdentifier = parseTerminalUri(e.uri);
		if (terminalIdentifier.instanceId === undefined) {
			return;
		}

		let sourceInstance: ITerminalInstance | undefined = this.getInstanceFromResource(e.uri);

		// Terminal from a different window
		if (!sourceInstance) {
			const attachPersistentProcess = await this._primaryBackend?.requestDetachInstance(terminalIdentifier.workspaceId, terminalIdentifier.instanceId);
			if (attachPersistentProcess) {
				sourceInstance = await this.createTerminal({ config: { attachPersistentProcess }, resource: e.uri });
				this._terminalGroupService.moveInstance(sourceInstance, instance, e.side);
				return;
			}
		}

		// View terminals
		sourceInstance = this._terminalGroupService.getInstanceFromResource(e.uri);
		if (sourceInstance) {
			this._terminalGroupService.moveInstance(sourceInstance, instance, e.side);
			return;
		}

		// Terminal editors
		sourceInstance = this._terminalEditorService.getInstanceFromResource(e.uri);
		if (sourceInstance) {
			this.moveToTerminalView(sourceInstance, instance, e.side);
			return;
		}
		return;
	}

	registerProcessSupport(isSupported: boolean): void {
		if (!isSupported) {
			return;
		}
		this._processSupportContextKey.set(isSupported);
		this._onDidRegisterProcessSupport.fire();
	}

	registerLinkProvider(linkProvider: ITerminalExternalLinkProvider): IDisposable {
		const disposables: IDisposable[] = [];
		this._linkProviders.add(linkProvider);
		for (const instance of this.instances) {
			if (instance.areLinksReady) {
				disposables.push(instance.registerLinkProvider(linkProvider));
			}
		}
		this._linkProviderDisposables.set(linkProvider, disposables);
		return {
			dispose: () => {
				const disposables = this._linkProviderDisposables.get(linkProvider) || [];
				for (const disposable of disposables) {
					disposable.dispose();
				}
				this._linkProviders.delete(linkProvider);
			}
		};
	}

	private _setInstanceLinkProviders(instance: ITerminalInstance): void {
		for (const linkProvider of this._linkProviders) {
			const disposables = this._linkProviderDisposables.get(linkProvider);
			const provider = instance.registerLinkProvider(linkProvider);
			disposables?.push(provider);
		}
	}

	// TODO: Remove this, it should live in group/editor servioce
	private _getIndexFromId(terminalId: number): number {
		let terminalIndex = -1;
		this.instances.forEach((terminalInstance, i) => {
			if (terminalInstance.instanceId === terminalId) {
				terminalIndex = i;
			}
		});
		if (terminalIndex === -1) {
			throw new Error(`Terminal with ID ${terminalId} does not exist (has it already been disposed?)`);
		}
		return terminalIndex;
	}

	protected async _showTerminalCloseConfirmation(singleTerminal?: boolean): Promise<boolean> {
		let message: string;
		if (this.instances.length === 1 || singleTerminal) {
			message = nls.localize('terminalService.terminalCloseConfirmationSingular', "Do you want to terminate the active terminal session?");
		} else {
			message = nls.localize('terminalService.terminalCloseConfirmationPlural', "Do you want to terminal the {0} active terminal sessions?", this.instances.length);
		}
		const res = await this._dialogService.confirm({
			message,
			primaryButton: nls.localize('terminate', "Terminate"),
			type: 'warning',
		});
		return !res.confirmed;
	}

<<<<<<< HEAD
	private async _getPlatformKey(): Promise<string> {
		const env = await this._remoteAgentService.getEnvironment();
		if (env) {
			return env.os === OperatingSystem.Windows ? 'windows' : (env.os === OperatingSystem.Macintosh ? 'osx' : 'linux');
		}
		return isWindows ? 'windows' : (isMacintosh ? 'osx' : 'linux');
	}

	async showProfileQuickPick(type: 'setDefault' | 'createInstance', cwd?: string | URI): Promise<ITerminalInstance | undefined> {
		let keyMods: IKeyMods | undefined;
		const profiles = this._terminalProfileService.availableProfiles;
		const platformKey = await this._getPlatformKey();
		const profilesKey = `${TerminalSettingPrefix.Profiles}${platformKey}`;
		const defaultProfileKey = `${TerminalSettingPrefix.DefaultProfile}${platformKey}`;
		const defaultProfileName = this._configurationService.getValue<string>(defaultProfileKey);

		const options: IPickOptions<IProfileQuickPickItem> = {
			placeHolder: type === 'createInstance' ? nls.localize('terminal.integrated.selectProfileToCreate', "Select the terminal profile to create") : nls.localize('terminal.integrated.chooseDefaultProfile', "Select your default terminal profile"),
			onDidTriggerItemButton: async (context) => {
				if ('command' in context.item.profile) {
					return;
				}
				if ('id' in context.item.profile) {
					return;
				}
				const configProfiles = this._configurationService.getValue<{ [key: string]: ITerminalProfileObject }>(profilesKey);
				const existingProfiles = configProfiles ? Object.keys(configProfiles) : [];
				const name = await this._quickInputService.input({
					prompt: nls.localize('enterTerminalProfileName', "Enter terminal profile name"),
					value: context.item.profile.profileName,
					validateInput: async input => {
						if (existingProfiles.includes(input)) {
							return nls.localize('terminalProfileAlreadyExists', "A terminal profile already exists with that name");
						}
						return undefined;
					}
				});
				if (!name) {
					return;
				}
				const newConfigValue: { [key: string]: ITerminalProfileObject } = { ...configProfiles } ?? {};
				newConfigValue[name] = {
					path: context.item.profile.path,
					args: context.item.profile.args
				};
				await this._configurationService.updateValue(profilesKey, newConfigValue, ConfigurationTarget.USER);
			},
			onKeyMods: mods => keyMods = mods
		};

		// Build quick pick items
		const quickPickItems: (IProfileQuickPickItem | IQuickPickSeparator)[] = [];
		const configProfiles = profiles.filter(e => !e.isAutoDetected);
		const autoDetectedProfiles = profiles.filter(e => e.isAutoDetected);

		if (configProfiles.length > 0) {
			quickPickItems.push({ type: 'separator', label: nls.localize('terminalProfiles', "profiles") });
			quickPickItems.push(...this._sortProfileQuickPickItems(configProfiles.map(e => this._createProfileQuickPickItem(e)), defaultProfileName));
		}

		quickPickItems.push({ type: 'separator', label: nls.localize('ICreateContributedTerminalProfileOptions', "contributed") });
		const contributedProfiles: IProfileQuickPickItem[] = [];
		for (const contributed of this._terminalProfileService.contributedProfiles) {
			if (typeof contributed.icon === 'string' && contributed.icon.startsWith('$(')) {
				contributed.icon = contributed.icon.substring(2, contributed.icon.length - 1);
			}
			const icon = contributed.icon && typeof contributed.icon === 'string' ? (iconRegistry.get(contributed.icon) || Codicon.terminal) : Codicon.terminal;
			const uriClasses = getUriClasses(contributed, this._themeService.getColorTheme().type, true);
			const colorClass = getColorClass(contributed);
			const iconClasses = [];
			if (uriClasses) {
				iconClasses.push(...uriClasses);
			}
			if (colorClass) {
				iconClasses.push(colorClass);
			}
			contributedProfiles.push({
				label: `$(${icon.id}) ${contributed.title}`,
				profile: {
					extensionIdentifier: contributed.extensionIdentifier,
					title: contributed.title,
					icon: contributed.icon,
					id: contributed.id,
					color: contributed.color
				},
				profileName: contributed.title,
				iconClasses
			});
		}

		if (contributedProfiles.length > 0) {
			quickPickItems.push(...this._sortProfileQuickPickItems(contributedProfiles, defaultProfileName));
		}

		if (autoDetectedProfiles.length > 0) {
			quickPickItems.push({ type: 'separator', label: nls.localize('terminalProfiles.detected', "detected") });
			quickPickItems.push(...this._sortProfileQuickPickItems(autoDetectedProfiles.map(e => this._createProfileQuickPickItem(e)), defaultProfileName));
		}
		const styleElement = getColorStyleElement(this._themeService.getColorTheme());
		document.body.appendChild(styleElement);

		const value = await this._quickInputService.pick(quickPickItems, options);
		document.body.removeChild(styleElement);
		if (!value) {
			return undefined; // {{SQL CARBON EDIT}} Strict nulls
		}
		if (type === 'createInstance') {
			const activeInstance = this.getDefaultInstanceHost().activeInstance;
			let instance;

			if ('id' in value.profile) {
				await this.createContributedTerminalProfile(value.profile.extensionIdentifier, value.profile.id, {
					icon: value.profile.icon,
					color: value.profile.color,
					location: !!(keyMods?.alt && activeInstance) ? { splitActiveTerminal: true } : this.defaultLocation
				});
				return undefined; // {{SQL CARBON EDIT}} - add return type
			} else {
				if (keyMods?.alt && activeInstance) {
					// create split, only valid if there's an active instance
					instance = await this.createTerminal({ location: { parentTerminal: activeInstance }, config: value.profile });
				} else {
					instance = await this.createTerminal({ location: this.defaultLocation, config: value.profile, cwd });
				}
			}

			if (instance && this.defaultLocation !== TerminalLocation.Editor) {
				this._terminalGroupService.showPanel(true);
				this.setActiveInstance(instance);
				return instance;
			}
		} else { // setDefault
			if ('command' in value.profile) {
				return undefined; // Should never happen {{SQL CARBON EDIT}} Strict nulls
			} else if ('id' in value.profile) {
				// extension contributed profile
				await this._configurationService.updateValue(defaultProfileKey, value.profile.title, ConfigurationTarget.USER);

				this._terminalProfileService.registerContributedProfile(value.profile.extensionIdentifier, value.profile.id, value.profile.title, {
					color: value.profile.color,
					icon: value.profile.icon
				});
				return undefined; // {{SQL CARBON EDIT}} Strict nulls
			}
		}

		// Add the profile to settings if necessary
		if (value.profile.isAutoDetected) {
			const profilesConfig = await this._configurationService.getValue(profilesKey);
			if (typeof profilesConfig === 'object') {
				const newProfile: ITerminalProfileObject = {
					path: value.profile.path
				};
				if (value.profile.args) {
					newProfile.args = value.profile.args;
				}
				(profilesConfig as { [key: string]: ITerminalProfileObject })[value.profile.profileName] = newProfile;
			}
			await this._configurationService.updateValue(profilesKey, profilesConfig, ConfigurationTarget.USER);
		}
		// Set the default profile
		await this._configurationService.updateValue(defaultProfileKey, value.profile.profileName, ConfigurationTarget.USER);
		return undefined;
	}


=======
>>>>>>> 54f23ce1
	getDefaultInstanceHost(): ITerminalInstanceHost {
		if (this.defaultLocation === TerminalLocation.Editor) {
			return this._terminalEditorService;
		}
		return this._terminalGroupService;
	}

	getInstanceHost(location: ITerminalLocationOptions | undefined): ITerminalInstanceHost {
		if (location) {
			if (location === TerminalLocation.Editor) {
				return this._terminalEditorService;
			} else if (typeof location === 'object') {
				if ('viewColumn' in location) {
					return this._terminalEditorService;
				} else if ('parentTerminal' in location) {
					return location.parentTerminal.target === TerminalLocation.Editor ? this._terminalEditorService : this._terminalGroupService;
				}
			} else {
				return this._terminalGroupService;
			}
		}
		return this;
	}

	getFindHost(instance: ITerminalInstance | undefined = this.activeInstance): ITerminalFindHost {
		return instance?.target === TerminalLocation.Editor ? this._terminalEditorService : this._terminalGroupService;
	}

	private _convertProfileToShellLaunchConfig(shellLaunchConfigOrProfile?: IShellLaunchConfig | ITerminalProfile, cwd?: string | URI): IShellLaunchConfig {
		if (shellLaunchConfigOrProfile && 'profileName' in shellLaunchConfigOrProfile) {
			const profile = shellLaunchConfigOrProfile;
			if (!profile.path) {
				return shellLaunchConfigOrProfile;
			}
			return {
				executable: profile.path,
				args: profile.args,
				env: profile.env,
				icon: profile.icon,
				color: profile.color,
				name: profile.overrideName ? profile.profileName : undefined,
				cwd
			};
		}

		// A shell launch config was provided
		if (shellLaunchConfigOrProfile) {
			if (cwd) {
				(shellLaunchConfigOrProfile as IShellLaunchConfig).cwd = cwd; // {{SQL CARBON EDIT}} Fix compile
			}
			return shellLaunchConfigOrProfile;
		}

		// Return empty shell launch config
		return {};
	}

	async createTerminal(options?: ICreateTerminalOptions): Promise<ITerminalInstance> {
		// Await the initialization of available profiles as long as this is not a pty terminal or a
		// local terminal in a remote workspace as profile won't be used in those cases and these
		// terminals need to be launched before remote connections are established.
		if (!this._terminalProfileService.availableProfiles) {
			const isPtyTerminal = options?.config && 'customPtyImplementation' in options.config;
			const isLocalInRemoteTerminal = this._remoteAgentService.getConnection() && URI.isUri(options?.cwd) && options?.cwd.scheme === Schemas.vscodeFileResource;
			if (!isPtyTerminal && !isLocalInRemoteTerminal) {
				await this._terminalProfileService.refreshAvailableProfiles();
			}
		}

		const config = options?.config || this._terminalProfileService.availableProfiles?.find(p => p.profileName === this._terminalProfileService.getDefaultProfileName());
		const shellLaunchConfig = config && 'extensionIdentifier' in config ? {} : this._convertProfileToShellLaunchConfig(config || {});

		// Get the contributed profile if it was provided
		let contributedProfile = config && 'extensionIdentifier' in config ? config : undefined;

		// Get the default profile as a contributed profile if it exists
		if (!contributedProfile && (!options || !options.config)) {
			contributedProfile = await this._terminalProfileService.getContributedDefaultProfile(shellLaunchConfig);
		}

		// Launch the contributed profile
		if (contributedProfile) {
			const resolvedLocation = this.resolveLocation(options?.location);
			const splitActiveTerminal = typeof options?.location === 'object' && 'splitActiveTerminal' in options.location ? options.location.splitActiveTerminal : false;
			let location: TerminalLocation | { viewColumn: number, preserveState?: boolean } | { splitActiveTerminal: boolean } | undefined;
			if (splitActiveTerminal) {
				location = resolvedLocation === TerminalLocation.Editor ? { viewColumn: SIDE_GROUP } : { splitActiveTerminal: true };
			} else {
				location = typeof options?.location === 'object' && 'viewColumn' in options.location ? options.location : resolvedLocation;
			}
			await this.createContributedTerminalProfile(contributedProfile.extensionIdentifier, contributedProfile.id, {
				icon: contributedProfile.icon,
				color: contributedProfile.color,
				location
			});
			const instanceHost = resolvedLocation === TerminalLocation.Editor ? this._terminalEditorService : this._terminalGroupService;
			const instance = instanceHost.instances[instanceHost.instances.length - 1];
			await instance.focusWhenReady();
			this._terminalHasBeenCreated.set(true);
			return instance;
		}

		if (options?.cwd) {
			shellLaunchConfig.cwd = options.cwd;
		}

		if (!shellLaunchConfig.customPtyImplementation && !this.isProcessSupportRegistered) {
			throw new Error('Could not create terminal when process support is not registered');
		}
		if (shellLaunchConfig.hideFromUser) {
			const instance = this._terminalInstanceService.createInstance(shellLaunchConfig, undefined, options?.resource);
			this._backgroundedTerminalInstances.push(instance);
			this._backgroundedTerminalDisposables.set(instance.instanceId, [
				instance.onDisposed(this._onDidDisposeInstance.fire, this._onDidDisposeInstance)
			]);
			this._terminalHasBeenCreated.set(true);
			return instance;
		}

		this._evaluateLocalCwd(shellLaunchConfig);
		const location = this.resolveLocation(options?.location) || this.defaultLocation;
		const parent = this._getSplitParent(options?.location);
		this._terminalHasBeenCreated.set(true);
		if (parent) {
			return this._splitTerminal(shellLaunchConfig, location, parent);
		}
		return this._createTerminal(shellLaunchConfig, location, options);
	}

	private _splitTerminal(shellLaunchConfig: IShellLaunchConfig, location: TerminalLocation, parent: ITerminalInstance): ITerminalInstance {
		let instance;
		// Use the URI from the base instance if it exists, this will correctly split local terminals
		if (typeof shellLaunchConfig.cwd !== 'object' && typeof parent.shellLaunchConfig.cwd === 'object') {
			shellLaunchConfig.cwd = URI.from({
				scheme: parent.shellLaunchConfig.cwd.scheme,
				authority: parent.shellLaunchConfig.cwd.authority,
				path: shellLaunchConfig.cwd || parent.shellLaunchConfig.cwd.path
			});
		}
		if (location === TerminalLocation.Editor || parent.target === TerminalLocation.Editor) {
			instance = this._terminalEditorService.splitInstance(parent, shellLaunchConfig);
		} else {
			const group = this._terminalGroupService.getGroupForInstance(parent);
			if (!group) {
				throw new Error(`Cannot split a terminal without a group ${parent}`);
			}
			shellLaunchConfig.parentTerminalId = parent.instanceId;
			instance = group.split(shellLaunchConfig);
			this._terminalGroupService.groups.forEach((g, i) => g.setVisible(i === this._terminalGroupService.activeGroupIndex));
		}
		return instance;
	}

	private _createTerminal(shellLaunchConfig: IShellLaunchConfig, location: TerminalLocation, options?: ICreateTerminalOptions): ITerminalInstance {
		let instance;
		const editorOptions = this._getEditorOptions(options?.location);
		if (location === TerminalLocation.Editor) {
			instance = this._terminalInstanceService.createInstance(shellLaunchConfig, undefined, options?.resource);
			instance.target = TerminalLocation.Editor;
			this._terminalEditorService.openEditor(instance, editorOptions);
		} else {
			// TODO: pass resource?
			const group = this._terminalGroupService.createGroup(shellLaunchConfig);
			instance = group.terminalInstances[0];
		}
		return instance;
	}

	resolveLocation(location?: ITerminalLocationOptions): TerminalLocation | undefined {
		if (location && typeof location === 'object') {
			if ('parentTerminal' in location) {
				// since we don't set the target unless it's an editor terminal, this is necessary
				return !location.parentTerminal.target ? TerminalLocation.Panel : location.parentTerminal.target;
			} else if ('viewColumn' in location) {
				return TerminalLocation.Editor;
			} else if ('splitActiveTerminal' in location) {
				// since we don't set the target unless it's an editor terminal, this is necessary
				return !this._activeInstance?.target ? TerminalLocation.Panel : this._activeInstance?.target;
			}
		}
		return <any>location;
	}

	private _getSplitParent(location?: ITerminalLocationOptions): ITerminalInstance | undefined {
		if (location && typeof location === 'object' && 'parentTerminal' in location) {
			return location.parentTerminal;
		} else if (location && typeof location === 'object' && 'splitActiveTerminal' in location) {
			return this.activeInstance;
		}
		return undefined;
	}

	private _getEditorOptions(location?: ITerminalLocationOptions): TerminalEditorLocation | undefined {
		if (location && typeof location === 'object' && 'viewColumn' in location) {
			// When ACTIVE_GROUP is used, resolve it to an actual group to ensure the is created in
			// the active group even if it is locked
			if (location.viewColumn === ACTIVE_GROUP) {
				location.viewColumn = this._editorGroupsService.activeGroup.index;
			}
			return location;
		}
		return undefined;
	}

	private _evaluateLocalCwd(shellLaunchConfig: IShellLaunchConfig) {
		// Add welcome message and title annotation for local terminals launched within remote or
		// virtual workspaces
		if (typeof shellLaunchConfig.cwd !== 'string' && shellLaunchConfig.cwd?.scheme === Schemas.file) {
			if (VirtualWorkspaceContext.getValue(this._contextKeyService)) {
				shellLaunchConfig.initialText = formatMessageForTerminal(nls.localize('localTerminalVirtualWorkspace', "âš  : This shell is open to a {0}local{1} folder, NOT to the virtual folder", '\x1b[3m', '\x1b[23m'), true);
				shellLaunchConfig.description = nls.localize('localTerminalDescription', "Local");
			} else if (this._remoteAgentService.getConnection()) {
				shellLaunchConfig.initialText = formatMessageForTerminal(nls.localize('localTerminalRemote', "âš  : This shell is running on your {0}local{1} machine, NOT on the connected remote machine", '\x1b[3m', '\x1b[23m'), true);
				shellLaunchConfig.description = nls.localize('localTerminalDescription', "Local");
			}
		}
	}

	protected _showBackgroundTerminal(instance: ITerminalInstance): void {
		this._backgroundedTerminalInstances.splice(this._backgroundedTerminalInstances.indexOf(instance), 1);
		const disposables = this._backgroundedTerminalDisposables.get(instance.instanceId);
		if (disposables) {
			dispose(disposables);
		}
		this._backgroundedTerminalDisposables.delete(instance.instanceId);
		instance.shellLaunchConfig.hideFromUser = false;
		this._terminalGroupService.createGroup(instance);

		// Make active automatically if it's the first instance
		if (this.instances.length === 1) {
			this._terminalGroupService.setActiveInstanceByIndex(0);
		}

		this._onDidChangeInstances.fire();
		this._onDidChangeGroups.fire();
	}

	async setContainers(panelContainer: HTMLElement, terminalContainer: HTMLElement): Promise<void> {
		this._configHelper.panelContainer = panelContainer;
		this._terminalGroupService.setContainer(terminalContainer);
	}
}

class TerminalEditorStyle extends Themable {
	private _styleElement: HTMLElement;

	constructor(
		container: HTMLElement,
		@ITerminalService private readonly _terminalService: ITerminalService,
		@IThemeService private readonly _themeService: IThemeService,
		@ITerminalProfileService private readonly _terminalProfileService: ITerminalProfileService
	) {
		super(_themeService);
		this._registerListeners();
		this._styleElement = document.createElement('style');
		container.appendChild(this._styleElement);
		this._register(toDisposable(() => container.removeChild(this._styleElement)));
		this.updateStyles();
	}

	private _registerListeners(): void {
		this._register(this._terminalService.onDidChangeInstanceIcon(() => this.updateStyles()));
		this._register(this._terminalService.onDidChangeInstanceColor(() => this.updateStyles()));
		this._register(this._terminalService.onDidCreateInstance(() => this.updateStyles()));
		this._register(this._terminalProfileService.onDidChangeAvailableProfiles(() => this.updateStyles()));
	}

	override updateStyles(): void {
		super.updateStyles();
		const colorTheme = this._themeService.getColorTheme();

		// TODO: add a rule collector to avoid duplication
		let css = '';

		// Add icons
		for (const instance of this._terminalService.instances) {
			const icon = instance.icon;
			if (!icon) {
				continue;
			}
			let uri = undefined;
			if (icon instanceof URI) {
				uri = icon;
			} else if (icon instanceof Object && 'light' in icon && 'dark' in icon) {
				uri = colorTheme.type === ColorScheme.LIGHT ? icon.light : icon.dark;
			}
			const iconClasses = getUriClasses(instance, colorTheme.type);
			if (uri instanceof URI && iconClasses && iconClasses.length > 1) {
				css += (
					`.monaco-workbench .terminal-tab.${iconClasses[0]}::before` +
					`{background-image: ${dom.asCSSUrl(uri)};}`
				);
			}
			if (ThemeIcon.isThemeIcon(icon)) {
				const codicon = iconRegistry.get(icon.id);
				if (codicon) {
					let def: Codicon | IconDefinition = codicon;
					while ('definition' in def) {
						def = def.definition;
					}
					css += (
						`.monaco-workbench .terminal-tab.codicon-${icon.id}::before` +
						`{content: '${def.fontCharacter}' !important;}`
					);
				}
			}
		}

		// Add colors
		const iconForegroundColor = colorTheme.getColor(iconForeground);
		if (iconForegroundColor) {
			css += `.monaco-workbench .show-file-icons .file-icon.terminal-tab::before { color: ${iconForegroundColor}; }`;
		}

		css += getColorStyleContent(colorTheme, true);
		this._styleElement.textContent = css;
	}
}<|MERGE_RESOLUTION|>--- conflicted
+++ resolved
@@ -882,175 +882,6 @@
 		return !res.confirmed;
 	}
 
-<<<<<<< HEAD
-	private async _getPlatformKey(): Promise<string> {
-		const env = await this._remoteAgentService.getEnvironment();
-		if (env) {
-			return env.os === OperatingSystem.Windows ? 'windows' : (env.os === OperatingSystem.Macintosh ? 'osx' : 'linux');
-		}
-		return isWindows ? 'windows' : (isMacintosh ? 'osx' : 'linux');
-	}
-
-	async showProfileQuickPick(type: 'setDefault' | 'createInstance', cwd?: string | URI): Promise<ITerminalInstance | undefined> {
-		let keyMods: IKeyMods | undefined;
-		const profiles = this._terminalProfileService.availableProfiles;
-		const platformKey = await this._getPlatformKey();
-		const profilesKey = `${TerminalSettingPrefix.Profiles}${platformKey}`;
-		const defaultProfileKey = `${TerminalSettingPrefix.DefaultProfile}${platformKey}`;
-		const defaultProfileName = this._configurationService.getValue<string>(defaultProfileKey);
-
-		const options: IPickOptions<IProfileQuickPickItem> = {
-			placeHolder: type === 'createInstance' ? nls.localize('terminal.integrated.selectProfileToCreate', "Select the terminal profile to create") : nls.localize('terminal.integrated.chooseDefaultProfile', "Select your default terminal profile"),
-			onDidTriggerItemButton: async (context) => {
-				if ('command' in context.item.profile) {
-					return;
-				}
-				if ('id' in context.item.profile) {
-					return;
-				}
-				const configProfiles = this._configurationService.getValue<{ [key: string]: ITerminalProfileObject }>(profilesKey);
-				const existingProfiles = configProfiles ? Object.keys(configProfiles) : [];
-				const name = await this._quickInputService.input({
-					prompt: nls.localize('enterTerminalProfileName', "Enter terminal profile name"),
-					value: context.item.profile.profileName,
-					validateInput: async input => {
-						if (existingProfiles.includes(input)) {
-							return nls.localize('terminalProfileAlreadyExists', "A terminal profile already exists with that name");
-						}
-						return undefined;
-					}
-				});
-				if (!name) {
-					return;
-				}
-				const newConfigValue: { [key: string]: ITerminalProfileObject } = { ...configProfiles } ?? {};
-				newConfigValue[name] = {
-					path: context.item.profile.path,
-					args: context.item.profile.args
-				};
-				await this._configurationService.updateValue(profilesKey, newConfigValue, ConfigurationTarget.USER);
-			},
-			onKeyMods: mods => keyMods = mods
-		};
-
-		// Build quick pick items
-		const quickPickItems: (IProfileQuickPickItem | IQuickPickSeparator)[] = [];
-		const configProfiles = profiles.filter(e => !e.isAutoDetected);
-		const autoDetectedProfiles = profiles.filter(e => e.isAutoDetected);
-
-		if (configProfiles.length > 0) {
-			quickPickItems.push({ type: 'separator', label: nls.localize('terminalProfiles', "profiles") });
-			quickPickItems.push(...this._sortProfileQuickPickItems(configProfiles.map(e => this._createProfileQuickPickItem(e)), defaultProfileName));
-		}
-
-		quickPickItems.push({ type: 'separator', label: nls.localize('ICreateContributedTerminalProfileOptions', "contributed") });
-		const contributedProfiles: IProfileQuickPickItem[] = [];
-		for (const contributed of this._terminalProfileService.contributedProfiles) {
-			if (typeof contributed.icon === 'string' && contributed.icon.startsWith('$(')) {
-				contributed.icon = contributed.icon.substring(2, contributed.icon.length - 1);
-			}
-			const icon = contributed.icon && typeof contributed.icon === 'string' ? (iconRegistry.get(contributed.icon) || Codicon.terminal) : Codicon.terminal;
-			const uriClasses = getUriClasses(contributed, this._themeService.getColorTheme().type, true);
-			const colorClass = getColorClass(contributed);
-			const iconClasses = [];
-			if (uriClasses) {
-				iconClasses.push(...uriClasses);
-			}
-			if (colorClass) {
-				iconClasses.push(colorClass);
-			}
-			contributedProfiles.push({
-				label: `$(${icon.id}) ${contributed.title}`,
-				profile: {
-					extensionIdentifier: contributed.extensionIdentifier,
-					title: contributed.title,
-					icon: contributed.icon,
-					id: contributed.id,
-					color: contributed.color
-				},
-				profileName: contributed.title,
-				iconClasses
-			});
-		}
-
-		if (contributedProfiles.length > 0) {
-			quickPickItems.push(...this._sortProfileQuickPickItems(contributedProfiles, defaultProfileName));
-		}
-
-		if (autoDetectedProfiles.length > 0) {
-			quickPickItems.push({ type: 'separator', label: nls.localize('terminalProfiles.detected', "detected") });
-			quickPickItems.push(...this._sortProfileQuickPickItems(autoDetectedProfiles.map(e => this._createProfileQuickPickItem(e)), defaultProfileName));
-		}
-		const styleElement = getColorStyleElement(this._themeService.getColorTheme());
-		document.body.appendChild(styleElement);
-
-		const value = await this._quickInputService.pick(quickPickItems, options);
-		document.body.removeChild(styleElement);
-		if (!value) {
-			return undefined; // {{SQL CARBON EDIT}} Strict nulls
-		}
-		if (type === 'createInstance') {
-			const activeInstance = this.getDefaultInstanceHost().activeInstance;
-			let instance;
-
-			if ('id' in value.profile) {
-				await this.createContributedTerminalProfile(value.profile.extensionIdentifier, value.profile.id, {
-					icon: value.profile.icon,
-					color: value.profile.color,
-					location: !!(keyMods?.alt && activeInstance) ? { splitActiveTerminal: true } : this.defaultLocation
-				});
-				return undefined; // {{SQL CARBON EDIT}} - add return type
-			} else {
-				if (keyMods?.alt && activeInstance) {
-					// create split, only valid if there's an active instance
-					instance = await this.createTerminal({ location: { parentTerminal: activeInstance }, config: value.profile });
-				} else {
-					instance = await this.createTerminal({ location: this.defaultLocation, config: value.profile, cwd });
-				}
-			}
-
-			if (instance && this.defaultLocation !== TerminalLocation.Editor) {
-				this._terminalGroupService.showPanel(true);
-				this.setActiveInstance(instance);
-				return instance;
-			}
-		} else { // setDefault
-			if ('command' in value.profile) {
-				return undefined; // Should never happen {{SQL CARBON EDIT}} Strict nulls
-			} else if ('id' in value.profile) {
-				// extension contributed profile
-				await this._configurationService.updateValue(defaultProfileKey, value.profile.title, ConfigurationTarget.USER);
-
-				this._terminalProfileService.registerContributedProfile(value.profile.extensionIdentifier, value.profile.id, value.profile.title, {
-					color: value.profile.color,
-					icon: value.profile.icon
-				});
-				return undefined; // {{SQL CARBON EDIT}} Strict nulls
-			}
-		}
-
-		// Add the profile to settings if necessary
-		if (value.profile.isAutoDetected) {
-			const profilesConfig = await this._configurationService.getValue(profilesKey);
-			if (typeof profilesConfig === 'object') {
-				const newProfile: ITerminalProfileObject = {
-					path: value.profile.path
-				};
-				if (value.profile.args) {
-					newProfile.args = value.profile.args;
-				}
-				(profilesConfig as { [key: string]: ITerminalProfileObject })[value.profile.profileName] = newProfile;
-			}
-			await this._configurationService.updateValue(profilesKey, profilesConfig, ConfigurationTarget.USER);
-		}
-		// Set the default profile
-		await this._configurationService.updateValue(defaultProfileKey, value.profile.profileName, ConfigurationTarget.USER);
-		return undefined;
-	}
-
-
-=======
->>>>>>> 54f23ce1
 	getDefaultInstanceHost(): ITerminalInstanceHost {
 		if (this.defaultLocation === TerminalLocation.Editor) {
 			return this._terminalEditorService;
