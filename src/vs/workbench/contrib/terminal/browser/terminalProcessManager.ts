--- conflicted
+++ resolved
@@ -235,13 +235,7 @@
 		}, LAUNCHING_DURATION);
 
 		const result = await this._process.start();
-<<<<<<< HEAD
-		if ('persistentTerminalId' in result) { // {{SQL CARBON EDIT}} Strict null fix
-			this._persistentTerminalId = result.persistentTerminalId;
-		} else if (result) {
-=======
 		if (result) {
->>>>>>> 2b44e04c
 			// Error
 			return result;
 		}
