--- conflicted
+++ resolved
@@ -28,11 +28,7 @@
 	});
 }
 
-<<<<<<< HEAD
 suite.skip('Workbench - TerminalCommandTracker', () => { // {{SQL CARBON EDIT}} skip suite
-=======
-suite('Workbench - TerminalCommandTracker', function () {
->>>>>>> da7ab251
 	let xterm: TestTerminal;
 	let commandTracker: CommandTrackerAddon;
 
