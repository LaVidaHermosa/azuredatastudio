/*---------------------------------------------------------------------------------------------
 *  Copyright (c) Microsoft Corporation. All rights reserved.
 *  Licensed under the Source EULA. See License.txt in the project root for license information.
 *--------------------------------------------------------------------------------------------*/

import * as assert from 'assert';
import { Terminal } from 'xterm';
import { CommandTrackerAddon } from 'vs/workbench/contrib/terminal/browser/addons/commandTrackerAddon';
import { isWindows } from 'vs/base/common/platform';
import { XTermCore } from 'vs/workbench/contrib/terminal/browser/xterm-private';

interface TestTerminal extends Terminal {
	_core: XTermCore;
}

function writePromise(term: Terminal, data: string): Promise<void> {
	return new Promise(r => term.write(data, r));
}

const ROWS = 10;
const COLS = 10;

suite('Workbench - TerminalCommandTracker', () => {
<<<<<<< HEAD
	suite('Command tracking', () => {
		test('should track commands when the prompt is of sufficient size', () => {
			assert.equal(0, 0);
=======
	let xterm: TestTerminal;
	let commandTracker: CommandTrackerAddon;

	setup(async () => {
		xterm = (<TestTerminal>new Terminal({
			cols: COLS,
			rows: ROWS
		}));
		// Fill initial viewport
		for (let i = 0; i < ROWS - 1; i++) {
			await writePromise(xterm, `${i}\n`);
		}
		commandTracker = new CommandTrackerAddon();
		xterm.loadAddon(commandTracker);
	});

	suite('Command tracking', () => {
		test('should track commands when the prompt is of sufficient size', async () => {
			assert.equal(xterm.markers.length, 0);
			await writePromise(xterm, '\x1b[3G'); // Move cursor to column 3
			xterm._core._onKey.fire({ key: '\x0d' });
			assert.equal(xterm.markers.length, 1);
		});
		test('should not track commands when the prompt is too small', async () => {
			assert.equal(xterm.markers.length, 0);
			await writePromise(xterm, '\x1b[2G'); // Move cursor to column 2
			xterm._core._onKey.fire({ key: '\x0d' });
			assert.equal(xterm.markers.length, 0);
		});
	});

	suite('Commands', () => {
		test('should scroll to the next and previous commands', async () => {
			await writePromise(xterm, '\x1b[3G'); // Move cursor to column 3
			xterm._core._onKey.fire({ key: '\x0d' }); // Mark line #10
			assert.equal(xterm.markers[0].line, 9);

			for (let i = 0; i < 20; i++) {
				await writePromise(xterm, `\r\n`);
			}
			assert.equal(xterm.buffer.baseY, 20);
			assert.equal(xterm.buffer.viewportY, 20);

			// Scroll to marker
			commandTracker.scrollToPreviousCommand();
			assert.equal(xterm.buffer.viewportY, 9);

			// Scroll to top boundary
			commandTracker.scrollToPreviousCommand();
			assert.equal(xterm.buffer.viewportY, 0);

			// Scroll to marker
			commandTracker.scrollToNextCommand();
			assert.equal(xterm.buffer.viewportY, 9);

			// Scroll to bottom boundary
			commandTracker.scrollToNextCommand();
			assert.equal(xterm.buffer.viewportY, 20);
		});
		test('should select to the next and previous commands', async () => {
			(<any>window).matchMedia = () => {
				return { addListener: () => { } };
			};
			xterm.open(document.createElement('div'));

			await writePromise(xterm, '\r0');
			await writePromise(xterm, '\n\r1');
			await writePromise(xterm, '\x1b[3G'); // Move cursor to column 3
			xterm._core._onKey.fire({ key: '\x0d' }); // Mark line
			assert.equal(xterm.markers[0].line, 10);
			await writePromise(xterm, '\n\r2');
			await writePromise(xterm, '\x1b[3G'); // Move cursor to column 3
			xterm._core._onKey.fire({ key: '\x0d' }); // Mark line
			assert.equal(xterm.markers[1].line, 11);
			await writePromise(xterm, '\n\r3');

			assert.equal(xterm.buffer.baseY, 3);
			assert.equal(xterm.buffer.viewportY, 3);

			assert.equal(xterm.getSelection(), '');
			commandTracker.selectToPreviousCommand();
			assert.equal(xterm.getSelection(), '2');
			commandTracker.selectToPreviousCommand();
			assert.equal(xterm.getSelection(), isWindows ? '1\r\n2' : '1\n2');
			commandTracker.selectToNextCommand();
			assert.equal(xterm.getSelection(), '2');
			commandTracker.selectToNextCommand();
			assert.equal(xterm.getSelection(), isWindows ? '\r\n' : '\n');
		});
		test('should select to the next and previous lines & commands', async () => {
			(<any>window).matchMedia = () => {
				return { addListener: () => { } };
			};
			xterm.open(document.createElement('div'));

			await writePromise(xterm, '\r0');
			await writePromise(xterm, '\n\r1');
			await writePromise(xterm, '\x1b[3G'); // Move cursor to column 3
			xterm._core._onKey.fire({ key: '\x0d' }); // Mark line
			assert.equal(xterm.markers[0].line, 10);
			await writePromise(xterm, '\n\r2');
			await writePromise(xterm, '\x1b[3G'); // Move cursor to column 3
			xterm._core._onKey.fire({ key: '\x0d' }); // Mark line
			assert.equal(xterm.markers[1].line, 11);
			await writePromise(xterm, '\n\r3');

			assert.equal(xterm.buffer.baseY, 3);
			assert.equal(xterm.buffer.viewportY, 3);

			assert.equal(xterm.getSelection(), '');
			commandTracker.selectToPreviousLine();
			assert.equal(xterm.getSelection(), '2');
			commandTracker.selectToNextLine();
			commandTracker.selectToNextLine();
			assert.equal(xterm.getSelection(), '3');
			commandTracker.selectToPreviousCommand();
			commandTracker.selectToPreviousCommand();
			commandTracker.selectToNextLine();
			assert.equal(xterm.getSelection(), '2');
			commandTracker.selectToPreviousCommand();
			assert.equal(xterm.getSelection(), isWindows ? '1\r\n2' : '1\n2');
			commandTracker.selectToPreviousLine();
			assert.equal(xterm.getSelection(), isWindows ? '0\r\n1\r\n2' : '0\n1\n2');
>>>>>>> 9ff086de
		});
	});
});<|MERGE_RESOLUTION|>--- conflicted
+++ resolved
@@ -21,135 +21,9 @@
 const COLS = 10;
 
 suite('Workbench - TerminalCommandTracker', () => {
-<<<<<<< HEAD
 	suite('Command tracking', () => {
 		test('should track commands when the prompt is of sufficient size', () => {
 			assert.equal(0, 0);
-=======
-	let xterm: TestTerminal;
-	let commandTracker: CommandTrackerAddon;
-
-	setup(async () => {
-		xterm = (<TestTerminal>new Terminal({
-			cols: COLS,
-			rows: ROWS
-		}));
-		// Fill initial viewport
-		for (let i = 0; i < ROWS - 1; i++) {
-			await writePromise(xterm, `${i}\n`);
-		}
-		commandTracker = new CommandTrackerAddon();
-		xterm.loadAddon(commandTracker);
-	});
-
-	suite('Command tracking', () => {
-		test('should track commands when the prompt is of sufficient size', async () => {
-			assert.equal(xterm.markers.length, 0);
-			await writePromise(xterm, '\x1b[3G'); // Move cursor to column 3
-			xterm._core._onKey.fire({ key: '\x0d' });
-			assert.equal(xterm.markers.length, 1);
-		});
-		test('should not track commands when the prompt is too small', async () => {
-			assert.equal(xterm.markers.length, 0);
-			await writePromise(xterm, '\x1b[2G'); // Move cursor to column 2
-			xterm._core._onKey.fire({ key: '\x0d' });
-			assert.equal(xterm.markers.length, 0);
-		});
-	});
-
-	suite('Commands', () => {
-		test('should scroll to the next and previous commands', async () => {
-			await writePromise(xterm, '\x1b[3G'); // Move cursor to column 3
-			xterm._core._onKey.fire({ key: '\x0d' }); // Mark line #10
-			assert.equal(xterm.markers[0].line, 9);
-
-			for (let i = 0; i < 20; i++) {
-				await writePromise(xterm, `\r\n`);
-			}
-			assert.equal(xterm.buffer.baseY, 20);
-			assert.equal(xterm.buffer.viewportY, 20);
-
-			// Scroll to marker
-			commandTracker.scrollToPreviousCommand();
-			assert.equal(xterm.buffer.viewportY, 9);
-
-			// Scroll to top boundary
-			commandTracker.scrollToPreviousCommand();
-			assert.equal(xterm.buffer.viewportY, 0);
-
-			// Scroll to marker
-			commandTracker.scrollToNextCommand();
-			assert.equal(xterm.buffer.viewportY, 9);
-
-			// Scroll to bottom boundary
-			commandTracker.scrollToNextCommand();
-			assert.equal(xterm.buffer.viewportY, 20);
-		});
-		test('should select to the next and previous commands', async () => {
-			(<any>window).matchMedia = () => {
-				return { addListener: () => { } };
-			};
-			xterm.open(document.createElement('div'));
-
-			await writePromise(xterm, '\r0');
-			await writePromise(xterm, '\n\r1');
-			await writePromise(xterm, '\x1b[3G'); // Move cursor to column 3
-			xterm._core._onKey.fire({ key: '\x0d' }); // Mark line
-			assert.equal(xterm.markers[0].line, 10);
-			await writePromise(xterm, '\n\r2');
-			await writePromise(xterm, '\x1b[3G'); // Move cursor to column 3
-			xterm._core._onKey.fire({ key: '\x0d' }); // Mark line
-			assert.equal(xterm.markers[1].line, 11);
-			await writePromise(xterm, '\n\r3');
-
-			assert.equal(xterm.buffer.baseY, 3);
-			assert.equal(xterm.buffer.viewportY, 3);
-
-			assert.equal(xterm.getSelection(), '');
-			commandTracker.selectToPreviousCommand();
-			assert.equal(xterm.getSelection(), '2');
-			commandTracker.selectToPreviousCommand();
-			assert.equal(xterm.getSelection(), isWindows ? '1\r\n2' : '1\n2');
-			commandTracker.selectToNextCommand();
-			assert.equal(xterm.getSelection(), '2');
-			commandTracker.selectToNextCommand();
-			assert.equal(xterm.getSelection(), isWindows ? '\r\n' : '\n');
-		});
-		test('should select to the next and previous lines & commands', async () => {
-			(<any>window).matchMedia = () => {
-				return { addListener: () => { } };
-			};
-			xterm.open(document.createElement('div'));
-
-			await writePromise(xterm, '\r0');
-			await writePromise(xterm, '\n\r1');
-			await writePromise(xterm, '\x1b[3G'); // Move cursor to column 3
-			xterm._core._onKey.fire({ key: '\x0d' }); // Mark line
-			assert.equal(xterm.markers[0].line, 10);
-			await writePromise(xterm, '\n\r2');
-			await writePromise(xterm, '\x1b[3G'); // Move cursor to column 3
-			xterm._core._onKey.fire({ key: '\x0d' }); // Mark line
-			assert.equal(xterm.markers[1].line, 11);
-			await writePromise(xterm, '\n\r3');
-
-			assert.equal(xterm.buffer.baseY, 3);
-			assert.equal(xterm.buffer.viewportY, 3);
-
-			assert.equal(xterm.getSelection(), '');
-			commandTracker.selectToPreviousLine();
-			assert.equal(xterm.getSelection(), '2');
-			commandTracker.selectToNextLine();
-			commandTracker.selectToNextLine();
-			assert.equal(xterm.getSelection(), '3');
-			commandTracker.selectToPreviousCommand();
-			commandTracker.selectToPreviousCommand();
-			commandTracker.selectToNextLine();
-			assert.equal(xterm.getSelection(), '2');
-			commandTracker.selectToPreviousCommand();
-			assert.equal(xterm.getSelection(), isWindows ? '1\r\n2' : '1\n2');
-			commandTracker.selectToPreviousLine();
-			assert.equal(xterm.getSelection(), isWindows ? '0\r\n1\r\n2' : '0\n1\n2');
->>>>>>> 9ff086de
 		});
 	});
 });