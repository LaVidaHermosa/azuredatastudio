/*---------------------------------------------------------------------------------------------
 *  Copyright (c) Microsoft Corporation. All rights reserved.
 *  Licensed under the Source EULA. See License.txt in the project root for license information.
 *--------------------------------------------------------------------------------------------*/

import { localize } from 'vs/nls';
import { Action } from 'vs/base/common/actions';
import { firstIndex } from 'vs/base/common/arrays';
import { KeyMod, KeyChord, KeyCode } from 'vs/base/common/keyCodes';
import { SyncActionDescriptor, MenuRegistry, MenuId } from 'vs/platform/actions/common/actions';
import { Registry } from 'vs/platform/registry/common/platform';
import { IWorkbenchActionRegistry, Extensions } from 'vs/workbench/common/actions';
import { IWorkbenchThemeService, IWorkbenchTheme } from 'vs/workbench/services/themes/common/workbenchThemeService';
import { VIEWLET_ID, IExtensionsViewPaneContainer } from 'vs/workbench/contrib/extensions/common/extensions';
// import { IExtensionGalleryService } from 'vs/platform/extensionManagement/common/extensionManagement';
import { IViewletService } from 'vs/workbench/services/viewlet/browser/viewlet';
import { IColorRegistry, Extensions as ColorRegistryExtensions } from 'vs/platform/theme/common/colorRegistry';
import { IEditorService } from 'vs/workbench/services/editor/common/editorService';
import { Color } from 'vs/base/common/color';
import { LIGHT, DARK, HIGH_CONTRAST } from 'vs/platform/theme/common/themeService';
import { colorThemeSchemaId } from 'vs/workbench/services/themes/common/colorThemeSchema';
import { onUnexpectedError } from 'vs/base/common/errors';
import { IQuickInputService, QuickPickInput } from 'vs/platform/quickinput/common/quickInput';
import { ConfigurationTarget } from 'vs/platform/configuration/common/configuration';
import { DEFAULT_PRODUCT_ICON_THEME_ID } from 'vs/workbench/services/themes/browser/productIconThemeData';

export class SelectColorThemeAction extends Action {

	static readonly ID = 'workbench.action.selectTheme';
	static readonly LABEL = localize('selectTheme.label', "Color Theme");

	constructor(
		id: string,
		label: string,
		@IQuickInputService private readonly quickInputService: IQuickInputService,
		@IWorkbenchThemeService private readonly themeService: IWorkbenchThemeService,
<<<<<<< HEAD
		// @IExtensionGalleryService private readonly extensionGalleryService: IExtensionGalleryService, {{SQL CARBON EDIT}} no unused
		@IViewletService private readonly viewletService: IViewletService,
		@IConfigurationService private readonly configurationService: IConfigurationService
=======
		@IExtensionGalleryService private readonly extensionGalleryService: IExtensionGalleryService,
		@IViewletService private readonly viewletService: IViewletService
>>>>>>> 827917d6
	) {
		super(id, label);
	}

	run(): Promise<void> {
		return this.themeService.getColorThemes().then(themes => {
			const currentTheme = this.themeService.getColorTheme();

			const picks: QuickPickInput<ThemeItem>[] = [
				...toEntries(themes.filter(t => t.type === LIGHT), localize('themes.category.light', "light themes")),
				...toEntries(themes.filter(t => t.type === DARK), localize('themes.category.dark', "dark themes")),
				...toEntries(themes.filter(t => t.type === HIGH_CONTRAST), localize('themes.category.hc', "high contrast themes")),
				// {{SQL CARBON EDIT}}
				// ...configurationEntries(this.extensionGalleryService, localize('installColorThemes', "Install Additional Color Themes..."))
			];

			let selectThemeTimeout: number | undefined;

			const selectTheme = (theme: ThemeItem, applyTheme: boolean) => {
				if (selectThemeTimeout) {
					clearTimeout(selectThemeTimeout);
				}
				selectThemeTimeout = window.setTimeout(() => {
					selectThemeTimeout = undefined;
					const themeId = theme && theme.id !== undefined ? theme.id : currentTheme.id;

					this.themeService.setColorTheme(themeId, applyTheme ? 'auto' : undefined).then(undefined,
						err => {
							onUnexpectedError(err);
							this.themeService.setColorTheme(currentTheme.id, undefined);
						}
					);
				}, applyTheme ? 0 : 200);
			};

			return new Promise((s, _) => {
				let isCompleted = false;

				const autoFocusIndex = firstIndex(picks, p => isItem(p) && p.id === currentTheme.id);
				const quickpick = this.quickInputService.createQuickPick<ThemeItem>();
				quickpick.items = picks;
				quickpick.placeholder = localize('themes.selectTheme', "Select Color Theme (Up/Down Keys to Preview)");
				quickpick.activeItems = [picks[autoFocusIndex] as ThemeItem];
				quickpick.canSelectMany = false;
				quickpick.onDidAccept(_ => {
					const theme = quickpick.activeItems[0];
					if (!theme || typeof theme.id === 'undefined') { // 'pick in marketplace' entry
						openExtensionViewlet(this.viewletService, `category:themes ${quickpick.value}`);
					} else {
						selectTheme(theme, true);
					}
					isCompleted = true;
					quickpick.hide();
					s();
				});
				quickpick.onDidChangeActive(themes => selectTheme(themes[0], false));
				quickpick.onDidHide(() => {
					if (!isCompleted) {
						selectTheme(currentTheme, true);
						s();
					}
				});
				quickpick.show();
			});
		});
	}
}

abstract class AbstractIconThemeAction extends Action {
	constructor(
		id: string,
		label: string,
		private readonly quickInputService: IQuickInputService,
		private readonly extensionGalleryService: IExtensionGalleryService,
		private readonly viewletService: IViewletService

	) {
		super(id, label);
	}

	protected abstract get builtInEntry(): QuickPickInput<ThemeItem>;
	protected abstract get installMessage(): string | undefined;
	protected abstract get placeholderMessage(): string;
	protected abstract get marketplaceTag(): string;

	protected abstract setTheme(id: string, settingsTarget: ConfigurationTarget | undefined | 'auto'): Promise<any>;

	protected pick(themes: IWorkbenchTheme[], currentTheme: IWorkbenchTheme) {
		let picks: QuickPickInput<ThemeItem>[] = [this.builtInEntry];
		picks = picks.concat(
			toEntries(themes),
			configurationEntries(this.extensionGalleryService, this.installMessage)
		);

		let selectThemeTimeout: number | undefined;

		const selectTheme = (theme: ThemeItem, applyTheme: boolean) => {
			if (selectThemeTimeout) {
				clearTimeout(selectThemeTimeout);
			}
			selectThemeTimeout = window.setTimeout(() => {
				selectThemeTimeout = undefined;
				const themeId = theme && theme.id !== undefined ? theme.id : currentTheme.id;
				this.setTheme(themeId, applyTheme ? 'auto' : undefined).then(undefined,
					err => {
						onUnexpectedError(err);
						this.setTheme(currentTheme.id, undefined);
					}
				);
			}, applyTheme ? 0 : 200);
		};

		return new Promise((s, _) => {
			let isCompleted = false;

			const autoFocusIndex = firstIndex(picks, p => isItem(p) && p.id === currentTheme.id);
			const quickpick = this.quickInputService.createQuickPick<ThemeItem>();
			quickpick.items = picks;
			quickpick.placeholder = this.placeholderMessage;
			quickpick.activeItems = [picks[autoFocusIndex] as ThemeItem];
			quickpick.canSelectMany = false;
			quickpick.onDidAccept(_ => {
				const theme = quickpick.activeItems[0];
				if (!theme || typeof theme.id === 'undefined') { // 'pick in marketplace' entry
					openExtensionViewlet(this.viewletService, `${this.marketplaceTag} ${quickpick.value}`);
				} else {
					selectTheme(theme, true);
				}
				isCompleted = true;
				quickpick.hide();
				s();
			});
			quickpick.onDidChangeActive(themes => selectTheme(themes[0], false));
			quickpick.onDidHide(() => {
				if (!isCompleted) {
					selectTheme(currentTheme, true);
					s();
				}
			});
			quickpick.show();
		});
	}
}

class SelectFileIconThemeAction extends AbstractIconThemeAction {

	static readonly ID = 'workbench.action.selectIconTheme';
	static readonly LABEL = localize('selectIconTheme.label', "File Icon Theme");

	constructor(
		id: string,
		label: string,
		@IQuickInputService quickInputService: IQuickInputService,
		@IWorkbenchThemeService private readonly themeService: IWorkbenchThemeService,
<<<<<<< HEAD
		// @IExtensionGalleryService private readonly extensionGalleryService: IExtensionGalleryService, {{SQL CARBON EDIT}} no unused
		@IViewletService private readonly viewletService: IViewletService,
		@IConfigurationService private readonly configurationService: IConfigurationService
=======
		@IExtensionGalleryService extensionGalleryService: IExtensionGalleryService,
		@IViewletService viewletService: IViewletService
>>>>>>> 827917d6

	) {
		super(id, label, quickInputService, extensionGalleryService, viewletService);
	}

	protected builtInEntry: QuickPickInput<ThemeItem> = { id: '', label: localize('noIconThemeLabel', 'None'), description: localize('noIconThemeDesc', 'Disable file icons') };
	protected installMessage = localize('installIconThemes', "Install Additional File Icon Themes...");
	protected placeholderMessage = localize('themes.selectIconTheme', "Select File Icon Theme");
	protected marketplaceTag = 'tag:icon-theme';
	protected setTheme(id: string, settingsTarget: ConfigurationTarget | undefined | 'auto') {
		return this.themeService.setFileIconTheme(id, settingsTarget);
	}

<<<<<<< HEAD
			let picks: QuickPickInput<ThemeItem>[] = [{ id: '', label: localize('noIconThemeLabel', 'None'), description: localize('noIconThemeDesc', 'Disable file icons') }];
			picks = picks.concat(
				toEntries(themes),
				// {{SQL CARBON EDIT}}
				// configurationEntries(this.extensionGalleryService, localize('installIconThemes', "Install Additional File Icon Themes..."))
			);
=======
	async run(): Promise<void> {
		this.pick(await this.themeService.getFileIconThemes(), this.themeService.getFileIconTheme());
	}
}
>>>>>>> 827917d6


class SelectProductIconThemeAction extends AbstractIconThemeAction {

	static readonly ID = 'workbench.action.selectProductIconTheme';
	static readonly LABEL = localize('selectProductIconTheme.label', "Product Icon Theme");

	constructor(
		id: string,
		label: string,
		@IQuickInputService quickInputService: IQuickInputService,
		@IWorkbenchThemeService private readonly themeService: IWorkbenchThemeService,
		@IExtensionGalleryService extensionGalleryService: IExtensionGalleryService,
		@IViewletService viewletService: IViewletService

	) {
		super(id, label, quickInputService, extensionGalleryService, viewletService);
	}

	protected builtInEntry: QuickPickInput<ThemeItem> = { id: DEFAULT_PRODUCT_ICON_THEME_ID, label: localize('defaultProductIconThemeLabel', 'Default') };
	protected installMessage = undefined; //localize('installProductIconThemes', "Install Additional Product Icon Themes...");
	protected placeholderMessage = localize('themes.selectProductIconTheme', "Select Product Icon Theme");
	protected marketplaceTag = 'tag:product-icon-theme';
	protected setTheme(id: string, settingsTarget: ConfigurationTarget | undefined | 'auto') {
		return this.themeService.setProductIconTheme(id, settingsTarget);
	}

	async run(): Promise<void> {
		this.pick(await this.themeService.getProductIconThemes(), this.themeService.getProductIconTheme());
	}
}

<<<<<<< HEAD
/*function configurationEntries(extensionGalleryService: IExtensionGalleryService, label: string): QuickPickInput<ThemeItem>[] { {{SQL CARBON EDIT}} comment out function for no unused
	if (extensionGalleryService.isEnabled()) {
=======
function configurationEntries(extensionGalleryService: IExtensionGalleryService, label: string | undefined): QuickPickInput<ThemeItem>[] {
	if (extensionGalleryService.isEnabled() && label !== undefined) {
>>>>>>> 827917d6
		return [
			{
				type: 'separator'
			},
			{
				id: undefined,
				label: label,
				alwaysShow: true
			}
		];
	}
	return [];
}*/

function openExtensionViewlet(viewletService: IViewletService, query: string) {
	return viewletService.openViewlet(VIEWLET_ID, true).then(viewlet => {
		if (viewlet) {
			(viewlet?.getViewPaneContainer() as IExtensionsViewPaneContainer).search(query);
			viewlet.focus();
		}
	});
}
interface ThemeItem {
	id: string | undefined;
	label: string;
	description?: string;
	alwaysShow?: boolean;
}

function isItem(i: QuickPickInput<ThemeItem>): i is ThemeItem {
	return (<any>i)['type'] !== 'separator';
}

function toEntries(themes: Array<IWorkbenchTheme>, label?: string): QuickPickInput<ThemeItem>[] {
	const toEntry = (theme: IWorkbenchTheme): ThemeItem => ({ id: theme.id, label: theme.label, description: theme.description });
	const sorter = (t1: ThemeItem, t2: ThemeItem) => t1.label.localeCompare(t2.label);
	let entries: QuickPickInput<ThemeItem>[] = themes.map(toEntry).sort(sorter);
	if (entries.length > 0 && label) {
		entries.unshift({ type: 'separator', label });
	}
	return entries;
}

class GenerateColorThemeAction extends Action {

	static readonly ID = 'workbench.action.generateColorTheme';
	static readonly LABEL = localize('generateColorTheme.label', "Generate Color Theme From Current Settings");

	constructor(
		id: string,
		label: string,
		@IWorkbenchThemeService private readonly themeService: IWorkbenchThemeService,
		@IEditorService private readonly editorService: IEditorService,
	) {
		super(id, label);
	}

	run(): Promise<any> {
		let theme = this.themeService.getColorTheme();
		let colors = Registry.as<IColorRegistry>(ColorRegistryExtensions.ColorContribution).getColors();
		let colorIds = colors.map(c => c.id).sort();
		let resultingColors: { [key: string]: string } = {};
		let inherited: string[] = [];
		for (let colorId of colorIds) {
			const color = theme.getColor(colorId, false);
			if (color) {
				resultingColors[colorId] = Color.Format.CSS.formatHexA(color, true);
			} else {
				inherited.push(colorId);
			}
		}
		for (let id of inherited) {
			const color = theme.getColor(id);
			if (color) {
				resultingColors['__' + id] = Color.Format.CSS.formatHexA(color, true);
			}
		}
		let contents = JSON.stringify({
			'$schema': colorThemeSchemaId,
			type: theme.type,
			colors: resultingColors,
			tokenColors: theme.tokenColors.filter(t => !!t.scope)
		}, null, '\t');
		contents = contents.replace(/\"__/g, '//"');

		return this.editorService.openEditor({ contents, mode: 'jsonc' });
	}
}

const category = localize('preferences', "Preferences");

const colorThemeDescriptor = SyncActionDescriptor.create(SelectColorThemeAction, SelectColorThemeAction.ID, SelectColorThemeAction.LABEL, { primary: KeyChord(KeyMod.CtrlCmd | KeyCode.KEY_K, KeyMod.CtrlCmd | KeyCode.KEY_T) });
Registry.as<IWorkbenchActionRegistry>(Extensions.WorkbenchActions).registerWorkbenchAction(colorThemeDescriptor, 'Preferences: Color Theme', category);

const fileIconThemeDescriptor = SyncActionDescriptor.create(SelectFileIconThemeAction, SelectFileIconThemeAction.ID, SelectFileIconThemeAction.LABEL);
Registry.as<IWorkbenchActionRegistry>(Extensions.WorkbenchActions).registerWorkbenchAction(fileIconThemeDescriptor, 'Preferences: File Icon Theme', category);

const productIconThemeDescriptor = SyncActionDescriptor.create(SelectProductIconThemeAction, SelectProductIconThemeAction.ID, SelectProductIconThemeAction.LABEL);
Registry.as<IWorkbenchActionRegistry>(Extensions.WorkbenchActions).registerWorkbenchAction(productIconThemeDescriptor, 'Preferences: Product Icon Theme', category);


const developerCategory = localize('developer', "Developer");

const generateColorThemeDescriptor = SyncActionDescriptor.create(GenerateColorThemeAction, GenerateColorThemeAction.ID, GenerateColorThemeAction.LABEL);
Registry.as<IWorkbenchActionRegistry>(Extensions.WorkbenchActions).registerWorkbenchAction(generateColorThemeDescriptor, 'Developer: Generate Color Theme From Current Settings', developerCategory);

MenuRegistry.appendMenuItem(MenuId.MenubarPreferencesMenu, {
	group: '4_themes',
	command: {
		id: SelectColorThemeAction.ID,
		title: localize({ key: 'miSelectColorTheme', comment: ['&& denotes a mnemonic'] }, "&&Color Theme")
	},
	order: 1
});

MenuRegistry.appendMenuItem(MenuId.MenubarPreferencesMenu, {
	group: '4_themes',
	command: {
		id: SelectFileIconThemeAction.ID,
		title: localize({ key: 'miSelectIconTheme', comment: ['&& denotes a mnemonic'] }, "File &&Icon Theme")
	},
	order: 2
});

MenuRegistry.appendMenuItem(MenuId.GlobalActivity, {
	group: '4_themes',
	command: {
		id: SelectColorThemeAction.ID,
		title: localize('selectTheme.label', "Color Theme")
	},
	order: 1
});

MenuRegistry.appendMenuItem(MenuId.GlobalActivity, {
	group: '4_themes',
	command: {
		id: SelectFileIconThemeAction.ID,
		title: localize('themes.selectIconTheme.label', "File Icon Theme")
	},
	order: 2
});<|MERGE_RESOLUTION|>--- conflicted
+++ resolved
@@ -12,7 +12,7 @@
 import { IWorkbenchActionRegistry, Extensions } from 'vs/workbench/common/actions';
 import { IWorkbenchThemeService, IWorkbenchTheme } from 'vs/workbench/services/themes/common/workbenchThemeService';
 import { VIEWLET_ID, IExtensionsViewPaneContainer } from 'vs/workbench/contrib/extensions/common/extensions';
-// import { IExtensionGalleryService } from 'vs/platform/extensionManagement/common/extensionManagement';
+import { IExtensionGalleryService } from 'vs/platform/extensionManagement/common/extensionManagement';
 import { IViewletService } from 'vs/workbench/services/viewlet/browser/viewlet';
 import { IColorRegistry, Extensions as ColorRegistryExtensions } from 'vs/platform/theme/common/colorRegistry';
 import { IEditorService } from 'vs/workbench/services/editor/common/editorService';
@@ -34,14 +34,8 @@
 		label: string,
 		@IQuickInputService private readonly quickInputService: IQuickInputService,
 		@IWorkbenchThemeService private readonly themeService: IWorkbenchThemeService,
-<<<<<<< HEAD
 		// @IExtensionGalleryService private readonly extensionGalleryService: IExtensionGalleryService, {{SQL CARBON EDIT}} no unused
-		@IViewletService private readonly viewletService: IViewletService,
-		@IConfigurationService private readonly configurationService: IConfigurationService
-=======
-		@IExtensionGalleryService private readonly extensionGalleryService: IExtensionGalleryService,
 		@IViewletService private readonly viewletService: IViewletService
->>>>>>> 827917d6
 	) {
 		super(id, label);
 	}
@@ -196,14 +190,8 @@
 		label: string,
 		@IQuickInputService quickInputService: IQuickInputService,
 		@IWorkbenchThemeService private readonly themeService: IWorkbenchThemeService,
-<<<<<<< HEAD
-		// @IExtensionGalleryService private readonly extensionGalleryService: IExtensionGalleryService, {{SQL CARBON EDIT}} no unused
-		@IViewletService private readonly viewletService: IViewletService,
-		@IConfigurationService private readonly configurationService: IConfigurationService
-=======
 		@IExtensionGalleryService extensionGalleryService: IExtensionGalleryService,
 		@IViewletService viewletService: IViewletService
->>>>>>> 827917d6
 
 	) {
 		super(id, label, quickInputService, extensionGalleryService, viewletService);
@@ -217,19 +205,10 @@
 		return this.themeService.setFileIconTheme(id, settingsTarget);
 	}
 
-<<<<<<< HEAD
-			let picks: QuickPickInput<ThemeItem>[] = [{ id: '', label: localize('noIconThemeLabel', 'None'), description: localize('noIconThemeDesc', 'Disable file icons') }];
-			picks = picks.concat(
-				toEntries(themes),
-				// {{SQL CARBON EDIT}}
-				// configurationEntries(this.extensionGalleryService, localize('installIconThemes', "Install Additional File Icon Themes..."))
-			);
-=======
 	async run(): Promise<void> {
 		this.pick(await this.themeService.getFileIconThemes(), this.themeService.getFileIconTheme());
 	}
 }
->>>>>>> 827917d6
 
 
 class SelectProductIconThemeAction extends AbstractIconThemeAction {
@@ -262,13 +241,8 @@
 	}
 }
 
-<<<<<<< HEAD
-/*function configurationEntries(extensionGalleryService: IExtensionGalleryService, label: string): QuickPickInput<ThemeItem>[] { {{SQL CARBON EDIT}} comment out function for no unused
-	if (extensionGalleryService.isEnabled()) {
-=======
 function configurationEntries(extensionGalleryService: IExtensionGalleryService, label: string | undefined): QuickPickInput<ThemeItem>[] {
 	if (extensionGalleryService.isEnabled() && label !== undefined) {
->>>>>>> 827917d6
 		return [
 			{
 				type: 'separator'
@@ -281,7 +255,7 @@
 		];
 	}
 	return [];
-}*/
+}
 
 function openExtensionViewlet(viewletService: IViewletService, query: string) {
 	return viewletService.openViewlet(VIEWLET_ID, true).then(viewlet => {
