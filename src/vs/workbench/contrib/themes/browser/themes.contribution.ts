/*---------------------------------------------------------------------------------------------
 *  Copyright (c) Microsoft Corporation. All rights reserved.
 *  Licensed under the Source EULA. See License.txt in the project root for license information.
 *--------------------------------------------------------------------------------------------*/

import { localize } from 'vs/nls';
import { KeyMod, KeyChord, KeyCode } from 'vs/base/common/keyCodes';
import { MenuRegistry, MenuId, Action2, registerAction2, ISubmenuItem } from 'vs/platform/actions/common/actions';
import { equalsIgnoreCase } from 'vs/base/common/strings';
import { Registry } from 'vs/platform/registry/common/platform';
import { Categories } from 'vs/platform/action/common/actionCommonCategories';
import { IWorkbenchThemeService, IWorkbenchTheme, ThemeSettingTarget, IWorkbenchColorTheme, IWorkbenchFileIconTheme, IWorkbenchProductIconTheme, ThemeSettings, ThemeSettingDefaults } from 'vs/workbench/services/themes/common/workbenchThemeService';
import { VIEWLET_ID, IExtensionsViewPaneContainer } from 'vs/workbench/contrib/extensions/common/extensions';
import { IExtensionGalleryService, IExtensionManagementService, IGalleryExtension } from 'vs/platform/extensionManagement/common/extensionManagement';
import { IColorRegistry, Extensions as ColorRegistryExtensions } from 'vs/platform/theme/common/colorRegistry';
import { IEditorService } from 'vs/workbench/services/editor/common/editorService';
import { Color } from 'vs/base/common/color';
import { ColorScheme, isHighContrast } from 'vs/platform/theme/common/theme';
import { colorThemeSchemaId } from 'vs/workbench/services/themes/common/colorThemeSchema';
import { isCancellationError, onUnexpectedError } from 'vs/base/common/errors';
import { IQuickInputButton, IQuickInputService, IQuickPickItem, QuickPickInput } from 'vs/platform/quickinput/common/quickInput';
import { DEFAULT_PRODUCT_ICON_THEME_ID, ProductIconThemeData } from 'vs/workbench/services/themes/browser/productIconThemeData';
import { IPaneCompositePartService } from 'vs/workbench/services/panecomposite/browser/panecomposite';
import { ViewContainerLocation } from 'vs/workbench/common/views';
import { ThrottledDelayer } from 'vs/base/common/async';
import { CancellationToken, CancellationTokenSource } from 'vs/base/common/cancellation';
import { ILogService } from 'vs/platform/log/common/log';
import { IProgressService, ProgressLocation } from 'vs/platform/progress/common/progress';
import { Codicon } from 'vs/base/common/codicons';
import { registerIcon } from 'vs/platform/theme/common/iconRegistry';
import { ThemeIcon } from 'vs/base/common/themables';
import { Emitter } from 'vs/base/common/event';
import { IExtensionResourceLoaderService } from 'vs/platform/extensionResourceLoader/common/extensionResourceLoader';
import { IInstantiationService, ServicesAccessor } from 'vs/platform/instantiation/common/instantiation';
import { KeybindingWeight } from 'vs/platform/keybinding/common/keybindingsRegistry';
import { CommandsRegistry, ICommandService } from 'vs/platform/commands/common/commands';
import { FileIconThemeData } from 'vs/workbench/services/themes/browser/fileIconThemeData';
import { IConfigurationService } from 'vs/platform/configuration/common/configuration';
import { IDialogService } from 'vs/platform/dialogs/common/dialogs';
import { IWorkbenchContribution, IWorkbenchContributionsRegistry, Extensions } from 'vs/workbench/common/contributions';
import { LifecyclePhase } from 'vs/workbench/services/lifecycle/common/lifecycle';
import { INotificationService, IPromptChoice, Severity } from 'vs/platform/notification/common/notification';
import { IStorageService, StorageScope, StorageTarget } from 'vs/platform/storage/common/storage';
import { isWeb } from 'vs/base/common/platform';
import { ITelemetryService } from 'vs/platform/telemetry/common/telemetry';
import { IHostService } from 'vs/workbench/services/host/browser/host';

export const manageExtensionIcon = registerIcon('theme-selection-manage-extension', Codicon.gear, localize('manageExtensionIcon', 'Icon for the \'Manage\' action in the theme selection quick pick.'));

type PickerResult = 'back' | 'selected' | 'cancelled';

class MarketplaceThemesPicker {
	private readonly _installedExtensions: Promise<Set<string>>;
	private readonly _marketplaceExtensions: Set<string> = new Set();
	private readonly _marketplaceThemes: ThemeItem[] = [];

	private _searchOngoing: boolean = false;
	private _searchError: string | undefined = undefined;
	private readonly _onDidChange = new Emitter<void>();

	private _tokenSource: CancellationTokenSource | undefined;
	private readonly _queryDelayer = new ThrottledDelayer<void>(200);

	constructor(
		private readonly getMarketplaceColorThemes: (publisher: string, name: string, version: string) => Promise<IWorkbenchTheme[]>,
		private readonly marketplaceQuery: string,

		@IExtensionGalleryService private readonly extensionGalleryService: IExtensionGalleryService,
		@IExtensionManagementService private readonly extensionManagementService: IExtensionManagementService,
		@IQuickInputService private readonly quickInputService: IQuickInputService,
		@ILogService private readonly logService: ILogService,
		@IProgressService private readonly progressService: IProgressService,
		@IPaneCompositePartService private readonly paneCompositeService: IPaneCompositePartService,
		@IDialogService private readonly dialogService: IDialogService
	) {
		this._installedExtensions = extensionManagementService.getInstalled().then(installed => {
			const result = new Set<string>();
			for (const ext of installed) {
				result.add(ext.identifier.id);
			}
			return result;
		});
	}

	public get themes(): ThemeItem[] {
		return this._marketplaceThemes;
	}

	public get onDidChange() {
		return this._onDidChange.event;
	}

	public trigger(value: string) {
		if (this._tokenSource) {
			this._tokenSource.cancel();
			this._tokenSource = undefined;
		}
		this._queryDelayer.trigger(() => {
			this._tokenSource = new CancellationTokenSource();
			return this.doSearch(value, this._tokenSource.token);
		});
	}

	private async doSearch(value: string, token: CancellationToken): Promise<void> {
		this._searchOngoing = true;
		this._onDidChange.fire();
		try {
			const installedExtensions = await this._installedExtensions;

			const options = { text: `${this.marketplaceQuery} ${value}`, pageSize: 20 };
			const pager = await this.extensionGalleryService.query(options, token);
			for (let i = 0; i < pager.total && i < 1; i++) { // loading multiple pages is turned of for now to avoid flickering
				if (token.isCancellationRequested) {
					break;
				}

				const nThemes = this._marketplaceThemes.length;
				const gallery = i === 0 ? pager.firstPage : await pager.getPage(i, token);

				const promises: Promise<IWorkbenchTheme[]>[] = [];
				const promisesGalleries = [];
				for (let i = 0; i < gallery.length; i++) {
					if (token.isCancellationRequested) {
						break;
					}
					const ext = gallery[i];
					if (!installedExtensions.has(ext.identifier.id) && !this._marketplaceExtensions.has(ext.identifier.id)) {
						this._marketplaceExtensions.add(ext.identifier.id);
						promises.push(this.getMarketplaceColorThemes(ext.publisher, ext.name, ext.version));
						promisesGalleries.push(ext);
					}
				}
				const allThemes = await Promise.all(promises);
				for (let i = 0; i < allThemes.length; i++) {
					const ext = promisesGalleries[i];
					for (const theme of allThemes[i]) {
						this._marketplaceThemes.push({ id: theme.id, theme: theme, label: theme.label, description: `${ext.displayName} · ${ext.publisherDisplayName}`, galleryExtension: ext, buttons: [configureButton] });
					}
				}

				if (nThemes !== this._marketplaceThemes.length) {
					this._marketplaceThemes.sort((t1, t2) => t1.label.localeCompare(t2.label));
					this._onDidChange.fire();
				}
			}
		} catch (e) {
			if (!isCancellationError(e)) {
				this.logService.error(`Error while searching for themes:`, e);
				this._searchError = 'message' in e ? e.message : String(e);
			}
		} finally {
			this._searchOngoing = false;
			this._onDidChange.fire();
		}

	}

	public openQuickPick(value: string, currentTheme: IWorkbenchTheme | undefined, selectTheme: (theme: IWorkbenchTheme | undefined, applyTheme: boolean) => void): Promise<PickerResult> {
		let result: PickerResult | undefined = undefined;
		return new Promise<PickerResult>((s, _) => {
			const quickpick = this.quickInputService.createQuickPick<ThemeItem>();
			quickpick.items = [];
			quickpick.sortByLabel = false;
			quickpick.matchOnDescription = true;
			quickpick.buttons = [this.quickInputService.backButton];
			quickpick.title = 'Marketplace Themes';
			quickpick.placeholder = localize('themes.selectMarketplaceTheme', "Type to Search More. Select to Install. Up/Down Keys to Preview");
			quickpick.canSelectMany = false;
			quickpick.onDidChangeValue(() => this.trigger(quickpick.value));
			quickpick.onDidAccept(async _ => {
				const themeItem = quickpick.selectedItems[0];
				if (themeItem?.galleryExtension) {
					result = 'selected';
					quickpick.hide();
					const success = await this.installExtension(themeItem.galleryExtension);
					if (success) {
						selectTheme(themeItem.theme, true);
					} else {
						selectTheme(currentTheme, true);
					}
				}
			});

			quickpick.onDidTriggerItemButton(e => {
				if (isItem(e.item)) {
					const extensionId = e.item.theme?.extensionData?.extensionId;
					if (extensionId) {
						openExtensionViewlet(this.paneCompositeService, `@id:${extensionId}`);
					} else {
						openExtensionViewlet(this.paneCompositeService, `${this.marketplaceQuery} ${quickpick.value}`);
					}
				}
			});
			quickpick.onDidChangeActive(themes => {
				if (result === undefined) {
					selectTheme(themes[0]?.theme, false);
				}
			});

			quickpick.onDidHide(() => {
				if (result === undefined) {
					selectTheme(currentTheme, true);
					result = 'cancelled';

				}
				quickpick.dispose();
				s(result);
			});

			quickpick.onDidTriggerButton(e => {
				if (e === this.quickInputService.backButton) {
					result = 'back';
					quickpick.hide();
				}
			});

			this.onDidChange(() => {
				let items = this.themes;
				if (this._searchOngoing) {
					items = items.concat({ label: '$(sync~spin) Searching for themes...', id: undefined, alwaysShow: true });
				} else if (items.length === 0 && this._searchError) {
					items = [{ label: `$(error) ${localize('search.error', 'Error while searching for themes: {0}', this._searchError)}`, id: undefined, alwaysShow: true }];
				}
				const activeItemId = quickpick.activeItems[0]?.id;
				const newActiveItem = activeItemId ? items.find(i => isItem(i) && i.id === activeItemId) : undefined;

				quickpick.items = items;
				if (newActiveItem) {
					quickpick.activeItems = [newActiveItem as ThemeItem];
				}
			});
			this.trigger(value);
			quickpick.show();
		});
	}

	private async installExtension(galleryExtension: IGalleryExtension) {
		openExtensionViewlet(this.paneCompositeService, `@id:${galleryExtension.identifier.id}`);
		const result = await this.dialogService.confirm({
			message: localize('installExtension.confirm', "This will install extension '{0}' published by '{1}'. Do you want to continue?", galleryExtension.displayName, galleryExtension.publisherDisplayName),
			primaryButton: localize('installExtension.button.ok', "OK")
		});
		if (!result.confirmed) {
			return false;
		}
		try {
			await this.progressService.withProgress({
				location: ProgressLocation.Notification,
				title: localize('installing extensions', "Installing Extension {0}...", galleryExtension.displayName)
			}, async () => {
				await this.extensionManagementService.installFromGallery(galleryExtension, {
					// Setting this to false is how you get the extension to be synced with Settings Sync (if enabled).
					isMachineScoped: false,
				});
			});
			return true;
		} catch (e) {
			this.logService.error(`Problem installing extension ${galleryExtension.identifier.id}`, e);
			return false;
		}
	}


	public dispose() {
		if (this._tokenSource) {
			this._tokenSource.cancel();
			this._tokenSource = undefined;
		}
		this._queryDelayer.dispose();
		this._marketplaceExtensions.clear();
		this._marketplaceThemes.length = 0;
	}
}


class InstalledThemesPicker {
	constructor(
		private readonly installMessage: string,
		private readonly browseMessage: string | undefined,
		private readonly placeholderMessage: string,
		private readonly marketplaceTag: string,
		private readonly setTheme: (theme: IWorkbenchTheme | undefined, settingsTarget: ThemeSettingTarget) => Promise<any>,
		private readonly getMarketplaceColorThemes: (publisher: string, name: string, version: string) => Promise<IWorkbenchTheme[]>,
		@IQuickInputService private readonly quickInputService: IQuickInputService,
		@IExtensionGalleryService private readonly extensionGalleryService: IExtensionGalleryService,
		@IPaneCompositePartService private readonly paneCompositeService: IPaneCompositePartService,
		@IExtensionResourceLoaderService private readonly extensionResourceLoaderService: IExtensionResourceLoaderService,
		@IInstantiationService private readonly instantiationService: IInstantiationService
	) {
	}

	public async openQuickPick(picks: QuickPickInput<ThemeItem>[], currentTheme: IWorkbenchTheme) {
		let marketplaceThemePicker: MarketplaceThemesPicker | undefined;
		if (this.extensionGalleryService.isEnabled()) {
			if (this.extensionResourceLoaderService.supportsExtensionGalleryResources && this.browseMessage) {
				marketplaceThemePicker = this.instantiationService.createInstance(MarketplaceThemesPicker, this.getMarketplaceColorThemes.bind(this), this.marketplaceTag);
				picks = [...configurationEntries(this.browseMessage), ...picks];
			} else {
				picks = [...picks, ...configurationEntries(this.installMessage)];
			}
		}

		let selectThemeTimeout: number | undefined;

		const selectTheme = (theme: IWorkbenchTheme | undefined, applyTheme: boolean) => {
			if (selectThemeTimeout) {
				clearTimeout(selectThemeTimeout);
			}
			selectThemeTimeout = window.setTimeout(() => {
				selectThemeTimeout = undefined;
				const newTheme = (theme ?? currentTheme) as IWorkbenchTheme;
				this.setTheme(newTheme, applyTheme ? 'auto' : 'preview').then(undefined,
					err => {
						onUnexpectedError(err);
						this.setTheme(currentTheme, undefined);
					}
				);
			}, applyTheme ? 0 : 200);
		};

		const pickInstalledThemes = (activeItemId: string | undefined) => {
			return new Promise<void>((s, _) => {
				let isCompleted = false;

				const autoFocusIndex = picks.findIndex(p => isItem(p) && p.id === activeItemId);
				const quickpick = this.quickInputService.createQuickPick<ThemeItem>();
				quickpick.items = picks;
				quickpick.placeholder = this.placeholderMessage;
				quickpick.activeItems = [picks[autoFocusIndex] as ThemeItem];
				quickpick.canSelectMany = false;
				quickpick.onDidAccept(async _ => {
					isCompleted = true;
					const theme = quickpick.selectedItems[0];
					if (!theme || typeof theme.id === 'undefined') { // 'pick in marketplace' entry
						if (marketplaceThemePicker) {
							const res = await marketplaceThemePicker.openQuickPick(quickpick.value, currentTheme, selectTheme);
							if (res === 'back') {
								await pickInstalledThemes(undefined);
							}
						} else {
							openExtensionViewlet(this.paneCompositeService, `${this.marketplaceTag} ${quickpick.value}`);
						}
					} else {
						selectTheme(theme.theme, true);
					}

					quickpick.hide();
					s();
				});
				quickpick.onDidChangeActive(themes => selectTheme(themes[0]?.theme, false));
				quickpick.onDidHide(() => {
					if (!isCompleted) {
						selectTheme(currentTheme, true);
						s();
					}
					quickpick.dispose();
				});
				quickpick.onDidTriggerItemButton(e => {
					if (isItem(e.item)) {
						const extensionId = e.item.theme?.extensionData?.extensionId;
						if (extensionId) {
							openExtensionViewlet(this.paneCompositeService, `@id:${extensionId}`);
						} else {
							openExtensionViewlet(this.paneCompositeService, `${this.marketplaceTag} ${quickpick.value}`);
						}
					}
				});
				quickpick.show();
			});
		};
		await pickInstalledThemes(currentTheme.id);

		marketplaceThemePicker?.dispose();

	}
}

const SelectColorThemeCommandId = 'workbench.action.selectTheme';

registerAction2(class extends Action2 {

	constructor() {
		super({
			id: SelectColorThemeCommandId,
			title: { value: localize('selectTheme.label', "Color Theme"), original: 'Color Theme' },
			category: Categories.Preferences,
			f1: true,
			keybinding: {
				weight: KeybindingWeight.WorkbenchContrib,
				primary: KeyChord(KeyMod.CtrlCmd | KeyCode.KeyK, KeyMod.CtrlCmd | KeyCode.KeyT)
			}
		});
	}

	override async run(accessor: ServicesAccessor) {
		const themeService = accessor.get(IWorkbenchThemeService);

		const installMessage = localize('installColorThemes', "Install Additional Color Themes...");
		const browseMessage = '$(plus) ' + localize('browseColorThemes', "Browse Additional Color Themes...");
		const placeholderMessage = localize('themes.selectTheme', "Select Color Theme (Up/Down Keys to Preview)");
		const marketplaceTag = 'category:themes';
		const setTheme = (theme: IWorkbenchTheme | undefined, settingsTarget: ThemeSettingTarget) => themeService.setColorTheme(theme as IWorkbenchColorTheme, settingsTarget);
		const getMarketplaceColorThemes = (publisher: string, name: string, version: string) => themeService.getMarketplaceColorThemes(publisher, name, version);

		const instantiationService = accessor.get(IInstantiationService);
		const picker = instantiationService.createInstance(InstalledThemesPicker, installMessage, browseMessage, placeholderMessage, marketplaceTag, setTheme, getMarketplaceColorThemes);

		const themes = await themeService.getColorThemes();
		const currentTheme = themeService.getColorTheme();

		const picks: QuickPickInput<ThemeItem>[] = [
			...toEntries(themes.filter(t => t.type === ColorScheme.LIGHT), localize('themes.category.light', "light themes")),
			...toEntries(themes.filter(t => t.type === ColorScheme.DARK), localize('themes.category.dark', "dark themes")),
			...toEntries(themes.filter(t => isHighContrast(t.type)), localize('themes.category.hc', "high contrast themes")),
		];
		await picker.openQuickPick(picks, currentTheme);
	}
});

const SelectFileIconThemeCommandId = 'workbench.action.selectIconTheme';

registerAction2(class extends Action2 {

	constructor() {
		super({
			id: SelectFileIconThemeCommandId,
			title: { value: localize('selectIconTheme.label', "File Icon Theme"), original: 'File Icon Theme' },
			category: Categories.Preferences,
			f1: true
		});
	}

	override async run(accessor: ServicesAccessor) {
		const themeService = accessor.get(IWorkbenchThemeService);

		const installMessage = localize('installIconThemes', "Install Additional File Icon Themes...");
		const placeholderMessage = localize('themes.selectIconTheme', "Select File Icon Theme (Up/Down Keys to Preview)");
		const marketplaceTag = 'tag:icon-theme';
		const setTheme = (theme: IWorkbenchTheme | undefined, settingsTarget: ThemeSettingTarget) => themeService.setFileIconTheme(theme as IWorkbenchFileIconTheme, settingsTarget);
		const getMarketplaceColorThemes = (publisher: string, name: string, version: string) => themeService.getMarketplaceFileIconThemes(publisher, name, version);

		const instantiationService = accessor.get(IInstantiationService);
		const picker = instantiationService.createInstance(InstalledThemesPicker, installMessage, undefined, placeholderMessage, marketplaceTag, setTheme, getMarketplaceColorThemes);

		const picks: QuickPickInput<ThemeItem>[] = [
			{ type: 'separator', label: localize('fileIconThemeCategory', 'file icon themes') },
			{ id: '', theme: FileIconThemeData.noIconTheme, label: localize('noIconThemeLabel', 'None'), description: localize('noIconThemeDesc', 'Disable File Icons') },
			...toEntries(await themeService.getFileIconThemes()),
		];

		await picker.openQuickPick(picks, themeService.getFileIconTheme());
	}
});

const SelectProductIconThemeCommandId = 'workbench.action.selectProductIconTheme';

registerAction2(class extends Action2 {

	constructor() {
		super({
			id: SelectProductIconThemeCommandId,
			title: { value: localize('selectProductIconTheme.label', "Product Icon Theme"), original: 'Product Icon Theme' },
			category: Categories.Preferences,
			f1: true
		});
	}

	override async run(accessor: ServicesAccessor) {
		const themeService = accessor.get(IWorkbenchThemeService);

		const installMessage = localize('installProductIconThemes', "Install Additional Product Icon Themes...");
		const browseMessage = '$(plus) ' + localize('browseProductIconThemes', "Browse Additional Product Icon Themes...");
		const placeholderMessage = localize('themes.selectProductIconTheme', "Select Product Icon Theme (Up/Down Keys to Preview)");
		const marketplaceTag = 'tag:product-icon-theme';
		const setTheme = (theme: IWorkbenchTheme | undefined, settingsTarget: ThemeSettingTarget) => themeService.setProductIconTheme(theme as IWorkbenchProductIconTheme, settingsTarget);
		const getMarketplaceColorThemes = (publisher: string, name: string, version: string) => themeService.getMarketplaceProductIconThemes(publisher, name, version);

		const instantiationService = accessor.get(IInstantiationService);
		const picker = instantiationService.createInstance(InstalledThemesPicker, installMessage, browseMessage, placeholderMessage, marketplaceTag, setTheme, getMarketplaceColorThemes);

		const picks: QuickPickInput<ThemeItem>[] = [
			{ type: 'separator', label: localize('productIconThemeCategory', 'product icon themes') },
			{ id: DEFAULT_PRODUCT_ICON_THEME_ID, theme: ProductIconThemeData.defaultTheme, label: localize('defaultProductIconThemeLabel', 'Default') },
			...toEntries(await themeService.getProductIconThemes()),
		];

		await picker.openQuickPick(picks, themeService.getProductIconTheme());
	}
});

CommandsRegistry.registerCommand('workbench.action.previewColorTheme', async function (accessor: ServicesAccessor, extension: { publisher: string; name: string; version: string }, themeSettingsId?: string) {
	const themeService = accessor.get(IWorkbenchThemeService);

	let themes = findBuiltInThemes(await themeService.getColorThemes(), extension);
	if (themes.length === 0) {
		themes = await themeService.getMarketplaceColorThemes(extension.publisher, extension.name, extension.version);
	}
	for (const theme of themes) {
		if (!themeSettingsId || theme.settingsId === themeSettingsId) {
			await themeService.setColorTheme(theme, 'preview');
			return theme.settingsId;
		}
	}
	return undefined;
});

function findBuiltInThemes(themes: IWorkbenchColorTheme[], extension: { publisher: string; name: string }): IWorkbenchColorTheme[] {
	return themes.filter(({ extensionData }) => extensionData && extensionData.extensionIsBuiltin && equalsIgnoreCase(extensionData.extensionPublisher, extension.publisher) && equalsIgnoreCase(extensionData.extensionName, extension.name));
}

function configurationEntries(label: string): QuickPickInput<ThemeItem>[] {
	return [
		{
			type: 'separator'
		},
		{
			id: undefined,
			label: label,
			alwaysShow: true,
			buttons: [configureButton]
		}
	];

}

function openExtensionViewlet(paneCompositeService: IPaneCompositePartService, query: string) {
	return paneCompositeService.openPaneComposite(VIEWLET_ID, ViewContainerLocation.Sidebar, true).then(viewlet => {
		if (viewlet) {
			(viewlet?.getViewPaneContainer() as IExtensionsViewPaneContainer).search(query);
			viewlet.focus();
		}
	});
}
interface ThemeItem extends IQuickPickItem {
	readonly id: string | undefined;
	readonly theme?: IWorkbenchTheme;
	readonly galleryExtension?: IGalleryExtension;
	readonly label: string;
	readonly description?: string;
	readonly alwaysShow?: boolean;
}

function isItem(i: QuickPickInput<ThemeItem>): i is ThemeItem {
	return (<any>i)['type'] !== 'separator';
}

function toEntry(theme: IWorkbenchTheme): ThemeItem {
	const item: ThemeItem = { id: theme.id, theme: theme, label: theme.label, description: theme.description };
	if (theme.extensionData) {
		item.buttons = [configureButton];
	}
	return item;
}

function toEntries(themes: Array<IWorkbenchTheme>, label?: string): QuickPickInput<ThemeItem>[] {
	const sorter = (t1: ThemeItem, t2: ThemeItem) => t1.label.localeCompare(t2.label);
	const entries: QuickPickInput<ThemeItem>[] = themes.map(toEntry).sort(sorter);
	if (entries.length > 0 && label) {
		entries.unshift({ type: 'separator', label });
	}
	return entries;
}

const configureButton: IQuickInputButton = {
	iconClass: ThemeIcon.asClassName(manageExtensionIcon),
	tooltip: localize('manage extension', "Manage Extension"),
};

registerAction2(class extends Action2 {
	constructor() {
		super({
			id: 'workbench.action.generateColorTheme',
			title: { value: localize('generateColorTheme.label', "Generate Color Theme From Current Settings"), original: 'Generate Color Theme From Current Settings' },
			category: Categories.Developer,
			f1: true
		});
	}

	override run(accessor: ServicesAccessor) {
		const themeService = accessor.get(IWorkbenchThemeService);

		const theme = themeService.getColorTheme();
		const colors = Registry.as<IColorRegistry>(ColorRegistryExtensions.ColorContribution).getColors();
		const colorIds = colors.map(c => c.id).sort();
		const resultingColors: { [key: string]: string | null } = {};
		const inherited: string[] = [];
		for (const colorId of colorIds) {
			const color = theme.getColor(colorId, false);
			if (color) {
				resultingColors[colorId] = Color.Format.CSS.formatHexA(color, true);
			} else {
				inherited.push(colorId);
			}
		}
		const nullDefaults = [];
		for (const id of inherited) {
			const color = theme.getColor(id);
			if (color) {
				resultingColors['__' + id] = Color.Format.CSS.formatHexA(color, true);
			} else {
				nullDefaults.push(id);
			}
		}
		for (const id of nullDefaults) {
			resultingColors['__' + id] = null;
		}
		let contents = JSON.stringify({
			'$schema': colorThemeSchemaId,
			type: theme.type,
			colors: resultingColors,
			tokenColors: theme.tokenColors.filter(t => !!t.scope)
		}, null, '\t');
		contents = contents.replace(/\"__/g, '//"');

		const editorService = accessor.get(IEditorService);
		return editorService.openEditor({ resource: undefined, contents, languageId: 'jsonc', options: { pinned: true } });
	}
});

const toggleLightDarkThemesCommandId = 'workbench.action.toggleLightDarkThemes';

registerAction2(class extends Action2 {

	constructor() {
		super({
			id: toggleLightDarkThemesCommandId,
			title: { value: localize('toggleLightDarkThemes.label', "Toggle between Light/Dark Themes"), original: 'Toggle between Light/Dark Themes' },
			category: Categories.Preferences,
			f1: true,
		});
	}

	override async run(accessor: ServicesAccessor) {
		const themeService = accessor.get(IWorkbenchThemeService);
		const configurationService = accessor.get(IConfigurationService);

		const currentTheme = themeService.getColorTheme();
		let newSettingsId: string = ThemeSettings.PREFERRED_DARK_THEME;
		switch (currentTheme.type) {
			case ColorScheme.LIGHT:
				newSettingsId = ThemeSettings.PREFERRED_DARK_THEME;
				break;
			case ColorScheme.DARK:
				newSettingsId = ThemeSettings.PREFERRED_LIGHT_THEME;
				break;
			case ColorScheme.HIGH_CONTRAST_LIGHT:
				newSettingsId = ThemeSettings.PREFERRED_HC_DARK_THEME;
				break;
			case ColorScheme.HIGH_CONTRAST_DARK:
				newSettingsId = ThemeSettings.PREFERRED_HC_LIGHT_THEME;
				break;
		}

		const themeSettingId: string = configurationService.getValue(newSettingsId);

		if (themeSettingId && typeof themeSettingId === 'string') {
			const theme = (await themeService.getColorThemes()).find(t => t.settingsId === themeSettingId);
			if (theme) {
				themeService.setColorTheme(theme.id, 'auto');
			}
		}
	}
});

const ThemesSubMenu = new MenuId('ThemesSubMenu');
MenuRegistry.appendMenuItem(MenuId.GlobalActivity, <ISubmenuItem>{
	title: localize('themes', "Themes"),
	submenu: ThemesSubMenu,
	group: '2_configuration',
	order: 6
});
MenuRegistry.appendMenuItem(MenuId.MenubarPreferencesMenu, <ISubmenuItem>{
	title: localize({ key: 'miSelectTheme', comment: ['&& denotes a mnemonic'] }, "&&Theme"),
	submenu: ThemesSubMenu,
	group: '2_configuration',
	order: 6
});

MenuRegistry.appendMenuItem(ThemesSubMenu, {
	command: {
		id: SelectColorThemeCommandId,
		title: localize('selectTheme.label', "Color Theme")
	},
	order: 1
});

MenuRegistry.appendMenuItem(ThemesSubMenu, {
	command: {
		id: SelectFileIconThemeCommandId,
		title: localize('themes.selectIconTheme.label', "File Icon Theme")
	},
	order: 2
});

MenuRegistry.appendMenuItem(ThemesSubMenu, {
	command: {
		id: SelectProductIconThemeCommandId,
		title: localize('themes.selectProductIconTheme.label', "Product Icon Theme")
	},
	order: 3
});

type DefaultThemeUpdatedNotificationReaction = 'keepNew' | 'keepOld' | 'tryNew' | 'cancel' | 'browse';

class DefaultThemeUpdatedNotificationContribution implements IWorkbenchContribution {

	static STORAGE_KEY = 'themeUpdatedNotificationShown';

	constructor(
		@INotificationService private readonly _notificationService: INotificationService,
		@IWorkbenchThemeService private readonly _workbenchThemeService: IWorkbenchThemeService,
		@IStorageService private readonly _storageService: IStorageService,
		@ICommandService private readonly _commandService: ICommandService,
		@ITelemetryService private readonly _telemetryService: ITelemetryService,
		@IHostService private readonly _hostService: IHostService,
	) {
		if (_storageService.getBoolean(DefaultThemeUpdatedNotificationContribution.STORAGE_KEY, StorageScope.APPLICATION)) {
			return;
		}
		setTimeout(async () => {
			if (_storageService.getBoolean(DefaultThemeUpdatedNotificationContribution.STORAGE_KEY, StorageScope.APPLICATION)) {
				return;
			}
			if (await this._hostService.hadLastFocus()) {
				this._storageService.store(DefaultThemeUpdatedNotificationContribution.STORAGE_KEY, true, StorageScope.APPLICATION, StorageTarget.USER);
				if (this._workbenchThemeService.hasUpdatedDefaultThemes()) {
					this._showYouGotMigratedNotification();
				} else {
					const currentTheme = this._workbenchThemeService.getColorTheme().settingsId;
					if (currentTheme === ThemeSettingDefaults.COLOR_THEME_LIGHT_OLD || currentTheme === ThemeSettingDefaults.COLOR_THEME_DARK_OLD) {
						this._tryNewThemeNotification();
					}
				}
			}
<<<<<<< HEAD
		}, 6000);
=======
		}, 3000);
>>>>>>> 7a0d9626
	}

	private async _showYouGotMigratedNotification(): Promise<void> {
		const usingLight = this._workbenchThemeService.getColorTheme().type === ColorScheme.LIGHT;
		const newThemeSettingsId = usingLight ? ThemeSettingDefaults.COLOR_THEME_LIGHT : ThemeSettingDefaults.COLOR_THEME_DARK;
		const newTheme = (await this._workbenchThemeService.getColorThemes()).find(theme => theme.settingsId === newThemeSettingsId);
		if (newTheme) {
			const choices = [
				{
					label: localize('button.keep', "Keep New Theme"),
					run: () => {
						this._writeTelemetry('keepNew');
					}
				},
				{
					label: localize('button.browse', "Browse Themes"),
					run: () => {
						this._writeTelemetry('browse');
						this._commandService.executeCommand(SelectColorThemeCommandId);
					}
				},
				{
					label: localize('button.revert', "Revert"),
					run: async () => {
						this._writeTelemetry('keepOld');
						const oldSettingsId = usingLight ? ThemeSettingDefaults.COLOR_THEME_LIGHT_OLD : ThemeSettingDefaults.COLOR_THEME_DARK_OLD;
						const oldTheme = (await this._workbenchThemeService.getColorThemes()).find(theme => theme.settingsId === oldSettingsId);
						if (oldTheme) {
							this._workbenchThemeService.setColorTheme(oldTheme, 'auto');
						}
					}
				}
			];
			await this._notificationService.prompt(
				Severity.Info,
				localize({ key: 'themeUpdatedNotification', comment: ['{0} is the name of the new default theme'] }, "Visual Studio Code now ships with a new default theme '{0}'. If you prefer, you can switch back to the old theme or try one of the many other color themes available.", newTheme.label),
				choices,
				{
					onCancel: () => this._writeTelemetry('cancel')
				}
			);
		}
	}

	private async _tryNewThemeNotification(): Promise<void> {
		const newThemeSettingsId = this._workbenchThemeService.getColorTheme().type === ColorScheme.LIGHT ? ThemeSettingDefaults.COLOR_THEME_LIGHT : ThemeSettingDefaults.COLOR_THEME_DARK;
		const theme = (await this._workbenchThemeService.getColorThemes()).find(theme => theme.settingsId === newThemeSettingsId);
		if (theme) {
			const choices: IPromptChoice[] = [{
				label: localize('button.tryTheme', "Try New Theme"),
				run: () => {
					this._writeTelemetry('tryNew');
					this._workbenchThemeService.setColorTheme(theme, 'auto');
				}
			},
			{
				label: localize('button.cancel', "Cancel"),
				run: () => {
					this._writeTelemetry('cancel');
				}
			}];
			await this._notificationService.prompt(
				Severity.Info,
				localize({ key: 'newThemeNotification', comment: ['{0} is the name of the new default theme'] }, "Visual Studio Code now ships with a new default theme '{0}'. Do you want to give it a try?", theme.label),
				choices,
				{ onCancel: () => this._writeTelemetry('cancel') }
			);
		}
	}

	private _writeTelemetry(outcome: DefaultThemeUpdatedNotificationReaction): void {
		type ThemeUpdatedNoticationClassification = {
			owner: 'aeschli';
			comment: 'Reaction to the notification that theme has updated to a new default theme';
			web: { classification: 'SystemMetaData'; purpose: 'PerformanceAndHealth'; comment: 'Whether this is running on web' };
			reaction: { classification: 'SystemMetaData'; purpose: 'PerformanceAndHealth'; comment: 'Outcome of the notification' };
		};
		type ThemeUpdatedNoticationEvent = {
			web: boolean;
			reaction: DefaultThemeUpdatedNotificationReaction;
		};

		this._telemetryService.publicLog2<ThemeUpdatedNoticationEvent, ThemeUpdatedNoticationClassification>('themeUpdatedNotication', {
			web: isWeb,
			reaction: outcome
		});
	}
}
const workbenchRegistry = Registry.as<IWorkbenchContributionsRegistry>(Extensions.Workbench);
workbenchRegistry.registerWorkbenchContribution(DefaultThemeUpdatedNotificationContribution, LifecyclePhase.Eventually);<|MERGE_RESOLUTION|>--- conflicted
+++ resolved
@@ -732,11 +732,7 @@
 					}
 				}
 			}
-<<<<<<< HEAD
-		}, 6000);
-=======
 		}, 3000);
->>>>>>> 7a0d9626
 	}
 
 	private async _showYouGotMigratedNotification(): Promise<void> {
