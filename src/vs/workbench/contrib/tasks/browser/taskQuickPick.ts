/*---------------------------------------------------------------------------------------------
 *  Copyright (c) Microsoft Corporation. All rights reserved.
 *  Licensed under the Source EULA. See License.txt in the project root for license information.
 *--------------------------------------------------------------------------------------------*/

import * as nls from 'vs/nls';
import * as Objects from 'vs/base/common/objects';
import { Task, ContributedTask, CustomTask, ConfiguringTask, TaskSorter } from 'vs/workbench/contrib/tasks/common/tasks';
import { IWorkspace, IWorkspaceFolder } from 'vs/platform/workspace/common/workspace';
import * as Types from 'vs/base/common/types';
import { ITaskService, WorkspaceFolderTaskResult } from 'vs/workbench/contrib/tasks/common/taskService';
import { IQuickPickItem, QuickPickInput, IQuickPick } from 'vs/base/parts/quickinput/common/quickInput';
import { IConfigurationService } from 'vs/platform/configuration/common/configuration';
import { IQuickInputService } from 'vs/platform/quickinput/common/quickInput';
import { Disposable } from 'vs/base/common/lifecycle';
import { Event } from 'vs/base/common/event';

export const QUICKOPEN_DETAIL_CONFIG = 'task.quickOpen.detail';
export const QUICKOPEN_SKIP_CONFIG = 'task.quickOpen.skip';

export function isWorkspaceFolder(folder: IWorkspace | IWorkspaceFolder): folder is IWorkspaceFolder {
	return 'uri' in folder;
}

export interface TaskQuickPickEntry extends IQuickPickItem {
	task: Task | undefined | null;
}
export interface TaskTwoLevelQuickPickEntry extends IQuickPickItem {
	task: Task | ConfiguringTask | string | undefined | null;
}

const SHOW_ALL: string = nls.localize('taskQuickPick.showAll', "Show All Tasks...");

export class TaskQuickPick extends Disposable {
	private sorter: TaskSorter;
	private topLevelEntries: QuickPickInput<TaskTwoLevelQuickPickEntry>[] | undefined;
	constructor(
		private taskService: ITaskService,
		private configurationService: IConfigurationService,
		private quickInputService: IQuickInputService) {
		super();
		this.sorter = this.taskService.createSorter();
	}

	private showDetail(): boolean {
		return this.configurationService.getValue<boolean>(QUICKOPEN_DETAIL_CONFIG);
	}

	private guessTaskLabel(task: Task | ConfiguringTask): string {
		if (task._label) {
			return task._label;
		}
		if (ConfiguringTask.is(task)) {
			let label: string = task.configures.type;
			const configures = Objects.deepClone(task.configures);
			delete configures['_key'];
			delete configures['type'];
			Object.keys(configures).forEach(key => label += `: ${configures[key]}`);
			return label;
		}
		return '';
	}

	private createTaskEntry(task: Task | ConfiguringTask): TaskTwoLevelQuickPickEntry {
		let entryLabel = this.guessTaskLabel(task);
		if (!ConfiguringTask.is(task) && task.instance) {
			entryLabel += + ' (' + task.instance + ')';
		}
		const entry: TaskTwoLevelQuickPickEntry = { label: entryLabel, description: this.taskService.getTaskDescription(task), task, detail: this.showDetail() ? task.configurationProperties.detail : undefined };
		entry.buttons = [{ iconClass: 'codicon-gear', tooltip: nls.localize('configureTask', "Configure Task") }];
		return entry;
	}

	private createEntriesForGroup(entries: QuickPickInput<TaskTwoLevelQuickPickEntry>[], tasks: (Task | ConfiguringTask)[], groupLabel: string) {
		entries.push({ type: 'separator', label: groupLabel });
		tasks.forEach(task => {
			entries.push(this.createTaskEntry(task));
		});
	}

	private createTypeEntries(entries: QuickPickInput<TaskTwoLevelQuickPickEntry>[], types: string[]) {
		entries.push({ type: 'separator', label: nls.localize('contributedTasks', "contributed") });
		types.forEach(type => {
			entries.push({ label: `$(folder) ${type}`, task: type });
		});
		entries.push({ label: SHOW_ALL, task: SHOW_ALL });
	}

	private handleFolderTaskResult(result: Map<string, WorkspaceFolderTaskResult>): (Task | ConfiguringTask)[] {
		let tasks: (Task | ConfiguringTask)[] = [];
		Array.from(result).forEach(([key, folderTasks]) => {
			if (folderTasks.set) {
				tasks.push(...folderTasks.set.tasks);
			}
			if (folderTasks.configurations) {
				for (const configuration in folderTasks.configurations.byIdentifier) {
					tasks.push(folderTasks.configurations.byIdentifier[configuration]);
				}
			}
		});
		return tasks;
	}

	private dedupeConfiguredAndRecent(recentTasks: (Task | ConfiguringTask)[], configuredTasks: (Task | ConfiguringTask)[]): (Task | ConfiguringTask)[] {
		let dedupedConfiguredTasks: (Task | ConfiguringTask)[] = [];
		for (let j = 0; j < configuredTasks.length; j++) {
			const workspaceFolder = configuredTasks[j].getWorkspaceFolder()?.uri.toString();
			const definition = configuredTasks[j].getDefinition()?._key;
			const recentKey = configuredTasks[j].getRecentlyUsedKey();
			const findIndex = recentTasks.findIndex((value) => {
				return (workspaceFolder && definition && value.getWorkspaceFolder()?.uri.toString() === workspaceFolder && value.getDefinition()?._key === definition)
					|| (recentKey && value.getRecentlyUsedKey() === recentKey);
			});
			if (findIndex === -1) {
				dedupedConfiguredTasks.push(configuredTasks[j]);
			} else {
				recentTasks[findIndex] = configuredTasks[j];
			}
		}
		dedupedConfiguredTasks = dedupedConfiguredTasks.sort((a, b) => this.sorter.compare(a, b));
		return dedupedConfiguredTasks;
	}

	public async getTopLevelEntries(defaultEntry?: TaskQuickPickEntry): Promise<{ entries: QuickPickInput<TaskTwoLevelQuickPickEntry>[], isSingleConfigured?: Task | ConfiguringTask }> {
		if (this.topLevelEntries !== undefined) {
			return { entries: this.topLevelEntries };
		}
		const recentTasks: (Task | ConfiguringTask)[] = (await this.taskService.readRecentTasks()).reverse();
		const configuredTasks: (Task | ConfiguringTask)[] = this.handleFolderTaskResult(await this.taskService.getWorkspaceTasks());
		const extensionTaskTypes = this.taskService.taskTypes();
		this.topLevelEntries = [];
		// Dedupe will update recent tasks if they've changed in tasks.json.
		let dedupedConfiguredTasks: (Task | ConfiguringTask)[] = this.dedupeConfiguredAndRecent(recentTasks, configuredTasks);
		if (recentTasks.length > 0) {
			this.createEntriesForGroup(this.topLevelEntries, recentTasks, nls.localize('recentlyUsed', 'recently used'));
		}
		if (configuredTasks.length > 0) {
			if (dedupedConfiguredTasks.length > 0) {
				this.createEntriesForGroup(this.topLevelEntries, dedupedConfiguredTasks, nls.localize('configured', 'configured'));
			}
		}

		if (defaultEntry && (configuredTasks.length === 0)) {
			this.topLevelEntries.push({ type: 'separator', label: nls.localize('configured', 'configured') });
			this.topLevelEntries.push(defaultEntry);
		}

		if (extensionTaskTypes.length > 0) {
			this.createTypeEntries(this.topLevelEntries, extensionTaskTypes);
		}
		return { entries: this.topLevelEntries, isSingleConfigured: configuredTasks.length === 1 ? configuredTasks[0] : undefined };
	}

	public async show(placeHolder: string, defaultEntry?: TaskQuickPickEntry, startAtType?: string): Promise<Task | undefined | null> {
		const picker: IQuickPick<TaskTwoLevelQuickPickEntry> = this.quickInputService.createQuickPick();
		picker.placeholder = placeHolder;
		picker.matchOnDescription = true;
		picker.ignoreFocusOut = false;
		picker.show();

		picker.onDidTriggerItemButton(context => {
			let task = context.item.task;
			this.quickInputService.cancel();
			if (ContributedTask.is(task)) {
				this.taskService.customize(task, undefined, true);
			} else if (CustomTask.is(task)) {
				this.taskService.openConfig(task);
			}
		});

		let firstLevelTask: Task | ConfiguringTask | string | undefined | null = startAtType;
		if (!firstLevelTask) {
			// First show recent tasks configured tasks. Other tasks will be available at a second level
			const topLevelEntriesResult = await this.getTopLevelEntries(defaultEntry);
			if (topLevelEntriesResult.isSingleConfigured && this.configurationService.getValue<boolean>(QUICKOPEN_SKIP_CONFIG)) {
				picker.dispose();
				return this.toTask(topLevelEntriesResult.isSingleConfigured);
			}
			const taskQuickPickEntries: QuickPickInput<TaskTwoLevelQuickPickEntry>[] = topLevelEntriesResult.entries;
			firstLevelTask = await this.doPickerFirstLevel(picker, taskQuickPickEntries);
		}
		do {
			if (Types.isString(firstLevelTask)) {
				// Proceed to second level of quick pick
				const selectedEntry = await this.doPickerSecondLevel(picker, firstLevelTask);
				if (selectedEntry && selectedEntry.task === null) {
					// The user has chosen to go back to the first level
					firstLevelTask = await this.doPickerFirstLevel(picker, (await this.getTopLevelEntries(defaultEntry)).entries);
				} else {
					picker.dispose();
					return (selectedEntry?.task && !Types.isString(selectedEntry?.task)) ? this.toTask(selectedEntry?.task) : undefined;
				}
			} else if (firstLevelTask) {
				picker.dispose();
				return this.toTask(firstLevelTask);
			} else {
<<<<<<< HEAD
				return undefined; // {{SQL CARBON EDIT}} strict-null-checks
=======
				picker.dispose();
				return firstLevelTask;
>>>>>>> a8c58cf5
			}
		} while (1);
		return undefined; // {{SQL CARBON EDIT}} strict-null-checks
	}

	private async doPickerFirstLevel(picker: IQuickPick<TaskTwoLevelQuickPickEntry>, taskQuickPickEntries: QuickPickInput<TaskTwoLevelQuickPickEntry>[]): Promise<Task | ConfiguringTask | string | null | undefined> {
		picker.items = taskQuickPickEntries;
		const firstLevelPickerResult = await new Promise<TaskTwoLevelQuickPickEntry | undefined | null>(resolve => {
			Event.once(picker.onDidAccept)(async () => {
				resolve(picker.selectedItems ? picker.selectedItems[0] : undefined);
			});
		});
		return firstLevelPickerResult?.task;
	}

	private async doPickerSecondLevel(picker: IQuickPick<TaskTwoLevelQuickPickEntry>, type: string) {
		picker.busy = true;
		picker.value = '';
		if (type === SHOW_ALL) {
			picker.items = (await this.taskService.tasks()).sort((a, b) => this.sorter.compare(a, b)).map(task => this.createTaskEntry(task));
		} else {
			picker.items = await this.getEntriesForProvider(type);
		}
		picker.busy = false;
		const secondLevelPickerResult = await new Promise<TaskTwoLevelQuickPickEntry | undefined | null>(resolve => {
			Event.once(picker.onDidAccept)(async () => {
				resolve(picker.selectedItems ? picker.selectedItems[0] : undefined);
			});
		});

		return secondLevelPickerResult;
	}

	private async getEntriesForProvider(type: string): Promise<QuickPickInput<TaskTwoLevelQuickPickEntry>[]> {
		const tasks = (await this.taskService.tasks({ type })).sort((a, b) => this.sorter.compare(a, b));
		let taskQuickPickEntries: QuickPickInput<TaskTwoLevelQuickPickEntry>[];
		if (tasks.length > 0) {
			taskQuickPickEntries = tasks.map(task => this.createTaskEntry(task));
			taskQuickPickEntries.unshift({
				label: nls.localize('TaskQuickPick.goBack', 'Go back ↩'),
				task: null
			});
		} else {
			taskQuickPickEntries = [{
				label: nls.localize('TaskQuickPick.noTasksForType', 'No {0} tasks found. Go back ↩', type),
				task: null
			}];
		}
		return taskQuickPickEntries;
	}

	private async toTask(task: Task | ConfiguringTask): Promise<Task | undefined> {
		if (!ConfiguringTask.is(task)) {
			return task;
		}

		return this.taskService.tryResolveTask(task);
	}

	static async show(taskService: ITaskService, configurationService: IConfigurationService, quickInputService: IQuickInputService, placeHolder: string, defaultEntry?: TaskQuickPickEntry) {
		const taskQuickPick = new TaskQuickPick(taskService, configurationService, quickInputService);
		return taskQuickPick.show(placeHolder, defaultEntry);
	}
}<|MERGE_RESOLUTION|>--- conflicted
+++ resolved
@@ -194,12 +194,8 @@
 				picker.dispose();
 				return this.toTask(firstLevelTask);
 			} else {
-<<<<<<< HEAD
+				picker.dispose();
 				return undefined; // {{SQL CARBON EDIT}} strict-null-checks
-=======
-				picker.dispose();
-				return firstLevelTask;
->>>>>>> a8c58cf5
 			}
 		} while (1);
 		return undefined; // {{SQL CARBON EDIT}} strict-null-checks
