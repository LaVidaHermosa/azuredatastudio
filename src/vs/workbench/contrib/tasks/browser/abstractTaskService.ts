--- conflicted
+++ resolved
@@ -232,8 +232,7 @@
 	private _waitForSupportedExecutions: Promise<void>;
 	private _onDidRegisterSupportedExecutions: Emitter<void> = new Emitter();
 
-	// {{SQL CARBON EDIT}}
-	private lastRunTasksViewTask: TaskInfo;
+	private lastRunTasksViewTask: TaskInfo; // {{SQL CARBON EDIT}}
 
 	constructor(
 		@IConfigurationService private readonly configurationService: IConfigurationService,
@@ -265,13 +264,9 @@
 		@ITextModelService private readonly textModelResolverService: ITextModelService,
 		@IPreferencesService private readonly preferencesService: IPreferencesService,
 		@IViewDescriptorService private readonly viewDescriptorService: IViewDescriptorService,
-<<<<<<< HEAD
+		@IWorkspaceTrustService private readonly workspaceTrustService: IWorkspaceTrustService,
 		@ILogService private readonly logService: ILogService,
-		@ISqlTaskService private readonly sqlTaskService: ISqlTaskService
-=======
-		@IWorkspaceTrustService private readonly workspaceTrustService: IWorkspaceTrustService,
-		@ILogService private readonly logService: ILogService
->>>>>>> f08f99a1
+		@ISqlTaskService private readonly sqlTaskService: ISqlTaskService // {{SQL CARBON EDIT}}
 	) {
 		super();
 
