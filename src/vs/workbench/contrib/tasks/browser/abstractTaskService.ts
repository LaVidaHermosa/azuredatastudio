/*---------------------------------------------------------------------------------------------
 *  Copyright (c) Microsoft Corporation. All rights reserved.
 *  Licensed under the Source EULA. See License.txt in the project root for license information.
 *--------------------------------------------------------------------------------------------*/

import * as nls from 'vs/nls';
import Severity from 'vs/base/common/severity';
import * as Objects from 'vs/base/common/objects';
import * as resources from 'vs/base/common/resources';
import * as json from 'vs/base/common/json';
import { URI } from 'vs/base/common/uri';
import { IStringDictionary } from 'vs/base/common/collections';
import { Action } from 'vs/base/common/actions';
import { IDisposable, Disposable, IReference } from 'vs/base/common/lifecycle';
import { Event, Emitter } from 'vs/base/common/event';
import * as Types from 'vs/base/common/types';
import { TerminateResponseCode } from 'vs/base/common/processes';
import { ValidationStatus, ValidationState } from 'vs/base/common/parsers';
import * as UUID from 'vs/base/common/uuid';
import * as Platform from 'vs/base/common/platform';
import { LRUCache, Touch } from 'vs/base/common/map';
import { IMarkerService } from 'vs/platform/markers/common/markers';
import { ITelemetryService } from 'vs/platform/telemetry/common/telemetry';
import { IConfigurationService, ConfigurationTarget } from 'vs/platform/configuration/common/configuration';
import { IFileService, IFileStat } from 'vs/platform/files/common/files';
import { IExtensionService } from 'vs/workbench/services/extensions/common/extensions';
import { CommandsRegistry, ICommandService } from 'vs/platform/commands/common/commands';
import { ProblemMatcherRegistry, NamedProblemMatcher } from 'vs/workbench/contrib/tasks/common/problemMatcher';
import { IStorageService, StorageScope, StorageTarget } from 'vs/platform/storage/common/storage';
import { IProgressService, IProgressOptions, ProgressLocation } from 'vs/platform/progress/common/progress';

import { IOpenerService } from 'vs/platform/opener/common/opener';
import { IHostService } from 'vs/workbench/services/host/browser/host';
import { INotificationService } from 'vs/platform/notification/common/notification';
import { IDialogService } from 'vs/platform/dialogs/common/dialogs';

import { IModelService } from 'vs/editor/common/services/modelService';

import { IPanelService } from 'vs/workbench/services/panel/common/panelService';
import Constants from 'vs/workbench/contrib/markers/browser/constants';
import { IEditorService } from 'vs/workbench/services/editor/common/editorService';
import { IConfigurationResolverService } from 'vs/workbench/services/configurationResolver/common/configurationResolver';
import { IWorkspaceContextService, WorkbenchState, IWorkspaceFolder, IWorkspace, WorkspaceFolder } from 'vs/platform/workspace/common/workspace';

import { ITextFileService } from 'vs/workbench/services/textfile/common/textfiles';
import { IOutputService, IOutputChannel } from 'vs/workbench/contrib/output/common/output';

import { ITerminalService } from 'vs/workbench/contrib/terminal/browser/terminal';
import { ITerminalProfileResolverService } from 'vs/workbench/contrib/terminal/common/terminal';

import { ITaskSystem, ITaskResolver, ITaskSummary, TaskExecuteKind, TaskError, TaskErrors, TaskTerminateResponse, TaskSystemInfo, ITaskExecuteResult } from 'vs/workbench/contrib/tasks/common/taskSystem';
import {
	Task, CustomTask, ConfiguringTask, ContributedTask, InMemoryTask, TaskEvent,
	TaskSet, TaskGroup, GroupType, ExecutionEngine, JsonSchemaVersion, TaskSourceKind,
	TaskSorter, TaskIdentifier, KeyedTaskIdentifier, TASK_RUNNING_STATE, TaskRunSource,
	KeyedTaskIdentifier as NKeyedTaskIdentifier, TaskDefinition
} from 'vs/workbench/contrib/tasks/common/tasks';
import { ITaskService, ITaskProvider, ProblemMatcherRunOptions, CustomizationProperties, TaskFilter, WorkspaceFolderTaskResult, USER_TASKS_GROUP_KEY, CustomExecutionSupportedContext, ShellExecutionSupportedContext, ProcessExecutionSupportedContext } from 'vs/workbench/contrib/tasks/common/taskService';
import { getTemplates as getTaskTemplates } from 'vs/workbench/contrib/tasks/common/taskTemplates';

import * as TaskConfig from '../common/taskConfiguration';
import { TerminalTaskSystem } from './terminalTaskSystem';

import { IQuickInputService, IQuickPickItem, QuickPickInput, IQuickPick } from 'vs/platform/quickinput/common/quickInput';

import { TaskDefinitionRegistry } from 'vs/workbench/contrib/tasks/common/taskDefinitionRegistry';
import { IContextKey, IContextKeyService } from 'vs/platform/contextkey/common/contextkey';
import { RunAutomaticTasks } from 'vs/workbench/contrib/tasks/browser/runAutomaticTasks';

import { IWorkbenchEnvironmentService } from 'vs/workbench/services/environment/common/environmentService';
import { IPathService } from 'vs/workbench/services/path/common/pathService';
import { format } from 'vs/base/common/jsonFormatter';
import { ITextModelService, IResolvedTextEditorModel } from 'vs/editor/common/services/resolverService';
import { applyEdits } from 'vs/base/common/jsonEdit';
import { SaveReason } from 'vs/workbench/common/editor';
import { ITextEditorSelection, TextEditorSelectionRevealType } from 'vs/platform/editor/common/editor';
import { IPreferencesService } from 'vs/workbench/services/preferences/common/preferences';
import { CancellationToken, CancellationTokenSource } from 'vs/base/common/cancellation';
import { IViewsService, IViewDescriptorService } from 'vs/workbench/common/views';
import { isWorkspaceFolder, TaskQuickPickEntry, QUICKOPEN_DETAIL_CONFIG, TaskQuickPick, QUICKOPEN_SKIP_CONFIG, configureTaskIcon } from 'vs/workbench/contrib/tasks/browser/taskQuickPick';
import { ILogService } from 'vs/platform/log/common/log';
import { once } from 'vs/base/common/functional';
import { ThemeIcon } from 'vs/platform/theme/common/themeService';
import { IWorkspaceTrustRequestService } from 'vs/platform/workspace/common/workspaceTrust';
import { VirtualWorkspaceContext } from 'vs/workbench/browser/contextkeys';

// {{SQL CARBON EDIT}}
// integration with tasks view panel
import { ITaskService as ISqlTaskService, TaskStatusChangeArgs } from 'sql/workbench/services/tasks/common/tasksService';
import { TaskStatus } from 'sql/workbench/api/common/extHostBackgroundTaskManagement';
import { TaskInfo } from 'azdata';

const QUICKOPEN_HISTORY_LIMIT_CONFIG = 'task.quickOpen.history';
const PROBLEM_MATCHER_NEVER_CONFIG = 'task.problemMatchers.neverPrompt';
const USE_SLOW_PICKER = 'task.quickOpen.showAll';

export namespace ConfigureTaskAction {
	export const ID = 'workbench.action.tasks.configureTaskRunner';
	export const TEXT = nls.localize('ConfigureTaskRunnerAction.label', "Configure Task");
}

type TaskQuickPickEntryType = (IQuickPickItem & { task: Task; }) | (IQuickPickItem & { folder: IWorkspaceFolder; });

class ProblemReporter implements TaskConfig.IProblemReporter {

	private _validationStatus: ValidationStatus;

	constructor(private _outputChannel: IOutputChannel) {
		this._validationStatus = new ValidationStatus();
	}

	public info(message: string): void {
		this._validationStatus.state = ValidationState.Info;
		this._outputChannel.append(message + '\n');
	}

	public warn(message: string): void {
		this._validationStatus.state = ValidationState.Warning;
		this._outputChannel.append(message + '\n');
	}

	public error(message: string): void {
		this._validationStatus.state = ValidationState.Error;
		this._outputChannel.append(message + '\n');
	}

	public fatal(message: string): void {
		this._validationStatus.state = ValidationState.Fatal;
		this._outputChannel.append(message + '\n');
	}

	public get status(): ValidationStatus {
		return this._validationStatus;
	}
}

export interface WorkspaceFolderConfigurationResult {
	workspaceFolder: IWorkspaceFolder;
	config: TaskConfig.ExternalTaskRunnerConfiguration | undefined;
	hasErrors: boolean;
}

interface TaskCustomizationTelemetryEvent {
	properties: string[];
}

class TaskMap {
	private _store: Map<string, Task[]> = new Map();

	public forEach(callback: (value: Task[], folder: string) => void): void {
		this._store.forEach(callback);
	}

	private getKey(workspaceFolder: IWorkspace | IWorkspaceFolder | string): string {
		let key: string | undefined;
		if (Types.isString(workspaceFolder)) {
			key = workspaceFolder;
		} else {
			const uri: URI | null | undefined = isWorkspaceFolder(workspaceFolder) ? workspaceFolder.uri : workspaceFolder.configuration;
			key = uri ? uri.toString() : '';
		}
		return key;
	}

	public get(workspaceFolder: IWorkspace | IWorkspaceFolder | string): Task[] {
		const key = this.getKey(workspaceFolder);
		let result: Task[] | undefined = this._store.get(key);
		if (!result) {
			result = [];
			this._store.set(key, result);
		}
		return result;
	}

	public add(workspaceFolder: IWorkspace | IWorkspaceFolder | string, ...task: Task[]): void {
		const key = this.getKey(workspaceFolder);
		let values = this._store.get(key);
		if (!values) {
			values = [];
			this._store.set(key, values);
		}
		values.push(...task);
	}

	public all(): Task[] {
		let result: Task[] = [];
		this._store.forEach((values) => result.push(...values));
		return result;
	}
}

interface ProblemMatcherDisableMetrics {
	type: string;
}
type ProblemMatcherDisableMetricsClassification = {
	type: { classification: 'SystemMetaData', purpose: 'FeatureInsight' };
};

export abstract class AbstractTaskService extends Disposable implements ITaskService {

	// private static autoDetectTelemetryName: string = 'taskServer.autoDetect';
	private static readonly RecentlyUsedTasks_Key = 'workbench.tasks.recentlyUsedTasks';
	private static readonly RecentlyUsedTasks_KeyV2 = 'workbench.tasks.recentlyUsedTasks2';
	private static readonly IgnoreTask010DonotShowAgain_key = 'workbench.tasks.ignoreTask010Shown';

	private static CustomizationTelemetryEventName: string = 'taskService.customize';
	public _serviceBrand: undefined;
	public static OutputChannelId: string = 'tasks';
	public static OutputChannelLabel: string = nls.localize('tasks', "Tasks");

	private static nextHandle: number = 0;

	private _schemaVersion: JsonSchemaVersion | undefined;
	private _executionEngine: ExecutionEngine | undefined;
	private _workspaceFolders: IWorkspaceFolder[] | undefined;
	private _workspace: IWorkspace | undefined;
	private _ignoredWorkspaceFolders: IWorkspaceFolder[] | undefined;
	private _showIgnoreMessage?: boolean;
	private _providers: Map<number, ITaskProvider>;
	private _providerTypes: Map<number, string>;
	protected _taskSystemInfos: Map<string, TaskSystemInfo>;

	protected _workspaceTasksPromise?: Promise<Map<string, WorkspaceFolderTaskResult>>;

	protected _taskSystem?: ITaskSystem;
	protected _taskSystemListener?: IDisposable;
	private _recentlyUsedTasksV1: LRUCache<string, string> | undefined;
	private _recentlyUsedTasks: LRUCache<string, string> | undefined;

	protected _taskRunningState: IContextKey<boolean>;

	protected _outputChannel: IOutputChannel;
	protected readonly _onDidStateChange: Emitter<TaskEvent>;
	private _waitForSupportedExecutions: Promise<void>;
	private _onDidRegisterSupportedExecutions: Emitter<void> = new Emitter();

	private lastRunTasksViewTask: TaskInfo; // {{SQL CARBON EDIT}}

	constructor(
		@IConfigurationService private readonly configurationService: IConfigurationService,
		@IMarkerService protected readonly markerService: IMarkerService,
		@IOutputService protected readonly outputService: IOutputService,
		@IPanelService private readonly panelService: IPanelService,
		@IViewsService private readonly viewsService: IViewsService,
		@ICommandService private readonly commandService: ICommandService,
		@IEditorService private readonly editorService: IEditorService,
		@IFileService protected readonly fileService: IFileService,
		@IWorkspaceContextService protected readonly contextService: IWorkspaceContextService,
		@ITelemetryService protected readonly telemetryService: ITelemetryService,
		@ITextFileService private readonly textFileService: ITextFileService,
		@IModelService protected readonly modelService: IModelService,
		@IExtensionService private readonly extensionService: IExtensionService,
		@IQuickInputService private readonly quickInputService: IQuickInputService,
		@IConfigurationResolverService protected readonly configurationResolverService: IConfigurationResolverService,
		@ITerminalService private readonly terminalService: ITerminalService,
		@IStorageService private readonly storageService: IStorageService,
		@IProgressService private readonly progressService: IProgressService,
		@IOpenerService private readonly openerService: IOpenerService,
		@IHostService private readonly _hostService: IHostService,
		@IDialogService protected readonly dialogService: IDialogService,
		@INotificationService private readonly notificationService: INotificationService,
		@IContextKeyService protected readonly contextKeyService: IContextKeyService,
		@IWorkbenchEnvironmentService private readonly environmentService: IWorkbenchEnvironmentService,
		@ITerminalProfileResolverService private readonly terminalProfileResolverService: ITerminalProfileResolverService,
		@IPathService private readonly pathService: IPathService,
		@ITextModelService private readonly textModelResolverService: ITextModelService,
		@IPreferencesService private readonly preferencesService: IPreferencesService,
		@IViewDescriptorService private readonly viewDescriptorService: IViewDescriptorService,
		@IWorkspaceTrustRequestService private readonly workspaceTrustRequestService: IWorkspaceTrustRequestService,
		@ILogService private readonly logService: ILogService,
		@ISqlTaskService private readonly sqlTaskService: ISqlTaskService // {{SQL CARBON EDIT}}
	) {
		super();

		this._workspaceTasksPromise = undefined;
		this._taskSystem = undefined;
		this._taskSystemListener = undefined;
		this._outputChannel = this.outputService.getChannel(AbstractTaskService.OutputChannelId)!;
		this._providers = new Map<number, ITaskProvider>();
		this._providerTypes = new Map<number, string>();
		this._taskSystemInfos = new Map<string, TaskSystemInfo>();
		this._register(this.contextService.onDidChangeWorkspaceFolders(() => {
			if (!this._taskSystem && !this._workspaceTasksPromise) {
				return;
			}
			let folderSetup = this.computeWorkspaceFolderSetup();
			if (this.executionEngine !== folderSetup[2]) {
				if (this._taskSystem && this._taskSystem.getActiveTasks().length > 0) {
					this.notificationService.prompt(
						Severity.Info,
						nls.localize(
							'TaskSystem.noHotSwap',
							'Changing the task execution engine with an active task running requires to reload the Window'
						),
						[{
							label: nls.localize('reloadWindow', "Reload Window"),
							run: () => this._hostService.reload()
						}],
						{ sticky: true }
					);
					return;
				} else {
					this.disposeTaskSystemListeners();
					this._taskSystem = undefined;
				}
			}
			this.updateSetup(folderSetup);
			this.updateWorkspaceTasks();
		}));
		this._register(this.configurationService.onDidChangeConfiguration(() => {
			if (!this._taskSystem && !this._workspaceTasksPromise) {
				return;
			}
			if (!this._taskSystem || this._taskSystem instanceof TerminalTaskSystem) {
				this._outputChannel.clear();
			}

			this.setTaskLRUCacheLimit();
			this.updateWorkspaceTasks(TaskRunSource.ConfigurationChange);
		}));
		this._taskRunningState = TASK_RUNNING_STATE.bindTo(contextKeyService);
		this._onDidStateChange = this._register(new Emitter());
		this.registerCommands();
		this.configurationResolverService.contributeVariable('defaultBuildTask', async (): Promise<string | undefined> => {
			let tasks = await this.getTasksForGroup(TaskGroup.Build);
			if (tasks.length > 0) {
				let { defaults, users } = this.splitPerGroupType(tasks);
				if (defaults.length === 1) {
					return defaults[0]._label;
				} else if (defaults.length + users.length > 0) {
					tasks = defaults.concat(users);
				}
			}

			let entry: TaskQuickPickEntry | null | undefined;
			if (tasks && tasks.length > 0) {
				entry = await this.showQuickPick(tasks, nls.localize('TaskService.pickBuildTaskForLabel', 'Select the build task (there is no default build task defined)'));
			}

			let task: Task | undefined | null = entry ? entry.task : undefined;
			if (!task) {
				return undefined;
			}
			return task._label;
		});

		this._waitForSupportedExecutions = new Promise(resolve => {
			once(this._onDidRegisterSupportedExecutions.event)(() => resolve());
		});
	}

	public registerSupportedExecutions(custom?: boolean, shell?: boolean, process?: boolean) {
		if (custom !== undefined) {
			const customContext = CustomExecutionSupportedContext.bindTo(this.contextKeyService);
			customContext.set(custom);
		}
		const isVirtual = !!VirtualWorkspaceContext.getValue(this.contextKeyService);
		if (shell !== undefined) {
			const shellContext = ShellExecutionSupportedContext.bindTo(this.contextKeyService);
			shellContext.set(shell && !isVirtual);
		}
		if (process !== undefined) {
			const processContext = ProcessExecutionSupportedContext.bindTo(this.contextKeyService);
			processContext.set(process && !isVirtual);
		}
		this._onDidRegisterSupportedExecutions.fire();
	}

	public get onDidStateChange(): Event<TaskEvent> {
		return this._onDidStateChange.event;
	}

	public get supportsMultipleTaskExecutions(): boolean {
		return this.inTerminal();
	}

	private registerCommands(): void {
		CommandsRegistry.registerCommand({
			id: 'workbench.action.tasks.runTask',
			handler: async (accessor, arg) => {
				if (await this.trust()) {
					this.runTaskCommand(arg);
				}
			},
			description: {
				description: 'Run Task',
				args: [{
					name: 'args',
					schema: {
						'type': 'string',
					}
				}]
			}
		});

		CommandsRegistry.registerCommand('workbench.action.tasks.reRunTask', async (accessor, arg) => {
			if (await this.trust()) {
				this.reRunTaskCommand();
			}
		});

		CommandsRegistry.registerCommand('workbench.action.tasks.restartTask', async (accessor, arg) => {
			if (await this.trust()) {
				this.runRestartTaskCommand(arg);
			}
		});

		CommandsRegistry.registerCommand('workbench.action.tasks.terminate', async (accessor, arg) => {
			if (await this.trust()) {
				this.runTerminateCommand(arg);
			}
		});

		CommandsRegistry.registerCommand('workbench.action.tasks.showLog', () => {
			if (!this.canRunCommand()) {
				return;
			}
			this.showOutput();
		});

		CommandsRegistry.registerCommand('workbench.action.tasks.build', async () => {
			if (!this.canRunCommand()) {
				return;
			}
			if (await this.trust()) {
				this.runBuildCommand();
			}
		});

		CommandsRegistry.registerCommand('workbench.action.tasks.test', async () => {
			if (!this.canRunCommand()) {
				return;
			}
			if (await this.trust()) {
				this.runTestCommand();
			}
		});

		CommandsRegistry.registerCommand('workbench.action.tasks.configureTaskRunner', async () => {
			if (await this.trust()) {
				this.runConfigureTasks();
			}
		});

		CommandsRegistry.registerCommand('workbench.action.tasks.configureDefaultBuildTask', async () => {
			if (await this.trust()) {
				this.runConfigureDefaultBuildTask();
			}
		});

		CommandsRegistry.registerCommand('workbench.action.tasks.configureDefaultTestTask', async () => {
			if (await this.trust()) {
				this.runConfigureDefaultTestTask();
			}
		});

		CommandsRegistry.registerCommand('workbench.action.tasks.showTasks', async () => {
			if (await this.trust()) {
				return this.runShowTasks();
			}
		});

		CommandsRegistry.registerCommand('workbench.action.tasks.toggleProblems', () => this.commandService.executeCommand(Constants.TOGGLE_MARKERS_VIEW_ACTION_ID));

		CommandsRegistry.registerCommand('workbench.action.tasks.openUserTasks', async () => {
			const resource = this.getResourceForKind(TaskSourceKind.User);
			if (resource) {
				this.openTaskFile(resource, TaskSourceKind.User);
			}
		});

		CommandsRegistry.registerCommand('workbench.action.tasks.openWorkspaceFileTasks', async () => {
			const resource = this.getResourceForKind(TaskSourceKind.WorkspaceFile);
			if (resource) {
				this.openTaskFile(resource, TaskSourceKind.WorkspaceFile);
			}
		});
	}

	private get workspaceFolders(): IWorkspaceFolder[] {
		if (!this._workspaceFolders) {
			this.updateSetup();
		}
		return this._workspaceFolders!;
	}

	private get ignoredWorkspaceFolders(): IWorkspaceFolder[] {
		if (!this._ignoredWorkspaceFolders) {
			this.updateSetup();
		}
		return this._ignoredWorkspaceFolders!;
	}

	protected get executionEngine(): ExecutionEngine {
		if (this._executionEngine === undefined) {
			this.updateSetup();
		}
		return this._executionEngine!;
	}

	private get schemaVersion(): JsonSchemaVersion {
		if (this._schemaVersion === undefined) {
			this.updateSetup();
		}
		return this._schemaVersion!;
	}

	private get showIgnoreMessage(): boolean {
		if (this._showIgnoreMessage === undefined) {
			this._showIgnoreMessage = !this.storageService.getBoolean(AbstractTaskService.IgnoreTask010DonotShowAgain_key, StorageScope.WORKSPACE, false);
		}
		return this._showIgnoreMessage;
	}

	private updateSetup(setup?: [IWorkspaceFolder[], IWorkspaceFolder[], ExecutionEngine, JsonSchemaVersion, IWorkspace | undefined]): void {
		if (!setup) {
			setup = this.computeWorkspaceFolderSetup();
		}
		this._workspaceFolders = setup[0];
		if (this._ignoredWorkspaceFolders) {
			if (this._ignoredWorkspaceFolders.length !== setup[1].length) {
				this._showIgnoreMessage = undefined;
			} else {
				let set: Set<string> = new Set();
				this._ignoredWorkspaceFolders.forEach(folder => set.add(folder.uri.toString()));
				for (let folder of setup[1]) {
					if (!set.has(folder.uri.toString())) {
						this._showIgnoreMessage = undefined;
						break;
					}
				}
			}
		}
		this._ignoredWorkspaceFolders = setup[1];
		this._executionEngine = setup[2];
		this._schemaVersion = setup[3];
		this._workspace = setup[4];
	}

	protected showOutput(runSource: TaskRunSource = TaskRunSource.User): void {
		if ((runSource === TaskRunSource.User) || (runSource === TaskRunSource.ConfigurationChange)) {
			this.notificationService.prompt(Severity.Warning, nls.localize('taskServiceOutputPrompt', 'There are task errors. See the output for details.'),
				[{
					label: nls.localize('showOutput', "Show output"),
					run: () => {
						this.outputService.showChannel(this._outputChannel.id, true);
					}
				}]);
		}
	}

	protected disposeTaskSystemListeners(): void {
		if (this._taskSystemListener) {
			this._taskSystemListener.dispose();
		}
	}

	public registerTaskProvider(provider: ITaskProvider, type: string): IDisposable {
		if (!provider) {
			return {
				dispose: () => { }
			};
		}
		let handle = AbstractTaskService.nextHandle++;
		this._providers.set(handle, provider);
		this._providerTypes.set(handle, type);
		return {
			dispose: () => {
				this._providers.delete(handle);
				this._providerTypes.delete(handle);
			}
		};
	}

	public registerTaskSystem(key: string, info: TaskSystemInfo): void {
		if (!this._taskSystemInfos.has(key) || info.platform !== Platform.Platform.Web) {
			this._taskSystemInfos.set(key, info);
		}
	}

	private getTaskSystemInfo(key: string): TaskSystemInfo | undefined {
		return this._taskSystemInfos.get(key);
	}

	public extensionCallbackTaskComplete(task: Task, result: number): Promise<void> {
		if (!this._taskSystem) {
			return Promise.resolve();
		}
		return this._taskSystem.customExecutionComplete(task, result);
	}

	public async getTask(folder: IWorkspace | IWorkspaceFolder | string, identifier: string | TaskIdentifier, compareId: boolean = false): Promise<Task | undefined> {
		if (!(await this.trust())) {
			return undefined; // {{SQL CARBON EDIT}} Strict null
		}
		const name = Types.isString(folder) ? folder : isWorkspaceFolder(folder) ? folder.name : folder.configuration ? resources.basename(folder.configuration) : undefined;
		if (this.ignoredWorkspaceFolders.some(ignored => ignored.name === name)) {
			return Promise.reject(new Error(nls.localize('TaskServer.folderIgnored', 'The folder {0} is ignored since it uses task version 0.1.0', name)));
		}
		const key: string | KeyedTaskIdentifier | undefined = !Types.isString(identifier)
			? TaskDefinition.createTaskIdentifier(identifier, console)
			: identifier;

		if (key === undefined) {
			return Promise.resolve(undefined);
		}
		return this.getGroupedTasks().then((map) => {
			let values = map.get(folder);
			values = values.concat(map.get(USER_TASKS_GROUP_KEY));

			if (!values) {
				return undefined;
			}
			values = values.filter(task => task.matches(key, compareId)).sort(task => task._source.kind === TaskSourceKind.Extension ? 1 : -1);
			return values.length > 0 ? values[0] : undefined;
		});
	}

	public async tryResolveTask(configuringTask: ConfiguringTask): Promise<Task | undefined> {
		if (!(await this.trust())) {
			return undefined; // {{SQL CARBON EDIT}} Strict null
		}
		await Promise.all([this.extensionService.activateByEvent('onCommand:workbench.action.tasks.runTask'), this.extensionService.whenInstalledExtensionsRegistered()]);
		let matchingProvider: ITaskProvider | undefined;
		let matchingProviderUnavailable: boolean = false;
		for (const [handle, provider] of this._providers) {
			const providerType = this._providerTypes.get(handle);
			if (configuringTask.type === providerType) {
				if (providerType && !this.isTaskProviderEnabled(providerType)) {
					matchingProviderUnavailable = true;
					continue;
				}
				matchingProvider = provider;
				break;
			}
		}

		if (!matchingProvider) {
			if (matchingProviderUnavailable) {
				this._outputChannel.append(nls.localize(
					'TaskService.providerUnavailable',
					'Warning: {0} tasks are unavailable in the current environment.\n',
					configuringTask.configures.type
				));
			}
			return undefined; // {{SQL CARBON EDIT}} strict-null-checks
		}

		// Try to resolve the task first
		try {
			const resolvedTask = await matchingProvider.resolveTask(configuringTask);
			if (resolvedTask && (resolvedTask._id === configuringTask._id)) {
				return TaskConfig.createCustomTask(resolvedTask, configuringTask);
			}
		} catch (error) {
			// Ignore errors. The task could not be provided by any of the providers.
		}

		// The task couldn't be resolved. Instead, use the less efficient provideTask.
		const tasks = await this.tasks({ type: configuringTask.type });
		for (const task of tasks) {
			if (task._id === configuringTask._id) {
				return TaskConfig.createCustomTask(<ContributedTask>task, configuringTask);
			}
		}

		return undefined; // {{SQL CARBON EDIT}} strict-null-checks
	}

	protected abstract versionAndEngineCompatible(filter?: TaskFilter): boolean;

	public async tasks(filter?: TaskFilter): Promise<Task[]> {
		if (!(await this.trust())) {
			return [];
		}
		if (!this.versionAndEngineCompatible(filter)) {
			return Promise.resolve<Task[]>([]);
		}
		return this.getGroupedTasks(filter ? filter.type : undefined).then((map) => {
			if (!filter || !filter.type) {
				return map.all();
			}
			let result: Task[] = [];
			map.forEach((tasks) => {
				for (let task of tasks) {
					if (ContributedTask.is(task) && ((task.defines.type === filter.type) || (task._source.label === filter.type))) {
						result.push(task);
					} else if (CustomTask.is(task)) {
						if (task.type === filter.type) {
							result.push(task);
						} else {
							let customizes = task.customizes();
							if (customizes && customizes.type === filter.type) {
								result.push(task);
							}
						}
					}
				}
			});
			return result;
		});
	}

	public taskTypes(): string[] {
		const types: string[] = [];
		if (this.isProvideTasksEnabled()) {
			for (const [handle] of this._providers) {
				const type = this._providerTypes.get(handle);
				if (type && this.isTaskProviderEnabled(type)) {
					types.push(type);
				}
			}
		}
		return types;
	}

	public createSorter(): TaskSorter {
		return new TaskSorter(this.contextService.getWorkspace() ? this.contextService.getWorkspace().folders : []);
	}

	private isActive(): Promise<boolean> {
		if (!this._taskSystem) {
			return Promise.resolve(false);
		}
		return this._taskSystem.isActive();
	}

	public async getActiveTasks(): Promise<Task[]> {
		if (!this._taskSystem) {
			return [];
		}
		return this._taskSystem.getActiveTasks();
	}

	public async getBusyTasks(): Promise<Task[]> {
		if (!this._taskSystem) {
			return [];
		}
		return this._taskSystem.getBusyTasks();
	}

	public getRecentlyUsedTasksV1(): LRUCache<string, string> {
		if (this._recentlyUsedTasksV1) {
			return this._recentlyUsedTasksV1;
		}
		const quickOpenHistoryLimit = this.configurationService.getValue<number>(QUICKOPEN_HISTORY_LIMIT_CONFIG);
		this._recentlyUsedTasksV1 = new LRUCache<string, string>(quickOpenHistoryLimit);

		let storageValue = this.storageService.get(AbstractTaskService.RecentlyUsedTasks_Key, StorageScope.WORKSPACE);
		if (storageValue) {
			try {
				let values: string[] = JSON.parse(storageValue);
				if (Array.isArray(values)) {
					for (let value of values) {
						this._recentlyUsedTasksV1.set(value, value);
					}
				}
			} catch (error) {
				// Ignore. We use the empty result
			}
		}
		return this._recentlyUsedTasksV1;
	}

	private getRecentlyUsedTasks(): LRUCache<string, string> {
		if (this._recentlyUsedTasks) {
			return this._recentlyUsedTasks;
		}
		const quickOpenHistoryLimit = this.configurationService.getValue<number>(QUICKOPEN_HISTORY_LIMIT_CONFIG);
		this._recentlyUsedTasks = new LRUCache<string, string>(quickOpenHistoryLimit);

		let storageValue = this.storageService.get(AbstractTaskService.RecentlyUsedTasks_KeyV2, StorageScope.WORKSPACE);
		if (storageValue) {
			try {
				let values: [string, string][] = JSON.parse(storageValue);
				if (Array.isArray(values)) {
					for (let value of values) {
						this._recentlyUsedTasks.set(value[0], value[1]);
					}
				}
			} catch (error) {
				// Ignore. We use the empty result
			}
		}
		return this._recentlyUsedTasks;
	}

	private getFolderFromTaskKey(key: string): string | undefined {
		const keyValue: { folder: string | undefined } = JSON.parse(key);
		return keyValue.folder;
	}

	public async readRecentTasks(): Promise<(Task | ConfiguringTask)[]> {
		const folderMap: IStringDictionary<IWorkspaceFolder> = Object.create(null);
		this.workspaceFolders.forEach(folder => {
			folderMap[folder.uri.toString()] = folder;
		});
		const folderToTasksMap: Map<string, any> = new Map();
		const recentlyUsedTasks = this.getRecentlyUsedTasks();
		const tasks: (Task | ConfiguringTask)[] = [];
		for (const entry of recentlyUsedTasks.entries()) {
			const key = entry[0];
			const task = JSON.parse(entry[1]);
			const folder = this.getFolderFromTaskKey(key);
			if (folder && !folderToTasksMap.has(folder)) {
				folderToTasksMap.set(folder, []);
			}
			if (folder && (folderMap[folder] || (folder === USER_TASKS_GROUP_KEY)) && task) {
				folderToTasksMap.get(folder).push(task);
			}
		}
		const readTasksMap: Map<string, (Task | ConfiguringTask)> = new Map();
		for (const key of folderToTasksMap.keys()) {
			let custom: CustomTask[] = [];
			let customized: IStringDictionary<ConfiguringTask> = Object.create(null);
			await this.computeTasksForSingleConfig(folderMap[key] ?? await this.getAFolder(), {
				version: '2.0.0',
				tasks: folderToTasksMap.get(key)
			}, TaskRunSource.System, custom, customized, folderMap[key] ? TaskConfig.TaskConfigSource.TasksJson : TaskConfig.TaskConfigSource.User, true);
			custom.forEach(task => {
				const taskKey = task.getRecentlyUsedKey();
				if (taskKey) {
					readTasksMap.set(taskKey, task);
				}
			});
			for (const configuration in customized) {
				const taskKey = customized[configuration].getRecentlyUsedKey();
				if (taskKey) {
					readTasksMap.set(taskKey, customized[configuration]);
				}
			}
		}

		for (const key of recentlyUsedTasks.keys()) {
			if (readTasksMap.has(key)) {
				tasks.push(readTasksMap.get(key)!);
			}
		}
		return tasks;
	}

	public removeRecentlyUsedTask(taskRecentlyUsedKey: string) {
		if (this.getRecentlyUsedTasks().has(taskRecentlyUsedKey)) {
			this.getRecentlyUsedTasks().delete(taskRecentlyUsedKey);
			this.saveRecentlyUsedTasks();
		}
	}

	private setTaskLRUCacheLimit() {
		const quickOpenHistoryLimit = this.configurationService.getValue<number>(QUICKOPEN_HISTORY_LIMIT_CONFIG);
		if (this._recentlyUsedTasks) {
			this._recentlyUsedTasks.limit = quickOpenHistoryLimit;
		}
	}

	private async setRecentlyUsedTask(task: Task): Promise<void> {
		let key = task.getRecentlyUsedKey();
		if (!InMemoryTask.is(task) && key) {
			const customizations = this.createCustomizableTask(task);
			if (ContributedTask.is(task) && customizations) {
				let custom: CustomTask[] = [];
				let customized: IStringDictionary<ConfiguringTask> = Object.create(null);
				await this.computeTasksForSingleConfig(task._source.workspaceFolder ?? this.workspaceFolders[0], {
					version: '2.0.0',
					tasks: [customizations]
				}, TaskRunSource.System, custom, customized, TaskConfig.TaskConfigSource.TasksJson, true);
				for (const configuration in customized) {
					key = customized[configuration].getRecentlyUsedKey()!;
				}
			}
			this.getRecentlyUsedTasks().set(key, JSON.stringify(customizations));
			this.saveRecentlyUsedTasks();
		}
	}

	private saveRecentlyUsedTasks(): void {
		if (!this._recentlyUsedTasks) {
			return;
		}
		const quickOpenHistoryLimit = this.configurationService.getValue<number>(QUICKOPEN_HISTORY_LIMIT_CONFIG);
		// setting history limit to 0 means no LRU sorting
		if (quickOpenHistoryLimit === 0) {
			return;
		}
		let keys = [...this._recentlyUsedTasks.keys()];
		if (keys.length > quickOpenHistoryLimit) {
			keys = keys.slice(0, quickOpenHistoryLimit);
		}
		const keyValues: [string, string][] = [];
		for (const key of keys) {
			keyValues.push([key, this._recentlyUsedTasks.get(key, Touch.None)!]);
		}
		this.storageService.store(AbstractTaskService.RecentlyUsedTasks_KeyV2, JSON.stringify(keyValues), StorageScope.WORKSPACE, StorageTarget.USER);
	}

	private openDocumentation(): void {
		this.openerService.open(URI.parse('https://code.visualstudio.com/docs/editor/tasks#_defining-a-problem-matcher'));
	}

	private build(): Promise<ITaskSummary> {
		return this.getGroupedTasks().then((tasks) => {
			let runnable = this.createRunnableTask(tasks, TaskGroup.Build);
			if (!runnable || !runnable.task) {
				if (this.schemaVersion === JsonSchemaVersion.V0_1_0) {
					throw new TaskError(Severity.Info, nls.localize('TaskService.noBuildTask1', 'No build task defined. Mark a task with \'isBuildCommand\' in the tasks.json file.'), TaskErrors.NoBuildTask);
				} else {
					throw new TaskError(Severity.Info, nls.localize('TaskService.noBuildTask2', 'No build task defined. Mark a task with as a \'build\' group in the tasks.json file.'), TaskErrors.NoBuildTask);
				}
			}
			return this.executeTask(runnable.task, runnable.resolver, TaskRunSource.User);
		}).then(value => value, (error) => {
			this.handleError(error);
			return Promise.reject(error);
		});
	}

	private runTest(): Promise<ITaskSummary> {
		return this.getGroupedTasks().then((tasks) => {
			let runnable = this.createRunnableTask(tasks, TaskGroup.Test);
			if (!runnable || !runnable.task) {
				if (this.schemaVersion === JsonSchemaVersion.V0_1_0) {
					throw new TaskError(Severity.Info, nls.localize('TaskService.noTestTask1', 'No test task defined. Mark a task with \'isTestCommand\' in the tasks.json file.'), TaskErrors.NoTestTask);
				} else {
					throw new TaskError(Severity.Info, nls.localize('TaskService.noTestTask2', 'No test task defined. Mark a task with as a \'test\' group in the tasks.json file.'), TaskErrors.NoTestTask);
				}
			}
			return this.executeTask(runnable.task, runnable.resolver, TaskRunSource.User);
		}).then(value => value, (error) => {
			this.handleError(error);
			return Promise.reject(error);
		});
	}

	// runTaskPromise is used for queueing calls to run so that we don't end up with the same task runnin
	private runTaskPromise: Promise<ITaskSummary | undefined> = Promise.resolve(undefined);
	public async run(task: Task | undefined, options?: ProblemMatcherRunOptions, runSource: TaskRunSource = TaskRunSource.System): Promise<ITaskSummary | undefined> {
		if (!(await this.trust())) {
			return undefined; // {{SQL CARBON EDIT}} Strict null
		}

		if (!task) {
			throw new TaskError(Severity.Info, nls.localize('TaskServer.noTask', 'Task to execute is undefined'), TaskErrors.TaskNotFound);
		}
<<<<<<< HEAD
		return new Promise<ITaskSummary | undefined>(async (resolve) => {
=======

		return this.runTaskPromise = this.runTaskPromise.then(() => new Promise<ITaskSummary | undefined>(async (resolve) => {
>>>>>>> a76a1efe
			let resolver = this.createResolver();
			if (options && options.attachProblemMatcher && this.shouldAttachProblemMatcher(task) && !InMemoryTask.is(task)) {
				const toExecute = await this.attachProblemMatcher(task);
				if (toExecute) {
					resolve(this.executeTask(toExecute, resolver, runSource));
				} else {
					resolve(undefined);
				}
			} else {
				resolve(this.executeTask(task, resolver, runSource));
			}
		}).then((value) => {
			if (runSource === TaskRunSource.User) {
				this.getWorkspaceTasks().then(workspaceTasks => {
					RunAutomaticTasks.promptForPermission(this, this.storageService, this.notificationService, this.workspaceTrustRequestService, this.openerService, workspaceTasks);
				});
			}
			return value;
		}, (error) => {
			this.handleError(error);
			return Promise.reject(error);
		}));
	}

	private isProvideTasksEnabled(): boolean {
		const settingValue = this.configurationService.getValue('task.autoDetect');
		return settingValue === 'on';
	}

	private isProblemMatcherPromptEnabled(type?: string): boolean {
		const settingValue = this.configurationService.getValue(PROBLEM_MATCHER_NEVER_CONFIG);
		if (Types.isBoolean(settingValue)) {
			return !settingValue;
		}
		if (type === undefined) {
			return true;
		}
		const settingValueMap: IStringDictionary<boolean> = <any>settingValue;
		return !settingValueMap[type];
	}

	private getTypeForTask(task: Task): string {
		let type: string;
		if (CustomTask.is(task)) {
			let configProperties: TaskConfig.ConfigurationProperties = task._source.config.element;
			type = (<any>configProperties).type;
		} else {
			type = task.getDefinition()!.type;
		}
		return type;
	}

	private shouldAttachProblemMatcher(task: Task): boolean {
		const enabled = this.isProblemMatcherPromptEnabled(this.getTypeForTask(task));
		if (enabled === false) {
			return false;
		}
		if (!this.canCustomize(task)) {
			return false;
		}
		if (task.configurationProperties.group !== undefined && task.configurationProperties.group !== TaskGroup.Build) {
			return false;
		}
		if (task.configurationProperties.problemMatchers !== undefined && task.configurationProperties.problemMatchers.length > 0) {
			return false;
		}
		if (ContributedTask.is(task)) {
			return !task.hasDefinedMatchers && !!task.configurationProperties.problemMatchers && (task.configurationProperties.problemMatchers.length === 0);
		}
		if (CustomTask.is(task)) {
			let configProperties: TaskConfig.ConfigurationProperties = task._source.config.element;
			return configProperties.problemMatcher === undefined && !task.hasDefinedMatchers;
		}
		return false;
	}

	private async updateNeverProblemMatcherSetting(type: string): Promise<void> {
		this.telemetryService.publicLog2<ProblemMatcherDisableMetrics, ProblemMatcherDisableMetricsClassification>('problemMatcherDisabled', { type });
		const current = this.configurationService.getValue(PROBLEM_MATCHER_NEVER_CONFIG);
		if (current === true) {
			return;
		}
		let newValue: IStringDictionary<boolean>;
		if (current !== false) {
			newValue = <any>current;
		} else {
			newValue = Object.create(null);
		}
		newValue[type] = true;
		return this.configurationService.updateValue(PROBLEM_MATCHER_NEVER_CONFIG, newValue);
	}

	private attachProblemMatcher(task: ContributedTask | CustomTask): Promise<Task | undefined> {
		interface ProblemMatcherPickEntry extends IQuickPickItem {
			matcher: NamedProblemMatcher | undefined;
			never?: boolean;
			learnMore?: boolean;
			setting?: string;
		}
		let entries: QuickPickInput<ProblemMatcherPickEntry>[] = [];
		for (let key of ProblemMatcherRegistry.keys()) {
			let matcher = ProblemMatcherRegistry.get(key);
			if (matcher.deprecated) {
				continue;
			}
			if (matcher.name === matcher.label) {
				entries.push({ label: matcher.name, matcher: matcher });
			} else {
				entries.push({
					label: matcher.label,
					description: `$${matcher.name}`,
					matcher: matcher
				});
			}
		}
		if (entries.length > 0) {
			entries = entries.sort((a, b) => {
				if (a.label && b.label) {
					return a.label.localeCompare(b.label);
				} else {
					return 0;
				}
			});
			entries.unshift({ type: 'separator', label: nls.localize('TaskService.associate', 'associate') });
			let taskType: string;
			if (CustomTask.is(task)) {
				let configProperties: TaskConfig.ConfigurationProperties = task._source.config.element;
				taskType = (<any>configProperties).type;
			} else {
				taskType = task.getDefinition().type;
			}
			entries.unshift(
				{ label: nls.localize('TaskService.attachProblemMatcher.continueWithout', 'Continue without scanning the task output'), matcher: undefined },
				{ label: nls.localize('TaskService.attachProblemMatcher.never', 'Never scan the task output for this task'), matcher: undefined, never: true },
				{ label: nls.localize('TaskService.attachProblemMatcher.neverType', 'Never scan the task output for {0} tasks', taskType), matcher: undefined, setting: taskType },
				{ label: nls.localize('TaskService.attachProblemMatcher.learnMoreAbout', 'Learn more about scanning the task output'), matcher: undefined, learnMore: true }
			);
			return this.quickInputService.pick(entries, {
				placeHolder: nls.localize('selectProblemMatcher', 'Select for which kind of errors and warnings to scan the task output'),
			}).then(async (selected) => {
				if (selected) {
					if (selected.learnMore) {
						this.openDocumentation();
						return undefined;
					} else if (selected.never) {
						this.customize(task, { problemMatcher: [] }, true);
						return task;
					} else if (selected.matcher) {
						let newTask = task.clone();
						let matcherReference = `$${selected.matcher.name}`;
						let properties: CustomizationProperties = { problemMatcher: [matcherReference] };
						newTask.configurationProperties.problemMatchers = [matcherReference];
						let matcher = ProblemMatcherRegistry.get(selected.matcher.name);
						if (matcher && matcher.watching !== undefined) {
							properties.isBackground = true;
							newTask.configurationProperties.isBackground = true;
						}
						this.customize(task, properties, true);
						return newTask;
					} else if (selected.setting) {
						await this.updateNeverProblemMatcherSetting(selected.setting);
						return task;
					} else {
						return task;
					}
				} else {
					return undefined;
				}
			});
		}
		return Promise.resolve(task);
	}

	private getTasksForGroup(group: string): Promise<Task[]> {
		return this.getGroupedTasks().then((groups) => {
			let result: Task[] = [];
			groups.forEach((tasks) => {
				for (let task of tasks) {
					if (task.configurationProperties.group === group) {
						result.push(task);
					}
				}
			});
			return result;
		});
	}

	public needsFolderQualification(): boolean {
		return this.contextService.getWorkbenchState() === WorkbenchState.WORKSPACE;
	}

	private canCustomize(task: Task): boolean {
		if (this.schemaVersion !== JsonSchemaVersion.V2_0_0) {
			return false;
		}
		if (CustomTask.is(task)) {
			return true;
		}
		if (ContributedTask.is(task)) {
			return !!task.getWorkspaceFolder();
		}
		return false;
	}

	private async formatTaskForJson(resource: URI, task: TaskConfig.CustomTask | TaskConfig.ConfiguringTask): Promise<string> {
		let reference: IReference<IResolvedTextEditorModel> | undefined;
		let stringValue: string = '';
		try {
			reference = await this.textModelResolverService.createModelReference(resource);
			const model = reference.object.textEditorModel;
			const { tabSize, insertSpaces } = model.getOptions();
			const eol = model.getEOL();
			const edits = format(JSON.stringify(task), undefined, { eol, tabSize, insertSpaces });
			let stringified = applyEdits(JSON.stringify(task), edits);
			const regex = new RegExp(eol + (insertSpaces ? ' '.repeat(tabSize) : '\\t'), 'g');
			stringified = stringified.replace(regex, eol + (insertSpaces ? ' '.repeat(tabSize * 3) : '\t\t\t'));
			const twoTabs = insertSpaces ? ' '.repeat(tabSize * 2) : '\t\t';
			stringValue = twoTabs + stringified.slice(0, stringified.length - 1) + twoTabs + stringified.slice(stringified.length - 1);
		} finally {
			if (reference) {
				reference.dispose();
			}
		}
		return stringValue;
	}

	private openEditorAtTask(resource: URI | undefined, task: TaskConfig.CustomTask | TaskConfig.ConfiguringTask | string | undefined, configIndex: number = -1): Promise<boolean> {
		if (resource === undefined) {
			return Promise.resolve(false);
		}
		let selection: ITextEditorSelection | undefined;
		return this.fileService.readFile(resource).then(content => content.value).then(async content => {
			if (!content) {
				return false;
			}
			if (task) {
				const contentValue = content.toString();
				let stringValue: string | undefined;
				if (configIndex !== -1) {
					const json: TaskConfig.ExternalTaskRunnerConfiguration = this.configurationService.getValue<TaskConfig.ExternalTaskRunnerConfiguration>('tasks', { resource });
					if (json.tasks && (json.tasks.length > configIndex)) {
						stringValue = await this.formatTaskForJson(resource, json.tasks[configIndex]);
					}
				}
				if (!stringValue) {
					if (typeof task === 'string') {
						stringValue = task;
					} else {
						stringValue = await this.formatTaskForJson(resource, task);
					}
				}

				const index = contentValue.indexOf(stringValue);
				let startLineNumber = 1;
				for (let i = 0; i < index; i++) {
					if (contentValue.charAt(i) === '\n') {
						startLineNumber++;
					}
				}
				let endLineNumber = startLineNumber;
				for (let i = 0; i < stringValue.length; i++) {
					if (stringValue.charAt(i) === '\n') {
						endLineNumber++;
					}
				}
				selection = startLineNumber > 1 ? { startLineNumber, startColumn: startLineNumber === endLineNumber ? 4 : 3, endLineNumber, endColumn: startLineNumber === endLineNumber ? undefined : 4 } : undefined;
			}

			return this.editorService.openEditor({
				resource,
				options: {
					pinned: false,
					forceReload: true, // because content might have changed
					selection,
					selectionRevealType: TextEditorSelectionRevealType.CenterIfOutsideViewport
				}
			}).then(() => !!selection);
		});
	}

	private createCustomizableTask(task: ContributedTask | CustomTask | ConfiguringTask): TaskConfig.CustomTask | TaskConfig.ConfiguringTask | undefined {
		let toCustomize: TaskConfig.CustomTask | TaskConfig.ConfiguringTask | undefined;
		let taskConfig = CustomTask.is(task) || ConfiguringTask.is(task) ? task._source.config : undefined;
		if (taskConfig && taskConfig.element) {
			toCustomize = { ...(taskConfig.element) };
		} else if (ContributedTask.is(task)) {
			toCustomize = {
			};
			let identifier: TaskConfig.TaskIdentifier = Object.assign(Object.create(null), task.defines);
			delete identifier['_key'];
			Object.keys(identifier).forEach(key => (<any>toCustomize)![key] = identifier[key]);
			if (task.configurationProperties.problemMatchers && task.configurationProperties.problemMatchers.length > 0 && Types.isStringArray(task.configurationProperties.problemMatchers)) {
				toCustomize.problemMatcher = task.configurationProperties.problemMatchers;
			}
			if (task.configurationProperties.group) {
				toCustomize.group = task.configurationProperties.group;
			}
		}
		if (!toCustomize) {
			return undefined;
		}
		if (toCustomize.problemMatcher === undefined && task.configurationProperties.problemMatchers === undefined || (task.configurationProperties.problemMatchers && task.configurationProperties.problemMatchers.length === 0)) {
			toCustomize.problemMatcher = [];
		}
		if (task._source.label !== 'Workspace') {
			toCustomize.label = task.configurationProperties.identifier;
		} else {
			toCustomize.label = task._label;
		}
		toCustomize.detail = task.configurationProperties.detail;
		return toCustomize;
	}

	public async customize(task: ContributedTask | CustomTask | ConfiguringTask, properties?: CustomizationProperties, openConfig?: boolean): Promise<void> {
		if (!(await this.trust())) {
			return;
		}

		const workspaceFolder = task.getWorkspaceFolder();
		if (!workspaceFolder) {
			return Promise.resolve(undefined);
		}
		let configuration = this.getConfiguration(workspaceFolder, task._source.kind);
		if (configuration.hasParseErrors) {
			this.notificationService.warn(nls.localize('customizeParseErrors', 'The current task configuration has errors. Please fix the errors first before customizing a task.'));
			return Promise.resolve<void>(undefined);
		}

		let fileConfig = configuration.config;
		const toCustomize = this.createCustomizableTask(task);
		if (!toCustomize) {
			return Promise.resolve(undefined);
		}
		const index: number | undefined = CustomTask.is(task) ? task._source.config.index : undefined;
		if (properties) {
			for (let property of Object.getOwnPropertyNames(properties)) {
				let value = (<any>properties)[property];
				if (value !== undefined && value !== null) {
					(<any>toCustomize)[property] = value;
				}
			}
		}

		let promise: Promise<void> | undefined;
		if (!fileConfig) {
			let value = {
				version: '2.0.0',
				tasks: [toCustomize]
			};
			let content = [
				'{',
				nls.localize('tasksJsonComment', '\t// See https://go.microsoft.com/fwlink/?LinkId=733558 \n\t// for the documentation about the tasks.json format'),
			].join('\n') + JSON.stringify(value, null, '\t').substr(1);
			let editorConfig = this.configurationService.getValue<any>();
			if (editorConfig.editor.insertSpaces) {
				content = content.replace(/(\n)(\t+)/g, (_, s1, s2) => s1 + ' '.repeat(s2.length * editorConfig.editor.tabSize));
			}
			promise = this.textFileService.create([{ resource: workspaceFolder.toResource('.vscode/tasks.json'), value: content }]).then(() => { });
		} else {
			// We have a global task configuration
			if ((index === -1) && properties) {
				if (properties.problemMatcher !== undefined) {
					fileConfig.problemMatcher = properties.problemMatcher;
					promise = this.writeConfiguration(workspaceFolder, 'tasks.problemMatchers', fileConfig.problemMatcher, task._source.kind);
				} else if (properties.group !== undefined) {
					fileConfig.group = properties.group;
					promise = this.writeConfiguration(workspaceFolder, 'tasks.group', fileConfig.group, task._source.kind);
				}
			} else {
				if (!Array.isArray(fileConfig.tasks)) {
					fileConfig.tasks = [];
				}
				if (index === undefined) {
					fileConfig.tasks.push(toCustomize);
				} else {
					fileConfig.tasks[index] = toCustomize;
				}
				promise = this.writeConfiguration(workspaceFolder, 'tasks.tasks', fileConfig.tasks, task._source.kind);
			}
		}
		if (!promise) {
			return Promise.resolve(undefined);
		}
		return promise.then(() => {
			let event: TaskCustomizationTelemetryEvent = {
				properties: properties ? Object.getOwnPropertyNames(properties) : []
			};
			/* __GDPR__
				"taskService.customize" : {
					"properties" : { "classification": "SystemMetaData", "purpose": "FeatureInsight" }
				}
			*/
			this.telemetryService.publicLog(AbstractTaskService.CustomizationTelemetryEventName, event);
			if (openConfig) {
				this.openEditorAtTask(this.getResourceForTask(task), toCustomize);
			}
		});
	}

	private writeConfiguration(workspaceFolder: IWorkspaceFolder, key: string, value: any, source?: string): Promise<void> | undefined {
		let target: ConfigurationTarget | undefined = undefined;
		switch (source) {
			case TaskSourceKind.User: target = ConfigurationTarget.USER; break;
			case TaskSourceKind.WorkspaceFile: target = ConfigurationTarget.WORKSPACE; break;
			default: if (this.contextService.getWorkbenchState() === WorkbenchState.FOLDER) {
				target = ConfigurationTarget.WORKSPACE;
			} else if (this.contextService.getWorkbenchState() === WorkbenchState.WORKSPACE) {
				target = ConfigurationTarget.WORKSPACE_FOLDER;
			}
		}
		if (target) {
			return this.configurationService.updateValue(key, value, { resource: workspaceFolder.uri }, target);
		} else {
			return undefined;
		}
	}

	private getResourceForKind(kind: string): URI | undefined {
		this.updateSetup();
		switch (kind) {
			case TaskSourceKind.User: {
				return resources.joinPath(resources.dirname(this.preferencesService.userSettingsResource), 'tasks.json');
			}
			case TaskSourceKind.WorkspaceFile: {
				if (this._workspace && this._workspace.configuration) {
					return this._workspace.configuration;
				}
			}
			default: {
				return undefined;
			}
		}
	}

	private getResourceForTask(task: CustomTask | ConfiguringTask | ContributedTask): URI {
		if (CustomTask.is(task)) {
			let uri = this.getResourceForKind(task._source.kind);
			if (!uri) {
				const taskFolder = task.getWorkspaceFolder();
				if (taskFolder) {
					uri = taskFolder.toResource(task._source.config.file);
				} else {
					uri = this.workspaceFolders[0].uri;
				}
			}
			return uri;
		} else {
			return task.getWorkspaceFolder()!.toResource('.vscode/tasks.json');
		}
	}

	public async openConfig(task: CustomTask | ConfiguringTask | undefined): Promise<boolean> {
		let resource: URI | undefined;
		if (task) {
			resource = this.getResourceForTask(task);
		} else {
			resource = (this._workspaceFolders && (this._workspaceFolders.length > 0)) ? this._workspaceFolders[0].toResource('.vscode/tasks.json') : undefined;
		}
		return this.openEditorAtTask(resource, task ? task._label : undefined, task ? task._source.config.index : -1);
	}

	private createRunnableTask(tasks: TaskMap, group: TaskGroup): { task: Task; resolver: ITaskResolver } | undefined {
		interface ResolverData {
			id: Map<string, Task>;
			label: Map<string, Task>;
			identifier: Map<string, Task>;
		}

		let resolverData: Map<string, ResolverData> = new Map();
		let workspaceTasks: Task[] = [];
		let extensionTasks: Task[] = [];
		tasks.forEach((tasks, folder) => {
			let data = resolverData.get(folder);
			if (!data) {
				data = {
					id: new Map<string, Task>(),
					label: new Map<string, Task>(),
					identifier: new Map<string, Task>()
				};
				resolverData.set(folder, data);
			}
			for (let task of tasks) {
				data.id.set(task._id, task);
				data.label.set(task._label, task);
				if (task.configurationProperties.identifier) {
					data.identifier.set(task.configurationProperties.identifier, task);
				}
				if (group && task.configurationProperties.group === group) {
					if (task._source.kind === TaskSourceKind.Workspace) {
						workspaceTasks.push(task);
					} else {
						extensionTasks.push(task);
					}
				}
			}
		});
		let resolver: ITaskResolver = {
			resolve: async (uri: URI | string, alias: string) => {
				let data = resolverData.get(typeof uri === 'string' ? uri : uri.toString());
				if (!data) {
					return undefined;
				}
				return data.id.get(alias) || data.label.get(alias) || data.identifier.get(alias);
			}
		};
		if (workspaceTasks.length > 0) {
			if (workspaceTasks.length > 1) {
				this._outputChannel.append(nls.localize('moreThanOneBuildTask', 'There are many build tasks defined in the tasks.json. Executing the first one.\n'));
			}
			return { task: workspaceTasks[0], resolver };
		}
		if (extensionTasks.length === 0) {
			return undefined;
		}

		// We can only have extension tasks if we are in version 2.0.0. Then we can even run
		// multiple build tasks.
		if (extensionTasks.length === 1) {
			return { task: extensionTasks[0], resolver };
		} else {
			let id: string = UUID.generateUuid();
			let task: InMemoryTask = new InMemoryTask(
				id,
				{ kind: TaskSourceKind.InMemory, label: 'inMemory' },
				id,
				'inMemory',
				{ reevaluateOnRerun: true },
				{
					identifier: id,
					dependsOn: extensionTasks.map((extensionTask) => { return { uri: extensionTask.getWorkspaceFolder()!.uri, task: extensionTask._id }; }),
					name: id,
				}
			);
			return { task, resolver };
		}
	}

	private createResolver(grouped?: TaskMap): ITaskResolver {
		interface ResolverData {
			label: Map<string, Task>;
			identifier: Map<string, Task>;
			taskIdentifier: Map<string, Task>;
		}

		let resolverData: Map<string, ResolverData> | undefined;

		return {
			resolve: async (uri: URI | string, identifier: string | TaskIdentifier | undefined) => {
				if (resolverData === undefined) {
					resolverData = new Map();
					(grouped || await this.getGroupedTasks()).forEach((tasks, folder) => {
						let data = resolverData!.get(folder);
						if (!data) {
							data = { label: new Map<string, Task>(), identifier: new Map<string, Task>(), taskIdentifier: new Map<string, Task>() };
							resolverData!.set(folder, data);
						}
						for (let task of tasks) {
							data.label.set(task._label, task);
							if (task.configurationProperties.identifier) {
								data.identifier.set(task.configurationProperties.identifier, task);
							}
							let keyedIdentifier = task.getDefinition(true);
							if (keyedIdentifier !== undefined) {
								data.taskIdentifier.set(keyedIdentifier._key, task);
							}
						}
					});
				}
				let data = resolverData.get(typeof uri === 'string' ? uri : uri.toString());
				if (!data || !identifier) {
					return undefined;
				}
				if (Types.isString(identifier)) {
					return data.label.get(identifier) || data.identifier.get(identifier);
				} else {
					let key = TaskDefinition.createTaskIdentifier(identifier, console);
					return key !== undefined ? data.taskIdentifier.get(key._key) : undefined;
				}
			}
		};
	}

	private executeTask(task: Task, resolver: ITaskResolver, runSource: TaskRunSource): Promise<ITaskSummary> {
		enum SaveBeforeRunConfigOptions {
			Always = 'always',
			Never = 'never',
			Prompt = 'prompt'
		}

		const saveBeforeRunTaskConfig: SaveBeforeRunConfigOptions = this.configurationService.getValue('task.saveBeforeRun');

		const execTask = async (task: Task, resolver: ITaskResolver): Promise<ITaskSummary> => {
			return ProblemMatcherRegistry.onReady().then(() => {
				// {{SQL CARBON EDIT}}
				const taskNodeId = UUID.generateUuid();
				let taskInfo: TaskInfo = {
					databaseName: undefined,
					serverName: undefined,
					description: undefined,
					isCancelable: false,
					name: task._label,
					providerName: undefined,
					taskExecutionMode: 0,
					taskId: taskNodeId,
					status: TaskStatus.NotStarted
				};
				this.sqlTaskService.createNewTask(taskInfo);
				this.lastRunTasksViewTask = taskInfo;

				let executeResult = this.getTaskSystem().run(task, resolver);
				// {{SQL CARBON EDIT}}
				return this.handleExecuteResult(executeResult, runSource, taskNodeId);
			});
		};

		const saveAllEditorsAndExecTask = async (task: Task, resolver: ITaskResolver): Promise<ITaskSummary> => {
			return this.editorService.saveAll({ reason: SaveReason.AUTO }).then(() => {
				return execTask(task, resolver);
			});
		};

		const promptAsk = async (task: Task, resolver: ITaskResolver): Promise<ITaskSummary> => {
			const dialogOptions = await this.dialogService.show(
				Severity.Info,
				nls.localize('TaskSystem.saveBeforeRun.prompt.title', 'Save all editors?'),
				[nls.localize('saveBeforeRun.save', 'Save'), nls.localize('saveBeforeRun.dontSave', 'Don\'t save')],
				{
					detail: nls.localize('detail', "Do you want to save all editors before running the task?"),
					cancelId: 1
				}
			);

			if (dialogOptions.choice === 0) {
				return saveAllEditorsAndExecTask(task, resolver);
			} else {
				return execTask(task, resolver);
			}
		};

		if (saveBeforeRunTaskConfig === SaveBeforeRunConfigOptions.Never) {
			return execTask(task, resolver);
		} else if (saveBeforeRunTaskConfig === SaveBeforeRunConfigOptions.Prompt) {
			return promptAsk(task, resolver);
		} else {
			return saveAllEditorsAndExecTask(task, resolver);
		}
	}

	// {{SQL CARBON EDIT}}
	private async handleExecuteResult(executeResult: ITaskExecuteResult, runSource?: TaskRunSource, taskNodeId?: string): Promise<ITaskSummary> {
		if (executeResult.task.taskLoadMessages && executeResult.task.taskLoadMessages.length > 0) {
			executeResult.task.taskLoadMessages.forEach(loadMessage => {
				this._outputChannel.append(loadMessage + '\n');
			});
			this.showOutput();
		}

		if (runSource === TaskRunSource.User) {
			await this.setRecentlyUsedTask(executeResult.task);
		}
		if (executeResult.kind === TaskExecuteKind.Active) {
			let active = executeResult.active;
			if (active && active.same) {
				if (this._taskSystem?.isTaskVisible(executeResult.task)) {
					const message = nls.localize('TaskSystem.activeSame.noBackground', 'The task \'{0}\' is already active.', executeResult.task.getQualifiedLabel());
					let lastInstance = this.getTaskSystem().getLastInstance(executeResult.task) ?? executeResult.task;
					this.notificationService.prompt(Severity.Warning, message,
						[{
							label: nls.localize('terminateTask', "Terminate Task"),
							run: () => this.terminate(lastInstance)
						},
						{
							label: nls.localize('restartTask', "Restart Task"),
							run: () => this.restart(lastInstance)
						}],
						{ sticky: true }
					);
				} else {
					this._taskSystem?.revealTask(executeResult.task);
				}
			} else {
				throw new TaskError(Severity.Warning, nls.localize('TaskSystem.active', 'There is already a task running. Terminate it first before executing another task.'), TaskErrors.RunningTask);
			}
		}
		// {{SQL CARBON EDIT}}
		executeResult.promise.then((summary: ITaskSummary) => {
			let args: TaskStatusChangeArgs = {
				taskId: taskNodeId ? taskNodeId : executeResult.task._id,
				status: undefined
			};
			if (summary.exitCode === 0) {
				args.status = TaskStatus.Succeeded;
			} else if (summary.exitCode === 1) {
				args.status = TaskStatus.Failed;
			}
			this.sqlTaskService.handleTaskComplete(args);
		});
		return executeResult.promise;
	}

	private restart(task: Task): void {
		if (!this._taskSystem) {
			return;
		}
		this._taskSystem.terminate(task).then((response) => {
			if (response.success) {
				this.run(task).then(undefined, reason => {
					// eat the error, it has already been surfaced to the user and we don't care about it here
				});
			} else {
				this.notificationService.warn(nls.localize('TaskSystem.restartFailed', 'Failed to terminate and restart task {0}', Types.isString(task) ? task : task.configurationProperties.name));
			}
			return response;
		});
	}

	public async terminate(task: Task): Promise<TaskTerminateResponse> {
		if (!(await this.trust())) {
			return { success: true, task: undefined };
		}

		if (!this._taskSystem) {
			return { success: true, task: undefined };
		}
		return this._taskSystem.terminate(task);
	}

	private terminateAll(): Promise<TaskTerminateResponse[]> {
		if (!this._taskSystem) {
			return Promise.resolve<TaskTerminateResponse[]>([]);
		}
		return this._taskSystem.terminateAll();
	}

	protected createTerminalTaskSystem(): ITaskSystem {
		return new TerminalTaskSystem(
			this.terminalService, this.outputService, this.panelService, this.viewsService, this.markerService,
			this.modelService, this.configurationResolverService, this.telemetryService,
			this.contextService, this.environmentService,
			AbstractTaskService.OutputChannelId, this.fileService, this.terminalProfileResolverService,
			this.pathService, this.viewDescriptorService, this.logService, this.configurationService,
			(workspaceFolder: IWorkspaceFolder | undefined) => {
				if (workspaceFolder) {
					return this.getTaskSystemInfo(workspaceFolder.uri.scheme);
				} else if (this._taskSystemInfos.size > 0) {
					return this._taskSystemInfos.values().next().value;
				} else {
					return undefined;
				}
			}
		);
	}

	protected abstract getTaskSystem(): ITaskSystem;

	private isTaskProviderEnabled(type: string) {
		const definition = TaskDefinitionRegistry.get(type);
		return !definition || !definition.when || this.contextKeyService.contextMatchesRules(definition.when);
	}

	private getGroupedTasks(type?: string): Promise<TaskMap> {
		const needsRecentTasksMigration = this.needsRecentTasksMigration();
		return Promise.all([this.extensionService.activateByEvent('onCommand:workbench.action.tasks.runTask'), this.extensionService.whenInstalledExtensionsRegistered()]).then(() => {
			let validTypes: IStringDictionary<boolean> = Object.create(null);
			TaskDefinitionRegistry.all().forEach(definition => validTypes[definition.taskType] = true);
			validTypes['shell'] = true;
			validTypes['process'] = true;
			return new Promise<TaskSet[]>(resolve => {
				let result: TaskSet[] = [];
				let counter: number = 0;
				let done = (value: TaskSet | undefined) => {
					if (value) {
						result.push(value);
					}
					if (--counter === 0) {
						resolve(result);
					}
				};
				let error = (error: any) => {
					try {
						if (error && Types.isString(error.message)) {
							this._outputChannel.append('Error: ');
							this._outputChannel.append(error.message);
							this._outputChannel.append('\n');
							this.showOutput();
						} else {
							this._outputChannel.append('Unknown error received while collecting tasks from providers.\n');
							this.showOutput();
						}
					} finally {
						if (--counter === 0) {
							resolve(result);
						}
					}
				};
				if (this.isProvideTasksEnabled() && (this.schemaVersion === JsonSchemaVersion.V2_0_0) && (this._providers.size > 0)) {
					for (const [handle, provider] of this._providers) {
						const providerType = this._providerTypes.get(handle);
						if ((type === undefined) || (type === providerType)) {
							if (providerType && !this.isTaskProviderEnabled(providerType)) {
								continue;
							}
							counter++;
							provider.provideTasks(validTypes).then((taskSet: TaskSet) => {
								// Check that the tasks provided are of the correct type
								for (const task of taskSet.tasks) {
									if (task.type !== this._providerTypes.get(handle)) {
										this._outputChannel.append(nls.localize('unexpectedTaskType', "The task provider for \"{0}\" tasks unexpectedly provided a task of type \"{1}\".\n", this._providerTypes.get(handle), task.type));
										if ((task.type !== 'shell') && (task.type !== 'process')) {
											this.showOutput();
										}
										break;
									}
								}
								return done(taskSet);
							}, error);
						}
					}
				} else {
					resolve(result);
				}
			});
		}).then((contributedTaskSets) => {
			let result: TaskMap = new TaskMap();
			let contributedTasks: TaskMap = new TaskMap();

			for (let set of contributedTaskSets) {
				for (let task of set.tasks) {
					let workspaceFolder = task.getWorkspaceFolder();
					if (workspaceFolder) {
						contributedTasks.add(workspaceFolder, task);
					}
				}
			}

			return this.getWorkspaceTasks().then(async (customTasks) => {
				const customTasksKeyValuePairs = Array.from(customTasks);
				const customTasksPromises = customTasksKeyValuePairs.map(async ([key, folderTasks]) => {
					let contributed = contributedTasks.get(key);
					if (!folderTasks.set) {
						if (contributed) {
							result.add(key, ...contributed);
						}
						return;
					}

					if (this.contextService.getWorkbenchState() === WorkbenchState.EMPTY) {
						result.add(key, ...folderTasks.set.tasks);
					} else {
						let configurations = folderTasks.configurations;
						let legacyTaskConfigurations = folderTasks.set ? this.getLegacyTaskConfigurations(folderTasks.set) : undefined;
						let customTasksToDelete: Task[] = [];
						if (configurations || legacyTaskConfigurations) {
							let unUsedConfigurations: Set<string> = new Set<string>();
							if (configurations) {
								Object.keys(configurations.byIdentifier).forEach(key => unUsedConfigurations.add(key));
							}
							for (let task of contributed) {
								if (!ContributedTask.is(task)) {
									continue;
								}
								if (configurations) {
									let configuringTask = configurations.byIdentifier[task.defines._key];
									if (configuringTask) {
										unUsedConfigurations.delete(task.defines._key);
										result.add(key, TaskConfig.createCustomTask(task, configuringTask));
									} else {
										result.add(key, task);
									}
								} else if (legacyTaskConfigurations) {
									let configuringTask = legacyTaskConfigurations[task.defines._key];
									if (configuringTask) {
										result.add(key, TaskConfig.createCustomTask(task, configuringTask));
										customTasksToDelete.push(configuringTask);
									} else {
										result.add(key, task);
									}
								} else {
									result.add(key, task);
								}
							}
							if (customTasksToDelete.length > 0) {
								let toDelete = customTasksToDelete.reduce<IStringDictionary<boolean>>((map, task) => {
									map[task._id] = true;
									return map;
								}, Object.create(null));
								for (let task of folderTasks.set.tasks) {
									if (toDelete[task._id]) {
										continue;
									}
									result.add(key, task);
								}
							} else {
								result.add(key, ...folderTasks.set.tasks);
							}

							const unUsedConfigurationsAsArray = Array.from(unUsedConfigurations);

							const unUsedConfigurationPromises = unUsedConfigurationsAsArray.map(async (value) => {
								let configuringTask = configurations!.byIdentifier[value];
								if (type && (type !== configuringTask.configures.type)) {
									return;
								}

								let requiredTaskProviderUnavailable: boolean = false;

								for (const [handle, provider] of this._providers) {
									const providerType = this._providerTypes.get(handle);
									if (configuringTask.type === providerType) {
										if (providerType && !this.isTaskProviderEnabled(providerType)) {
											requiredTaskProviderUnavailable = true;
											continue;
										}

										try {
											const resolvedTask = await provider.resolveTask(configuringTask);
											if (resolvedTask && (resolvedTask._id === configuringTask._id)) {
												result.add(key, TaskConfig.createCustomTask(resolvedTask, configuringTask));
												return;
											}
										} catch (error) {
											// Ignore errors. The task could not be provided by any of the providers.
										}
									}
								}

								if (requiredTaskProviderUnavailable) {
									this._outputChannel.append(nls.localize(
										'TaskService.providerUnavailable',
										'Warning: {0} tasks are unavailable in the current environment.\n',
										configuringTask.configures.type
									));
								} else {
									this._outputChannel.append(nls.localize(
										'TaskService.noConfiguration',
										'Error: The {0} task detection didn\'t contribute a task for the following configuration:\n{1}\nThe task will be ignored.\n',
										configuringTask.configures.type,
										JSON.stringify(configuringTask._source.config.element, undefined, 4)
									));
									this.showOutput();
								}
							});

							await Promise.all(unUsedConfigurationPromises);
						} else {
							result.add(key, ...folderTasks.set.tasks);
							result.add(key, ...contributed);
						}
					}
				});

				await Promise.all(customTasksPromises);
				if (needsRecentTasksMigration) {
					// At this point we have all the tasks and can migrate the recently used tasks.
					await this.migrateRecentTasks(result.all());
				}
				return result;
			}, () => {
				// If we can't read the tasks.json file provide at least the contributed tasks
				let result: TaskMap = new TaskMap();
				for (let set of contributedTaskSets) {
					for (let task of set.tasks) {
						const folder = task.getWorkspaceFolder();
						if (folder) {
							result.add(folder, task);
						}
					}
				}
				return result;
			});
		});
	}

	private getLegacyTaskConfigurations(workspaceTasks: TaskSet): IStringDictionary<CustomTask> | undefined {
		let result: IStringDictionary<CustomTask> | undefined;
		function getResult(): IStringDictionary<CustomTask> {
			if (result) {
				return result;
			}
			result = Object.create(null);
			return result!;
		}
		for (let task of workspaceTasks.tasks) {
			if (CustomTask.is(task)) {
				let commandName = task.command && task.command.name;
				// This is for backwards compatibility with the 0.1.0 task annotation code
				// if we had a gulp, jake or grunt command a task specification was a annotation
				if (commandName === 'gulp' || commandName === 'grunt' || commandName === 'jake') {
					let identifier = NKeyedTaskIdentifier.create({
						type: commandName,
						task: task.configurationProperties.name
					});
					getResult()[identifier._key] = task;
				}
			}
		}
		return result;
	}

	public async getWorkspaceTasks(runSource: TaskRunSource = TaskRunSource.User): Promise<Map<string, WorkspaceFolderTaskResult>> {
		if (!(await this.trust())) {
			return new Map();
		}
		await this._waitForSupportedExecutions;
		if (this._workspaceTasksPromise) {
			return this._workspaceTasksPromise;
		}
		this.updateWorkspaceTasks(runSource);
		return this._workspaceTasksPromise!;
	}

	protected abstract updateWorkspaceTasks(runSource: TaskRunSource | void): void;

	private async getAFolder(): Promise<IWorkspaceFolder> {
		let folder = this.workspaceFolders.length > 0 ? this.workspaceFolders[0] : undefined;
		if (!folder) {
			const userhome = await this.pathService.userHome();
			folder = new WorkspaceFolder({ uri: userhome, name: resources.basename(userhome), index: 0 });
		}
		return folder;
	}

	protected computeWorkspaceTasks(runSource: TaskRunSource = TaskRunSource.User): Promise<Map<string, WorkspaceFolderTaskResult>> {
		let promises: Promise<WorkspaceFolderTaskResult | undefined>[] = [];
		for (let folder of this.workspaceFolders) {
			promises.push(this.computeWorkspaceFolderTasks(folder, runSource).then((value) => value, () => undefined));
		}
		return Promise.all(promises).then(async (values) => {
			let result = new Map<string, WorkspaceFolderTaskResult>();
			for (let value of values) {
				if (value) {
					result.set(value.workspaceFolder.uri.toString(), value);
				}
			}
			const folder = await this.getAFolder();
			const userTasks = await this.computeUserTasks(folder, runSource).then((value) => value, () => undefined);
			if (userTasks) {
				result.set(USER_TASKS_GROUP_KEY, userTasks);
			}

			if (this.contextService.getWorkbenchState() !== WorkbenchState.EMPTY) {
				const workspaceFileTasks = await this.computeWorkspaceFileTasks(folder, runSource).then((value) => value, () => undefined);
				if (workspaceFileTasks && this._workspace && this._workspace.configuration) {
					result.set(this._workspace.configuration.toString(), workspaceFileTasks);
				}
			}
			return result;
		});
	}

	private get jsonTasksSupported(): boolean {
		return !!ShellExecutionSupportedContext.getValue(this.contextKeyService) && !!ProcessExecutionSupportedContext.getValue(this.contextKeyService);
	}

	private computeWorkspaceFolderTasks(workspaceFolder: IWorkspaceFolder, runSource: TaskRunSource = TaskRunSource.User): Promise<WorkspaceFolderTaskResult> {
		return (this.executionEngine === ExecutionEngine.Process
			? this.computeLegacyConfiguration(workspaceFolder)
			: this.computeConfiguration(workspaceFolder)).
			then((workspaceFolderConfiguration) => {
				if (!workspaceFolderConfiguration || !workspaceFolderConfiguration.config || workspaceFolderConfiguration.hasErrors) {
					return Promise.resolve({ workspaceFolder, set: undefined, configurations: undefined, hasErrors: workspaceFolderConfiguration ? workspaceFolderConfiguration.hasErrors : false });
				}
				return ProblemMatcherRegistry.onReady().then(async (): Promise<WorkspaceFolderTaskResult> => {
					let taskSystemInfo: TaskSystemInfo | undefined = this.getTaskSystemInfo(workspaceFolder.uri.scheme);
					let problemReporter = new ProblemReporter(this._outputChannel);
					let parseResult = TaskConfig.parse(workspaceFolder, undefined, taskSystemInfo ? taskSystemInfo.platform : Platform.platform, workspaceFolderConfiguration.config!, problemReporter, TaskConfig.TaskConfigSource.TasksJson, this.contextKeyService);
					let hasErrors = false;
					if (!parseResult.validationStatus.isOK() && (parseResult.validationStatus.state !== ValidationState.Info)) {
						hasErrors = true;
						this.showOutput(runSource);
					}
					if (problemReporter.status.isFatal()) {
						problemReporter.fatal(nls.localize('TaskSystem.configurationErrors', 'Error: the provided task configuration has validation errors and can\'t not be used. Please correct the errors first.'));
						return { workspaceFolder, set: undefined, configurations: undefined, hasErrors };
					}
					let customizedTasks: { byIdentifier: IStringDictionary<ConfiguringTask>; } | undefined;
					if (parseResult.configured && parseResult.configured.length > 0) {
						customizedTasks = {
							byIdentifier: Object.create(null)
						};
						for (let task of parseResult.configured) {
							customizedTasks.byIdentifier[task.configures._key] = task;
						}
					}
					if (!this.jsonTasksSupported && (parseResult.custom.length > 0)) {
						console.warn('Custom workspace tasks are not supported.');
					}
					return { workspaceFolder, set: { tasks: this.jsonTasksSupported ? parseResult.custom : [] }, configurations: customizedTasks, hasErrors };
				});
			});
	}

	private testParseExternalConfig(config: TaskConfig.ExternalTaskRunnerConfiguration | undefined, location: string): { config: TaskConfig.ExternalTaskRunnerConfiguration | undefined, hasParseErrors: boolean } {
		if (!config) {
			return { config: undefined, hasParseErrors: false };
		}
		let parseErrors: string[] = (config as any).$parseErrors;
		if (parseErrors) {
			let isAffected = false;
			for (const parseError of parseErrors) {
				if (/tasks\.json$/.test(parseError)) {
					isAffected = true;
					break;
				}
			}
			if (isAffected) {
				this._outputChannel.append(nls.localize({ key: 'TaskSystem.invalidTaskJsonOther', comment: ['Message notifies of an error in one of several places there is tasks related json, not necessarily in a file named tasks.json'] }, 'Error: The content of the tasks json in {0} has syntax errors. Please correct them before executing a task.\n', location));
				this.showOutput();
				return { config, hasParseErrors: true };
			}
		}
		return { config, hasParseErrors: false };
	}

	private async computeWorkspaceFileTasks(workspaceFolder: IWorkspaceFolder, runSource: TaskRunSource = TaskRunSource.User): Promise<WorkspaceFolderTaskResult> {
		if (this.executionEngine === ExecutionEngine.Process) {
			return this.emptyWorkspaceTaskResults(workspaceFolder);
		}
		const configuration = this.testParseExternalConfig(this.configurationService.inspect<TaskConfig.ExternalTaskRunnerConfiguration>('tasks').workspaceValue, nls.localize('TasksSystem.locationWorkspaceConfig', 'workspace file'));
		let customizedTasks: { byIdentifier: IStringDictionary<ConfiguringTask>; } = {
			byIdentifier: Object.create(null)
		};

		const custom: CustomTask[] = [];
		await this.computeTasksForSingleConfig(workspaceFolder, configuration.config, runSource, custom, customizedTasks.byIdentifier, TaskConfig.TaskConfigSource.WorkspaceFile);
		const engine = configuration.config ? TaskConfig.ExecutionEngine.from(configuration.config) : ExecutionEngine.Terminal;
		if (engine === ExecutionEngine.Process) {
			this.notificationService.warn(nls.localize('TaskSystem.versionWorkspaceFile', 'Only tasks version 2.0.0 permitted in workspace configuration files.'));
			return this.emptyWorkspaceTaskResults(workspaceFolder);
		}
		return { workspaceFolder, set: { tasks: custom }, configurations: customizedTasks, hasErrors: configuration.hasParseErrors };
	}

	private async computeUserTasks(workspaceFolder: IWorkspaceFolder, runSource: TaskRunSource = TaskRunSource.User): Promise<WorkspaceFolderTaskResult> {
		if (this.executionEngine === ExecutionEngine.Process) {
			return this.emptyWorkspaceTaskResults(workspaceFolder);
		}
		const configuration = this.testParseExternalConfig(this.configurationService.inspect<TaskConfig.ExternalTaskRunnerConfiguration>('tasks').userValue, nls.localize('TasksSystem.locationUserConfig', 'user settings'));
		let customizedTasks: { byIdentifier: IStringDictionary<ConfiguringTask>; } = {
			byIdentifier: Object.create(null)
		};

		const custom: CustomTask[] = [];
		await this.computeTasksForSingleConfig(workspaceFolder, configuration.config, runSource, custom, customizedTasks.byIdentifier, TaskConfig.TaskConfigSource.User);
		const engine = configuration.config ? TaskConfig.ExecutionEngine.from(configuration.config) : ExecutionEngine.Terminal;
		if (engine === ExecutionEngine.Process) {
			this.notificationService.warn(nls.localize('TaskSystem.versionSettings', 'Only tasks version 2.0.0 permitted in user settings.'));
			return this.emptyWorkspaceTaskResults(workspaceFolder);
		}
		return { workspaceFolder, set: { tasks: custom }, configurations: customizedTasks, hasErrors: configuration.hasParseErrors };
	}

	private emptyWorkspaceTaskResults(workspaceFolder: IWorkspaceFolder): WorkspaceFolderTaskResult {
		return { workspaceFolder, set: undefined, configurations: undefined, hasErrors: false };
	}

	private async computeTasksForSingleConfig(workspaceFolder: IWorkspaceFolder, config: TaskConfig.ExternalTaskRunnerConfiguration | undefined, runSource: TaskRunSource, custom: CustomTask[], customized: IStringDictionary<ConfiguringTask>, source: TaskConfig.TaskConfigSource, isRecentTask: boolean = false): Promise<boolean> {
		if (!config) {
			return false;
		}
		let taskSystemInfo: TaskSystemInfo | undefined = workspaceFolder ? this.getTaskSystemInfo(workspaceFolder.uri.scheme) : undefined;
		let problemReporter = new ProblemReporter(this._outputChannel);
		let parseResult = TaskConfig.parse(workspaceFolder, this._workspace, taskSystemInfo ? taskSystemInfo.platform : Platform.platform, config, problemReporter, source, this.contextKeyService, isRecentTask);
		let hasErrors = false;
		if (!parseResult.validationStatus.isOK() && (parseResult.validationStatus.state !== ValidationState.Info)) {
			this.showOutput(runSource);
			hasErrors = true;
		}
		if (problemReporter.status.isFatal()) {
			problemReporter.fatal(nls.localize('TaskSystem.configurationErrors', 'Error: the provided task configuration has validation errors and can\'t not be used. Please correct the errors first.'));
			return hasErrors;
		}
		if (parseResult.configured && parseResult.configured.length > 0) {
			for (let task of parseResult.configured) {
				customized[task.configures._key] = task;
			}
		}
		if (!this.jsonTasksSupported && (parseResult.custom.length > 0)) {
			console.warn('Custom workspace tasks are not supported.');
		} else {
			for (let task of parseResult.custom) {
				custom.push(task);
			}
		}
		return hasErrors;
	}

	private computeConfiguration(workspaceFolder: IWorkspaceFolder): Promise<WorkspaceFolderConfigurationResult> {
		let { config, hasParseErrors } = this.getConfiguration(workspaceFolder);
		return Promise.resolve<WorkspaceFolderConfigurationResult>({ workspaceFolder, config, hasErrors: hasParseErrors });
	}

	protected abstract computeLegacyConfiguration(workspaceFolder: IWorkspaceFolder): Promise<WorkspaceFolderConfigurationResult>;

	private computeWorkspaceFolderSetup(): [IWorkspaceFolder[], IWorkspaceFolder[], ExecutionEngine, JsonSchemaVersion, IWorkspace | undefined] {
		let workspaceFolders: IWorkspaceFolder[] = [];
		let ignoredWorkspaceFolders: IWorkspaceFolder[] = [];
		let executionEngine = ExecutionEngine.Terminal;
		let schemaVersion = JsonSchemaVersion.V2_0_0;
		let workspace: IWorkspace | undefined;
		if (this.contextService.getWorkbenchState() === WorkbenchState.FOLDER) {
			let workspaceFolder: IWorkspaceFolder = this.contextService.getWorkspace().folders[0];
			workspaceFolders.push(workspaceFolder);
			executionEngine = this.computeExecutionEngine(workspaceFolder);
			const telemetryData: { [key: string]: any; } = {
				executionEngineVersion: executionEngine
			};
			/* __GDPR__
				"taskService.engineVersion" : {
					"executionEngineVersion" : { "classification": "SystemMetaData", "purpose": "FeatureInsight" }
				}
			*/
			this.telemetryService.publicLog('taskService.engineVersion', telemetryData);
			schemaVersion = this.computeJsonSchemaVersion(workspaceFolder);
		} else if (this.contextService.getWorkbenchState() === WorkbenchState.WORKSPACE) {
			workspace = this.contextService.getWorkspace();
			for (let workspaceFolder of this.contextService.getWorkspace().folders) {
				if (schemaVersion === this.computeJsonSchemaVersion(workspaceFolder)) {
					workspaceFolders.push(workspaceFolder);
				} else {
					ignoredWorkspaceFolders.push(workspaceFolder);
					this._outputChannel.append(nls.localize(
						'taskService.ignoreingFolder',
						'Ignoring task configurations for workspace folder {0}. Multi folder workspace task support requires that all folders use task version 2.0.0\n',
						workspaceFolder.uri.fsPath));
				}
			}
		}
		return [workspaceFolders, ignoredWorkspaceFolders, executionEngine, schemaVersion, workspace];
	}

	private computeExecutionEngine(workspaceFolder: IWorkspaceFolder): ExecutionEngine {
		let { config } = this.getConfiguration(workspaceFolder);
		if (!config) {
			return ExecutionEngine._default;
		}
		return TaskConfig.ExecutionEngine.from(config);
	}

	private computeJsonSchemaVersion(workspaceFolder: IWorkspaceFolder): JsonSchemaVersion {
		let { config } = this.getConfiguration(workspaceFolder);
		if (!config) {
			return JsonSchemaVersion.V2_0_0;
		}
		return TaskConfig.JsonSchemaVersion.from(config);
	}

	protected getConfiguration(workspaceFolder: IWorkspaceFolder, source?: string): { config: TaskConfig.ExternalTaskRunnerConfiguration | undefined; hasParseErrors: boolean } {
		let result;
		if (this.contextService.getWorkbenchState() === WorkbenchState.EMPTY) {
			result = undefined;
		} else {
			const wholeConfig = this.configurationService.inspect<TaskConfig.ExternalTaskRunnerConfiguration>('tasks', { resource: workspaceFolder.uri });
			switch (source) {
				case TaskSourceKind.User: result = Objects.deepClone(wholeConfig.userValue); break;
				case TaskSourceKind.Workspace: result = Objects.deepClone(wholeConfig.workspaceFolderValue); break;
				case TaskSourceKind.WorkspaceFile: result = Objects.deepClone(wholeConfig.workspaceValue); break;
				default: result = Objects.deepClone(wholeConfig.workspaceFolderValue);
			}
		}
		if (!result) {
			return { config: undefined, hasParseErrors: false };
		}
		let parseErrors: string[] = (result as any).$parseErrors;
		if (parseErrors) {
			let isAffected = false;
			for (const parseError of parseErrors) {
				if (/tasks\.json$/.test(parseError)) {
					isAffected = true;
					break;
				}
			}
			if (isAffected) {
				this._outputChannel.append(nls.localize('TaskSystem.invalidTaskJson', 'Error: The content of the tasks.json file has syntax errors. Please correct them before executing a task.\n'));
				this.showOutput();
				return { config: undefined, hasParseErrors: true };
			}
		}
		return { config: result, hasParseErrors: false };
	}

	public inTerminal(): boolean {
		if (this._taskSystem) {
			return this._taskSystem instanceof TerminalTaskSystem;
		}
		return this.executionEngine === ExecutionEngine.Terminal;
	}

	public configureAction(): Action {
		const thisCapture: AbstractTaskService = this;
		return new class extends Action {
			constructor() {
				super(ConfigureTaskAction.ID, ConfigureTaskAction.TEXT, undefined, true, () => { thisCapture.runConfigureTasks(); return Promise.resolve(undefined); });
			}
		};
	}

	private handleError(err: any): void {
		let showOutput = true;
		if (err instanceof TaskError) {
			let buildError = <TaskError>err;
			let needsConfig = buildError.code === TaskErrors.NotConfigured || buildError.code === TaskErrors.NoBuildTask || buildError.code === TaskErrors.NoTestTask;
			let needsTerminate = buildError.code === TaskErrors.RunningTask;
			if (needsConfig || needsTerminate) {
				this.notificationService.prompt(buildError.severity, buildError.message, [{
					label: needsConfig ? ConfigureTaskAction.TEXT : nls.localize('TerminateAction.label', "Terminate Task"),
					run: () => {
						if (needsConfig) {
							this.runConfigureTasks();
						} else {
							this.runTerminateCommand();
						}
					}
				}]);
			} else {
				this.notificationService.notify({ severity: buildError.severity, message: buildError.message });
			}
		} else if (err instanceof Error) {
			let error = <Error>err;
			this.notificationService.error(error.message);
			showOutput = false;
		} else if (Types.isString(err)) {
			this.notificationService.error(<string>err);
		} else {
			this.notificationService.error(nls.localize('TaskSystem.unknownError', 'An error has occurred while running a task. See task log for details.'));
		}
		if (showOutput) {
			this.showOutput();
		}
	}

	private canRunCommand(): boolean {
		return true;
	}

	private showDetail(): boolean {
		return this.configurationService.getValue<boolean>(QUICKOPEN_DETAIL_CONFIG);
	}

	private async createTaskQuickPickEntries(tasks: Task[], group: boolean = false, sort: boolean = false, selectedEntry?: TaskQuickPickEntry, includeRecents: boolean = true): Promise<TaskQuickPickEntry[]> {
		let count: { [key: string]: number; } = {};
		if (tasks === undefined || tasks === null || tasks.length === 0) {
			return [];
		}
		const TaskQuickPickEntry = (task: Task): TaskQuickPickEntry => {
			let entryLabel = task._label;
			if (count[task._id]) {
				entryLabel = entryLabel + ' (' + count[task._id].toString() + ')';
				count[task._id]++;
			} else {
				count[task._id] = 1;
			}
			return { label: entryLabel, description: this.getTaskDescription(task), task, detail: this.showDetail() ? task.configurationProperties.detail : undefined };

		};
		function fillEntries(entries: QuickPickInput<TaskQuickPickEntry>[], tasks: Task[], groupLabel: string): void {
			if (tasks.length) {
				entries.push({ type: 'separator', label: groupLabel });
			}
			for (let task of tasks) {
				let entry: TaskQuickPickEntry = TaskQuickPickEntry(task);
				entry.buttons = [{ iconClass: ThemeIcon.asClassName(configureTaskIcon), tooltip: nls.localize('configureTask', "Configure Task") }];
				if (selectedEntry && (task === selectedEntry.task)) {
					entries.unshift(selectedEntry);
				} else {
					entries.push(entry);
				}
			}
		}
		let entries: TaskQuickPickEntry[];
		if (group) {
			entries = [];
			if (tasks.length === 1) {
				entries.push(TaskQuickPickEntry(tasks[0]));
			} else {
				let recentlyUsedTasks = await this.readRecentTasks();
				let recent: Task[] = [];
				let recentSet: Set<string> = new Set();
				let configured: Task[] = [];
				let detected: Task[] = [];
				let taskMap: IStringDictionary<Task> = Object.create(null);
				tasks.forEach(task => {
					let key = task.getCommonTaskId();
					if (key) {
						taskMap[key] = task;
					}
				});
				recentlyUsedTasks.reverse().forEach(recentTask => {
					const key = recentTask.getCommonTaskId();
					if (key) {
						recentSet.add(key);
						let task = taskMap[key];
						if (task) {
							recent.push(task);
						}
					}
				});
				for (let task of tasks) {
					let key = task.getCommonTaskId();
					if (!key || !recentSet.has(key)) {
						if ((task._source.kind === TaskSourceKind.Workspace) || (task._source.kind === TaskSourceKind.User)) {
							configured.push(task);
						} else {
							detected.push(task);
						}
					}
				}
				const sorter = this.createSorter();
				if (includeRecents) {
					fillEntries(entries, recent, nls.localize('recentlyUsed', 'recently used tasks'));
				}
				configured = configured.sort((a, b) => sorter.compare(a, b));
				fillEntries(entries, configured, nls.localize('configured', 'configured tasks'));
				detected = detected.sort((a, b) => sorter.compare(a, b));
				fillEntries(entries, detected, nls.localize('detected', 'detected tasks'));
			}
		} else {
			if (sort) {
				const sorter = this.createSorter();
				tasks = tasks.sort((a, b) => sorter.compare(a, b));
			}
			entries = tasks.map<TaskQuickPickEntry>(task => TaskQuickPickEntry(task));
		}
		count = {};
		return entries;
	}

	private async showTwoLevelQuickPick(placeHolder: string, defaultEntry?: TaskQuickPickEntry) {
		return TaskQuickPick.show(this, this.configurationService, this.quickInputService, this.notificationService, placeHolder, defaultEntry);
	}

	private async showQuickPick(tasks: Promise<Task[]> | Task[], placeHolder: string, defaultEntry?: TaskQuickPickEntry, group: boolean = false, sort: boolean = false, selectedEntry?: TaskQuickPickEntry, additionalEntries?: TaskQuickPickEntry[]): Promise<TaskQuickPickEntry | undefined | null> {
		const tokenSource = new CancellationTokenSource();
		const cancellationToken: CancellationToken = tokenSource.token;
		let _createEntries = new Promise<QuickPickInput<TaskQuickPickEntry>[]>((resolve) => {
			if (Array.isArray(tasks)) {
				resolve(this.createTaskQuickPickEntries(tasks, group, sort, selectedEntry));
			} else {
				resolve(tasks.then((tasks) => this.createTaskQuickPickEntries(tasks, group, sort, selectedEntry)));
			}
		});

		const timeout: boolean = await Promise.race([new Promise<boolean>(async (resolve) => {
			await _createEntries;
			resolve(false);
		}), new Promise<boolean>((resolve) => {
			const timer = setTimeout(() => {
				clearTimeout(timer);
				resolve(true);
			}, 200);
		})]);

		if (!timeout && ((await _createEntries).length === 1) && this.configurationService.getValue<boolean>(QUICKOPEN_SKIP_CONFIG)) {
			return (<TaskQuickPickEntry>(await _createEntries)[0]);
		}

		const pickEntries = _createEntries.then((entries) => {
			if ((entries.length === 1) && this.configurationService.getValue<boolean>(QUICKOPEN_SKIP_CONFIG)) {
				tokenSource.cancel();
			} else if ((entries.length === 0) && defaultEntry) {
				entries.push(defaultEntry);
			} else if (entries.length > 1 && additionalEntries && additionalEntries.length > 0) {
				entries.push({ type: 'separator', label: '' });
				entries.push(additionalEntries[0]);
			}
			return entries;
		});

		const picker: IQuickPick<TaskQuickPickEntry> = this.quickInputService.createQuickPick();
		picker.placeholder = placeHolder;
		picker.matchOnDescription = true;

		picker.onDidTriggerItemButton(context => {
			let task = context.item.task;
			this.quickInputService.cancel();
			if (ContributedTask.is(task)) {
				this.customize(task, undefined, true);
			} else if (CustomTask.is(task)) {
				this.openConfig(task);
			}
		});
		picker.busy = true;
		pickEntries.then(entries => {
			picker.busy = false;
			picker.items = entries;
		});
		picker.show();

		return new Promise<TaskQuickPickEntry | undefined | null>(resolve => {
			this._register(picker.onDidAccept(async () => {
				let selection = picker.selectedItems ? picker.selectedItems[0] : undefined;
				if (cancellationToken.isCancellationRequested) {
					// canceled when there's only one task
					const task = (await pickEntries)[0];
					if ((<any>task).task) {
						selection = <TaskQuickPickEntry>task;
					}
				}
				picker.dispose();
				if (!selection) {
					resolve(undefined);
				}
				resolve(selection);
			}));
		});
	}

	private needsRecentTasksMigration(): boolean {
		return (this.getRecentlyUsedTasksV1().size > 0) && (this.getRecentlyUsedTasks().size === 0);
	}

	private async migrateRecentTasks(tasks: Task[]) {
		if (!this.needsRecentTasksMigration()) {
			return;
		}
		let recentlyUsedTasks = this.getRecentlyUsedTasksV1();
		let taskMap: IStringDictionary<Task> = Object.create(null);
		tasks.forEach(task => {
			let key = task.getRecentlyUsedKey();
			if (key) {
				taskMap[key] = task;
			}
		});
		const reversed = [...recentlyUsedTasks.keys()].reverse();
		for (const key in reversed) {
			let task = taskMap[key];
			if (task) {
				await this.setRecentlyUsedTask(task);
			}
		}
		this.storageService.remove(AbstractTaskService.RecentlyUsedTasks_Key, StorageScope.WORKSPACE);
	}

	private showIgnoredFoldersMessage(): Promise<void> {
		if (this.ignoredWorkspaceFolders.length === 0 || !this.showIgnoreMessage) {
			return Promise.resolve(undefined);
		}

		this.notificationService.prompt(
			Severity.Info,
			nls.localize('TaskService.ignoredFolder', 'The following workspace folders are ignored since they use task version 0.1.0: {0}', this.ignoredWorkspaceFolders.map(f => f.name).join(', ')),
			[{
				label: nls.localize('TaskService.notAgain', "Don't Show Again"),
				isSecondary: true,
				run: () => {
					this.storageService.store(AbstractTaskService.IgnoreTask010DonotShowAgain_key, true, StorageScope.WORKSPACE, StorageTarget.USER);
					this._showIgnoreMessage = false;
				}
			}]
		);

		return Promise.resolve(undefined);
	}

	private async trust(): Promise<boolean> {
		return (await this.workspaceTrustRequestService.requestWorkspaceTrust(
			{
				modal: true,
				message: nls.localize('TaskService.requestTrust', "Listing and running tasks requires that some of the files in this workspace be executed as code.")
			})) === true;
	}

	private runTaskCommand(arg?: any): void {
		if (!this.canRunCommand()) {
			return;
		}
		let identifier = this.getTaskIdentifier(arg);
		if (identifier !== undefined) {
			this.getGroupedTasks().then(async (grouped) => {
				let resolver = this.createResolver(grouped);
				let folderURIs: (URI | string)[] = this.contextService.getWorkspace().folders.map(folder => folder.uri);
				if (this.contextService.getWorkbenchState() === WorkbenchState.WORKSPACE) {
					folderURIs.push(this.contextService.getWorkspace().configuration!);
				}
				folderURIs.push(USER_TASKS_GROUP_KEY);
				for (let uri of folderURIs) {
					let task = await resolver.resolve(uri, identifier);
					if (task) {
						this.run(task).then(undefined, reason => {
							// eat the error, it has already been surfaced to the user and we don't care about it here
						});
						return;
					}
				}
				this.doRunTaskCommand(grouped.all());
			}, () => {
				this.doRunTaskCommand();
			});
		} else {
			this.doRunTaskCommand();
		}
	}

	private tasksAndGroupedTasks(filter?: TaskFilter): { tasks: Promise<Task[]>, grouped: Promise<TaskMap> } {
		if (!this.versionAndEngineCompatible(filter)) {
			return { tasks: Promise.resolve<Task[]>([]), grouped: Promise.resolve(new TaskMap()) };
		}
		const grouped = this.getGroupedTasks(filter ? filter.type : undefined);
		const tasks = grouped.then((map) => {
			if (!filter || !filter.type) {
				return map.all();
			}
			let result: Task[] = [];
			map.forEach((tasks) => {
				for (let task of tasks) {
					if (ContributedTask.is(task) && task.defines.type === filter.type) {
						result.push(task);
					} else if (CustomTask.is(task)) {
						if (task.type === filter.type) {
							result.push(task);
						} else {
							let customizes = task.customizes();
							if (customizes && customizes.type === filter.type) {
								result.push(task);
							}
						}
					}
				}
			});
			return result;
		});
		return { tasks, grouped };
	}

	private doRunTaskCommand(tasks?: Task[]): void {
		const pickThen = (task: Task | undefined | null) => {
			if (task === undefined) {
				return;
			}
			if (task === null) {
				this.runConfigureTasks();
			} else {
				this.run(task, { attachProblemMatcher: true }, TaskRunSource.User).then(undefined, reason => {
					// eat the error, it has already been surfaced to the user and we don't care about it here
				});
			}
		};

		const placeholder = nls.localize('TaskService.pickRunTask', 'Select the task to run');

		this.showIgnoredFoldersMessage().then(() => {
			if (this.configurationService.getValue(USE_SLOW_PICKER)) {
				let taskResult: { tasks: Promise<Task[]>, grouped: Promise<TaskMap> } | undefined = undefined;
				if (!tasks) {
					taskResult = this.tasksAndGroupedTasks();
				}
				this.showQuickPick(tasks ? tasks : taskResult!.tasks, placeholder,
					{
						label: nls.localize('TaskService.noEntryToRunSlow', '$(plus) Configure a Task'),
						task: null
					},
					true).
					then((entry) => {
						return pickThen(entry ? entry.task : undefined);
					});
			} else {
				this.showTwoLevelQuickPick(placeholder,
					{
						label: nls.localize('TaskService.noEntryToRun', '$(plus) Configure a Task'),
						task: null
					}).
					then(pickThen);
			}
		});
	}

	private reRunTaskCommand(): void {
		if (!this.canRunCommand()) {
			return;
		}

		ProblemMatcherRegistry.onReady().then(() => {
			return this.editorService.saveAll({ reason: SaveReason.AUTO }).then(() => { // make sure all dirty editors are saved
				// {{SQL CARBON EDIT}}
				let lastRunTasksViewTask = this.lastRunTasksViewTask;
				lastRunTasksViewTask.taskId = UUID.generateUuid();
				this.sqlTaskService.createNewTask(lastRunTasksViewTask);
				this.lastRunTasksViewTask = lastRunTasksViewTask;

				let executeResult = this.getTaskSystem().rerun();
				if (executeResult) {
					// {{SQL CARBON EDIT}}
					return this.handleExecuteResult(executeResult, undefined, lastRunTasksViewTask.taskId);
				} else {
					this.doRunTaskCommand();
					return Promise.resolve(undefined);
				}
			});
		});
	}

	private splitPerGroupType(tasks: Task[]): { none: Task[], defaults: Task[], users: Task[] } {
		let none: Task[] = [];
		let defaults: Task[] = [];
		let users: Task[] = [];
		for (let task of tasks) {
			if (task.configurationProperties.groupType === GroupType.default) {
				defaults.push(task);
			} else if (task.configurationProperties.groupType === GroupType.user) {
				users.push(task);
			} else {
				none.push(task);
			}
		}
		return { none, defaults, users };
	}

	private runBuildCommand(): void {
		if (!this.canRunCommand()) {
			return;
		}
		if (this.schemaVersion === JsonSchemaVersion.V0_1_0) {
			this.build();
			return;
		}
		let options: IProgressOptions = {
			location: ProgressLocation.Window,
			title: nls.localize('TaskService.fetchingBuildTasks', 'Fetching build tasks...')
		};
		let promise = this.getWorkspaceTasks().then(tasks => {
			const buildTasks: ConfiguringTask[] = [];
			for (const taskSource of tasks) {
				for (const task in taskSource[1].configurations?.byIdentifier) {
					if ((taskSource[1].configurations?.byIdentifier[task].configurationProperties.group === TaskGroup.Build) &&
						(taskSource[1].configurations?.byIdentifier[task].configurationProperties.groupType === GroupType.default)) {
						buildTasks.push(taskSource[1].configurations.byIdentifier[task]);
					}
				}
			}
			if (buildTasks.length === 1) {
				this.tryResolveTask(buildTasks[0]).then(resolvedTask => {
					this.run(resolvedTask, undefined, TaskRunSource.User).then(undefined, reason => {
						// eat the error, it has already been surfaced to the user and we don't care about it here
					});
				});
				return undefined; // {{SQL CARBON EDIT}} strict-null-check
			}

			return this.getTasksForGroup(TaskGroup.Build).then((tasks) => {
				if (tasks.length > 0) {
					let { defaults, users } = this.splitPerGroupType(tasks);
					if (defaults.length === 1) {
						this.run(defaults[0], undefined, TaskRunSource.User).then(undefined, reason => {
							// eat the error, it has already been surfaced to the user and we don't care about it here
						});
						return;
					} else if (defaults.length + users.length > 0) {
						tasks = defaults.concat(users);
					}
				}
				this.showIgnoredFoldersMessage().then(() => {
					this.showQuickPick(tasks,
						nls.localize('TaskService.pickBuildTask', 'Select the build task to run'),
						{
							label: nls.localize('TaskService.noBuildTask', 'No build task to run found. Configure Build Task...'),
							task: null
						},
						true).then((entry) => {
							let task: Task | undefined | null = entry ? entry.task : undefined;
							if (task === undefined) {
								return;
							}
							if (task === null) {
								this.runConfigureDefaultBuildTask();
								return;
							}
							this.run(task, { attachProblemMatcher: true }, TaskRunSource.User).then(undefined, reason => {
								// eat the error, it has already been surfaced to the user and we don't care about it here
							});
						});
				});
			});
		});
		this.progressService.withProgress(options, () => promise);
	}

	private runTestCommand(): void {
		if (!this.canRunCommand()) {
			return;
		}
		if (this.schemaVersion === JsonSchemaVersion.V0_1_0) {
			this.runTest();
			return;
		}
		let options: IProgressOptions = {
			location: ProgressLocation.Window,
			title: nls.localize('TaskService.fetchingTestTasks', 'Fetching test tasks...')
		};
		let promise = this.getTasksForGroup(TaskGroup.Test).then((tasks) => {
			if (tasks.length > 0) {
				let { defaults, users } = this.splitPerGroupType(tasks);
				if (defaults.length === 1) {
					this.run(defaults[0], undefined, TaskRunSource.User).then(undefined, reason => {
						// eat the error, it has already been surfaced to the user and we don't care about it here
					});
					return;
				} else if (defaults.length + users.length > 0) {
					tasks = defaults.concat(users);
				}
			}
			this.showIgnoredFoldersMessage().then(() => {
				this.showQuickPick(tasks,
					nls.localize('TaskService.pickTestTask', 'Select the test task to run'),
					{
						label: nls.localize('TaskService.noTestTaskTerminal', 'No test task to run found. Configure Tasks...'),
						task: null
					}, true
				).then((entry) => {
					let task: Task | undefined | null = entry ? entry.task : undefined;
					if (task === undefined) {
						return;
					}
					if (task === null) {
						this.runConfigureTasks();
						return;
					}
					this.run(task, undefined, TaskRunSource.User).then(undefined, reason => {
						// eat the error, it has already been surfaced to the user and we don't care about it here
					});
				});
			});
		});
		this.progressService.withProgress(options, () => promise);
	}

	private runTerminateCommand(arg?: any): void {
		if (!this.canRunCommand()) {
			return;
		}
		if (arg === 'terminateAll') {
			this.terminateAll();
			return;
		}
		let runQuickPick = (promise?: Promise<Task[]>) => {
			this.showQuickPick(promise || this.getActiveTasks(),
				nls.localize('TaskService.taskToTerminate', 'Select a task to terminate'),
				{
					label: nls.localize('TaskService.noTaskRunning', 'No task is currently running'),
					task: undefined
				},
				false, true,
				undefined,
				[{
					label: nls.localize('TaskService.terminateAllRunningTasks', 'All Running Tasks'),
					id: 'terminateAll',
					task: undefined
				}]
			).then(entry => {
				if (entry && entry.id === 'terminateAll') {
					this.terminateAll();
				}
				let task: Task | undefined | null = entry ? entry.task : undefined;
				if (task === undefined || task === null) {
					return;
				}
				this.terminate(task);
			});
		};
		if (this.inTerminal()) {
			let identifier = this.getTaskIdentifier(arg);
			let promise: Promise<Task[]>;
			if (identifier !== undefined) {
				promise = this.getActiveTasks();
				promise.then((tasks) => {
					for (let task of tasks) {
						if (task.matches(identifier)) {
							this.terminate(task);
							return;
						}
					}
					runQuickPick(promise);
				});
			} else {
				runQuickPick();
			}
		} else {
			this.isActive().then((active) => {
				if (active) {
					this.terminateAll().then((responses) => {
						// the output runner has only one task
						let response = responses[0];
						if (response.success) {
							return;
						}
						if (response.code && response.code === TerminateResponseCode.ProcessNotFound) {
							this.notificationService.error(nls.localize('TerminateAction.noProcess', 'The launched process doesn\'t exist anymore. If the task spawned background tasks exiting VS Code might result in orphaned processes.'));
						} else {
							this.notificationService.error(nls.localize('TerminateAction.failed', 'Failed to terminate running task'));
						}
					});
				}
			});
		}
	}

	private runRestartTaskCommand(arg?: any): void {
		if (!this.canRunCommand()) {
			return;
		}
		let runQuickPick = (promise?: Promise<Task[]>) => {
			this.showQuickPick(promise || this.getActiveTasks(),
				nls.localize('TaskService.taskToRestart', 'Select the task to restart'),
				{
					label: nls.localize('TaskService.noTaskToRestart', 'No task to restart'),
					task: null
				},
				false, true
			).then(entry => {
				let task: Task | undefined | null = entry ? entry.task : undefined;
				if (task === undefined || task === null) {
					return;
				}
				this.restart(task);
			});
		};
		if (this.inTerminal()) {
			let identifier = this.getTaskIdentifier(arg);
			let promise: Promise<Task[]>;
			if (identifier !== undefined) {
				promise = this.getActiveTasks();
				promise.then((tasks) => {
					for (let task of tasks) {
						if (task.matches(identifier)) {
							this.restart(task);
							return;
						}
					}
					runQuickPick(promise);
				});
			} else {
				runQuickPick();
			}
		} else {
			this.getActiveTasks().then((activeTasks) => {
				if (activeTasks.length === 0) {
					return;
				}
				let task = activeTasks[0];
				this.restart(task);
			});
		}
	}

	private getTaskIdentifier(arg?: any): string | KeyedTaskIdentifier | undefined {
		let result: string | KeyedTaskIdentifier | undefined = undefined;
		if (Types.isString(arg)) {
			result = arg;
		} else if (arg && Types.isString((arg as TaskIdentifier).type)) {
			result = TaskDefinition.createTaskIdentifier(arg as TaskIdentifier, console);
		}
		return result;
	}

	private configHasTasks(taskConfig?: TaskConfig.ExternalTaskRunnerConfiguration): boolean {
		return !!taskConfig && !!taskConfig.tasks && taskConfig.tasks.length > 0;
	}

	private openTaskFile(resource: URI, taskSource: string) {
		let configFileCreated = false;
		this.fileService.resolve(resource).then((stat) => stat, () => undefined).then(async (stat) => {
			const fileExists: boolean = !!stat;
			const configValue = this.configurationService.inspect<TaskConfig.ExternalTaskRunnerConfiguration>('tasks');
			let tasksExistInFile: boolean;
			let target: ConfigurationTarget;
			switch (taskSource) {
				case TaskSourceKind.User: tasksExistInFile = this.configHasTasks(configValue.userValue); target = ConfigurationTarget.USER; break;
				case TaskSourceKind.WorkspaceFile: tasksExistInFile = this.configHasTasks(configValue.workspaceValue); target = ConfigurationTarget.WORKSPACE; break;
				default: tasksExistInFile = this.configHasTasks(configValue.value); target = ConfigurationTarget.WORKSPACE_FOLDER;
			}
			let content;
			if (!tasksExistInFile) {
				const pickTemplateResult = await this.quickInputService.pick(getTaskTemplates(), { placeHolder: nls.localize('TaskService.template', 'Select a Task Template') });
				if (!pickTemplateResult) {
					return Promise.resolve(undefined);
				}
				content = pickTemplateResult.content;
				let editorConfig = this.configurationService.getValue<any>();
				if (editorConfig.editor.insertSpaces) {
					content = content.replace(/(\n)(\t+)/g, (_, s1, s2) => s1 + ' '.repeat(s2.length * editorConfig.editor.tabSize));
				}
				configFileCreated = true;
				type TaskServiceTemplateClassification = {
					templateId?: { classification: 'SystemMetaData', purpose: 'FeatureInsight' };
					autoDetect: { classification: 'SystemMetaData', purpose: 'FeatureInsight', isMeasurement: true };
				};
				type TaskServiceEvent = {
					templateId?: string;
					autoDetect: boolean;
				};
				this.telemetryService.publicLog2<TaskServiceEvent, TaskServiceTemplateClassification>('taskService.template', {
					templateId: pickTemplateResult.id,
					autoDetect: pickTemplateResult.autoDetect
				});
			}

			if (!fileExists && content) {
				return this.textFileService.create([{ resource, value: content }]).then(result => {
					return result[0].resource;
				});
			} else if (fileExists && (tasksExistInFile || content)) {
				if (content) {
					this.configurationService.updateValue('tasks', json.parse(content), target);
				}
				return stat?.resource;
			}
			return undefined;
		}).then((resource) => {
			if (!resource) {
				return;
			}
			this.editorService.openEditor({
				resource,
				options: {
					pinned: configFileCreated // pin only if config file is created #8727
				}
			});
		});
	}

	private isTaskEntry(value: IQuickPickItem): value is IQuickPickItem & { task: Task } {
		let candidate: IQuickPickItem & { task: Task } = value as any;
		return candidate && !!candidate.task;
	}

	private configureTask(task: Task) {
		if (ContributedTask.is(task)) {
			this.customize(task, undefined, true);
		} else if (CustomTask.is(task)) {
			this.openConfig(task);
		} else if (ConfiguringTask.is(task)) {
			// Do nothing.
		}
	}

	private handleSelection(selection: TaskQuickPickEntryType | undefined) {
		if (!selection) {
			return;
		}
		if (this.isTaskEntry(selection)) {
			this.configureTask(selection.task);
		} else if (selection.folder && (this.contextService.getWorkbenchState() !== WorkbenchState.EMPTY)) {
			this.openTaskFile(selection.folder.toResource('.vscode/tasks.json'), TaskSourceKind.Workspace);
		} else {
			const resource = this.getResourceForKind(TaskSourceKind.User);
			if (resource) {
				this.openTaskFile(resource, TaskSourceKind.User);
			}
		}
	}

	public getTaskDescription(task: Task | ConfiguringTask): string | undefined {
		let description: string | undefined;
		if (task._source.kind === TaskSourceKind.User) {
			description = nls.localize('taskQuickPick.userSettings', 'User Settings');
		} else if (task._source.kind === TaskSourceKind.WorkspaceFile) {
			description = task.getWorkspaceFileName();
		} else if (this.needsFolderQualification()) {
			let workspaceFolder = task.getWorkspaceFolder();
			if (workspaceFolder) {
				description = workspaceFolder.name;
			}
		}
		return description;
	}

	private async runConfigureTasks(): Promise<void> {
		if (!(await this.trust())) {
			return;
		}

		if (!this.canRunCommand()) {
			return undefined;
		}
		let taskPromise: Promise<TaskMap>;
		if (this.schemaVersion === JsonSchemaVersion.V2_0_0) {
			taskPromise = this.getGroupedTasks();
		} else {
			taskPromise = Promise.resolve(new TaskMap());
		}

		let stats = this.contextService.getWorkspace().folders.map<Promise<IFileStat | undefined>>((folder) => {
			return this.fileService.resolve(folder.toResource('.vscode/tasks.json')).then(stat => stat, () => undefined);
		});

		let createLabel = nls.localize('TaskService.createJsonFile', 'Create tasks.json file from template');
		let openLabel = nls.localize('TaskService.openJsonFile', 'Open tasks.json file');
		const tokenSource = new CancellationTokenSource();
		const cancellationToken: CancellationToken = tokenSource.token;
		let entries = Promise.all(stats).then((stats) => {
			return taskPromise.then((taskMap) => {
				let entries: QuickPickInput<TaskQuickPickEntryType>[] = [];
				let needsCreateOrOpen: boolean = true;
				let tasks = taskMap.all();
				if (tasks.length > 0) {
					tasks = tasks.sort((a, b) => a._label.localeCompare(b._label));
					for (let task of tasks) {
						entries.push({ label: task._label, task, description: this.getTaskDescription(task), detail: this.showDetail() ? task.configurationProperties.detail : undefined });
						if (!ContributedTask.is(task)) {
							needsCreateOrOpen = false;
						}
					}
				}
				if (needsCreateOrOpen) {
					let label = stats[0] !== undefined ? openLabel : createLabel;
					if (entries.length) {
						entries.push({ type: 'separator' });
					}
					entries.push({ label, folder: this.contextService.getWorkspace().folders[0] });
				}
				if ((entries.length === 1) && !needsCreateOrOpen) {
					tokenSource.cancel();
				}
				return entries;
			});
		});

		const timeout: boolean = await Promise.race([new Promise<boolean>(async (resolve) => {
			await entries;
			resolve(false);
		}), new Promise<boolean>((resolve) => {
			const timer = setTimeout(() => {
				clearTimeout(timer);
				resolve(true);
			}, 200);
		})]);

		if (!timeout && ((await entries).length === 1) && this.configurationService.getValue<boolean>(QUICKOPEN_SKIP_CONFIG)) {
			const entry: any = <any>((await entries)[0]);
			if (entry.task) {
				this.handleSelection(entry);
				return;
			}
		}

		this.quickInputService.pick(entries,
			{ placeHolder: nls.localize('TaskService.pickTask', 'Select a task to configure') }, cancellationToken).
			then(async (selection) => {
				if (cancellationToken.isCancellationRequested) {
					// canceled when there's only one task
					const task = (await entries)[0];
					if ((<any>task).task) {
						selection = <TaskQuickPickEntryType>task;
					}
				}
				this.handleSelection(selection);
			});
	}

	private runConfigureDefaultBuildTask(): void {
		if (!this.canRunCommand()) {
			return;
		}
		if (this.schemaVersion === JsonSchemaVersion.V2_0_0) {
			this.tasks().then((tasks => {
				if (tasks.length === 0) {
					this.runConfigureTasks();
					return;
				}
				let selectedTask: Task | undefined;
				let selectedEntry: TaskQuickPickEntry;
				for (let task of tasks) {
					if (task.configurationProperties.group === TaskGroup.Build && task.configurationProperties.groupType === GroupType.default) {
						selectedTask = task;
						break;
					}
				}
				if (selectedTask) {
					selectedEntry = {
						label: nls.localize('TaskService.defaultBuildTaskExists', '{0} is already marked as the default build task', selectedTask.getQualifiedLabel()),
						task: selectedTask,
						detail: this.showDetail() ? selectedTask.configurationProperties.detail : undefined
					};
				}
				this.showIgnoredFoldersMessage().then(() => {
					this.showQuickPick(tasks,
						nls.localize('TaskService.pickDefaultBuildTask', 'Select the task to be used as the default build task'), undefined, true, false, selectedEntry).
						then((entry) => {
							let task: Task | undefined | null = entry ? entry.task : undefined;
							if ((task === undefined) || (task === null)) {
								return;
							}
							if (task === selectedTask && CustomTask.is(task)) {
								this.openConfig(task);
							}
							if (!InMemoryTask.is(task)) {
								this.customize(task, { group: { kind: 'build', isDefault: true } }, true).then(() => {
									if (selectedTask && (task !== selectedTask) && !InMemoryTask.is(selectedTask)) {
										this.customize(selectedTask, { group: 'build' }, false);
									}
								});
							}
						});
				});
			}));
		} else {
			this.runConfigureTasks();
		}
	}

	private runConfigureDefaultTestTask(): void {
		if (!this.canRunCommand()) {
			return;
		}
		if (this.schemaVersion === JsonSchemaVersion.V2_0_0) {
			this.tasks().then((tasks => {
				if (tasks.length === 0) {
					this.runConfigureTasks();
					return;
				}
				let selectedTask: Task | undefined;
				let selectedEntry: TaskQuickPickEntry;

				for (let task of tasks) {
					if (task.configurationProperties.group === TaskGroup.Test && task.configurationProperties.groupType === GroupType.default) {
						selectedTask = task;
						break;
					}
				}
				if (selectedTask) {
					selectedEntry = {
						label: nls.localize('TaskService.defaultTestTaskExists', '{0} is already marked as the default test task.', selectedTask.getQualifiedLabel()),
						task: selectedTask,
						detail: this.showDetail() ? selectedTask.configurationProperties.detail : undefined
					};
				}

				this.showIgnoredFoldersMessage().then(() => {
					this.showQuickPick(tasks,
						nls.localize('TaskService.pickDefaultTestTask', 'Select the task to be used as the default test task'), undefined, true, false, selectedEntry).then((entry) => {
							let task: Task | undefined | null = entry ? entry.task : undefined;
							if (!task) {
								return;
							}
							if (task === selectedTask && CustomTask.is(task)) {
								this.openConfig(task);
							}
							if (!InMemoryTask.is(task)) {
								this.customize(task, { group: { kind: 'test', isDefault: true } }, true).then(() => {
									if (selectedTask && (task !== selectedTask) && !InMemoryTask.is(selectedTask)) {
										this.customize(selectedTask, { group: 'test' }, false);
									}
								});
							}
						});
				});
			}));
		} else {
			this.runConfigureTasks();
		}
	}

	public async runShowTasks(): Promise<void> {
		if (!this.canRunCommand()) {
			return;
		}
		const activeTasks: Task[] = await this.getActiveTasks();
		if (activeTasks.length === 1) {
			this._taskSystem!.revealTask(activeTasks[0]);
		} else {
			this.showQuickPick(this.getActiveTasks(),
				nls.localize('TaskService.pickShowTask', 'Select the task to show its output'),
				{
					label: nls.localize('TaskService.noTaskIsRunning', 'No task is running'),
					task: null
				},
				false, true
			).then((entry) => {
				let task: Task | undefined | null = entry ? entry.task : undefined;
				if (task === undefined || task === null) {
					return;
				}
				this._taskSystem!.revealTask(task);
			});
		}
	}
}<|MERGE_RESOLUTION|>--- conflicted
+++ resolved
@@ -941,12 +941,8 @@
 		if (!task) {
 			throw new TaskError(Severity.Info, nls.localize('TaskServer.noTask', 'Task to execute is undefined'), TaskErrors.TaskNotFound);
 		}
-<<<<<<< HEAD
-		return new Promise<ITaskSummary | undefined>(async (resolve) => {
-=======
 
 		return this.runTaskPromise = this.runTaskPromise.then(() => new Promise<ITaskSummary | undefined>(async (resolve) => {
->>>>>>> a76a1efe
 			let resolver = this.createResolver();
 			if (options && options.attachProblemMatcher && this.shouldAttachProblemMatcher(task) && !InMemoryTask.is(task)) {
 				const toExecute = await this.attachProblemMatcher(task);
