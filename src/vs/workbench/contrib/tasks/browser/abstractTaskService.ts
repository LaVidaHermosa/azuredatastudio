/*---------------------------------------------------------------------------------------------
 *  Copyright (c) Microsoft Corporation. All rights reserved.
 *  Licensed under the Source EULA. See License.txt in the project root for license information.
 *--------------------------------------------------------------------------------------------*/

import * as nls from 'vs/nls';
import Severity from 'vs/base/common/severity';
import * as Objects from 'vs/base/common/objects';
import * as resources from 'vs/base/common/resources';
import * as json from 'vs/base/common/json';
import { URI } from 'vs/base/common/uri';
import { IStringDictionary } from 'vs/base/common/collections';
import { Action } from 'vs/base/common/actions';
import { IDisposable, Disposable, IReference } from 'vs/base/common/lifecycle';
import { Event, Emitter } from 'vs/base/common/event';
import * as Types from 'vs/base/common/types';
import { TerminateResponseCode } from 'vs/base/common/processes';
import { ValidationStatus, ValidationState } from 'vs/base/common/parsers';
import * as glob from 'vs/base/common/glob';
import * as UUID from 'vs/base/common/uuid';
import * as Platform from 'vs/base/common/platform';
import { LRUCache, Touch } from 'vs/base/common/map';
import { IMarkerService } from 'vs/platform/markers/common/markers';
import { ITelemetryService } from 'vs/platform/telemetry/common/telemetry';
import { IConfigurationService, ConfigurationTarget } from 'vs/platform/configuration/common/configuration';
import { IFileService, IFileStatWithPartialMetadata } from 'vs/platform/files/common/files';
import { IExtensionService } from 'vs/workbench/services/extensions/common/extensions';
import { CommandsRegistry, ICommandService } from 'vs/platform/commands/common/commands';
import { ProblemMatcherRegistry, INamedProblemMatcher } from 'vs/workbench/contrib/tasks/common/problemMatcher';
import { IStorageService, StorageScope, StorageTarget } from 'vs/platform/storage/common/storage';
import { IProgressService, IProgressOptions, ProgressLocation } from 'vs/platform/progress/common/progress';

import { IOpenerService } from 'vs/platform/opener/common/opener';
import { INotificationService } from 'vs/platform/notification/common/notification';
import { IDialogService } from 'vs/platform/dialogs/common/dialogs';

import { IModelService } from 'vs/editor/common/services/model';

import { Markers } from 'vs/workbench/contrib/markers/common/markers';
import { IEditorService } from 'vs/workbench/services/editor/common/editorService';
import { IConfigurationResolverService } from 'vs/workbench/services/configurationResolver/common/configurationResolver';
import { IWorkspaceContextService, WorkbenchState, IWorkspaceFolder, IWorkspace, WorkspaceFolder } from 'vs/platform/workspace/common/workspace';

import { ITextFileService } from 'vs/workbench/services/textfile/common/textfiles';
import { IOutputService, IOutputChannel } from 'vs/workbench/services/output/common/output';

import { ITerminalGroupService, ITerminalService } from 'vs/workbench/contrib/terminal/browser/terminal';
import { ITerminalProfileResolverService } from 'vs/workbench/contrib/terminal/common/terminal';

import { ITaskSystem, ITaskResolver, ITaskSummary, TaskExecuteKind, TaskError, TaskErrors, ITaskTerminateResponse, ITaskSystemInfo, ITaskExecuteResult } from 'vs/workbench/contrib/tasks/common/taskSystem';
import {
	Task, CustomTask, ConfiguringTask, ContributedTask, InMemoryTask, ITaskEvent,
	ITaskSet, TaskGroup, ExecutionEngine, JsonSchemaVersion, TaskSourceKind,
	TaskSorter, ITaskIdentifier, TASK_RUNNING_STATE, TaskRunSource,
	KeyedTaskIdentifier as KeyedTaskIdentifier, TaskDefinition, RuntimeType,
	USER_TASKS_GROUP_KEY,
	TaskSettingId,
	TasksSchemaProperties
} from 'vs/workbench/contrib/tasks/common/tasks';
import { ITaskService, ITaskProvider, IProblemMatcherRunOptions, ICustomizationProperties, ITaskFilter, IWorkspaceFolderTaskResult, CustomExecutionSupportedContext, ShellExecutionSupportedContext, ProcessExecutionSupportedContext, TaskCommandsRegistered } from 'vs/workbench/contrib/tasks/common/taskService';
import { getTemplates as getTaskTemplates } from 'vs/workbench/contrib/tasks/common/taskTemplates';

import * as TaskConfig from '../common/taskConfiguration';
import { TerminalTaskSystem } from './terminalTaskSystem';

import { IQuickInputService, IQuickPickItem, QuickPickInput, IQuickPick } from 'vs/platform/quickinput/common/quickInput';

import { TaskDefinitionRegistry } from 'vs/workbench/contrib/tasks/common/taskDefinitionRegistry';
import { IContextKey, IContextKeyService } from 'vs/platform/contextkey/common/contextkey';
import { RunAutomaticTasks } from 'vs/workbench/contrib/tasks/browser/runAutomaticTasks';

import { IWorkbenchEnvironmentService } from 'vs/workbench/services/environment/common/environmentService';
import { IPathService } from 'vs/workbench/services/path/common/pathService';
import { toFormattedString } from 'vs/base/common/jsonFormatter';
import { ITextModelService, IResolvedTextEditorModel } from 'vs/editor/common/services/resolverService';
import { EditorResourceAccessor, SaveReason } from 'vs/workbench/common/editor';
import { ITextEditorSelection, TextEditorSelectionRevealType } from 'vs/platform/editor/common/editor';
import { IPreferencesService } from 'vs/workbench/services/preferences/common/preferences';
import { CancellationToken, CancellationTokenSource } from 'vs/base/common/cancellation';
import { IViewsService, IViewDescriptorService } from 'vs/workbench/common/views';
import { isWorkspaceFolder, ITaskQuickPickEntry, QUICKOPEN_DETAIL_CONFIG, TaskQuickPick, QUICKOPEN_SKIP_CONFIG, configureTaskIcon, ITaskTwoLevelQuickPickEntry } from 'vs/workbench/contrib/tasks/browser/taskQuickPick';
import { ILogService } from 'vs/platform/log/common/log';
import { once } from 'vs/base/common/functional';
import { IThemeService, ThemeIcon } from 'vs/platform/theme/common/themeService';
import { IWorkspaceTrustManagementService, IWorkspaceTrustRequestService } from 'vs/platform/workspace/common/workspaceTrust';
import { VirtualWorkspaceContext } from 'vs/workbench/common/contextkeys';
import { Schemas } from 'vs/base/common/network';
import { IPaneCompositePartService } from 'vs/workbench/services/panecomposite/browser/panecomposite';

// {{SQL CARBON EDIT}}
// integration with tasks view panel
import { ITaskService as ISqlTaskService, TaskStatusChangeArgs } from 'sql/workbench/services/tasks/common/tasksService';
import { TaskStatus } from 'sql/workbench/api/common/extHostBackgroundTaskManagement';
import { TaskInfo } from 'azdata';

const QUICKOPEN_HISTORY_LIMIT_CONFIG = 'task.quickOpen.history';
const PROBLEM_MATCHER_NEVER_CONFIG = 'task.problemMatchers.neverPrompt';
const USE_SLOW_PICKER = 'task.quickOpen.showAll';

export namespace ConfigureTaskAction {
	export const ID = 'workbench.action.tasks.configureTaskRunner';
	export const TEXT = nls.localize('ConfigureTaskRunnerAction.label', "Configure Task");
}

export type TaskQuickPickEntryType = (IQuickPickItem & { task: Task }) | (IQuickPickItem & { folder: IWorkspaceFolder }) | (IQuickPickItem & { settingType: string });

class ProblemReporter implements TaskConfig.IProblemReporter {

	private _validationStatus: ValidationStatus;

	constructor(private _outputChannel: IOutputChannel) {
		this._validationStatus = new ValidationStatus();
	}

	public info(message: string): void {
		this._validationStatus.state = ValidationState.Info;
		this._outputChannel.append(message + '\n');
	}

	public warn(message: string): void {
		this._validationStatus.state = ValidationState.Warning;
		this._outputChannel.append(message + '\n');
	}

	public error(message: string): void {
		this._validationStatus.state = ValidationState.Error;
		this._outputChannel.append(message + '\n');
	}

	public fatal(message: string): void {
		this._validationStatus.state = ValidationState.Fatal;
		this._outputChannel.append(message + '\n');
	}

	public get status(): ValidationStatus {
		return this._validationStatus;
	}
}

export interface IWorkspaceFolderConfigurationResult {
	workspaceFolder: IWorkspaceFolder;
	config: TaskConfig.IExternalTaskRunnerConfiguration | undefined;
	hasErrors: boolean;
}

interface ICommandUpgrade {
	command?: string;
	args?: string[];
}

class TaskMap {
	private _store: Map<string, Task[]> = new Map();

	public forEach(callback: (value: Task[], folder: string) => void): void {
		this._store.forEach(callback);
	}

	public static getKey(workspaceFolder: IWorkspace | IWorkspaceFolder | string): string {
		let key: string | undefined;
		if (Types.isString(workspaceFolder)) {
			key = workspaceFolder;
		} else {
			const uri: URI | null | undefined = isWorkspaceFolder(workspaceFolder) ? workspaceFolder.uri : workspaceFolder.configuration;
			key = uri ? uri.toString() : '';
		}
		return key;
	}

	public get(workspaceFolder: IWorkspace | IWorkspaceFolder | string): Task[] {
		const key = TaskMap.getKey(workspaceFolder);
		let result: Task[] | undefined = this._store.get(key);
		if (!result) {
			result = [];
			this._store.set(key, result);
		}
		return result;
	}

	public add(workspaceFolder: IWorkspace | IWorkspaceFolder | string, ...task: Task[]): void {
		const key = TaskMap.getKey(workspaceFolder);
		let values = this._store.get(key);
		if (!values) {
			values = [];
			this._store.set(key, values);
		}
		values.push(...task);
	}

	public all(): Task[] {
		const result: Task[] = [];
		this._store.forEach((values) => result.push(...values));
		return result;
	}
}

export abstract class AbstractTaskService extends Disposable implements ITaskService {

	// private static autoDetectTelemetryName: string = 'taskServer.autoDetect';
	private static readonly RecentlyUsedTasks_Key = 'workbench.tasks.recentlyUsedTasks';
	private static readonly RecentlyUsedTasks_KeyV2 = 'workbench.tasks.recentlyUsedTasks2';
	private static readonly IgnoreTask010DonotShowAgain_key = 'workbench.tasks.ignoreTask010Shown';

	public _serviceBrand: undefined;
	public static OutputChannelId: string = 'tasks';
	public static OutputChannelLabel: string = nls.localize('tasks', "Tasks");

	private static _nextHandle: number = 0;

	private _tasksReconnected: boolean = false;
	private _schemaVersion: JsonSchemaVersion | undefined;
	private _executionEngine: ExecutionEngine | undefined;
	private _workspaceFolders: IWorkspaceFolder[] | undefined;
	private _workspace: IWorkspace | undefined;
	private _ignoredWorkspaceFolders: IWorkspaceFolder[] | undefined;
	private _showIgnoreMessage?: boolean;
	private _providers: Map<number, ITaskProvider>;
	private _providerTypes: Map<number, string>;
	protected _taskSystemInfos: Map<string, ITaskSystemInfo[]>;

	protected _workspaceTasksPromise?: Promise<Map<string, IWorkspaceFolderTaskResult>>;

	protected _taskSystem?: ITaskSystem;
	protected _taskSystemListener?: IDisposable;
	private _recentlyUsedTasksV1: LRUCache<string, string> | undefined;
	private _recentlyUsedTasks: LRUCache<string, string> | undefined;

	protected _taskRunningState: IContextKey<boolean>;

	protected _outputChannel: IOutputChannel;
	protected readonly _onDidStateChange: Emitter<ITaskEvent>;
	private _waitForSupportedExecutions: Promise<void>;
	private _onDidRegisterSupportedExecutions: Emitter<void> = new Emitter();
	private _onDidChangeTaskSystemInfo: Emitter<void> = new Emitter();
	public onDidChangeTaskSystemInfo: Event<void> = this._onDidChangeTaskSystemInfo.event;

	private lastRunTasksViewTask: TaskInfo; // {{SQL CARBON EDIT}}

	constructor(
		@IConfigurationService private readonly _configurationService: IConfigurationService,
		@IMarkerService protected readonly _markerService: IMarkerService,
		@IOutputService protected readonly _outputService: IOutputService,
		@IPaneCompositePartService private readonly _paneCompositeService: IPaneCompositePartService,
		@IViewsService private readonly _viewsService: IViewsService,
		@ICommandService private readonly _commandService: ICommandService,
		@IEditorService private readonly _editorService: IEditorService,
		@IFileService protected readonly _fileService: IFileService,
		@IWorkspaceContextService protected readonly _contextService: IWorkspaceContextService,
		@ITelemetryService protected readonly _telemetryService: ITelemetryService,
		@ITextFileService private readonly _textFileService: ITextFileService,
		@IModelService protected readonly _modelService: IModelService,
		@IExtensionService private readonly _extensionService: IExtensionService,
		@IQuickInputService private readonly _quickInputService: IQuickInputService,
		@IConfigurationResolverService protected readonly _configurationResolverService: IConfigurationResolverService,
		@ITerminalService private readonly _terminalService: ITerminalService,
		@ITerminalGroupService private readonly _terminalGroupService: ITerminalGroupService,
		@IStorageService private readonly _storageService: IStorageService,
		@IProgressService private readonly _progressService: IProgressService,
		@IOpenerService private readonly _openerService: IOpenerService,
		@IDialogService protected readonly _dialogService: IDialogService,
		@INotificationService private readonly _notificationService: INotificationService,
		@IContextKeyService protected readonly _contextKeyService: IContextKeyService,
		@IWorkbenchEnvironmentService private readonly _environmentService: IWorkbenchEnvironmentService,
		@ITerminalProfileResolverService private readonly _terminalProfileResolverService: ITerminalProfileResolverService,
		@IPathService private readonly _pathService: IPathService,
		@ITextModelService private readonly _textModelResolverService: ITextModelService,
		@IPreferencesService private readonly _preferencesService: IPreferencesService,
		@IViewDescriptorService private readonly _viewDescriptorService: IViewDescriptorService,
		@IWorkspaceTrustRequestService private readonly _workspaceTrustRequestService: IWorkspaceTrustRequestService,
		@IWorkspaceTrustManagementService private readonly _workspaceTrustManagementService: IWorkspaceTrustManagementService,
		@ILogService private readonly logService: ILogService,
		@ISqlTaskService private readonly sqlTaskService: ISqlTaskService // {{SQL CARBON EDIT}}
	) {
		super();

		this._workspaceTasksPromise = undefined;
		this._taskSystem = undefined;
		this._taskSystemListener = undefined;
		this._outputChannel = this._outputService.getChannel(AbstractTaskService.OutputChannelId)!;
		this._providers = new Map<number, ITaskProvider>();
		this._providerTypes = new Map<number, string>();
		this._taskSystemInfos = new Map<string, ITaskSystemInfo[]>();
		this._register(this._contextService.onDidChangeWorkspaceFolders(() => {
			const folderSetup = this._computeWorkspaceFolderSetup();
			if (this.executionEngine !== folderSetup[2]) {
				this._disposeTaskSystemListeners();
				this._taskSystem = undefined;
			}
			this._updateSetup(folderSetup);
			return this._updateWorkspaceTasks(TaskRunSource.FolderOpen);
		}));
		this._register(this._configurationService.onDidChangeConfiguration(() => {
			if (!this._taskSystem && !this._workspaceTasksPromise) {
				return;
			}
			if (!this._taskSystem || this._taskSystem instanceof TerminalTaskSystem) {
				this._outputChannel.clear();
			}

			this._setTaskLRUCacheLimit();
			return this._updateWorkspaceTasks(TaskRunSource.ConfigurationChange);
		}));
		this._taskRunningState = TASK_RUNNING_STATE.bindTo(_contextKeyService);
		this._onDidStateChange = this._register(new Emitter());
		this._registerCommands().then(() => {
			TaskCommandsRegistered.bindTo(this._contextKeyService).set(true);
		});
		this._configurationResolverService.contributeVariable('defaultBuildTask', async (): Promise<string | undefined> => {
			let tasks = await this._getTasksForGroup(TaskGroup.Build);
			if (tasks.length > 0) {
				const { none, defaults } = this._splitPerGroupType(tasks);
				if (defaults.length === 1) {
					return defaults[0]._label;
				} else if (defaults.length + none.length > 0) {
					tasks = defaults.concat(none);
				}
			}

			let entry: ITaskQuickPickEntry | null | undefined;
			if (tasks && tasks.length > 0) {
				entry = await this._showQuickPick(tasks, nls.localize('TaskService.pickBuildTaskForLabel', 'Select the build task (there is no default build task defined)'));
			}

			const task: Task | undefined | null = entry ? entry.task : undefined;
			if (!task) {
				return undefined;
			}
			return task._label;
		});

		this._waitForSupportedExecutions = new Promise(resolve => {
			once(this._onDidRegisterSupportedExecutions.event)(() => resolve());
		});
		this._upgrade();
	}

	public registerSupportedExecutions(custom?: boolean, shell?: boolean, process?: boolean) {
		if (custom !== undefined) {
			const customContext = CustomExecutionSupportedContext.bindTo(this._contextKeyService);
			customContext.set(custom);
		}
		const isVirtual = !!VirtualWorkspaceContext.getValue(this._contextKeyService);
		if (shell !== undefined) {
			const shellContext = ShellExecutionSupportedContext.bindTo(this._contextKeyService);
			shellContext.set(shell && !isVirtual);
		}
		if (process !== undefined) {
			const processContext = ProcessExecutionSupportedContext.bindTo(this._contextKeyService);
			processContext.set(process && !isVirtual);
		}
		this._onDidRegisterSupportedExecutions.fire();
		if (this._jsonTasksSupported && !this._tasksReconnected) {
			this._reconnectTasks();
		}
	}

	private async _reconnectTasks(): Promise<void> {
		const recentlyUsedTasks = await this.readRecentTasks();
		if (!recentlyUsedTasks.length) {
			return;
		}
		for (const task of recentlyUsedTasks) {
			if (ConfiguringTask.is(task)) {
				const resolved = await this.tryResolveTask(task);
				if (resolved) {
					this.run(resolved, undefined, TaskRunSource.Reconnect);
				}
			} else {
				this.run(task, undefined, TaskRunSource.Reconnect);
			}
		}
		this._tasksReconnected = true;
	}

	public get onDidStateChange(): Event<ITaskEvent> {
		return this._onDidStateChange.event;
	}

	public get supportsMultipleTaskExecutions(): boolean {
		return this.inTerminal();
	}

	private async _registerCommands(): Promise<void> {
		CommandsRegistry.registerCommand({
			id: 'workbench.action.tasks.runTask',
			handler: async (accessor, arg) => {
				if (await this._trust()) {
					this._runTaskCommand(arg);
				}
			},
			description: {
				description: 'Run Task',
				args: [{
					name: 'args',
					isOptional: true,
					description: nls.localize('runTask.arg', "Filters the tasks shown in the quickpick"),
					schema: {
						anyOf: [
							{
								type: 'string',
								description: nls.localize('runTask.label', "The task's label or a term to filter by")
							},
							{
								type: 'object',
								properties: {
									type: {
										type: 'string',
										description: nls.localize('runTask.type', "The contributed task type"),
										enum: Array.from(this._providerTypes.values()).map(provider => provider)
									},
									taskName: {
										type: 'string',
										description: nls.localize('runTask.taskName', "The task's label or a term to filter by"),
										enum: await this.tasks().then((tasks) => tasks.map(t => t._label))
									}
								}
							}
						]
					}
				}]
			}
		});

		CommandsRegistry.registerCommand('workbench.action.tasks.reRunTask', async (accessor, arg) => {
			if (await this._trust()) {
				this._reRunTaskCommand();
			}
		});

		CommandsRegistry.registerCommand('workbench.action.tasks.restartTask', async (accessor, arg) => {
			if (await this._trust()) {
				this._runRestartTaskCommand(arg);
			}
		});

		CommandsRegistry.registerCommand('workbench.action.tasks.terminate', async (accessor, arg) => {
			if (await this._trust()) {
				this._runTerminateCommand(arg);
			}
		});
		CommandsRegistry.registerCommand('workbench.action.tasks.showLog', () => {
			if (!this._canRunCommand()) {
				return;
			}
			this._showOutput();
		});

		CommandsRegistry.registerCommand('workbench.action.tasks.build', async () => {
			if (!this._canRunCommand()) {
				return;
			}
			if (await this._trust()) {
				this._runBuildCommand();
			}
		});

		CommandsRegistry.registerCommand('workbench.action.tasks.test', async () => {
			if (!this._canRunCommand()) {
				return;
			}
			if (await this._trust()) {
				this._runTestCommand();
			}
		});

		CommandsRegistry.registerCommand('workbench.action.tasks.configureTaskRunner', async () => {
			if (await this._trust()) {
				this._runConfigureTasks();
			}
		});

		CommandsRegistry.registerCommand('workbench.action.tasks.configureDefaultBuildTask', async () => {
			if (await this._trust()) {
				this._runConfigureDefaultBuildTask();
			}
		});

		CommandsRegistry.registerCommand('workbench.action.tasks.configureDefaultTestTask', async () => {
			if (await this._trust()) {
				this._runConfigureDefaultTestTask();
			}
		});

		CommandsRegistry.registerCommand('workbench.action.tasks.showTasks', async () => {
			if (await this._trust()) {
				return this.runShowTasks();
			}
		});

		CommandsRegistry.registerCommand('workbench.action.tasks.toggleProblems', () => this._commandService.executeCommand(Markers.TOGGLE_MARKERS_VIEW_ACTION_ID));

		CommandsRegistry.registerCommand('workbench.action.tasks.openUserTasks', async () => {
			const resource = this._getResourceForKind(TaskSourceKind.User);
			if (resource) {
				this._openTaskFile(resource, TaskSourceKind.User);
			}
		});

		CommandsRegistry.registerCommand('workbench.action.tasks.openWorkspaceFileTasks', async () => {
			const resource = this._getResourceForKind(TaskSourceKind.WorkspaceFile);
			if (resource) {
				this._openTaskFile(resource, TaskSourceKind.WorkspaceFile);
			}
		});
	}

	private get workspaceFolders(): IWorkspaceFolder[] {
		if (!this._workspaceFolders) {
			this._updateSetup();
		}
		return this._workspaceFolders!;
	}

	private get ignoredWorkspaceFolders(): IWorkspaceFolder[] {
		if (!this._ignoredWorkspaceFolders) {
			this._updateSetup();
		}
		return this._ignoredWorkspaceFolders!;
	}

	protected get executionEngine(): ExecutionEngine {
		if (this._executionEngine === undefined) {
			this._updateSetup();
		}
		return this._executionEngine!;
	}

	private get schemaVersion(): JsonSchemaVersion {
		if (this._schemaVersion === undefined) {
			this._updateSetup();
		}
		return this._schemaVersion!;
	}

	private get showIgnoreMessage(): boolean {
		if (this._showIgnoreMessage === undefined) {
			this._showIgnoreMessage = !this._storageService.getBoolean(AbstractTaskService.IgnoreTask010DonotShowAgain_key, StorageScope.WORKSPACE, false);
		}
		return this._showIgnoreMessage;
	}

	private _getActivationEvents(type: string | undefined): string[] {
		const result: string[] = [];
		result.push('onCommand:workbench.action.tasks.runTask');
		if (type) {
			// send a specific activation event for this task type
			result.push(`onTaskType:${type}`);
		} else {
			// send activation events for all task types
			for (const definition of TaskDefinitionRegistry.all()) {
				result.push(`onTaskType:${definition.taskType}`);
			}
		}
		return result;
	}

	private async _activateTaskProviders(type: string | undefined): Promise<void> {
		// We need to first wait for extensions to be registered because we might read
		// the `TaskDefinitionRegistry` in case `type` is `undefined`
		await this._extensionService.whenInstalledExtensionsRegistered();

		await Promise.all(
			this._getActivationEvents(type).map(activationEvent => this._extensionService.activateByEvent(activationEvent))
		);
	}

	private _updateSetup(setup?: [IWorkspaceFolder[], IWorkspaceFolder[], ExecutionEngine, JsonSchemaVersion, IWorkspace | undefined]): void {
		if (!setup) {
			setup = this._computeWorkspaceFolderSetup();
		}
		this._workspaceFolders = setup[0];
		if (this._ignoredWorkspaceFolders) {
			if (this._ignoredWorkspaceFolders.length !== setup[1].length) {
				this._showIgnoreMessage = undefined;
			} else {
				const set: Set<string> = new Set();
				this._ignoredWorkspaceFolders.forEach(folder => set.add(folder.uri.toString()));
				for (const folder of setup[1]) {
					if (!set.has(folder.uri.toString())) {
						this._showIgnoreMessage = undefined;
						break;
					}
				}
			}
		}
		this._ignoredWorkspaceFolders = setup[1];
		this._executionEngine = setup[2];
		this._schemaVersion = setup[3];
		this._workspace = setup[4];
	}

	protected _showOutput(runSource: TaskRunSource = TaskRunSource.User): void {
		if (!VirtualWorkspaceContext.getValue(this._contextKeyService) && ((runSource === TaskRunSource.User) || (runSource === TaskRunSource.ConfigurationChange))) {
			this._notificationService.prompt(Severity.Warning, nls.localize('taskServiceOutputPrompt', 'There are task errors. See the output for details.'),
				[{
					label: nls.localize('showOutput', "Show output"),
					run: () => {
						this._outputService.showChannel(this._outputChannel.id, true);
					}
				}]);
		}
	}

	protected _disposeTaskSystemListeners(): void {
		if (this._taskSystemListener) {
			this._taskSystemListener.dispose();
		}
	}

	public registerTaskProvider(provider: ITaskProvider, type: string): IDisposable {
		if (!provider) {
			return {
				dispose: () => { }
			};
		}
		const handle = AbstractTaskService._nextHandle++;
		this._providers.set(handle, provider);
		this._providerTypes.set(handle, type);
		return {
			dispose: () => {
				this._providers.delete(handle);
				this._providerTypes.delete(handle);
			}
		};
	}

	get hasTaskSystemInfo(): boolean {
		const infosCount = Array.from(this._taskSystemInfos.values()).flat().length;
		// If there's a remoteAuthority, then we end up with 2 taskSystemInfos,
		// one for each extension host.
		if (this._environmentService.remoteAuthority) {
			return infosCount > 1;
		}
		return infosCount > 0;
	}

	public registerTaskSystem(key: string, info: ITaskSystemInfo): void {
		// Ideally the Web caller of registerRegisterTaskSystem would use the correct key.
		// However, the caller doesn't know about the workspace folders at the time of the call, even though we know about them here.
		if (info.platform === Platform.Platform.Web) {
			key = this.workspaceFolders.length ? this.workspaceFolders[0].uri.scheme : key;
		}
		if (!this._taskSystemInfos.has(key)) {
			this._taskSystemInfos.set(key, [info]);
		} else {
			const infos = this._taskSystemInfos.get(key)!;
			if (info.platform === Platform.Platform.Web) {
				// Web infos should be pushed last.
				infos.push(info);
			} else {
				infos.unshift(info);
			}
		}

		if (this.hasTaskSystemInfo) {
			this._onDidChangeTaskSystemInfo.fire();
		}
	}

	private _getTaskSystemInfo(key: string): ITaskSystemInfo | undefined {
		const infos = this._taskSystemInfos.get(key);
		return (infos && infos.length) ? infos[0] : undefined;
	}

	public extensionCallbackTaskComplete(task: Task, result: number): Promise<void> {
		if (!this._taskSystem) {
			return Promise.resolve();
		}
		return this._taskSystem.customExecutionComplete(task, result);
	}

	/**
	 * Get a subset of workspace tasks that match a certain predicate.
	 */
	private async _findWorkspaceTasks(predicate: (task: ConfiguringTask | Task, workspaceFolder: IWorkspaceFolder) => boolean): Promise<(ConfiguringTask | Task)[]> {
		const result: (ConfiguringTask | Task)[] = [];

		const tasks = await this.getWorkspaceTasks();
		for (const [, workspaceTasks] of tasks) {
			if (workspaceTasks.configurations) {
				for (const taskName in workspaceTasks.configurations.byIdentifier) {
					const task = workspaceTasks.configurations.byIdentifier[taskName];
					if (predicate(task, workspaceTasks.workspaceFolder)) {
						result.push(task);
					}
				}
			}
			if (workspaceTasks.set) {
				for (const task of workspaceTasks.set.tasks) {
					if (predicate(task, workspaceTasks.workspaceFolder)) {
						result.push(task);
					}
				}
			}
		}
		return result;
	}

	private async _findWorkspaceTasksInGroup(group: TaskGroup, isDefault: boolean): Promise<(ConfiguringTask | Task)[]> {
		return this._findWorkspaceTasks((task) => {
			const taskGroup = task.configurationProperties.group;
			if (taskGroup && typeof taskGroup !== 'string') {
				return (taskGroup._id === group._id && (!isDefault || !!taskGroup.isDefault));
			}
			return false;
		});
	}

	public async getTask(folder: IWorkspace | IWorkspaceFolder | string, identifier: string | ITaskIdentifier, compareId: boolean = false): Promise<Task | undefined> {
		if (!(await this._trust())) {
			return undefined; // {{SQL CARBON EDIT}} Strict null
		}
		const name = Types.isString(folder) ? folder : isWorkspaceFolder(folder) ? folder.name : folder.configuration ? resources.basename(folder.configuration) : undefined;
		if (this.ignoredWorkspaceFolders.some(ignored => ignored.name === name)) {
			return Promise.reject(new Error(nls.localize('TaskServer.folderIgnored', 'The folder {0} is ignored since it uses task version 0.1.0', name)));
		}
		const key: string | KeyedTaskIdentifier | undefined = !Types.isString(identifier)
			? TaskDefinition.createTaskIdentifier(identifier, console)
			: identifier;

		if (key === undefined) {
			return Promise.resolve(undefined);
		}

		// Try to find the task in the workspace
		const requestedFolder = TaskMap.getKey(folder);
		const matchedTasks = await this._findWorkspaceTasks((task, workspaceFolder) => {
			const taskFolder = TaskMap.getKey(workspaceFolder);
			if (taskFolder !== requestedFolder && taskFolder !== USER_TASKS_GROUP_KEY) {
				return false;
			}
			return task.matches(key, compareId);
		});
		matchedTasks.sort(task => task._source.kind === TaskSourceKind.Extension ? 1 : -1);
		if (matchedTasks.length > 0) {
			// Nice, we found a configured task!
			const task = matchedTasks[0];
			if (ConfiguringTask.is(task)) {
				return this.tryResolveTask(task);
			} else {
				return task;
			}
		}

		// We didn't find the task, so we need to ask all resolvers about it
		return this._getGroupedTasks().then((map) => {
			let values = map.get(folder);
			values = values.concat(map.get(USER_TASKS_GROUP_KEY));

			if (!values) {
				return undefined;
			}
			values = values.filter(task => task.matches(key, compareId)).sort(task => task._source.kind === TaskSourceKind.Extension ? 1 : -1);
			return values.length > 0 ? values[0] : undefined;
		});
	}

	public async tryResolveTask(configuringTask: ConfiguringTask): Promise<Task | undefined> {
		if (!(await this._trust())) {
			return undefined; // {{SQL CARBON EDIT}} Strict null
		}
		await this._activateTaskProviders(configuringTask.type);
		let matchingProvider: ITaskProvider | undefined;
		let matchingProviderUnavailable: boolean = false;
		for (const [handle, provider] of this._providers) {
			const providerType = this._providerTypes.get(handle);
			if (configuringTask.type === providerType) {
				if (providerType && !this._isTaskProviderEnabled(providerType)) {
					matchingProviderUnavailable = true;
					continue;
				}
				matchingProvider = provider;
				break;
			}
		}

		if (!matchingProvider) {
			if (matchingProviderUnavailable) {
				this._outputChannel.append(nls.localize(
					'TaskService.providerUnavailable',
					'Warning: {0} tasks are unavailable in the current environment.\n',
					configuringTask.configures.type
				));
			}
			return undefined; // {{SQL CARBON EDIT}} strict-null-checks
		}

		// Try to resolve the task first
		try {
			const resolvedTask = await matchingProvider.resolveTask(configuringTask);
			if (resolvedTask && (resolvedTask._id === configuringTask._id)) {
				return TaskConfig.createCustomTask(resolvedTask, configuringTask);
			}
		} catch (error) {
			// Ignore errors. The task could not be provided by any of the providers.
		}

		// The task couldn't be resolved. Instead, use the less efficient provideTask.
		const tasks = await this.tasks({ type: configuringTask.type });
		for (const task of tasks) {
			if (task._id === configuringTask._id) {
				return TaskConfig.createCustomTask(<ContributedTask>task, configuringTask);
			}
		}

		return undefined; // {{SQL CARBON EDIT}} strict-null-checks
	}

	protected abstract _versionAndEngineCompatible(filter?: ITaskFilter): boolean;

	public async tasks(filter?: ITaskFilter): Promise<Task[]> {
		if (!(await this._trust())) {
			return [];
		}
		if (!this._versionAndEngineCompatible(filter)) {
			return Promise.resolve<Task[]>([]);
		}
		return this._getGroupedTasks(filter ? filter.type : undefined).then((map) => {
			if (!filter || !filter.type) {
				return map.all();
			}
			const result: Task[] = [];
			map.forEach((tasks) => {
				for (const task of tasks) {
					if (ContributedTask.is(task) && ((task.defines.type === filter.type) || (task._source.label === filter.type))) {
						result.push(task);
					} else if (CustomTask.is(task)) {
						if (task.type === filter.type) {
							result.push(task);
						} else {
							const customizes = task.customizes();
							if (customizes && customizes.type === filter.type) {
								result.push(task);
							}
						}
					}
				}
			});
			return result;
		});
	}

	public taskTypes(): string[] {
		const types: string[] = [];
		if (this._isProvideTasksEnabled()) {
			for (const definition of TaskDefinitionRegistry.all()) {
				if (this._isTaskProviderEnabled(definition.taskType)) {
					types.push(definition.taskType);
				}
			}
		}
		return types;
	}

	public createSorter(): TaskSorter {
		return new TaskSorter(this._contextService.getWorkspace() ? this._contextService.getWorkspace().folders : []);
	}

	private _isActive(): Promise<boolean> {
		if (!this._taskSystem) {
			return Promise.resolve(false);
		}
		return this._taskSystem.isActive();
	}

	public async getActiveTasks(): Promise<Task[]> {
		if (!this._taskSystem) {
			return [];
		}
		return this._taskSystem.getActiveTasks();
	}

	public async getBusyTasks(): Promise<Task[]> {
		if (!this._taskSystem) {
			return [];
		}
		return this._taskSystem.getBusyTasks();
	}

	public getRecentlyUsedTasksV1(): LRUCache<string, string> {
		if (this._recentlyUsedTasksV1) {
			return this._recentlyUsedTasksV1;
		}
		const quickOpenHistoryLimit = this._configurationService.getValue<number>(QUICKOPEN_HISTORY_LIMIT_CONFIG);
		this._recentlyUsedTasksV1 = new LRUCache<string, string>(quickOpenHistoryLimit);

		const storageValue = this._storageService.get(AbstractTaskService.RecentlyUsedTasks_Key, StorageScope.WORKSPACE);
		if (storageValue) {
			try {
				const values: string[] = JSON.parse(storageValue);
				if (Array.isArray(values)) {
					for (const value of values) {
						this._recentlyUsedTasksV1.set(value, value);
					}
				}
			} catch (error) {
				// Ignore. We use the empty result
			}
		}
		return this._recentlyUsedTasksV1;
	}

	private _getRecentlyUsedTasks(): LRUCache<string, string> {
		if (this._recentlyUsedTasks) {
			return this._recentlyUsedTasks;
		}
		const quickOpenHistoryLimit = this._configurationService.getValue<number>(QUICKOPEN_HISTORY_LIMIT_CONFIG);
		this._recentlyUsedTasks = new LRUCache<string, string>(quickOpenHistoryLimit);

		const storageValue = this._storageService.get(AbstractTaskService.RecentlyUsedTasks_KeyV2, StorageScope.WORKSPACE);
		if (storageValue) {
			try {
				const values: [string, string][] = JSON.parse(storageValue);
				if (Array.isArray(values)) {
					for (const value of values) {
						this._recentlyUsedTasks.set(value[0], value[1]);
					}
				}
			} catch (error) {
				// Ignore. We use the empty result
			}
		}
		return this._recentlyUsedTasks;
	}

	private _getFolderFromTaskKey(key: string): { folder: string | undefined; isWorkspaceFile: boolean | undefined } {
		const keyValue: { folder: string | undefined; id: string | undefined } = JSON.parse(key);
		return {
			folder: keyValue.folder, isWorkspaceFile: keyValue.id?.endsWith(TaskSourceKind.WorkspaceFile)
		};
	}

	public async readRecentTasks(): Promise<(Task | ConfiguringTask)[]> {
		const folderMap: IStringDictionary<IWorkspaceFolder> = Object.create(null);
		this.workspaceFolders.forEach(folder => {
			folderMap[folder.uri.toString()] = folder;
		});
		const folderToTasksMap: Map<string, any> = new Map();
		const workspaceToTaskMap: Map<string, any> = new Map();
		const recentlyUsedTasks = this._getRecentlyUsedTasks();
		const tasks: (Task | ConfiguringTask)[] = [];

		function addTaskToMap(map: Map<string, any>, folder: string | undefined, task: any) {
			if (folder && !map.has(folder)) {
				map.set(folder, []);
			}
			if (folder && (folderMap[folder] || (folder === USER_TASKS_GROUP_KEY)) && task) {
				map.get(folder).push(task);
			}
		}
		for (const entry of recentlyUsedTasks.entries()) {
			const key = entry[0];
			const task = JSON.parse(entry[1]);
			const folderInfo = this._getFolderFromTaskKey(key);
			addTaskToMap(folderInfo.isWorkspaceFile ? workspaceToTaskMap : folderToTasksMap, folderInfo.folder, task);
		}

		const readTasksMap: Map<string, (Task | ConfiguringTask)> = new Map();

		async function readTasks(that: AbstractTaskService, map: Map<string, any>, isWorkspaceFile: boolean) {
			for (const key of map.keys()) {
				const custom: CustomTask[] = [];
				const customized: IStringDictionary<ConfiguringTask> = Object.create(null);
				const taskConfigSource = (folderMap[key]
					? (isWorkspaceFile
						? TaskConfig.TaskConfigSource.WorkspaceFile : TaskConfig.TaskConfigSource.TasksJson)
					: TaskConfig.TaskConfigSource.User);
				await that._computeTasksForSingleConfig(folderMap[key] ?? await that._getAFolder(), {
					version: '2.0.0',
					tasks: map.get(key)
				}, TaskRunSource.System, custom, customized, taskConfigSource, true);
				custom.forEach(task => {
					const taskKey = task.getRecentlyUsedKey();
					if (taskKey) {
						readTasksMap.set(taskKey, task);
					}
				});
				for (const configuration in customized) {
					const taskKey = customized[configuration].getRecentlyUsedKey();
					if (taskKey) {
						readTasksMap.set(taskKey, customized[configuration]);
					}
				}
			}
		}
		await readTasks(this, folderToTasksMap, false);
		await readTasks(this, workspaceToTaskMap, true);
		for (const key of recentlyUsedTasks.keys()) {
			if (readTasksMap.has(key)) {
				tasks.push(readTasksMap.get(key)!);
			}
		}
		return tasks;
	}

	public removeRecentlyUsedTask(taskRecentlyUsedKey: string) {
		if (this._getRecentlyUsedTasks().has(taskRecentlyUsedKey)) {
			this._getRecentlyUsedTasks().delete(taskRecentlyUsedKey);
			this._saveRecentlyUsedTasks();
		}
	}

	private _setTaskLRUCacheLimit() {
		const quickOpenHistoryLimit = this._configurationService.getValue<number>(QUICKOPEN_HISTORY_LIMIT_CONFIG);
		if (this._recentlyUsedTasks) {
			this._recentlyUsedTasks.limit = quickOpenHistoryLimit;
		}
	}

	private async _setRecentlyUsedTask(task: Task): Promise<void> {
		let key = task.getRecentlyUsedKey();
		if (!InMemoryTask.is(task) && key) {
			const customizations = this._createCustomizableTask(task);
			if (ContributedTask.is(task) && customizations) {
				const custom: CustomTask[] = [];
				const customized: IStringDictionary<ConfiguringTask> = Object.create(null);
				await this._computeTasksForSingleConfig(task._source.workspaceFolder ?? this.workspaceFolders[0], {
					version: '2.0.0',
					tasks: [customizations]
				}, TaskRunSource.System, custom, customized, TaskConfig.TaskConfigSource.TasksJson, true);
				for (const configuration in customized) {
					key = customized[configuration].getRecentlyUsedKey()!;
				}
			}
			this._getRecentlyUsedTasks().set(key, JSON.stringify(customizations));
			this._saveRecentlyUsedTasks();
		}
	}

	private _saveRecentlyUsedTasks(): void {
		if (!this._recentlyUsedTasks) {
			return;
		}
		const quickOpenHistoryLimit = this._configurationService.getValue<number>(QUICKOPEN_HISTORY_LIMIT_CONFIG);
		// setting history limit to 0 means no LRU sorting
		if (quickOpenHistoryLimit === 0) {
			return;
		}
		let keys = [...this._recentlyUsedTasks.keys()];
		if (keys.length > quickOpenHistoryLimit) {
			keys = keys.slice(0, quickOpenHistoryLimit);
		}
		const keyValues: [string, string][] = [];
		for (const key of keys) {
			keyValues.push([key, this._recentlyUsedTasks.get(key, Touch.None)!]);
		}
		this._storageService.store(AbstractTaskService.RecentlyUsedTasks_KeyV2, JSON.stringify(keyValues), StorageScope.WORKSPACE, StorageTarget.USER);
	}

	private _openDocumentation(): void {
		this._openerService.open(URI.parse('https://code.visualstudio.com/docs/editor/tasks#_defining-a-problem-matcher'));
	}

	private async _findSingleWorkspaceTaskOfGroup(group: TaskGroup): Promise<ITaskSummary | undefined> {
		const tasksOfGroup = await this._findWorkspaceTasksInGroup(group, true);
		if ((tasksOfGroup.length === 1) && (typeof tasksOfGroup[0].configurationProperties.group !== 'string') && tasksOfGroup[0].configurationProperties.group?.isDefault) {
			let resolvedTask: Task | undefined;
			if (ConfiguringTask.is(tasksOfGroup[0])) {
				resolvedTask = await this.tryResolveTask(tasksOfGroup[0]);
			} else {
				resolvedTask = tasksOfGroup[0];
			}
			if (resolvedTask) {
				return this.run(resolvedTask, undefined, TaskRunSource.User);
			}
		}
		return undefined;
	}

	private async _build(): Promise<ITaskSummary> {
		const tryBuildShortcut = await this._findSingleWorkspaceTaskOfGroup(TaskGroup.Build);
		if (tryBuildShortcut) {
			return tryBuildShortcut;
		}

		return this._getGroupedTasks().then((tasks) => {
			const runnable = this._createRunnableTask(tasks, TaskGroup.Build);
			if (!runnable || !runnable.task) {
				if (this.schemaVersion === JsonSchemaVersion.V0_1_0) {
					throw new TaskError(Severity.Info, nls.localize('TaskService.noBuildTask1', 'No build task defined. Mark a task with \'isBuildCommand\' in the tasks.json file.'), TaskErrors.NoBuildTask);
				} else {
					throw new TaskError(Severity.Info, nls.localize('TaskService.noBuildTask2', 'No build task defined. Mark a task with as a \'build\' group in the tasks.json file.'), TaskErrors.NoBuildTask);
				}
			}
			return this._executeTask(runnable.task, runnable.resolver, TaskRunSource.User);
		}).then(value => value, (error) => {
			this._handleError(error);
			return Promise.reject(error);
		});
	}

	private async _runTest(): Promise<ITaskSummary> {
		const tryTestShortcut = await this._findSingleWorkspaceTaskOfGroup(TaskGroup.Test);
		if (tryTestShortcut) {
			return tryTestShortcut;
		}

		return this._getGroupedTasks().then((tasks) => {
			const runnable = this._createRunnableTask(tasks, TaskGroup.Test);
			if (!runnable || !runnable.task) {
				if (this.schemaVersion === JsonSchemaVersion.V0_1_0) {
					throw new TaskError(Severity.Info, nls.localize('TaskService.noTestTask1', 'No test task defined. Mark a task with \'isTestCommand\' in the tasks.json file.'), TaskErrors.NoTestTask);
				} else {
					throw new TaskError(Severity.Info, nls.localize('TaskService.noTestTask2', 'No test task defined. Mark a task with as a \'test\' group in the tasks.json file.'), TaskErrors.NoTestTask);
				}
			}
			return this._executeTask(runnable.task, runnable.resolver, TaskRunSource.User);
		}).then(value => value, (error) => {
			this._handleError(error);
			return Promise.reject(error);
		});
	}

	public async run(task: Task | undefined, options?: IProblemMatcherRunOptions, runSource: TaskRunSource = TaskRunSource.System): Promise<ITaskSummary | undefined> {
		if (!(await this._trust())) {
			return undefined; // {{SQL CARBON EDIT}} Strict null
		}

		if (!task) {
			throw new TaskError(Severity.Info, nls.localize('TaskServer.noTask', 'Task to execute is undefined'), TaskErrors.TaskNotFound);
		}

		return new Promise<ITaskSummary | undefined>((resolve) => {
			const resolver = this._createResolver();
			if (options && options.attachProblemMatcher && this._shouldAttachProblemMatcher(task) && !InMemoryTask.is(task)) {
				this._attachProblemMatcher(task).then(toExecute => {
					if (toExecute) {
						resolve(this._executeTask(toExecute, resolver, runSource));
					} else {
						resolve(undefined);
					}
				});
			} else {
				resolve(this._executeTask(task, resolver, runSource));
			}
		}).then((value) => {
			if (runSource === TaskRunSource.User) {
				this.getWorkspaceTasks().then(workspaceTasks => {
					RunAutomaticTasks.promptForPermission(this, this._storageService, this._notificationService, this._workspaceTrustManagementService, this._openerService, this._configurationService, workspaceTasks);
				});
			}
			return value;
		}, (error) => {
			this._handleError(error);
			return Promise.reject(error);
		});
	}

	private _isProvideTasksEnabled(): boolean {
		const settingValue = this._configurationService.getValue(TaskSettingId.AutoDetect);
		return settingValue === 'on';
	}

	private _isProblemMatcherPromptEnabled(type?: string): boolean {
		const settingValue = this._configurationService.getValue(PROBLEM_MATCHER_NEVER_CONFIG);
		if (Types.isBoolean(settingValue)) {
			return !settingValue;
		}
		if (type === undefined) {
			return true;
		}
		const settingValueMap: IStringDictionary<boolean> = <any>settingValue;
		return !settingValueMap[type];
	}

	private _getTypeForTask(task: Task): string {
		let type: string;
		if (CustomTask.is(task)) {
			const configProperties: TaskConfig.IConfigurationProperties = task._source.config.element;
			type = (<any>configProperties).type;
		} else {
			type = task.getDefinition()!.type;
		}
		return type;
	}

	private _shouldAttachProblemMatcher(task: Task): boolean {
		const enabled = this._isProblemMatcherPromptEnabled(this._getTypeForTask(task));
		if (enabled === false) {
			return false;
		}
		if (!this._canCustomize(task)) {
			return false;
		}
		if (task.configurationProperties.group !== undefined && task.configurationProperties.group !== TaskGroup.Build) {
			return false;
		}
		if (task.configurationProperties.problemMatchers !== undefined && task.configurationProperties.problemMatchers.length > 0) {
			return false;
		}
		if (ContributedTask.is(task)) {
			return !task.hasDefinedMatchers && !!task.configurationProperties.problemMatchers && (task.configurationProperties.problemMatchers.length === 0);
		}
		if (CustomTask.is(task)) {
			const configProperties: TaskConfig.IConfigurationProperties = task._source.config.element;
			return configProperties.problemMatcher === undefined && !task.hasDefinedMatchers;
		}
		return false;
	}

	private async _updateNeverProblemMatcherSetting(type: string): Promise<void> {
		const current = this._configurationService.getValue(PROBLEM_MATCHER_NEVER_CONFIG);
		if (current === true) {
			return;
		}
		let newValue: IStringDictionary<boolean>;
		if (current !== false) {
			newValue = <any>current;
		} else {
			newValue = Object.create(null);
		}
		newValue[type] = true;
		return this._configurationService.updateValue(PROBLEM_MATCHER_NEVER_CONFIG, newValue);
	}

	private _attachProblemMatcher(task: ContributedTask | CustomTask): Promise<Task | undefined> {
		interface IProblemMatcherPickEntry extends IQuickPickItem {
			matcher: INamedProblemMatcher | undefined;
			never?: boolean;
			learnMore?: boolean;
			setting?: string;
		}
		let entries: QuickPickInput<IProblemMatcherPickEntry>[] = [];
		for (const key of ProblemMatcherRegistry.keys()) {
			const matcher = ProblemMatcherRegistry.get(key);
			if (matcher.deprecated) {
				continue;
			}
			if (matcher.name === matcher.label) {
				entries.push({ label: matcher.name, matcher: matcher });
			} else {
				entries.push({
					label: matcher.label,
					description: `$${matcher.name}`,
					matcher: matcher
				});
			}
		}
		if (entries.length > 0) {
			entries = entries.sort((a, b) => {
				if (a.label && b.label) {
					return a.label.localeCompare(b.label);
				} else {
					return 0;
				}
			});
			entries.unshift({ type: 'separator', label: nls.localize('TaskService.associate', 'associate') });
			let taskType: string;
			if (CustomTask.is(task)) {
				const configProperties: TaskConfig.IConfigurationProperties = task._source.config.element;
				taskType = (<any>configProperties).type;
			} else {
				taskType = task.getDefinition().type;
			}
			entries.unshift(
				{ label: nls.localize('TaskService.attachProblemMatcher.continueWithout', 'Continue without scanning the task output'), matcher: undefined },
				{ label: nls.localize('TaskService.attachProblemMatcher.never', 'Never scan the task output for this task'), matcher: undefined, never: true },
				{ label: nls.localize('TaskService.attachProblemMatcher.neverType', 'Never scan the task output for {0} tasks', taskType), matcher: undefined, setting: taskType },
				{ label: nls.localize('TaskService.attachProblemMatcher.learnMoreAbout', 'Learn more about scanning the task output'), matcher: undefined, learnMore: true }
			);
			return this._quickInputService.pick(entries, {
				placeHolder: nls.localize('selectProblemMatcher', 'Select for which kind of errors and warnings to scan the task output'),
			}).then(async (selected) => {
				if (selected) {
					if (selected.learnMore) {
						this._openDocumentation();
						return undefined;
					} else if (selected.never) {
						this.customize(task, { problemMatcher: [] }, true);
						return task;
					} else if (selected.matcher) {
						const newTask = task.clone();
						const matcherReference = `$${selected.matcher.name}`;
						const properties: ICustomizationProperties = { problemMatcher: [matcherReference] };
						newTask.configurationProperties.problemMatchers = [matcherReference];
						const matcher = ProblemMatcherRegistry.get(selected.matcher.name);
						if (matcher && matcher.watching !== undefined) {
							properties.isBackground = true;
							newTask.configurationProperties.isBackground = true;
						}
						this.customize(task, properties, true);
						return newTask;
					} else if (selected.setting) {
						await this._updateNeverProblemMatcherSetting(selected.setting);
						return task;
					} else {
						return task;
					}
				} else {
					return undefined;
				}
			});
		}
		return Promise.resolve(task);
	}

	private _getTasksForGroup(group: TaskGroup): Promise<Task[]> {
		return this._getGroupedTasks().then((groups) => {
			const result: Task[] = [];
			groups.forEach((tasks) => {
				for (const task of tasks) {
					const configTaskGroup = TaskGroup.from(task.configurationProperties.group);
					if (configTaskGroup?._id === group._id) {
						result.push(task);
					}
				}
			});
			return result;
		});
	}

	public needsFolderQualification(): boolean {
		return this._contextService.getWorkbenchState() === WorkbenchState.WORKSPACE;
	}

	private _canCustomize(task: Task): boolean {
		if (this.schemaVersion !== JsonSchemaVersion.V2_0_0) {
			return false;
		}
		if (CustomTask.is(task)) {
			return true;
		}
		if (ContributedTask.is(task)) {
			return !!task.getWorkspaceFolder();
		}
		return false;
	}

	private async _formatTaskForJson(resource: URI, task: TaskConfig.ICustomTask | TaskConfig.IConfiguringTask): Promise<string> {
		let reference: IReference<IResolvedTextEditorModel> | undefined;
		let stringValue: string = '';
		try {
			reference = await this._textModelResolverService.createModelReference(resource);
			const model = reference.object.textEditorModel;
			const { tabSize, insertSpaces } = model.getOptions();
			const eol = model.getEOL();
			let stringified = toFormattedString(task, { eol, tabSize, insertSpaces });
			const regex = new RegExp(eol + (insertSpaces ? ' '.repeat(tabSize) : '\\t'), 'g');
			stringified = stringified.replace(regex, eol + (insertSpaces ? ' '.repeat(tabSize * 3) : '\t\t\t'));
			const twoTabs = insertSpaces ? ' '.repeat(tabSize * 2) : '\t\t';
			stringValue = twoTabs + stringified.slice(0, stringified.length - 1) + twoTabs + stringified.slice(stringified.length - 1);
		} finally {
			if (reference) {
				reference.dispose();
			}
		}
		return stringValue;
	}

	private _openEditorAtTask(resource: URI | undefined, task: TaskConfig.ICustomTask | TaskConfig.IConfiguringTask | string | undefined, configIndex: number = -1): Promise<boolean> {
		if (resource === undefined) {
			return Promise.resolve(false);
		}
		let selection: ITextEditorSelection | undefined;
		return this._fileService.readFile(resource).then(content => content.value).then(async content => {
			if (!content) {
				return false;
			}
			if (task) {
				const contentValue = content.toString();
				let stringValue: string | undefined;
				if (configIndex !== -1) {
					const json: TaskConfig.IExternalTaskRunnerConfiguration = this._configurationService.getValue<TaskConfig.IExternalTaskRunnerConfiguration>('tasks', { resource });
					if (json.tasks && (json.tasks.length > configIndex)) {
						stringValue = await this._formatTaskForJson(resource, json.tasks[configIndex]);
					}
				}
				if (!stringValue) {
					if (typeof task === 'string') {
						stringValue = task;
					} else {
						stringValue = await this._formatTaskForJson(resource, task);
					}
				}

				const index = contentValue.indexOf(stringValue);
				let startLineNumber = 1;
				for (let i = 0; i < index; i++) {
					if (contentValue.charAt(i) === '\n') {
						startLineNumber++;
					}
				}
				let endLineNumber = startLineNumber;
				for (let i = 0; i < stringValue.length; i++) {
					if (stringValue.charAt(i) === '\n') {
						endLineNumber++;
					}
				}
				selection = startLineNumber > 1 ? { startLineNumber, startColumn: startLineNumber === endLineNumber ? 4 : 3, endLineNumber, endColumn: startLineNumber === endLineNumber ? undefined : 4 } : undefined;
			}

			return this._editorService.openEditor({
				resource,
				options: {
					pinned: false,
					forceReload: true, // because content might have changed
					selection,
					selectionRevealType: TextEditorSelectionRevealType.CenterIfOutsideViewport
				}
			}).then(() => !!selection);
		});
	}

	private _createCustomizableTask(task: ContributedTask | CustomTask | ConfiguringTask): TaskConfig.ICustomTask | TaskConfig.IConfiguringTask | undefined {
		let toCustomize: TaskConfig.ICustomTask | TaskConfig.IConfiguringTask | undefined;
		const taskConfig = CustomTask.is(task) || ConfiguringTask.is(task) ? task._source.config : undefined;
		if (taskConfig && taskConfig.element) {
			toCustomize = { ...(taskConfig.element) };
		} else if (ContributedTask.is(task)) {
			toCustomize = {
			};
			const identifier: TaskConfig.ITaskIdentifier = Object.assign(Object.create(null), task.defines);
			delete identifier['_key'];
			Object.keys(identifier).forEach(key => (<any>toCustomize)![key] = identifier[key]);
			if (task.configurationProperties.problemMatchers && task.configurationProperties.problemMatchers.length > 0 && Types.isStringArray(task.configurationProperties.problemMatchers)) {
				toCustomize.problemMatcher = task.configurationProperties.problemMatchers;
			}
			if (task.configurationProperties.group) {
				toCustomize.group = TaskConfig.GroupKind.to(task.configurationProperties.group);
			}
		}
		if (!toCustomize) {
			return undefined;
		}
		if (toCustomize.problemMatcher === undefined && task.configurationProperties.problemMatchers === undefined || (task.configurationProperties.problemMatchers && task.configurationProperties.problemMatchers.length === 0)) {
			toCustomize.problemMatcher = [];
		}
		if (task._source.label !== 'Workspace') {
			toCustomize.label = task.configurationProperties.identifier;
		} else {
			toCustomize.label = task._label;
		}
		toCustomize.detail = task.configurationProperties.detail;
		return toCustomize;
	}

	public async customize(task: ContributedTask | CustomTask | ConfiguringTask, properties?: ICustomizationProperties, openConfig?: boolean): Promise<void> {
		if (!(await this._trust())) {
			return;
		}

		const workspaceFolder = task.getWorkspaceFolder();
		if (!workspaceFolder) {
			return Promise.resolve(undefined);
		}
		const configuration = this._getConfiguration(workspaceFolder, task._source.kind);
		if (configuration.hasParseErrors) {
			this._notificationService.warn(nls.localize('customizeParseErrors', 'The current task configuration has errors. Please fix the errors first before customizing a task.'));
			return Promise.resolve<void>(undefined);
		}

		const fileConfig = configuration.config;
		const toCustomize = this._createCustomizableTask(task);
		if (!toCustomize) {
			return Promise.resolve(undefined);
		}
		const index: number | undefined = CustomTask.is(task) ? task._source.config.index : undefined;
		if (properties) {
			for (const property of Object.getOwnPropertyNames(properties)) {
				const value = (<any>properties)[property];
				if (value !== undefined && value !== null) {
					(<any>toCustomize)[property] = value;
				}
			}
		}

		let promise: Promise<void> | undefined;
		if (!fileConfig) {
			const value = {
				version: '2.0.0',
				tasks: [toCustomize]
			};
			let content = [
				'{',
				nls.localize('tasksJsonComment', '\t// See https://go.microsoft.com/fwlink/?LinkId=733558 \n\t// for the documentation about the tasks.json format'),
			].join('\n') + JSON.stringify(value, null, '\t').substr(1);
			const editorConfig = this._configurationService.getValue<any>();
			if (editorConfig.editor.insertSpaces) {
				content = content.replace(/(\n)(\t+)/g, (_, s1, s2) => s1 + ' '.repeat(s2.length * editorConfig.editor.tabSize));
			}
			promise = this._textFileService.create([{ resource: workspaceFolder.toResource('.vscode/tasks.json'), value: content }]).then(() => { });
		} else {
			// We have a global task configuration
			if ((index === -1) && properties) {
				if (properties.problemMatcher !== undefined) {
					fileConfig.problemMatcher = properties.problemMatcher;
					promise = this._writeConfiguration(workspaceFolder, 'tasks.problemMatchers', fileConfig.problemMatcher, task._source.kind);
				} else if (properties.group !== undefined) {
					fileConfig.group = properties.group;
					promise = this._writeConfiguration(workspaceFolder, 'tasks.group', fileConfig.group, task._source.kind);
				}
			} else {
				if (!Array.isArray(fileConfig.tasks)) {
					fileConfig.tasks = [];
				}
				if (index === undefined) {
					fileConfig.tasks.push(toCustomize);
				} else {
					fileConfig.tasks[index] = toCustomize;
				}
				promise = this._writeConfiguration(workspaceFolder, 'tasks.tasks', fileConfig.tasks, task._source.kind);
			}
		}
		if (!promise) {
			return Promise.resolve(undefined);
		}
		return promise.then(() => {
			if (openConfig) {
				this._openEditorAtTask(this._getResourceForTask(task), toCustomize);
			}
		});
	}

	private _writeConfiguration(workspaceFolder: IWorkspaceFolder, key: string, value: any, source?: string): Promise<void> | undefined {
		let target: ConfigurationTarget | undefined = undefined;
		switch (source) {
			case TaskSourceKind.User: target = ConfigurationTarget.USER; break;
			case TaskSourceKind.WorkspaceFile: target = ConfigurationTarget.WORKSPACE; break;
			default: if (this._contextService.getWorkbenchState() === WorkbenchState.FOLDER) {
				target = ConfigurationTarget.WORKSPACE;
			} else if (this._contextService.getWorkbenchState() === WorkbenchState.WORKSPACE) {
				target = ConfigurationTarget.WORKSPACE_FOLDER;
			}
		}
		if (target) {
			return this._configurationService.updateValue(key, value, { resource: workspaceFolder.uri }, target);
		} else {
			return undefined;
		}
	}

	private _getResourceForKind(kind: string): URI | undefined {
		this._updateSetup();
		switch (kind) {
			case TaskSourceKind.User: {
				return resources.joinPath(resources.dirname(this._preferencesService.userSettingsResource), 'tasks.json');
			}
			case TaskSourceKind.WorkspaceFile: {
				if (this._workspace && this._workspace.configuration) {
					return this._workspace.configuration;
				}
			}
			default: {
				return undefined;
			}
		}
	}

	private _getResourceForTask(task: CustomTask | ConfiguringTask | ContributedTask): URI {
		if (CustomTask.is(task)) {
			let uri = this._getResourceForKind(task._source.kind);
			if (!uri) {
				const taskFolder = task.getWorkspaceFolder();
				if (taskFolder) {
					uri = taskFolder.toResource(task._source.config.file);
				} else {
					uri = this.workspaceFolders[0].uri;
				}
			}
			return uri;
		} else {
			return task.getWorkspaceFolder()!.toResource('.vscode/tasks.json');
		}
	}

	public async openConfig(task: CustomTask | ConfiguringTask | undefined): Promise<boolean> {
		let resource: URI | undefined;
		if (task) {
			resource = this._getResourceForTask(task);
		} else {
			resource = (this._workspaceFolders && (this._workspaceFolders.length > 0)) ? this._workspaceFolders[0].toResource('.vscode/tasks.json') : undefined;
		}
		return this._openEditorAtTask(resource, task ? task._label : undefined, task ? task._source.config.index : -1);
	}

	private _createRunnableTask(tasks: TaskMap, group: TaskGroup): { task: Task; resolver: ITaskResolver } | undefined {
		interface IResolverData {
			id: Map<string, Task>;
			label: Map<string, Task>;
			identifier: Map<string, Task>;
		}

		const resolverData: Map<string, IResolverData> = new Map();
		const workspaceTasks: Task[] = [];
		const extensionTasks: Task[] = [];
		tasks.forEach((tasks, folder) => {
			let data = resolverData.get(folder);
			if (!data) {
				data = {
					id: new Map<string, Task>(),
					label: new Map<string, Task>(),
					identifier: new Map<string, Task>()
				};
				resolverData.set(folder, data);
			}
			for (const task of tasks) {
				data.id.set(task._id, task);
				data.label.set(task._label, task);
				if (task.configurationProperties.identifier) {
					data.identifier.set(task.configurationProperties.identifier, task);
				}
				if (group && task.configurationProperties.group === group) {
					if (task._source.kind === TaskSourceKind.Workspace) {
						workspaceTasks.push(task);
					} else {
						extensionTasks.push(task);
					}
				}
			}
		});
		const resolver: ITaskResolver = {
			resolve: async (uri: URI | string, alias: string) => {
				const data = resolverData.get(typeof uri === 'string' ? uri : uri.toString());
				if (!data) {
					return undefined;
				}
				return data.id.get(alias) || data.label.get(alias) || data.identifier.get(alias);
			}
		};
		if (workspaceTasks.length > 0) {
			if (workspaceTasks.length > 1) {
				this._outputChannel.append(nls.localize('moreThanOneBuildTask', 'There are many build tasks defined in the tasks.json. Executing the first one.\n'));
			}
			return { task: workspaceTasks[0], resolver };
		}
		if (extensionTasks.length === 0) {
			return undefined;
		}

		// We can only have extension tasks if we are in version 2.0.0. Then we can even run
		// multiple build tasks.
		if (extensionTasks.length === 1) {
			return { task: extensionTasks[0], resolver };
		} else {
			const id: string = UUID.generateUuid();
			const task: InMemoryTask = new InMemoryTask(
				id,
				{ kind: TaskSourceKind.InMemory, label: 'inMemory' },
				id,
				'inMemory',
				{ reevaluateOnRerun: true },
				{
					identifier: id,
					dependsOn: extensionTasks.map((extensionTask) => { return { uri: extensionTask.getWorkspaceFolder()!.uri, task: extensionTask._id }; }),
					name: id
				}
			);
			return { task, resolver };
		}
	}

	private _createResolver(grouped?: TaskMap): ITaskResolver {
		interface ResolverData {
			label: Map<string, Task>;
			identifier: Map<string, Task>;
			taskIdentifier: Map<string, Task>;
		}

		let resolverData: Map<string, ResolverData> | undefined;

		async function quickResolve(that: AbstractTaskService, uri: URI | string, identifier: string | ITaskIdentifier) {
			const foundTasks = await that._findWorkspaceTasks((task: Task | ConfiguringTask): boolean => {
				const taskUri = ((ConfiguringTask.is(task) || CustomTask.is(task)) ? task._source.config.workspaceFolder?.uri : undefined);
				const originalUri = (typeof uri === 'string' ? uri : uri.toString());
				if (taskUri?.toString() !== originalUri) {
					return false;
				}
				if (Types.isString(identifier)) {
					return ((task._label === identifier) || (task.configurationProperties.identifier === identifier));
				} else {
					const keyedIdentifier = task.getDefinition(true);
					const searchIdentifier = TaskDefinition.createTaskIdentifier(identifier, console);
					return (searchIdentifier && keyedIdentifier) ? (searchIdentifier._key === keyedIdentifier._key) : false;
				}
			});
			if (foundTasks.length === 0) {
				return undefined;
			}
			const task = foundTasks[0];
			if (ConfiguringTask.is(task)) {
				return that.tryResolveTask(task);
			}
			return task;
		}

		async function getResolverData(that: AbstractTaskService) {
			if (resolverData === undefined) {
				resolverData = new Map();
				(grouped || await that._getGroupedTasks()).forEach((tasks, folder) => {
					let data = resolverData!.get(folder);
					if (!data) {
						data = { label: new Map<string, Task>(), identifier: new Map<string, Task>(), taskIdentifier: new Map<string, Task>() };
						resolverData!.set(folder, data);
					}
					for (const task of tasks) {
						data.label.set(task._label, task);
						if (task.configurationProperties.identifier) {
							data.identifier.set(task.configurationProperties.identifier, task);
						}
						const keyedIdentifier = task.getDefinition(true);
						if (keyedIdentifier !== undefined) {
							data.taskIdentifier.set(keyedIdentifier._key, task);
						}
					}
				});
			}
			return resolverData;
		}

		async function fullResolve(that: AbstractTaskService, uri: URI | string, identifier: string | ITaskIdentifier) {
			const allResolverData = await getResolverData(that);
			const data = allResolverData.get(typeof uri === 'string' ? uri : uri.toString());
			if (!data) {
				return undefined;
			}
			if (Types.isString(identifier)) {
				return data.label.get(identifier) || data.identifier.get(identifier);
			} else {
				const key = TaskDefinition.createTaskIdentifier(identifier, console);
				return key !== undefined ? data.taskIdentifier.get(key._key) : undefined;
			}
		}

		return {
			resolve: async (uri: URI | string, identifier: string | ITaskIdentifier | undefined) => {
				if (!identifier) {
					return undefined;
				}
				if ((resolverData === undefined) && (grouped === undefined)) {
					return (await quickResolve(this, uri, identifier)) ?? fullResolve(this, uri, identifier);
				} else {
					return fullResolve(this, uri, identifier);
				}
			}
		};
	}

	private async _saveBeforeRun(): Promise<boolean> {
		enum SaveBeforeRunConfigOptions {
			Always = 'always',
			Never = 'never',
			Prompt = 'prompt'
		}

		const saveBeforeRunTaskConfig: SaveBeforeRunConfigOptions = this._configurationService.getValue(TaskSettingId.SaveBeforeRun);

		if (saveBeforeRunTaskConfig === SaveBeforeRunConfigOptions.Never) {
			return false;
		} else if (saveBeforeRunTaskConfig === SaveBeforeRunConfigOptions.Prompt) {
			const dialogOptions = await this._dialogService.show(
				Severity.Info,
				nls.localize('TaskSystem.saveBeforeRun.prompt.title', 'Save all editors?'),
				[nls.localize('saveBeforeRun.save', 'Save'), nls.localize('saveBeforeRun.dontSave', 'Don\'t save')],
				{
					detail: nls.localize('detail', "Do you want to save all editors before running the task?"),
					cancelId: 1
				}
			);

			if (dialogOptions.choice !== 0) {
				return false;
			}
		}
		await this._editorService.saveAll({ reason: SaveReason.AUTO });
		return true;
	}

	private async _executeTask(task: Task, resolver: ITaskResolver, runSource: TaskRunSource): Promise<ITaskSummary> {
		let taskToRun: Task = task;
		if (await this._saveBeforeRun()) {
			await this._configurationService.reloadConfiguration();
			await this._updateWorkspaceTasks();
			const taskFolder = task.getWorkspaceFolder();
			const taskIdentifier = task.configurationProperties.identifier;
			// Since we save before running tasks, the task may have changed as part of the save.
			// However, if the TaskRunSource is not User, then we shouldn't try to fetch the task again
			// since this can cause a new'd task to get overwritten with a provided task.
			taskToRun = ((taskFolder && taskIdentifier && (runSource === TaskRunSource.User))
				? await this.getTask(taskFolder, taskIdentifier) : task) ?? task;
		}
		await ProblemMatcherRegistry.onReady();
<<<<<<< HEAD
		// {{SQL CARBON EDIT}}
		const taskNodeId = UUID.generateUuid();
		let taskInfo: TaskInfo = {
			databaseName: undefined,
			serverName: undefined,
			description: undefined,
			isCancelable: false,
			name: task._label,
			providerName: undefined,
			taskExecutionMode: 0,
			taskId: taskNodeId,
			status: TaskStatus.NotStarted
		};
		this.sqlTaskService.createNewTask(taskInfo);
		this.lastRunTasksViewTask = taskInfo;
		const executeResult = this._getTaskSystem().run(taskToRun, resolver);

		// {{SQL CARBON EDIT}}
		return this.handleExecuteResult(executeResult, runSource, taskNodeId);
=======
		const executeResult = runSource === TaskRunSource.Reconnect ? this._getTaskSystem().reconnect(taskToRun, resolver) : this._getTaskSystem().run(taskToRun, resolver);
		if (executeResult) {
			return this._handleExecuteResult(executeResult, runSource);
		}
		return { exitCode: 0 };
>>>>>>> 44e25ba9
	}

	// {{SQL CARBON EDIT}}
	private async handleExecuteResult(executeResult: ITaskExecuteResult, runSource?: TaskRunSource, taskNodeId?: string): Promise<ITaskSummary> {
		if (runSource === TaskRunSource.User) {
			await this.setRecentlyUsedTask(executeResult.task);
		}
		if (executeResult.kind === TaskExecuteKind.Active) {
			const active = executeResult.active;
			if (active && active.same) {
				if (this._taskSystem?.isTaskVisible(executeResult.task)) {
					const message = nls.localize('TaskSystem.activeSame.noBackground', 'The task \'{0}\' is already active.', executeResult.task.getQualifiedLabel());
					const lastInstance = this._getTaskSystem().getLastInstance(executeResult.task) ?? executeResult.task;
					this._notificationService.prompt(Severity.Warning, message,
						[{
							label: nls.localize('terminateTask', "Terminate Task"),
							run: () => this.terminate(lastInstance)
						},
						{
							label: nls.localize('restartTask', "Restart Task"),
							run: () => this._restart(lastInstance)
						}],
						{ sticky: true }
					);
				} else {
					this._taskSystem?.revealTask(executeResult.task);
				}
			} else {
				throw new TaskError(Severity.Warning, nls.localize('TaskSystem.active', 'There is already a task running. Terminate it first before executing another task.'), TaskErrors.RunningTask);
			}
		}
<<<<<<< HEAD
		// {{SQL CARBON EDIT}}
		executeResult.promise.then((summary: ITaskSummary) => {
			let args: TaskStatusChangeArgs = {
				taskId: taskNodeId ? taskNodeId : executeResult.task._id,
				status: undefined
			};
			if (summary.exitCode === 0) {
				args.status = TaskStatus.Succeeded;
			} else if (summary.exitCode === 1) {
				args.status = TaskStatus.Failed;
			}
			this.sqlTaskService.handleTaskComplete(args);
		});
=======
		this._setRecentlyUsedTask(executeResult.task);
>>>>>>> 44e25ba9
		return executeResult.promise;
	}

	private _restart(task: Task): void {
		if (!this._taskSystem) {
			return;
		}
		this._taskSystem.terminate(task).then((response) => {
			if (response.success) {
				this.run(task).then(undefined, reason => {
					// eat the error, it has already been surfaced to the user and we don't care about it here
				});
			} else {
				this._notificationService.warn(nls.localize('TaskSystem.restartFailed', 'Failed to terminate and restart task {0}', Types.isString(task) ? task : task.configurationProperties.name));
			}
			return response;
		});
	}

	public async terminate(task: Task): Promise<ITaskTerminateResponse> {
		if (!(await this._trust())) {
			return { success: true, task: undefined };
		}

		if (!this._taskSystem) {
			return { success: true, task: undefined };
		}
		return this._taskSystem.terminate(task);
	}

	private _terminateAll(): Promise<ITaskTerminateResponse[]> {
		if (!this._taskSystem) {
			return Promise.resolve<ITaskTerminateResponse[]>([]);
		}
		return this._taskSystem.terminateAll();
	}

	protected _createTerminalTaskSystem(): ITaskSystem {
		return new TerminalTaskSystem(
			this._terminalService, this._terminalGroupService, this._outputService, this._paneCompositeService, this._viewsService, this._markerService,
			this._modelService, this._configurationResolverService,
			this._contextService, this._environmentService,
			AbstractTaskService.OutputChannelId, this._fileService, this._terminalProfileResolverService,
			this._pathService, this._viewDescriptorService, this._logService, this._configurationService, this._notificationService,
			this,
			(workspaceFolder: IWorkspaceFolder | undefined) => {
				if (workspaceFolder) {
					return this._getTaskSystemInfo(workspaceFolder.uri.scheme);
				} else if (this._taskSystemInfos.size > 0) {
					const infos = Array.from(this._taskSystemInfos.entries());
					const notFile = infos.filter(info => info[0] !== Schemas.file);
					if (notFile.length > 0) {
						return notFile[0][1][0];
					}
					return infos[0][1][0];
				} else {
					return undefined;
				}
			}
		);
	}

	protected abstract _getTaskSystem(): ITaskSystem;

	private _isTaskProviderEnabled(type: string) {
		const definition = TaskDefinitionRegistry.get(type);
		return !definition || !definition.when || this._contextKeyService.contextMatchesRules(definition.when);
	}

	private _getGroupedTasks(type?: string): Promise<TaskMap> {
		const needsRecentTasksMigration = this._needsRecentTasksMigration();
		return this._activateTaskProviders(type).then(() => {
			const validTypes: IStringDictionary<boolean> = Object.create(null);
			TaskDefinitionRegistry.all().forEach(definition => validTypes[definition.taskType] = true);
			validTypes['shell'] = true;
			validTypes['process'] = true;
			return new Promise<ITaskSet[]>(resolve => {
				const result: ITaskSet[] = [];
				let counter: number = 0;
				const done = (value: ITaskSet | undefined) => {
					if (value) {
						result.push(value);
					}
					if (--counter === 0) {
						resolve(result);
					}
				};
				const error = (error: any) => {
					try {
						if (error && Types.isString(error.message)) {
							this._outputChannel.append('Error: ');
							this._outputChannel.append(error.message);
							this._outputChannel.append('\n');
							this._showOutput();
						} else {
							this._outputChannel.append('Unknown error received while collecting tasks from providers.\n');
							this._showOutput();
						}
					} finally {
						if (--counter === 0) {
							resolve(result);
						}
					}
				};
				if (this._isProvideTasksEnabled() && (this.schemaVersion === JsonSchemaVersion.V2_0_0) && (this._providers.size > 0)) {
					let foundAnyProviders = false;
					for (const [handle, provider] of this._providers) {
						const providerType = this._providerTypes.get(handle);
						if ((type === undefined) || (type === providerType)) {
							if (providerType && !this._isTaskProviderEnabled(providerType)) {
								continue;
							}
							foundAnyProviders = true;
							counter++;
							provider.provideTasks(validTypes).then((taskSet: ITaskSet) => {
								// Check that the tasks provided are of the correct type
								for (const task of taskSet.tasks) {
									if (task.type !== this._providerTypes.get(handle)) {
										this._outputChannel.append(nls.localize('unexpectedTaskType', "The task provider for \"{0}\" tasks unexpectedly provided a task of type \"{1}\".\n", this._providerTypes.get(handle), task.type));
										if ((task.type !== 'shell') && (task.type !== 'process')) {
											this._showOutput();
										}
										break;
									}
								}
								return done(taskSet);
							}, error);
						}
					}
					if (!foundAnyProviders) {
						resolve(result);
					}
				} else {
					resolve(result);
				}
			});
		}).then((contributedTaskSets) => {
			const result: TaskMap = new TaskMap();
			const contributedTasks: TaskMap = new TaskMap();

			for (const set of contributedTaskSets) {
				for (const task of set.tasks) {
					const workspaceFolder = task.getWorkspaceFolder();
					if (workspaceFolder) {
						contributedTasks.add(workspaceFolder, task);
					}
				}
			}

			return this.getWorkspaceTasks().then(async (customTasks) => {
				const customTasksKeyValuePairs = Array.from(customTasks);
				const customTasksPromises = customTasksKeyValuePairs.map(async ([key, folderTasks]) => {
					const contributed = contributedTasks.get(key);
					if (!folderTasks.set) {
						if (contributed) {
							result.add(key, ...contributed);
						}
						return;
					}

					if (this._contextService.getWorkbenchState() === WorkbenchState.EMPTY) {
						result.add(key, ...folderTasks.set.tasks);
					} else {
						const configurations = folderTasks.configurations;
						const legacyTaskConfigurations = folderTasks.set ? this._getLegacyTaskConfigurations(folderTasks.set) : undefined;
						const customTasksToDelete: Task[] = [];
						if (configurations || legacyTaskConfigurations) {
							const unUsedConfigurations: Set<string> = new Set<string>();
							if (configurations) {
								Object.keys(configurations.byIdentifier).forEach(key => unUsedConfigurations.add(key));
							}
							for (const task of contributed) {
								if (!ContributedTask.is(task)) {
									continue;
								}
								if (configurations) {
									const configuringTask = configurations.byIdentifier[task.defines._key];
									if (configuringTask) {
										unUsedConfigurations.delete(task.defines._key);
										result.add(key, TaskConfig.createCustomTask(task, configuringTask));
									} else {
										result.add(key, task);
									}
								} else if (legacyTaskConfigurations) {
									const configuringTask = legacyTaskConfigurations[task.defines._key];
									if (configuringTask) {
										result.add(key, TaskConfig.createCustomTask(task, configuringTask));
										customTasksToDelete.push(configuringTask);
									} else {
										result.add(key, task);
									}
								} else {
									result.add(key, task);
								}
							}
							if (customTasksToDelete.length > 0) {
								const toDelete = customTasksToDelete.reduce<IStringDictionary<boolean>>((map, task) => {
									map[task._id] = true;
									return map;
								}, Object.create(null));
								for (const task of folderTasks.set.tasks) {
									if (toDelete[task._id]) {
										continue;
									}
									result.add(key, task);
								}
							} else {
								result.add(key, ...folderTasks.set.tasks);
							}

							const unUsedConfigurationsAsArray = Array.from(unUsedConfigurations);

							const unUsedConfigurationPromises = unUsedConfigurationsAsArray.map(async (value) => {
								const configuringTask = configurations!.byIdentifier[value];
								if (type && (type !== configuringTask.configures.type)) {
									return;
								}

								let requiredTaskProviderUnavailable: boolean = false;

								for (const [handle, provider] of this._providers) {
									const providerType = this._providerTypes.get(handle);
									if (configuringTask.type === providerType) {
										if (providerType && !this._isTaskProviderEnabled(providerType)) {
											requiredTaskProviderUnavailable = true;
											continue;
										}

										try {
											const resolvedTask = await provider.resolveTask(configuringTask);
											if (resolvedTask && (resolvedTask._id === configuringTask._id)) {
												result.add(key, TaskConfig.createCustomTask(resolvedTask, configuringTask));
												return;
											}
										} catch (error) {
											// Ignore errors. The task could not be provided by any of the providers.
										}
									}
								}

								if (requiredTaskProviderUnavailable) {
									this._outputChannel.append(nls.localize(
										'TaskService.providerUnavailable',
										'Warning: {0} tasks are unavailable in the current environment.\n',
										configuringTask.configures.type
									));
								} else {
									this._outputChannel.append(nls.localize(
										'TaskService.noConfiguration',
										'Error: The {0} task detection didn\'t contribute a task for the following configuration:\n{1}\nThe task will be ignored.\n',
										configuringTask.configures.type,
										JSON.stringify(configuringTask._source.config.element, undefined, 4)
									));
									this._showOutput();
								}
							});

							await Promise.all(unUsedConfigurationPromises);
						} else {
							result.add(key, ...folderTasks.set.tasks);
							result.add(key, ...contributed);
						}
					}
				});

				await Promise.all(customTasksPromises);
				if (needsRecentTasksMigration) {
					// At this point we have all the tasks and can migrate the recently used tasks.
					await this._migrateRecentTasks(result.all());
				}
				return result;
			}, () => {
				// If we can't read the tasks.json file provide at least the contributed tasks
				const result: TaskMap = new TaskMap();
				for (const set of contributedTaskSets) {
					for (const task of set.tasks) {
						const folder = task.getWorkspaceFolder();
						if (folder) {
							result.add(folder, task);
						}
					}
				}
				return result;
			});
		});
	}

	private _getLegacyTaskConfigurations(workspaceTasks: ITaskSet): IStringDictionary<CustomTask> | undefined {
		let result: IStringDictionary<CustomTask> | undefined;
		function getResult(): IStringDictionary<CustomTask> {
			if (result) {
				return result;
			}
			result = Object.create(null);
			return result!;
		}
		for (const task of workspaceTasks.tasks) {
			if (CustomTask.is(task)) {
				const commandName = task.command && task.command.name;
				// This is for backwards compatibility with the 0.1.0 task annotation code
				// if we had a gulp, jake or grunt command a task specification was a annotation
				if (commandName === 'gulp' || commandName === 'grunt' || commandName === 'jake') {
					const identifier = KeyedTaskIdentifier.create({
						type: commandName,
						task: task.configurationProperties.name
					});
					getResult()[identifier._key] = task;
				}
			}
		}
		return result;
	}

	public async getWorkspaceTasks(runSource: TaskRunSource = TaskRunSource.User): Promise<Map<string, IWorkspaceFolderTaskResult>> {
		if (!(await this._trust())) {
			return new Map();
		}
		await this._waitForSupportedExecutions;
		if (this._workspaceTasksPromise) {
			return this._workspaceTasksPromise;
		}
		return this._updateWorkspaceTasks(runSource);
	}

	private _updateWorkspaceTasks(runSource: TaskRunSource = TaskRunSource.User): Promise<Map<string, IWorkspaceFolderTaskResult>> {
		this._workspaceTasksPromise = this._computeWorkspaceTasks(runSource);
		return this._workspaceTasksPromise;
	}

	private async _getAFolder(): Promise<IWorkspaceFolder> {
		let folder = this.workspaceFolders.length > 0 ? this.workspaceFolders[0] : undefined;
		if (!folder) {
			const userhome = await this._pathService.userHome();
			folder = new WorkspaceFolder({ uri: userhome, name: resources.basename(userhome), index: 0 });
		}
		return folder;
	}

	protected _computeWorkspaceTasks(runSource: TaskRunSource = TaskRunSource.User): Promise<Map<string, IWorkspaceFolderTaskResult>> {
		const promises: Promise<IWorkspaceFolderTaskResult | undefined>[] = [];
		for (const folder of this.workspaceFolders) {
			promises.push(this._computeWorkspaceFolderTasks(folder, runSource).then((value) => value, () => undefined));
		}
		return Promise.all(promises).then(async (values) => {
			const result = new Map<string, IWorkspaceFolderTaskResult>();
			for (const value of values) {
				if (value) {
					result.set(value.workspaceFolder.uri.toString(), value);
				}
			}

			const folder = await this._getAFolder();
			if (this._contextService.getWorkbenchState() !== WorkbenchState.EMPTY) {
				const workspaceFileTasks = await this._computeWorkspaceFileTasks(folder, runSource).then((value) => value, () => undefined);
				if (workspaceFileTasks && this._workspace && this._workspace.configuration) {
					result.set(this._workspace.configuration.toString(), workspaceFileTasks);
				}
			}

			const userTasks = await this._computeUserTasks(folder, runSource).then((value) => value, () => undefined);
			if (userTasks) {
				result.set(USER_TASKS_GROUP_KEY, userTasks);
			}
			return result;
		});
	}

	private get _jsonTasksSupported(): boolean {
		return ShellExecutionSupportedContext.getValue(this._contextKeyService) === true && ProcessExecutionSupportedContext.getValue(this._contextKeyService) === true;
	}

	private _computeWorkspaceFolderTasks(workspaceFolder: IWorkspaceFolder, runSource: TaskRunSource = TaskRunSource.User): Promise<IWorkspaceFolderTaskResult> {
		return (this._executionEngine === ExecutionEngine.Process
			? this._computeLegacyConfiguration(workspaceFolder)
			: this._computeConfiguration(workspaceFolder)).
			then((workspaceFolderConfiguration) => {
				if (!workspaceFolderConfiguration || !workspaceFolderConfiguration.config || workspaceFolderConfiguration.hasErrors) {
					return Promise.resolve({ workspaceFolder, set: undefined, configurations: undefined, hasErrors: workspaceFolderConfiguration ? workspaceFolderConfiguration.hasErrors : false });
				}
				return ProblemMatcherRegistry.onReady().then(async (): Promise<IWorkspaceFolderTaskResult> => {
					const taskSystemInfo: ITaskSystemInfo | undefined = this._getTaskSystemInfo(workspaceFolder.uri.scheme);
					const problemReporter = new ProblemReporter(this._outputChannel);
					const parseResult = TaskConfig.parse(workspaceFolder, undefined, taskSystemInfo ? taskSystemInfo.platform : Platform.platform, workspaceFolderConfiguration.config!, problemReporter, TaskConfig.TaskConfigSource.TasksJson, this._contextKeyService);
					let hasErrors = false;
					if (!parseResult.validationStatus.isOK() && (parseResult.validationStatus.state !== ValidationState.Info)) {
						hasErrors = true;
						this._showOutput(runSource);
					}
					if (problemReporter.status.isFatal()) {
						problemReporter.fatal(nls.localize('TaskSystem.configurationErrors', 'Error: the provided task configuration has validation errors and can\'t not be used. Please correct the errors first.'));
						return { workspaceFolder, set: undefined, configurations: undefined, hasErrors };
					}
					let customizedTasks: { byIdentifier: IStringDictionary<ConfiguringTask> } | undefined;
					if (parseResult.configured && parseResult.configured.length > 0) {
						customizedTasks = {
							byIdentifier: Object.create(null)
						};
						for (const task of parseResult.configured) {
							customizedTasks.byIdentifier[task.configures._key] = task;
						}
					}
					if (!this._jsonTasksSupported && (parseResult.custom.length > 0)) {
						console.warn('Custom workspace tasks are not supported.');
					}
					return { workspaceFolder, set: { tasks: this._jsonTasksSupported ? parseResult.custom : [] }, configurations: customizedTasks, hasErrors };
				});
			});
	}

	private _testParseExternalConfig(config: TaskConfig.IExternalTaskRunnerConfiguration | undefined, location: string): { config: TaskConfig.IExternalTaskRunnerConfiguration | undefined; hasParseErrors: boolean } {
		if (!config) {
			return { config: undefined, hasParseErrors: false };
		}
		const parseErrors: string[] = (config as any).$parseErrors;
		if (parseErrors) {
			let isAffected = false;
			for (const parseError of parseErrors) {
				if (/tasks\.json$/.test(parseError)) {
					isAffected = true;
					break;
				}
			}
			if (isAffected) {
				this._outputChannel.append(nls.localize({ key: 'TaskSystem.invalidTaskJsonOther', comment: ['Message notifies of an error in one of several places there is tasks related json, not necessarily in a file named tasks.json'] }, 'Error: The content of the tasks json in {0} has syntax errors. Please correct them before executing a task.\n', location));
				this._showOutput();
				return { config, hasParseErrors: true };
			}
		}
		return { config, hasParseErrors: false };
	}

	private async _computeWorkspaceFileTasks(workspaceFolder: IWorkspaceFolder, runSource: TaskRunSource = TaskRunSource.User): Promise<IWorkspaceFolderTaskResult> {
		if (this._executionEngine === ExecutionEngine.Process) {
			return this._emptyWorkspaceTaskResults(workspaceFolder);
		}
		const workspaceFileConfig = this._getConfiguration(workspaceFolder, TaskSourceKind.WorkspaceFile);
		const configuration = this._testParseExternalConfig(workspaceFileConfig.config, nls.localize('TasksSystem.locationWorkspaceConfig', 'workspace file'));
		const customizedTasks: { byIdentifier: IStringDictionary<ConfiguringTask> } = {
			byIdentifier: Object.create(null)
		};

		const custom: CustomTask[] = [];
		await this._computeTasksForSingleConfig(workspaceFolder, configuration.config, runSource, custom, customizedTasks.byIdentifier, TaskConfig.TaskConfigSource.WorkspaceFile);
		const engine = configuration.config ? TaskConfig.ExecutionEngine.from(configuration.config) : ExecutionEngine.Terminal;
		if (engine === ExecutionEngine.Process) {
			this._notificationService.warn(nls.localize('TaskSystem.versionWorkspaceFile', 'Only tasks version 2.0.0 permitted in workspace configuration files.'));
			return this._emptyWorkspaceTaskResults(workspaceFolder);
		}
		return { workspaceFolder, set: { tasks: custom }, configurations: customizedTasks, hasErrors: configuration.hasParseErrors };
	}

	private async _computeUserTasks(workspaceFolder: IWorkspaceFolder, runSource: TaskRunSource = TaskRunSource.User): Promise<IWorkspaceFolderTaskResult> {
		if (this._executionEngine === ExecutionEngine.Process) {
			return this._emptyWorkspaceTaskResults(workspaceFolder);
		}
		const userTasksConfig = this._getConfiguration(workspaceFolder, TaskSourceKind.User);
		const configuration = this._testParseExternalConfig(userTasksConfig.config, nls.localize('TasksSystem.locationUserConfig', 'user settings'));
		const customizedTasks: { byIdentifier: IStringDictionary<ConfiguringTask> } = {
			byIdentifier: Object.create(null)
		};

		const custom: CustomTask[] = [];
		await this._computeTasksForSingleConfig(workspaceFolder, configuration.config, runSource, custom, customizedTasks.byIdentifier, TaskConfig.TaskConfigSource.User);
		const engine = configuration.config ? TaskConfig.ExecutionEngine.from(configuration.config) : ExecutionEngine.Terminal;
		if (engine === ExecutionEngine.Process) {
			this._notificationService.warn(nls.localize('TaskSystem.versionSettings', 'Only tasks version 2.0.0 permitted in user settings.'));
			return this._emptyWorkspaceTaskResults(workspaceFolder);
		}
		return { workspaceFolder, set: { tasks: custom }, configurations: customizedTasks, hasErrors: configuration.hasParseErrors };
	}

	private _emptyWorkspaceTaskResults(workspaceFolder: IWorkspaceFolder): IWorkspaceFolderTaskResult {
		return { workspaceFolder, set: undefined, configurations: undefined, hasErrors: false };
	}

	private async _computeTasksForSingleConfig(workspaceFolder: IWorkspaceFolder, config: TaskConfig.IExternalTaskRunnerConfiguration | undefined, runSource: TaskRunSource, custom: CustomTask[], customized: IStringDictionary<ConfiguringTask>, source: TaskConfig.TaskConfigSource, isRecentTask: boolean = false): Promise<boolean> {
		if (!config) {
			return false;
		}
		const taskSystemInfo: ITaskSystemInfo | undefined = workspaceFolder ? this._getTaskSystemInfo(workspaceFolder.uri.scheme) : undefined;
		const problemReporter = new ProblemReporter(this._outputChannel);
		const parseResult = TaskConfig.parse(workspaceFolder, this._workspace, taskSystemInfo ? taskSystemInfo.platform : Platform.platform, config, problemReporter, source, this._contextKeyService, isRecentTask);
		let hasErrors = false;
		if (!parseResult.validationStatus.isOK() && (parseResult.validationStatus.state !== ValidationState.Info)) {
			this._showOutput(runSource);
			hasErrors = true;
		}
		if (problemReporter.status.isFatal()) {
			problemReporter.fatal(nls.localize('TaskSystem.configurationErrors', 'Error: the provided task configuration has validation errors and can\'t not be used. Please correct the errors first.'));
			return hasErrors;
		}
		if (parseResult.configured && parseResult.configured.length > 0) {
			for (const task of parseResult.configured) {
				customized[task.configures._key] = task;
			}
		}
		if (!this._jsonTasksSupported && (parseResult.custom.length > 0)) {
			console.warn('Custom workspace tasks are not supported.');
		} else {
			for (const task of parseResult.custom) {
				custom.push(task);
			}
		}
		return hasErrors;
	}

	private _computeConfiguration(workspaceFolder: IWorkspaceFolder): Promise<IWorkspaceFolderConfigurationResult> {
		const { config, hasParseErrors } = this._getConfiguration(workspaceFolder);
		return Promise.resolve<IWorkspaceFolderConfigurationResult>({ workspaceFolder, config, hasErrors: hasParseErrors });
	}

	protected abstract _computeLegacyConfiguration(workspaceFolder: IWorkspaceFolder): Promise<IWorkspaceFolderConfigurationResult>;

	private _computeWorkspaceFolderSetup(): [IWorkspaceFolder[], IWorkspaceFolder[], ExecutionEngine, JsonSchemaVersion, IWorkspace | undefined] {
		const workspaceFolders: IWorkspaceFolder[] = [];
		const ignoredWorkspaceFolders: IWorkspaceFolder[] = [];
		let executionEngine = ExecutionEngine.Terminal;
		let schemaVersion = JsonSchemaVersion.V2_0_0;
		let workspace: IWorkspace | undefined;
		if (this._contextService.getWorkbenchState() === WorkbenchState.FOLDER) {
			const workspaceFolder: IWorkspaceFolder = this._contextService.getWorkspace().folders[0];
			workspaceFolders.push(workspaceFolder);
			executionEngine = this._computeExecutionEngine(workspaceFolder);
			const telemetryData: { [key: string]: any } = {
				executionEngineVersion: executionEngine
			};
			/* __GDPR__
				"taskService.engineVersion" : {
					"owner": "alexr00",
					"comment": "The engine version of tasks. Used to determine if a user is using a deprecated version.",
					"executionEngineVersion" : { "classification": "SystemMetaData", "purpose": "FeatureInsight", "comment": "The engine version of tasks." }
				}
			*/
			this._telemetryService.publicLog('taskService.engineVersion', telemetryData);
			schemaVersion = this._computeJsonSchemaVersion(workspaceFolder);
		} else if (this._contextService.getWorkbenchState() === WorkbenchState.WORKSPACE) {
			workspace = this._contextService.getWorkspace();
			for (const workspaceFolder of this._contextService.getWorkspace().folders) {
				if (schemaVersion === this._computeJsonSchemaVersion(workspaceFolder)) {
					workspaceFolders.push(workspaceFolder);
				} else {
					ignoredWorkspaceFolders.push(workspaceFolder);
					this._outputChannel.append(nls.localize(
						'taskService.ignoreingFolder',
						'Ignoring task configurations for workspace folder {0}. Multi folder workspace task support requires that all folders use task version 2.0.0\n',
						workspaceFolder.uri.fsPath));
				}
			}
		}
		return [workspaceFolders, ignoredWorkspaceFolders, executionEngine, schemaVersion, workspace];
	}

	private _computeExecutionEngine(workspaceFolder: IWorkspaceFolder): ExecutionEngine {
		const { config } = this._getConfiguration(workspaceFolder);
		if (!config) {
			return ExecutionEngine._default;
		}
		return TaskConfig.ExecutionEngine.from(config);
	}

	private _computeJsonSchemaVersion(workspaceFolder: IWorkspaceFolder): JsonSchemaVersion {
		const { config } = this._getConfiguration(workspaceFolder);
		if (!config) {
			return JsonSchemaVersion.V2_0_0;
		}
		return TaskConfig.JsonSchemaVersion.from(config);
	}

	protected _getConfiguration(workspaceFolder: IWorkspaceFolder, source?: string): { config: TaskConfig.IExternalTaskRunnerConfiguration | undefined; hasParseErrors: boolean } {
		let result;
		if ((source !== TaskSourceKind.User) && (this._contextService.getWorkbenchState() === WorkbenchState.EMPTY)) {
			result = undefined;
		} else {
			const wholeConfig = this._configurationService.inspect<TaskConfig.IExternalTaskRunnerConfiguration>('tasks', { resource: workspaceFolder.uri });
			switch (source) {
				case TaskSourceKind.User: {
					if (wholeConfig.userValue !== wholeConfig.workspaceFolderValue) {
						result = Objects.deepClone(wholeConfig.userValue);
					}
					break;
				}
				case TaskSourceKind.Workspace: result = Objects.deepClone(wholeConfig.workspaceFolderValue); break;
				case TaskSourceKind.WorkspaceFile: {
					if ((this._contextService.getWorkbenchState() === WorkbenchState.WORKSPACE)
						&& (wholeConfig.workspaceFolderValue !== wholeConfig.workspaceValue)) {
						result = Objects.deepClone(wholeConfig.workspaceValue);
					}
					break;
				}
				default: result = Objects.deepClone(wholeConfig.workspaceFolderValue);
			}
		}
		if (!result) {
			return { config: undefined, hasParseErrors: false };
		}
		const parseErrors: string[] = (result as any).$parseErrors;
		if (parseErrors) {
			let isAffected = false;
			for (const parseError of parseErrors) {
				if (/tasks\.json$/.test(parseError)) {
					isAffected = true;
					break;
				}
			}
			if (isAffected) {
				this._outputChannel.append(nls.localize('TaskSystem.invalidTaskJson', 'Error: The content of the tasks.json file has syntax errors. Please correct them before executing a task.\n'));
				this._showOutput();
				return { config: undefined, hasParseErrors: true };
			}
		}
		return { config: result, hasParseErrors: false };
	}

	public inTerminal(): boolean {
		if (this._taskSystem) {
			return this._taskSystem instanceof TerminalTaskSystem;
		}
		return this._executionEngine === ExecutionEngine.Terminal;
	}

	public configureAction(): Action {
		const thisCapture: AbstractTaskService = this;
		return new class extends Action {
			constructor() {
				super(ConfigureTaskAction.ID, ConfigureTaskAction.TEXT, undefined, true, () => { thisCapture._runConfigureTasks(); return Promise.resolve(undefined); });
			}
		};
	}

	private _handleError(err: any): void {
		let showOutput = true;
		if (err instanceof TaskError) {
			const buildError = <TaskError>err;
			const needsConfig = buildError.code === TaskErrors.NotConfigured || buildError.code === TaskErrors.NoBuildTask || buildError.code === TaskErrors.NoTestTask;
			const needsTerminate = buildError.code === TaskErrors.RunningTask;
			if (needsConfig || needsTerminate) {
				this._notificationService.prompt(buildError.severity, buildError.message, [{
					label: needsConfig ? ConfigureTaskAction.TEXT : nls.localize('TerminateAction.label', "Terminate Task"),
					run: () => {
						if (needsConfig) {
							this._runConfigureTasks();
						} else {
							this._runTerminateCommand();
						}
					}
				}]);
			} else {
				this._notificationService.notify({ severity: buildError.severity, message: buildError.message });
			}
		} else if (err instanceof Error) {
			const error = <Error>err;
			this._notificationService.error(error.message);
			showOutput = false;
		} else if (Types.isString(err)) {
			this._notificationService.error(<string>err);
		} else {
			this._notificationService.error(nls.localize('TaskSystem.unknownError', 'An error has occurred while running a task. See task log for details.'));
		}
		if (showOutput) {
			this._showOutput();
		}
	}

	private _canRunCommand(): boolean {
		return true;
	}

	private _showDetail(): boolean {
		return this._configurationService.getValue<boolean>(QUICKOPEN_DETAIL_CONFIG);
	}

	private async _createTaskQuickPickEntries(tasks: Task[], group: boolean = false, sort: boolean = false, selectedEntry?: ITaskQuickPickEntry, includeRecents: boolean = true): Promise<ITaskQuickPickEntry[]> {
		let encounteredTasks: { [key: string]: ITaskQuickPickEntry[] } = {};
		if (tasks === undefined || tasks === null || tasks.length === 0) {
			return [];
		}
		const TaskQuickPickEntry = (task: Task): ITaskQuickPickEntry => {
			const newEntry = { label: task._label, description: this.getTaskDescription(task), task, detail: this._showDetail() ? task.configurationProperties.detail : undefined };
			if (encounteredTasks[task._id]) {
				if (encounteredTasks[task._id].length === 1) {
					encounteredTasks[task._id][0].label += ' (1)';
				}
				newEntry.label = newEntry.label + ' (' + (encounteredTasks[task._id].length + 1).toString() + ')';
			} else {
				encounteredTasks[task._id] = [];
			}
			encounteredTasks[task._id].push(newEntry);
			return newEntry;

		};
		function fillEntries(entries: QuickPickInput<ITaskQuickPickEntry>[], tasks: Task[], groupLabel: string): void {
			if (tasks.length) {
				entries.push({ type: 'separator', label: groupLabel });
			}
			for (const task of tasks) {
				const entry: ITaskQuickPickEntry = TaskQuickPickEntry(task);
				entry.buttons = [{ iconClass: ThemeIcon.asClassName(configureTaskIcon), tooltip: nls.localize('configureTask', "Configure Task") }];
				if (selectedEntry && (task === selectedEntry.task)) {
					entries.unshift(selectedEntry);
				} else {
					entries.push(entry);
				}
			}
		}
		let entries: ITaskQuickPickEntry[];
		if (group) {
			entries = [];
			if (tasks.length === 1) {
				entries.push(TaskQuickPickEntry(tasks[0]));
			} else {
				const recentlyUsedTasks = await this.readRecentTasks();
				const recent: Task[] = [];
				const recentSet: Set<string> = new Set();
				let configured: Task[] = [];
				let detected: Task[] = [];
				const taskMap: IStringDictionary<Task> = Object.create(null);
				tasks.forEach(task => {
					const key = task.getCommonTaskId();
					if (key) {
						taskMap[key] = task;
					}
				});
				recentlyUsedTasks.reverse().forEach(recentTask => {
					const key = recentTask.getCommonTaskId();
					if (key) {
						recentSet.add(key);
						const task = taskMap[key];
						if (task) {
							recent.push(task);
						}
					}
				});
				for (const task of tasks) {
					const key = task.getCommonTaskId();
					if (!key || !recentSet.has(key)) {
						if ((task._source.kind === TaskSourceKind.Workspace) || (task._source.kind === TaskSourceKind.User)) {
							configured.push(task);
						} else {
							detected.push(task);
						}
					}
				}
				const sorter = this.createSorter();
				if (includeRecents) {
					fillEntries(entries, recent, nls.localize('recentlyUsed', 'recently used tasks'));
				}
				configured = configured.sort((a, b) => sorter.compare(a, b));
				fillEntries(entries, configured, nls.localize('configured', 'configured tasks'));
				detected = detected.sort((a, b) => sorter.compare(a, b));
				fillEntries(entries, detected, nls.localize('detected', 'detected tasks'));
			}
		} else {
			if (sort) {
				const sorter = this.createSorter();
				tasks = tasks.sort((a, b) => sorter.compare(a, b));
			}
			entries = tasks.map<ITaskQuickPickEntry>(task => TaskQuickPickEntry(task));
		}
		encounteredTasks = {};
		return entries;
	}

	private async _showTwoLevelQuickPick(placeHolder: string, defaultEntry?: ITaskQuickPickEntry, filter?: string) {
		return TaskQuickPick.show(this, this._configurationService, this._quickInputService, this._notificationService, this._dialogService, this._themeService, placeHolder, defaultEntry, filter);
	}

	private async _showQuickPick(tasks: Promise<Task[]> | Task[], placeHolder: string, defaultEntry?: ITaskQuickPickEntry, group: boolean = false, sort: boolean = false, selectedEntry?: ITaskQuickPickEntry, additionalEntries?: ITaskQuickPickEntry[], filter?: string): Promise<ITaskQuickPickEntry | undefined | null> {
		const tokenSource = new CancellationTokenSource();
		const cancellationToken: CancellationToken = tokenSource.token;
		const createEntries = new Promise<QuickPickInput<ITaskQuickPickEntry>[]>((resolve) => {
			if (Array.isArray(tasks)) {
				resolve(this._createTaskQuickPickEntries(tasks, group, sort, selectedEntry));
			} else {
				resolve(tasks.then((tasks) => this._createTaskQuickPickEntries(tasks, group, sort, selectedEntry)));
			}
		});

		const timeout: boolean = await Promise.race([new Promise<boolean>((resolve) => {
			createEntries.then(() => resolve(false));
		}), new Promise<boolean>((resolve) => {
			const timer = setTimeout(() => {
				clearTimeout(timer);
				resolve(true);
			}, 200);
		})]);

		if (!timeout && ((await createEntries).length === 1) && this._configurationService.getValue<boolean>(QUICKOPEN_SKIP_CONFIG)) {
			return (<ITaskQuickPickEntry>(await createEntries)[0]);
		}

		const pickEntries = createEntries.then((entries) => {
			if ((entries.length === 1) && this._configurationService.getValue<boolean>(QUICKOPEN_SKIP_CONFIG)) {
				tokenSource.cancel();
			} else if ((entries.length === 0) && defaultEntry) {
				entries.push(defaultEntry);
			} else if (entries.length > 1 && additionalEntries && additionalEntries.length > 0) {
				entries.push({ type: 'separator', label: '' });
				entries.push(additionalEntries[0]);
			}
			return entries;
		});

		const picker: IQuickPick<ITaskQuickPickEntry> = this._quickInputService.createQuickPick();
		picker.placeholder = placeHolder;
		picker.matchOnDescription = true;
		picker.onDidTriggerItemButton(context => {
			const task = context.item.task;
			this._quickInputService.cancel();
			if (ContributedTask.is(task)) {
				this.customize(task, undefined, true);
			} else if (CustomTask.is(task)) {
				this.openConfig(task);
			}
		});
		picker.busy = true;
		pickEntries.then(entries => {
			picker.busy = false;
			picker.items = entries;
		});
		picker.show();
		if (filter) {
			picker.value = filter;
		}
		return new Promise<ITaskQuickPickEntry | undefined | null>(resolve => {
			this._register(picker.onDidAccept(async () => {
				let selection = picker.selectedItems ? picker.selectedItems[0] : undefined;
				if (cancellationToken.isCancellationRequested) {
					// canceled when there's only one task
					const task = (await pickEntries)[0];
					if ((<any>task).task) {
						selection = <ITaskQuickPickEntry>task;
					}
				}
				picker.dispose();
				if (!selection) {
					resolve(undefined);
				}
				resolve(selection);
			}));
		});
	}

	private _needsRecentTasksMigration(): boolean {
		return (this.getRecentlyUsedTasksV1().size > 0) && (this._getRecentlyUsedTasks().size === 0);
	}

	private async _migrateRecentTasks(tasks: Task[]) {
		if (!this._needsRecentTasksMigration()) {
			return;
		}
		const recentlyUsedTasks = this.getRecentlyUsedTasksV1();
		const taskMap: IStringDictionary<Task> = Object.create(null);
		tasks.forEach(task => {
			const key = task.getRecentlyUsedKey();
			if (key) {
				taskMap[key] = task;
			}
		});
		const reversed = [...recentlyUsedTasks.keys()].reverse();
		for (const key in reversed) {
			const task = taskMap[key];
			if (task) {
				await this._setRecentlyUsedTask(task);
			}
		}
		this._storageService.remove(AbstractTaskService.RecentlyUsedTasks_Key, StorageScope.WORKSPACE);
	}

	private _showIgnoredFoldersMessage(): Promise<void> {
		if (this.ignoredWorkspaceFolders.length === 0 || !this.showIgnoreMessage) {
			return Promise.resolve(undefined);
		}

		this._notificationService.prompt(
			Severity.Info,
			nls.localize('TaskService.ignoredFolder', 'The following workspace folders are ignored since they use task version 0.1.0: {0}', this.ignoredWorkspaceFolders.map(f => f.name).join(', ')),
			[{
				label: nls.localize('TaskService.notAgain', "Don't Show Again"),
				isSecondary: true,
				run: () => {
					this._storageService.store(AbstractTaskService.IgnoreTask010DonotShowAgain_key, true, StorageScope.WORKSPACE, StorageTarget.USER);
					this._showIgnoreMessage = false;
				}
			}]
		);

		return Promise.resolve(undefined);
	}

	private async _trust(): Promise<boolean> {
		return (await this._workspaceTrustRequestService.requestWorkspaceTrust(
			{
				message: nls.localize('TaskService.requestTrust', "Listing and running tasks requires that some of the files in this workspace be executed as code.")
			})) === true;
	}

	private async _runTaskCommand(filter?: { type?: string; taskName?: string } | string): Promise<void> {
		if (!this._canRunCommand()) {
			return;
		}

		let typeFilter: boolean = false;
		if (filter && typeof filter !== 'string') {
			// name takes precedence
			typeFilter = !filter?.taskName && !!filter?.type;
			filter = filter?.taskName || filter?.type;
		}

		const taskIdentifier: KeyedTaskIdentifier | undefined | string = this._getTaskIdentifier(filter);
		if (taskIdentifier) {
			this._getGroupedTasks().then(async (grouped) => {
				const resolver = this._createResolver(grouped);
				const folderURIs: (URI | string)[] = this._contextService.getWorkspace().folders.map(folder => folder.uri);
				if (this._contextService.getWorkbenchState() === WorkbenchState.WORKSPACE) {
					folderURIs.push(this._contextService.getWorkspace().configuration!);
				}
				folderURIs.push(USER_TASKS_GROUP_KEY);
				for (const uri of folderURIs) {
					const task = await resolver.resolve(uri, taskIdentifier);
					if (task) {
						this.run(task).then(undefined, reason => {
							// eat the error, it has already been surfaced to the user and we don't care about it here
						});
						return;
					}
				}
				this._doRunTaskCommand(grouped.all(), typeof taskIdentifier === 'string' ? taskIdentifier : undefined, typeFilter);
			}, () => {
				this._doRunTaskCommand();
			});
		} else {
			this._doRunTaskCommand();
		}
	}

	private _tasksAndGroupedTasks(filter?: ITaskFilter): { tasks: Promise<Task[]>; grouped: Promise<TaskMap> } {
		if (!this._versionAndEngineCompatible(filter)) {
			return { tasks: Promise.resolve<Task[]>([]), grouped: Promise.resolve(new TaskMap()) };
		}
		const grouped = this._getGroupedTasks(filter ? filter.type : undefined);
		const tasks = grouped.then((map) => {
			if (!filter || !filter.type) {
				return map.all();
			}
			const result: Task[] = [];
			map.forEach((tasks) => {
				for (const task of tasks) {
					if (ContributedTask.is(task) && task.defines.type === filter.type) {
						result.push(task);
					} else if (CustomTask.is(task)) {
						if (task.type === filter.type) {
							result.push(task);
						} else {
							const customizes = task.customizes();
							if (customizes && customizes.type === filter.type) {
								result.push(task);
							}
						}
					}
				}
			});
			return result;
		});
		return { tasks, grouped };
	}

	private _doRunTaskCommand(tasks?: Task[], filter?: string, typeFilter?: boolean): void {
		const pickThen = (task: Task | undefined | null) => {
			if (task === undefined) {
				return;
			}
			if (task === null) {
				this._runConfigureTasks();
			} else {
				this.run(task, { attachProblemMatcher: true }, TaskRunSource.User).then(undefined, reason => {
					// eat the error, it has already been surfaced to the user and we don't care about it here
				});
			}
		};

		const placeholder = nls.localize('TaskService.pickRunTask', 'Select the task to run');

		this._showIgnoredFoldersMessage().then(async () => {
			if (this._configurationService.getValue(USE_SLOW_PICKER)) {
				let taskResult: { tasks: Promise<Task[]>; grouped: Promise<TaskMap> } | undefined = undefined;
				if (!tasks) {
					taskResult = this._tasksAndGroupedTasks();
				}
				if (filter && typeFilter) {
					const picker: IQuickPick<ITaskTwoLevelQuickPickEntry> = this._quickInputService.createQuickPick();
					picker.placeholder = nls.localize('TaskService.pickRunTask', 'Select the task to run');
					picker.matchOnDescription = true;
					picker.ignoreFocusOut = false;
					const taskQuickPick = new TaskQuickPick(this, this._configurationService, this._quickInputService, this._notificationService, this._themeService, this._dialogService);
					const result = await taskQuickPick.doPickerSecondLevel(picker, filter);
					if (result?.task) {
						pickThen(result.task as Task);
						taskQuickPick.dispose();
					}
					return;
				}
				this._showQuickPick(tasks ? tasks : taskResult!.tasks, placeholder,
					{
						label: '$(plus) ' + nls.localize('TaskService.noEntryToRun', 'Configure a Task'),
						task: null
					},
					true, false, undefined, undefined, typeof filter === 'string' ? filter : undefined).
					then((entry) => {
						return pickThen(entry ? entry.task : undefined);
					});
			} else {
				if (filter && typeFilter) {
					const picker: IQuickPick<ITaskTwoLevelQuickPickEntry> = this._quickInputService.createQuickPick();
					picker.placeholder = nls.localize('TaskService.pickRunTask', 'Select the task to run');
					picker.matchOnDescription = true;
					picker.ignoreFocusOut = false;
					const taskQuickPick = new TaskQuickPick(this, this._configurationService, this._quickInputService, this._notificationService, this._themeService, this._dialogService);
					const result = await taskQuickPick.doPickerSecondLevel(picker, filter);
					if (result?.task) {
						pickThen(result.task as Task);
						picker.dispose();
						taskQuickPick.dispose();
						return;
					} else {
						return;
					}
				} else {
					this._showTwoLevelQuickPick(placeholder,
						{
							label: '$(plus) ' + nls.localize('TaskService.noEntryToRun', 'Configure a Task'),
							task: null
						}, typeof filter === 'string' ? filter : undefined).
						then(pickThen);
				}
			}
		});
	}

	private _reRunTaskCommand(): void {
		if (!this._canRunCommand()) {
			return;
		}

		ProblemMatcherRegistry.onReady().then(() => {
			return this._editorService.saveAll({ reason: SaveReason.AUTO }).then(() => { // make sure all dirty editors are saved
				// {{SQL CARBON EDIT}}
				let lastRunTasksViewTask = this.lastRunTasksViewTask;
				lastRunTasksViewTask.taskId = UUID.generateUuid();
				this.sqlTaskService.createNewTask(lastRunTasksViewTask);
				this.lastRunTasksViewTask = lastRunTasksViewTask;

				const executeResult = this._getTaskSystem().rerun();
				if (executeResult) {
					// {{SQL CARBON EDIT}}
					return this.handleExecuteResult(executeResult, undefined, lastRunTasksViewTask.taskId);
				} else {
					this._doRunTaskCommand();
					return Promise.resolve(undefined);
				}
			});
		});
	}

	/**
	 *
	 * @param tasks - The tasks which need filtering from defaults and non-defaults
	 * @param defaultType - If there are globs want globs in the default list, otherwise only tasks with true
	 * @param taskGlobsInList - This tells splitPerGroupType to filter out globbed tasks (into default), otherwise fall back to boolean
	 * @returns
	 */
	private _splitPerGroupType(tasks: Task[], taskGlobsInList: boolean = false): { none: Task[]; defaults: Task[] } {
		const none: Task[] = [];
		const defaults: Task[] = [];
		for (const task of tasks) {
			// At this point (assuming taskGlobsInList is true) there are tasks with matching globs, so only put those in defaults
			if (taskGlobsInList && typeof (task.configurationProperties.group as TaskGroup).isDefault === 'string') {
				defaults.push(task);
			} else if (!taskGlobsInList && (task.configurationProperties.group as TaskGroup).isDefault === true) {
				defaults.push(task);
			} else {
				none.push(task);
			}
		}
		return { none, defaults };
	}

	private _runTaskGroupCommand(taskGroup: TaskGroup, strings: {
		fetching: string;
		select: string;
		notFoundConfigure: string;
	}, configure: () => void, legacyCommand: () => void): void {
		if (!this._canRunCommand()) {
			return;
		}
		if (this.schemaVersion === JsonSchemaVersion.V0_1_0) {
			legacyCommand();
			return;
		}
		const options: IProgressOptions = {
			location: ProgressLocation.Window,
			title: strings.fetching
		};
		const promise = (async () => {

			let taskGroupTasks: (Task | ConfiguringTask)[] = [];

			async function runSingleTask(task: Task | undefined, problemMatcherOptions: IProblemMatcherRunOptions | undefined, that: AbstractTaskService) {
				that.run(task, problemMatcherOptions, TaskRunSource.User).then(undefined, reason => {
					// eat the error, it has already been surfaced to the user and we don't care about it here
				});
			}

			const chooseAndRunTask = (tasks: Task[]) => {
				this._showIgnoredFoldersMessage().then(() => {
					this._showQuickPick(tasks,
						strings.select,
						{
							label: strings.notFoundConfigure,
							task: null
						},
						true).then((entry) => {
							const task: Task | undefined | null = entry ? entry.task : undefined;
							if (task === undefined) {
								return;
							}
							if (task === null) {
								configure();
								return;
							}
							runSingleTask(task, { attachProblemMatcher: true }, this);
						});
				});
			};

			// First check for globs before checking for the default tasks of the task group
			const absoluteURI = EditorResourceAccessor.getOriginalUri(this._editorService.activeEditor);
			if (absoluteURI) {
				const workspaceFolder = this._contextService.getWorkspaceFolder(absoluteURI);
				// fallback to absolute path of the file if it is not in a workspace or relative path cannot be found
				const relativePath = workspaceFolder?.uri ? (resources.relativePath(workspaceFolder.uri, absoluteURI) ?? absoluteURI.path) : absoluteURI.path;

				taskGroupTasks = await this._findWorkspaceTasks((task) => {
					const taskGroup = task.configurationProperties.group;
					if (taskGroup && typeof taskGroup !== 'string' && typeof taskGroup.isDefault === 'string') {
						return (taskGroup._id === taskGroup._id && glob.match(taskGroup.isDefault, relativePath));
					}

					return false;
				});
			}

			const handleMultipleTasks = (areGlobTasks: boolean) => {
				return this._getTasksForGroup(taskGroup).then((tasks) => {
					if (tasks.length > 0) {
						// If we're dealing with tasks that were chosen because of a glob match,
						// then put globs in the defaults and everything else in none
						const { none, defaults } = this._splitPerGroupType(tasks, areGlobTasks);
						if (defaults.length === 1) {
							runSingleTask(defaults[0], undefined, this);
							return;
						} else if (defaults.length + none.length > 0) {
							tasks = defaults.concat(none);
						}
					}

					// At this this point there are multiple tasks.
					chooseAndRunTask(tasks);
				});
			};

			const resolveTaskAndRun = (taskGroupTask: Task | ConfiguringTask) => {
				if (ConfiguringTask.is(taskGroupTask)) {
					this.tryResolveTask(taskGroupTask).then(resolvedTask => {
						runSingleTask(resolvedTask, undefined, this);
					});
				} else {
					runSingleTask(taskGroupTask, undefined, this);
				}
			};

			// A single default glob task was returned, just run it directly
			if (taskGroupTasks.length === 1) {
				return resolveTaskAndRun(taskGroupTasks[0]);
			}

			// If there's multiple globs that match we want to show the quick picker for those tasks
			// We will need to call splitPerGroupType putting globs in defaults and the remaining tasks in none.
			// We don't need to carry on after here
			if (taskGroupTasks.length > 1) {
				return handleMultipleTasks(true);
			}

			// If no globs are found or matched fallback to checking for default tasks of the task group
			if (!taskGroupTasks.length) {
				taskGroupTasks = await this._findWorkspaceTasksInGroup(taskGroup, false);
			}

			// A single default task was returned, just run it directly
			if (taskGroupTasks.length === 1) {
				return resolveTaskAndRun(taskGroupTasks[0]);
			}

			// Multiple default tasks returned, show the quickPicker
			return handleMultipleTasks(false);
		})();
		this._progressService.withProgress(options, () => promise);
	}

	private _runBuildCommand(): void {
		return this._runTaskGroupCommand(TaskGroup.Build, {
			fetching: nls.localize('TaskService.fetchingBuildTasks', 'Fetching build tasks...'),
			select: nls.localize('TaskService.pickBuildTask', 'Select the build task to run'),
			notFoundConfigure: nls.localize('TaskService.noBuildTask', 'No build task to run found. Configure Build Task...')
		}, this._runConfigureDefaultBuildTask, this._build);
	}

	private _runTestCommand(): void {
		return this._runTaskGroupCommand(TaskGroup.Test, {
			fetching: nls.localize('TaskService.fetchingTestTasks', 'Fetching test tasks...'),
			select: nls.localize('TaskService.pickTestTask', 'Select the test task to run'),
			notFoundConfigure: nls.localize('TaskService.noTestTaskTerminal', 'No test task to run found. Configure Tasks...')
		}, this._runConfigureDefaultTestTask, this._runTest);
	}

	private _runTerminateCommand(arg?: any): void {
		if (!this._canRunCommand()) {
			return;
		}
		if (arg === 'terminateAll') {
			this._terminateAll();
			return;
		}
		const runQuickPick = (promise?: Promise<Task[]>) => {
			this._showQuickPick(promise || this.getActiveTasks(),
				nls.localize('TaskService.taskToTerminate', 'Select a task to terminate'),
				{
					label: nls.localize('TaskService.noTaskRunning', 'No task is currently running'),
					task: undefined
				},
				false, true,
				undefined,
				[{
					label: nls.localize('TaskService.terminateAllRunningTasks', 'All Running Tasks'),
					id: 'terminateAll',
					task: undefined
				}]
			).then(entry => {
				if (entry && entry.id === 'terminateAll') {
					this._terminateAll();
				}
				const task: Task | undefined | null = entry ? entry.task : undefined;
				if (task === undefined || task === null) {
					return;
				}
				this.terminate(task);
			});
		};
		if (this.inTerminal()) {
			const identifier = this._getTaskIdentifier(arg);
			let promise: Promise<Task[]>;
			if (identifier !== undefined) {
				promise = this.getActiveTasks();
				promise.then((tasks) => {
					for (const task of tasks) {
						if (task.matches(identifier)) {
							this.terminate(task);
							return;
						}
					}
					runQuickPick(promise);
				});
			} else {
				runQuickPick();
			}
		} else {
			this._isActive().then((active) => {
				if (active) {
					this._terminateAll().then((responses) => {
						// the output runner has only one task
						const response = responses[0];
						if (response.success) {
							return;
						}
						if (response.code && response.code === TerminateResponseCode.ProcessNotFound) {
							this._notificationService.error(nls.localize('TerminateAction.noProcess', 'The launched process doesn\'t exist anymore. If the task spawned background tasks exiting VS Code might result in orphaned processes.'));
						} else {
							this._notificationService.error(nls.localize('TerminateAction.failed', 'Failed to terminate running task'));
						}
					});
				}
			});
		}
	}

	private _runRestartTaskCommand(arg?: any): void {
		if (!this._canRunCommand()) {
			return;
		}
		const runQuickPick = (promise?: Promise<Task[]>) => {
			this._showQuickPick(promise || this.getActiveTasks(),
				nls.localize('TaskService.taskToRestart', 'Select the task to restart'),
				{
					label: nls.localize('TaskService.noTaskToRestart', 'No task to restart'),
					task: null
				},
				false, true
			).then(entry => {
				const task: Task | undefined | null = entry ? entry.task : undefined;
				if (task === undefined || task === null) {
					return;
				}
				this._restart(task);
			});
		};
		if (this.inTerminal()) {
			const identifier = this._getTaskIdentifier(arg);
			let promise: Promise<Task[]>;
			if (identifier !== undefined) {
				promise = this.getActiveTasks();
				promise.then((tasks) => {
					for (const task of tasks) {
						if (task.matches(identifier)) {
							this._restart(task);
							return;
						}
					}
					runQuickPick(promise);
				});
			} else {
				runQuickPick();
			}
		} else {
			this.getActiveTasks().then((activeTasks) => {
				if (activeTasks.length === 0) {
					return;
				}
				const task = activeTasks[0];
				this._restart(task);
			});
		}
	}

	private _getTaskIdentifier(arg?: string | ITaskIdentifier): string | KeyedTaskIdentifier | undefined {
		let result: string | KeyedTaskIdentifier | undefined = undefined;
		if (Types.isString(arg)) {
			result = arg;
		} else if (arg && Types.isString((arg as ITaskIdentifier).type)) {
			result = TaskDefinition.createTaskIdentifier(arg as ITaskIdentifier, console);
		}
		return result;
	}

	private _configHasTasks(taskConfig?: TaskConfig.IExternalTaskRunnerConfiguration): boolean {
		return !!taskConfig && !!taskConfig.tasks && taskConfig.tasks.length > 0;
	}

	private _openTaskFile(resource: URI, taskSource: string) {
		let configFileCreated = false;
		this._fileService.stat(resource).then((stat) => stat, () => undefined).then(async (stat) => {
			const fileExists: boolean = !!stat;
			const configValue = this._configurationService.inspect<TaskConfig.IExternalTaskRunnerConfiguration>('tasks');
			let tasksExistInFile: boolean;
			let target: ConfigurationTarget;
			switch (taskSource) {
				case TaskSourceKind.User: tasksExistInFile = this._configHasTasks(configValue.userValue); target = ConfigurationTarget.USER; break;
				case TaskSourceKind.WorkspaceFile: tasksExistInFile = this._configHasTasks(configValue.workspaceValue); target = ConfigurationTarget.WORKSPACE; break;
				default: tasksExistInFile = this._configHasTasks(configValue.workspaceFolderValue); target = ConfigurationTarget.WORKSPACE_FOLDER;
			}
			let content;
			if (!tasksExistInFile) {
				const pickTemplateResult = await this._quickInputService.pick(getTaskTemplates(), { placeHolder: nls.localize('TaskService.template', 'Select a Task Template') });
				if (!pickTemplateResult) {
					return Promise.resolve(undefined);
				}
				content = pickTemplateResult.content;
				const editorConfig = this._configurationService.getValue() as any;
				if (editorConfig.editor.insertSpaces) {
					content = content.replace(/(\n)(\t+)/g, (_, s1, s2) => s1 + ' '.repeat(s2.length * editorConfig.editor.tabSize));
				}
				configFileCreated = true;
			}

			if (!fileExists && content) {
				return this._textFileService.create([{ resource, value: content }]).then(result => {
					return result[0].resource;
				});
			} else if (fileExists && (tasksExistInFile || content)) {
				if (content) {
					this._configurationService.updateValue('tasks', json.parse(content), target);
				}
				return stat?.resource;
			}
			return undefined;
		}).then((resource) => {
			if (!resource) {
				return;
			}
			this._editorService.openEditor({
				resource,
				options: {
					pinned: configFileCreated // pin only if config file is created #8727
				}
			});
		});
	}

	private _isTaskEntry(value: IQuickPickItem): value is IQuickPickItem & { task: Task } {
		const candidate: IQuickPickItem & { task: Task } = value as any;
		return candidate && !!candidate.task;
	}

	private _isSettingEntry(value: IQuickPickItem): value is IQuickPickItem & { settingType: string } {
		const candidate: IQuickPickItem & { settingType: string } = value as any;
		return candidate && !!candidate.settingType;
	}

	private _configureTask(task: Task) {
		if (ContributedTask.is(task)) {
			this.customize(task, undefined, true);
		} else if (CustomTask.is(task)) {
			this.openConfig(task);
		} else if (ConfiguringTask.is(task)) {
			// Do nothing.
		}
	}

	private _handleSelection(selection: TaskQuickPickEntryType | undefined) {
		if (!selection) {
			return;
		}
		if (this._isTaskEntry(selection)) {
			this._configureTask(selection.task);
		} else if (this._isSettingEntry(selection)) {
			const taskQuickPick = new TaskQuickPick(this, this._configurationService, this._quickInputService, this._notificationService, this._themeService, this._dialogService);
			taskQuickPick.handleSettingOption(selection.settingType);
		} else if (selection.folder && (this._contextService.getWorkbenchState() !== WorkbenchState.EMPTY)) {
			this._openTaskFile(selection.folder.toResource('.vscode/tasks.json'), TaskSourceKind.Workspace);
		} else {
			const resource = this._getResourceForKind(TaskSourceKind.User);
			if (resource) {
				this._openTaskFile(resource, TaskSourceKind.User);
			}
		}
	}

	public getTaskDescription(task: Task | ConfiguringTask): string | undefined {
		let description: string | undefined;
		if (task._source.kind === TaskSourceKind.User) {
			description = nls.localize('taskQuickPick.userSettings', 'User');
		} else if (task._source.kind === TaskSourceKind.WorkspaceFile) {
			description = task.getWorkspaceFileName();
		} else if (this.needsFolderQualification()) {
			const workspaceFolder = task.getWorkspaceFolder();
			if (workspaceFolder) {
				description = workspaceFolder.name;
			}
		}
		return description;
	}

	private async _runConfigureTasks(): Promise<void> {
		if (!(await this._trust())) {
			return;
		}

		if (!this._canRunCommand()) {
			return undefined;
		}
		let taskPromise: Promise<TaskMap>;
		if (this.schemaVersion === JsonSchemaVersion.V2_0_0) {
			taskPromise = this._getGroupedTasks();
		} else {
			taskPromise = Promise.resolve(new TaskMap());
		}

		const stats = this._contextService.getWorkspace().folders.map<Promise<IFileStatWithPartialMetadata | undefined>>((folder) => {
			return this._fileService.stat(folder.toResource('.vscode/tasks.json')).then(stat => stat, () => undefined);
		});

		const createLabel = nls.localize('TaskService.createJsonFile', 'Create tasks.json file from template');
		const openLabel = nls.localize('TaskService.openJsonFile', 'Open tasks.json file');
		const tokenSource = new CancellationTokenSource();
		const cancellationToken: CancellationToken = tokenSource.token;
		const entries = Promise.all(stats).then((stats) => {
			return taskPromise.then((taskMap) => {
				const entries: QuickPickInput<TaskQuickPickEntryType>[] = [];
				let configuredCount = 0;
				let tasks = taskMap.all();
				if (tasks.length > 0) {
					tasks = tasks.sort((a, b) => a._label.localeCompare(b._label));
					for (const task of tasks) {
						const entry = { label: TaskQuickPick.getTaskLabelWithIcon(task), task, description: this.getTaskDescription(task), detail: this._showDetail() ? task.configurationProperties.detail : undefined };
						TaskQuickPick.applyColorStyles(task, entry, this._themeService);
						entries.push(entry);
						if (!ContributedTask.is(task)) {
							configuredCount++;
						}
					}
				}
				const needsCreateOrOpen = (configuredCount === 0);
				// If the only configured tasks are user tasks, then we should also show the option to create from a template.
				if (needsCreateOrOpen || (taskMap.get(USER_TASKS_GROUP_KEY).length === configuredCount)) {
					const label = stats[0] !== undefined ? openLabel : createLabel;
					if (entries.length) {
						entries.push({ type: 'separator' });
					}
					entries.push({ label, folder: this._contextService.getWorkspace().folders[0] });
				}
				if ((entries.length === 1) && !needsCreateOrOpen) {
					tokenSource.cancel();
				}
				return entries;
			});
		});

		const timeout: boolean = await Promise.race([new Promise<boolean>((resolve) => {
			entries.then(() => resolve(false));
		}), new Promise<boolean>((resolve) => {
			const timer = setTimeout(() => {
				clearTimeout(timer);
				resolve(true);
			}, 200);
		})]);

		if (!timeout && ((await entries).length === 1) && this._configurationService.getValue<boolean>(QUICKOPEN_SKIP_CONFIG)) {
			const entry: any = <any>((await entries)[0]);
			if (entry.task) {
				this._handleSelection(entry);
				return;
			}
		}

		const entriesWithSettings = entries.then(resolvedEntries => {
			resolvedEntries.push(...TaskQuickPick.allSettingEntries(this._configurationService));
			return resolvedEntries;
		});

		this._quickInputService.pick(entriesWithSettings,
			{ placeHolder: nls.localize('TaskService.pickTask', 'Select a task to configure') }, cancellationToken).
			then(async (selection) => {
				if (cancellationToken.isCancellationRequested) {
					// canceled when there's only one task
					const task = (await entries)[0];
					if ((<any>task).task) {
						selection = <TaskQuickPickEntryType>task;
					}
				}
				this._handleSelection(selection);
			});
	}

	private _runConfigureDefaultBuildTask(): void {
		if (!this._canRunCommand()) {
			return;
		}
		if (this.schemaVersion === JsonSchemaVersion.V2_0_0) {
			this.tasks().then((tasks => {
				if (tasks.length === 0) {
					this._runConfigureTasks();
					return;
				}
				const entries: QuickPickInput<TaskQuickPickEntryType>[] = [];
				let selectedTask: Task | undefined;
				let selectedEntry: TaskQuickPickEntryType | undefined;
				this._showIgnoredFoldersMessage().then(() => {
					for (const task of tasks) {
						const taskGroup: TaskGroup | undefined = TaskGroup.from(task.configurationProperties.group);
						if (taskGroup && taskGroup.isDefault && taskGroup._id === TaskGroup.Build._id) {
							const label = nls.localize('TaskService.defaultBuildTaskExists', '{0} is already marked as the default build task', TaskQuickPick.getTaskLabelWithIcon(task, task.getQualifiedLabel()));
							selectedTask = task;
							selectedEntry = { label, task, description: this.getTaskDescription(task), detail: this._showDetail() ? task.configurationProperties.detail : undefined };
							TaskQuickPick.applyColorStyles(task, selectedEntry, this._themeService);
						} else {
							const entry = { label: TaskQuickPick.getTaskLabelWithIcon(task), task, description: this.getTaskDescription(task), detail: this._showDetail() ? task.configurationProperties.detail : undefined };
							TaskQuickPick.applyColorStyles(task, entry, this._themeService);
							entries.push(entry);
						}
					}
					if (selectedEntry) {
						entries.unshift(selectedEntry);
					}
					const tokenSource = new CancellationTokenSource();
					const cancellationToken: CancellationToken = tokenSource.token;
					this._quickInputService.pick(entries,
						{ placeHolder: nls.localize('TaskService.pickTask', 'Select a task to configure') }, cancellationToken).
						then(async (entry) => {
							if (cancellationToken.isCancellationRequested) {
								// canceled when there's only one task
								const task = (await entries)[0];
								if ((<any>task).task) {
									entry = <TaskQuickPickEntryType>task;
								}
							}
							const task: Task | undefined | null = entry && 'task' in entry ? entry.task : undefined;
							if ((task === undefined) || (task === null)) {
								return;
							}
							if (task === selectedTask && CustomTask.is(task)) {
								this.openConfig(task);
							}
							if (!InMemoryTask.is(task)) {
								this.customize(task, { group: { kind: 'build', isDefault: true } }, true).then(() => {
									if (selectedTask && (task !== selectedTask) && !InMemoryTask.is(selectedTask)) {
										this.customize(selectedTask, { group: 'build' }, false);
									}
								});
							}
						});
					this._quickInputService.pick(entries, {
						placeHolder: nls.localize('TaskService.pickDefaultBuildTask', 'Select the task to be used as the default build task')
					}).
						then((entry) => {
							const task: Task | undefined | null = entry && 'task' in entry ? entry.task : undefined;
							if ((task === undefined) || (task === null)) {
								return;
							}
							if (task === selectedTask && CustomTask.is(task)) {
								this.openConfig(task);
							}
							if (!InMemoryTask.is(task)) {
								this.customize(task, { group: { kind: 'build', isDefault: true } }, true).then(() => {
									if (selectedTask && (task !== selectedTask) && !InMemoryTask.is(selectedTask)) {
										this.customize(selectedTask, { group: 'build' }, false);
									}
								});
							}
						});
				});
			}));
		} else {
			this._runConfigureTasks();
		}
	}

	private _runConfigureDefaultTestTask(): void {
		if (!this._canRunCommand()) {
			return;
		}
		if (this.schemaVersion === JsonSchemaVersion.V2_0_0) {
			this.tasks().then((tasks => {
				if (tasks.length === 0) {
					this._runConfigureTasks();
					return;
				}
				let selectedTask: Task | undefined;
				let selectedEntry: ITaskQuickPickEntry;

				for (const task of tasks) {
					const taskGroup: TaskGroup | undefined = TaskGroup.from(task.configurationProperties.group);
					if (taskGroup && taskGroup.isDefault && taskGroup._id === TaskGroup.Test._id) {
						selectedTask = task;
						break;
					}
				}
				if (selectedTask) {
					selectedEntry = {
						label: nls.localize('TaskService.defaultTestTaskExists', '{0} is already marked as the default test task.', selectedTask.getQualifiedLabel()),
						task: selectedTask,
						detail: this._showDetail() ? selectedTask.configurationProperties.detail : undefined
					};
				}

				this._showIgnoredFoldersMessage().then(() => {
					this._showQuickPick(tasks,
						nls.localize('TaskService.pickDefaultTestTask', 'Select the task to be used as the default test task'), undefined, true, false, selectedEntry).then((entry) => {
							const task: Task | undefined | null = entry ? entry.task : undefined;
							if (!task) {
								return;
							}
							if (task === selectedTask && CustomTask.is(task)) {
								this.openConfig(task);
							}
							if (!InMemoryTask.is(task)) {
								this.customize(task, { group: { kind: 'test', isDefault: true } }, true).then(() => {
									if (selectedTask && (task !== selectedTask) && !InMemoryTask.is(selectedTask)) {
										this.customize(selectedTask, { group: 'test' }, false);
									}
								});
							}
						});
				});
			}));
		} else {
			this._runConfigureTasks();
		}
	}

	public async runShowTasks(): Promise<void> {
		if (!this._canRunCommand()) {
			return;
		}
		const activeTasksPromise: Promise<Task[]> = this.getActiveTasks();
		const activeTasks: Task[] = await activeTasksPromise;
		let group: string | undefined;
		if (activeTasks.length === 1) {
			this._taskSystem!.revealTask(activeTasks[0]);
		} else if (activeTasks.length && activeTasks.every((task) => {
			if (InMemoryTask.is(task)) {
				return false;
			}

			if (!group) {
				group = task.command.presentation?.group;
			}
			return task.command.presentation?.group && (task.command.presentation.group === group);
		})) {
			this._taskSystem!.revealTask(activeTasks[0]);
		} else {
			this._showQuickPick(activeTasksPromise,
				nls.localize('TaskService.pickShowTask', 'Select the task to show its output'),
				{
					label: nls.localize('TaskService.noTaskIsRunning', 'No task is running'),
					task: null
				},
				false, true
			).then((entry) => {
				const task: Task | undefined | null = entry ? entry.task : undefined;
				if (task === undefined || task === null) {
					return;
				}
				this._taskSystem!.revealTask(task);
			});
		}
	}

	private async _createTasksDotOld(folder: IWorkspaceFolder): Promise<[URI, URI] | undefined> {
		const tasksFile = folder.toResource('.vscode/tasks.json');
		if (await this._fileService.exists(tasksFile)) {
			const oldFile = tasksFile.with({ path: `${tasksFile.path}.old` });
			await this._fileService.copy(tasksFile, oldFile, true);
			return [oldFile, tasksFile];
		}
		return undefined;
	}

	private _upgradeTask(task: Task, suppressTaskName: boolean, globalConfig: { windows?: ICommandUpgrade; osx?: ICommandUpgrade; linux?: ICommandUpgrade }): TaskConfig.ICustomTask | TaskConfig.IConfiguringTask | undefined {
		if (!CustomTask.is(task)) {
			return undefined; // {{SQL CARBON EDIT}} Strict nulls
		}
		const configElement: any = {
			label: task._label
		};
		const oldTaskTypes = new Set(['gulp', 'jake', 'grunt']);
		if (Types.isString(task.command.name) && oldTaskTypes.has(task.command.name)) {
			configElement.type = task.command.name;
			configElement.task = task.command.args![0];
		} else {
			if (task.command.runtime === RuntimeType.Shell) {
				configElement.type = RuntimeType.toString(RuntimeType.Shell);
			}
			if (task.command.name && !suppressTaskName && !globalConfig.windows?.command && !globalConfig.osx?.command && !globalConfig.linux?.command) {
				configElement.command = task.command.name;
			} else if (suppressTaskName) {
				configElement.command = task._source.config.element.command;
			}
			if (task.command.args && (!Types.isArray(task.command.args) || (task.command.args.length > 0))) {
				if (!globalConfig.windows?.args && !globalConfig.osx?.args && !globalConfig.linux?.args) {
					configElement.args = task.command.args;
				} else {
					configElement.args = task._source.config.element.args;
				}
			}
		}

		if (task.configurationProperties.presentation) {
			configElement.presentation = task.configurationProperties.presentation;
		}
		if (task.configurationProperties.isBackground) {
			configElement.isBackground = task.configurationProperties.isBackground;
		}
		if (task.configurationProperties.problemMatchers) {
			configElement.problemMatcher = task._source.config.element.problemMatcher;
		}
		if (task.configurationProperties.group) {
			configElement.group = task.configurationProperties.group;
		}

		task._source.config.element = configElement;
		const tempTask = new CustomTask(task._id, task._source, task._label, task.type, task.command, task.hasDefinedMatchers, task.runOptions, task.configurationProperties);
		const configTask = this._createCustomizableTask(tempTask);
		if (configTask) {
			return configTask;
		}
		return undefined; // {{SQL CARBON EDIT}} Strict nulls
	}

	private async _upgrade(): Promise<void> {
		if (this.schemaVersion === JsonSchemaVersion.V2_0_0) {
			return;
		}

		if (!this._workspaceTrustManagementService.isWorkspaceTrusted()) {
			this._register(Event.once(this._workspaceTrustManagementService.onDidChangeTrust)(isTrusted => {
				if (isTrusted) {
					this._upgrade();
				}
			}));
			return;
		}

		const tasks = await this._getGroupedTasks();
		const fileDiffs: [URI, URI][] = [];
		for (const folder of this.workspaceFolders) {
			const diff = await this._createTasksDotOld(folder);
			if (diff) {
				fileDiffs.push(diff);
			}
			if (!diff) {
				continue;
			}

			const configTasks: (TaskConfig.ICustomTask | TaskConfig.IConfiguringTask)[] = [];
			const suppressTaskName = !!this._configurationService.getValue(TasksSchemaProperties.SuppressTaskName, { resource: folder.uri });
			const globalConfig = {
				windows: <ICommandUpgrade>this._configurationService.getValue(TasksSchemaProperties.Windows, { resource: folder.uri }),
				osx: <ICommandUpgrade>this._configurationService.getValue(TasksSchemaProperties.Osx, { resource: folder.uri }),
				linux: <ICommandUpgrade>this._configurationService.getValue(TasksSchemaProperties.Linux, { resource: folder.uri })
			};
			tasks.get(folder).forEach(task => {
				const configTask = this._upgradeTask(task, suppressTaskName, globalConfig);
				if (configTask) {
					configTasks.push(configTask);
				}
			});
			this._taskSystem = undefined;
			this._workspaceTasksPromise = undefined;
			await this._writeConfiguration(folder, 'tasks.tasks', configTasks);
			await this._writeConfiguration(folder, 'tasks.version', '2.0.0');
			if (this._configurationService.getValue(TasksSchemaProperties.ShowOutput, { resource: folder.uri })) {
				await this._configurationService.updateValue(TasksSchemaProperties.ShowOutput, undefined, { resource: folder.uri });
			}
			if (this._configurationService.getValue(TasksSchemaProperties.IsShellCommand, { resource: folder.uri })) {
				await this._configurationService.updateValue(TasksSchemaProperties.IsShellCommand, undefined, { resource: folder.uri });
			}
			if (this._configurationService.getValue(TasksSchemaProperties.SuppressTaskName, { resource: folder.uri })) {
				await this._configurationService.updateValue(TasksSchemaProperties.SuppressTaskName, undefined, { resource: folder.uri });
			}
		}
		this._updateSetup();

		this._notificationService.prompt(Severity.Warning,
			fileDiffs.length === 1 ?
				nls.localize('taskService.upgradeVersion', "The deprecated tasks version 0.1.0 has been removed. Your tasks have been upgraded to version 2.0.0. Open the diff to review the upgrade.")
				: nls.localize('taskService.upgradeVersionPlural', "The deprecated tasks version 0.1.0 has been removed. Your tasks have been upgraded to version 2.0.0. Open the diffs to review the upgrade."),
			[{
				label: fileDiffs.length === 1 ? nls.localize('taskService.openDiff', "Open diff") : nls.localize('taskService.openDiffs', "Open diffs"),
				run: async () => {
					for (const upgrade of fileDiffs) {
						await this._editorService.openEditor({
							original: { resource: upgrade[0] },
							modified: { resource: upgrade[1] }
						});
					}
				}
			}]
		);
	}
}<|MERGE_RESOLUTION|>--- conflicted
+++ resolved
@@ -1778,7 +1778,6 @@
 				? await this.getTask(taskFolder, taskIdentifier) : task) ?? task;
 		}
 		await ProblemMatcherRegistry.onReady();
-<<<<<<< HEAD
 		// {{SQL CARBON EDIT}}
 		const taskNodeId = UUID.generateUuid();
 		let taskInfo: TaskInfo = {
@@ -1794,17 +1793,13 @@
 		};
 		this.sqlTaskService.createNewTask(taskInfo);
 		this.lastRunTasksViewTask = taskInfo;
-		const executeResult = this._getTaskSystem().run(taskToRun, resolver);
-
-		// {{SQL CARBON EDIT}}
-		return this.handleExecuteResult(executeResult, runSource, taskNodeId);
-=======
 		const executeResult = runSource === TaskRunSource.Reconnect ? this._getTaskSystem().reconnect(taskToRun, resolver) : this._getTaskSystem().run(taskToRun, resolver);
 		if (executeResult) {
-			return this._handleExecuteResult(executeResult, runSource);
-		}
+			// {{SQL CARBON EDIT}}
+			return this.handleExecuteResult(executeResult, runSource, taskNodeId);
+		}
+
 		return { exitCode: 0 };
->>>>>>> 44e25ba9
 	}
 
 	// {{SQL CARBON EDIT}}
@@ -1836,7 +1831,6 @@
 				throw new TaskError(Severity.Warning, nls.localize('TaskSystem.active', 'There is already a task running. Terminate it first before executing another task.'), TaskErrors.RunningTask);
 			}
 		}
-<<<<<<< HEAD
 		// {{SQL CARBON EDIT}}
 		executeResult.promise.then((summary: ITaskSummary) => {
 			let args: TaskStatusChangeArgs = {
@@ -1850,9 +1844,6 @@
 			}
 			this.sqlTaskService.handleTaskComplete(args);
 		});
-=======
-		this._setRecentlyUsedTask(executeResult.task);
->>>>>>> 44e25ba9
 		return executeResult.promise;
 	}
 
