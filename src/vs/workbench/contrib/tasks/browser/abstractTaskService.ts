--- conflicted
+++ resolved
@@ -2711,15 +2711,10 @@
 					this.tryResolveTask(buildTask).then(resolvedTask => {
 						runSingleBuildTask(resolvedTask, undefined, this);
 					});
-<<<<<<< HEAD
-				});
-				return undefined; // {{SQL CARBON EDIT}} strict-null-check
-=======
 				} else {
 					runSingleBuildTask(buildTask, undefined, this);
 				}
-				return;
->>>>>>> 6b0816e2
+				return undefined; // {{SQL CARBON EDIT}} strict-null-check
 			}
 
 			return this.getTasksForGroup(TaskGroup.Build).then((tasks) => {
