--- conflicted
+++ resolved
@@ -233,41 +233,6 @@
 	private lastRunTasksViewTask: TaskInfo; // {{SQL CARBON EDIT}}
 
 	constructor(
-<<<<<<< HEAD
-		@IConfigurationService private readonly configurationService: IConfigurationService,
-		@IMarkerService protected readonly markerService: IMarkerService,
-		@IOutputService protected readonly outputService: IOutputService,
-		@IPaneCompositePartService private readonly paneCompositeService: IPaneCompositePartService,
-		@IViewsService private readonly viewsService: IViewsService,
-		@ICommandService private readonly commandService: ICommandService,
-		@IEditorService private readonly editorService: IEditorService,
-		@IFileService protected readonly fileService: IFileService,
-		@IWorkspaceContextService protected readonly contextService: IWorkspaceContextService,
-		@ITelemetryService protected readonly telemetryService: ITelemetryService,
-		@ITextFileService private readonly textFileService: ITextFileService,
-		@IModelService protected readonly modelService: IModelService,
-		@IExtensionService private readonly extensionService: IExtensionService,
-		@IQuickInputService private readonly quickInputService: IQuickInputService,
-		@IConfigurationResolverService protected readonly configurationResolverService: IConfigurationResolverService,
-		@ITerminalService private readonly terminalService: ITerminalService,
-		@ITerminalGroupService private readonly terminalGroupService: ITerminalGroupService,
-		@IStorageService private readonly storageService: IStorageService,
-		@IProgressService private readonly progressService: IProgressService,
-		@IOpenerService private readonly openerService: IOpenerService,
-		@IDialogService protected readonly dialogService: IDialogService,
-		@INotificationService private readonly notificationService: INotificationService,
-		@IContextKeyService protected readonly contextKeyService: IContextKeyService,
-		@IWorkbenchEnvironmentService private readonly environmentService: IWorkbenchEnvironmentService,
-		@ITerminalProfileResolverService private readonly terminalProfileResolverService: ITerminalProfileResolverService,
-		@IPathService private readonly pathService: IPathService,
-		@ITextModelService private readonly textModelResolverService: ITextModelService,
-		@IPreferencesService private readonly preferencesService: IPreferencesService,
-		@IViewDescriptorService private readonly viewDescriptorService: IViewDescriptorService,
-		@IWorkspaceTrustRequestService private readonly workspaceTrustRequestService: IWorkspaceTrustRequestService,
-		@IWorkspaceTrustManagementService private readonly workspaceTrustManagementService: IWorkspaceTrustManagementService,
-		@ILogService private readonly logService: ILogService,
-		@ISqlTaskService private readonly sqlTaskService: ISqlTaskService // {{SQL CARBON EDIT}}
-=======
 		@IConfigurationService private readonly _configurationService: IConfigurationService,
 		@IMarkerService protected readonly _markerService: IMarkerService,
 		@IOutputService protected readonly _outputService: IOutputService,
@@ -299,9 +264,8 @@
 		@IViewDescriptorService private readonly _viewDescriptorService: IViewDescriptorService,
 		@IWorkspaceTrustRequestService private readonly _workspaceTrustRequestService: IWorkspaceTrustRequestService,
 		@IWorkspaceTrustManagementService private readonly _workspaceTrustManagementService: IWorkspaceTrustManagementService,
-		@ILogService private readonly _logService: ILogService,
-		@IThemeService private readonly _themeService: IThemeService
->>>>>>> 268c941b
+		@ILogService private readonly logService: ILogService,
+		@ISqlTaskService private readonly sqlTaskService: ISqlTaskService // {{SQL CARBON EDIT}}
 	) {
 		super();
 
@@ -323,7 +287,7 @@
 		}));
 		this._register(this._configurationService.onDidChangeConfiguration(() => {
 			if (!this._taskSystem && !this._workspaceTasksPromise) {
-				return undefined;
+				return;
 			}
 			if (!this._taskSystem || this._taskSystem instanceof TerminalTaskSystem) {
 				this._outputChannel.clear();
@@ -695,15 +659,9 @@
 		});
 	}
 
-<<<<<<< HEAD
-	public async getTask(folder: IWorkspace | IWorkspaceFolder | string, identifier: string | TaskIdentifier, compareId: boolean = false): Promise<Task | undefined> {
-		if (!(await this.trust())) {
-			return undefined; // {{SQL CARBON EDIT}} Strict null
-=======
 	public async getTask(folder: IWorkspace | IWorkspaceFolder | string, identifier: string | ITaskIdentifier, compareId: boolean = false): Promise<Task | undefined> {
 		if (!(await this._trust())) {
-			return;
->>>>>>> 268c941b
+			return undefined; // {{SQL CARBON EDIT}} Strict null
 		}
 		const name = Types.isString(folder) ? folder : isWorkspaceFolder(folder) ? folder.name : folder.configuration ? resources.basename(folder.configuration) : undefined;
 		if (this.ignoredWorkspaceFolders.some(ignored => ignored.name === name)) {
@@ -751,13 +709,8 @@
 	}
 
 	public async tryResolveTask(configuringTask: ConfiguringTask): Promise<Task | undefined> {
-<<<<<<< HEAD
-		if (!(await this.trust())) {
+		if (!(await this._trust())) {
 			return undefined; // {{SQL CARBON EDIT}} Strict null
-=======
-		if (!(await this._trust())) {
-			return;
->>>>>>> 268c941b
 		}
 		await this._activateTaskProviders(configuringTask.type);
 		let matchingProvider: ITaskProvider | undefined;
@@ -1112,15 +1065,9 @@
 		});
 	}
 
-<<<<<<< HEAD
-	public async run(task: Task | undefined, options?: ProblemMatcherRunOptions, runSource: TaskRunSource = TaskRunSource.System): Promise<ITaskSummary | undefined> {
-		if (!(await this.trust())) {
-			return undefined; // {{SQL CARBON EDIT}} Strict null
-=======
 	public async run(task: Task | undefined, options?: IProblemMatcherRunOptions, runSource: TaskRunSource = TaskRunSource.System): Promise<ITaskSummary | undefined> {
 		if (!(await this._trust())) {
-			return;
->>>>>>> 268c941b
+			return undefined; // {{SQL CARBON EDIT}} Strict null
 		}
 
 		if (!task) {
@@ -1786,7 +1733,6 @@
 				? await this.getTask(taskFolder, taskIdentifier) : task) ?? task;
 		}
 		await ProblemMatcherRegistry.onReady();
-<<<<<<< HEAD
 		// {{SQL CARBON EDIT}}
 		const taskNodeId = UUID.generateUuid();
 		let taskInfo: TaskInfo = {
@@ -1802,7 +1748,7 @@
 		};
 		this.sqlTaskService.createNewTask(taskInfo);
 		this.lastRunTasksViewTask = taskInfo;
-		let executeResult = this.getTaskSystem().run(taskToRun, resolver);
+		const executeResult = this._getTaskSystem().run(taskToRun, resolver);
 
 		// {{SQL CARBON EDIT}}
 		return this.handleExecuteResult(executeResult, runSource, taskNodeId);
@@ -1810,15 +1756,8 @@
 
 	// {{SQL CARBON EDIT}}
 	private async handleExecuteResult(executeResult: ITaskExecuteResult, runSource?: TaskRunSource, taskNodeId?: string): Promise<ITaskSummary> {
-=======
-		const executeResult = this._getTaskSystem().run(taskToRun, resolver);
-		return this._handleExecuteResult(executeResult, runSource);
-	}
-
-	private async _handleExecuteResult(executeResult: ITaskExecuteResult, runSource?: TaskRunSource): Promise<ITaskSummary> {
->>>>>>> 268c941b
 		if (runSource === TaskRunSource.User) {
-			await this._setRecentlyUsedTask(executeResult.task);
+			await this.setRecentlyUsedTask(executeResult.task);
 		}
 		if (executeResult.kind === TaskExecuteKind.Active) {
 			const active = executeResult.active;
@@ -2862,24 +2801,17 @@
 		}
 
 		ProblemMatcherRegistry.onReady().then(() => {
-<<<<<<< HEAD
-			return this.editorService.saveAll({ reason: SaveReason.AUTO }).then(() => { // make sure all dirty editors are saved
+			return this._editorService.saveAll({ reason: SaveReason.AUTO }).then(() => { // make sure all dirty editors are saved
 				// {{SQL CARBON EDIT}}
 				let lastRunTasksViewTask = this.lastRunTasksViewTask;
 				lastRunTasksViewTask.taskId = UUID.generateUuid();
 				this.sqlTaskService.createNewTask(lastRunTasksViewTask);
 				this.lastRunTasksViewTask = lastRunTasksViewTask;
 
-				let executeResult = this.getTaskSystem().rerun();
+				const executeResult = this._getTaskSystem().rerun();
 				if (executeResult) {
 					// {{SQL CARBON EDIT}}
 					return this.handleExecuteResult(executeResult, undefined, lastRunTasksViewTask.taskId);
-=======
-			return this._editorService.saveAll({ reason: SaveReason.AUTO }).then(() => { // make sure all dirty editors are saved
-				const executeResult = this._getTaskSystem().rerun();
-				if (executeResult) {
-					return this._handleExecuteResult(executeResult);
->>>>>>> 268c941b
 				} else {
 					this._doRunTaskCommand();
 					return Promise.resolve(undefined);
