--- conflicted
+++ resolved
@@ -3274,16 +3274,7 @@
 			return;
 		}
 
-<<<<<<< HEAD
-		if (!this.workspaceTrustManagementService.isWorkpaceTrusted()) {
-			this._register(Event.once(this.workspaceTrustManagementService.onDidChangeTrust)(isTrusted => {
-				if (isTrusted) {
-					this.upgrade();
-				}
-			}));
-=======
 		if (!(await this.trust())) {
->>>>>>> 3cb2f552
 			return;
 		}
 
