/*---------------------------------------------------------------------------------------------
 *  Copyright (c) Microsoft Corporation. All rights reserved.
 *  Licensed under the Source EULA. See License.txt in the project root for license information.
 *--------------------------------------------------------------------------------------------*/

import * as nls from 'vs/nls';
import * as Objects from 'vs/base/common/objects';
import * as semver from 'vs/base/common/semver/semver';
import { IStringDictionary } from 'vs/base/common/collections';
import { WorkbenchState, IWorkspaceFolder, IWorkspaceContextService } from 'vs/platform/workspace/common/workspace';
import { ITaskSystem } from 'vs/workbench/contrib/tasks/common/taskSystem';
import { ExecutionEngine, TaskRunSource } from 'vs/workbench/contrib/tasks/common/tasks';
import * as TaskConfig from '../common/taskConfiguration';
import { ProcessTaskSystem } from 'vs/workbench/contrib/tasks/node/processTaskSystem';
import { ProcessRunnerDetector } from 'vs/workbench/contrib/tasks/node/processRunnerDetector';
import { AbstractTaskService } from 'vs/workbench/contrib/tasks/browser/abstractTaskService';
import { ITaskService, TaskFilter } from 'vs/workbench/contrib/tasks/common/taskService';
import { registerSingleton } from 'vs/platform/instantiation/common/extensions';
import { TerminalTaskSystem } from 'vs/workbench/contrib/tasks/browser/terminalTaskSystem';
import { IConfirmationResult, IDialogService } from 'vs/platform/dialogs/common/dialogs';
import { TerminateResponseCode } from 'vs/base/common/processes';
import { IModelService } from 'vs/editor/common/services/modelService';
import { ITextModelService } from 'vs/editor/common/services/resolverService';
import { ICommandService } from 'vs/platform/commands/common/commands';
import { IConfigurationService } from 'vs/platform/configuration/common/configuration';
import { IContextKeyService } from 'vs/platform/contextkey/common/contextkey';
import { IFileService } from 'vs/platform/files/common/files';
import { ILogService } from 'vs/platform/log/common/log';
import { IMarkerService } from 'vs/platform/markers/common/markers';
import { INotificationService } from 'vs/platform/notification/common/notification';
import { IOpenerService } from 'vs/platform/opener/common/opener';
import { IProgressService } from 'vs/platform/progress/common/progress';
import { IQuickInputService } from 'vs/platform/quickinput/common/quickInput';
import { IStorageService } from 'vs/platform/storage/common/storage';
import { ITelemetryService } from 'vs/platform/telemetry/common/telemetry';
import { IViewsService, IViewDescriptorService } from 'vs/workbench/common/views';
import { IOutputService } from 'vs/workbench/contrib/output/common/output';
import { ITerminalService, ITerminalInstanceService } from 'vs/workbench/contrib/terminal/browser/terminal';
import { IConfigurationResolverService } from 'vs/workbench/services/configurationResolver/common/configurationResolver';
import { IEditorService } from 'vs/workbench/services/editor/common/editorService';
import { IWorkbenchEnvironmentService } from 'vs/workbench/services/environment/common/environmentService';
import { IExtensionService } from 'vs/workbench/services/extensions/common/extensions';
import { IHostService } from 'vs/workbench/services/host/browser/host';
import { ILifecycleService } from 'vs/workbench/services/lifecycle/common/lifecycle';
import { IPanelService } from 'vs/workbench/services/panel/common/panelService';
import { IPathService } from 'vs/workbench/services/path/common/pathService';
import { IPreferencesService } from 'vs/workbench/services/preferences/common/preferences';
import { ITextFileService } from 'vs/workbench/services/textfile/common/textfiles';
<<<<<<< HEAD
// {{SQL CARBON EDIT}}
// integration with tasks view panel
import { ITaskService as ISqlTaskService } from 'sql/workbench/services/tasks/common/tasksService';
=======
import { IWorkspaceTrustService } from 'vs/platform/workspace/common/workspaceTrust';
>>>>>>> f08f99a1

interface WorkspaceFolderConfigurationResult {
	workspaceFolder: IWorkspaceFolder;
	config: TaskConfig.ExternalTaskRunnerConfiguration | undefined;
	hasErrors: boolean;
}

export class TaskService extends AbstractTaskService {
	private _configHasErrors: boolean = false;
	constructor(@IConfigurationService configurationService: IConfigurationService,
		@IMarkerService markerService: IMarkerService,
		@IOutputService outputService: IOutputService,
		@IPanelService panelService: IPanelService,
		@IViewsService viewsService: IViewsService,
		@ICommandService commandService: ICommandService,
		@IEditorService editorService: IEditorService,
		@IFileService fileService: IFileService,
		@IWorkspaceContextService contextService: IWorkspaceContextService,
		@ITelemetryService telemetryService: ITelemetryService,
		@ITextFileService textFileService: ITextFileService,
		@ILifecycleService lifecycleService: ILifecycleService,
		@IModelService modelService: IModelService,
		@IExtensionService extensionService: IExtensionService,
		@IQuickInputService quickInputService: IQuickInputService,
		@IConfigurationResolverService configurationResolverService: IConfigurationResolverService,
		@ITerminalService terminalService: ITerminalService,
		@IStorageService storageService: IStorageService,
		@IProgressService progressService: IProgressService,
		@IOpenerService openerService: IOpenerService,
		@IHostService _hostService: IHostService,
		@IDialogService dialogService: IDialogService,
		@INotificationService notificationService: INotificationService,
		@IContextKeyService contextKeyService: IContextKeyService,
		@IWorkbenchEnvironmentService environmentService: IWorkbenchEnvironmentService,
		@ITerminalInstanceService terminalInstanceService: ITerminalInstanceService,
		@IPathService pathService: IPathService,
		@ITextModelService textModelResolverService: ITextModelService,
		@IPreferencesService preferencesService: IPreferencesService,
		@IViewDescriptorService viewDescriptorService: IViewDescriptorService,
<<<<<<< HEAD
		@ILogService logService: ILogService,
		@ISqlTaskService sqlTaskService: ISqlTaskService) { // {{SQL CARBON EDIT}}
=======
		@IWorkspaceTrustService workspaceTrustService: IWorkspaceTrustService,
		@ILogService logService: ILogService) {
>>>>>>> f08f99a1
		super(configurationService,
			markerService,
			outputService,
			panelService,
			viewsService,
			commandService,
			editorService,
			fileService,
			contextService,
			telemetryService,
			textFileService,
			modelService,
			extensionService,
			quickInputService,
			configurationResolverService,
			terminalService,
			storageService,
			progressService,
			openerService,
			_hostService,
			dialogService,
			notificationService,
			contextKeyService,
			environmentService,
			terminalInstanceService,
			pathService,
			textModelResolverService,
			preferencesService,
			viewDescriptorService,
<<<<<<< HEAD
			logService,
			sqlTaskService); // {{SQL CARBON EDIT}}
=======
			workspaceTrustService,
			logService);
>>>>>>> f08f99a1
		this._register(lifecycleService.onBeforeShutdown(event => event.veto(this.beforeShutdown(), 'veto.tasks')));
	}

	protected getTaskSystem(): ITaskSystem {
		if (this._taskSystem) {
			return this._taskSystem;
		}
		if (this.executionEngine === ExecutionEngine.Terminal) {
			this._taskSystem = this.createTerminalTaskSystem();
		} else {
			let system = new ProcessTaskSystem(
				this.markerService, this.modelService, this.telemetryService, this.outputService,
				this.configurationResolverService, TaskService.OutputChannelId,
			);
			system.hasErrors(this._configHasErrors);
			this._taskSystem = system;
		}
		this._taskSystemListener = this._taskSystem!.onDidStateChange((event) => {
			if (this._taskSystem) {
				this._taskRunningState.set(this._taskSystem.isActiveSync());
			}
			this._onDidStateChange.fire(event);
		});
		return this._taskSystem!;
	}

	protected updateWorkspaceTasks(runSource: TaskRunSource = TaskRunSource.User): void {
		this._workspaceTasksPromise = this.computeWorkspaceTasks(runSource).then(value => {
			if (this.executionEngine === ExecutionEngine.Process && this._taskSystem instanceof ProcessTaskSystem) {
				// We can only have a process engine if we have one folder.
				value.forEach((value) => {
					this._configHasErrors = value.hasErrors;
					(this._taskSystem as ProcessTaskSystem).hasErrors(this._configHasErrors);
				});
			}
			return value;
		});
	}

	private hasDetectorSupport(config: TaskConfig.ExternalTaskRunnerConfiguration): boolean {
		if (!config.command || this.contextService.getWorkbenchState() === WorkbenchState.EMPTY) {
			return false;
		}
		return ProcessRunnerDetector.supports(TaskConfig.CommandString.value(config.command));
	}

	protected computeLegacyConfiguration(workspaceFolder: IWorkspaceFolder): Promise<WorkspaceFolderConfigurationResult> {
		let { config, hasParseErrors } = this.getConfiguration(workspaceFolder);
		if (hasParseErrors) {
			return Promise.resolve({ workspaceFolder: workspaceFolder, hasErrors: true, config: undefined });
		}
		if (config) {
			if (this.hasDetectorSupport(config)) {
				return new ProcessRunnerDetector(workspaceFolder, this.fileService, this.contextService, this.configurationResolverService, config).detect(true).then((value): WorkspaceFolderConfigurationResult => {
					let hasErrors = this.printStderr(value.stderr);
					let detectedConfig = value.config;
					if (!detectedConfig) {
						return { workspaceFolder, config, hasErrors };
					}
					let result: TaskConfig.ExternalTaskRunnerConfiguration = Objects.deepClone(config)!;
					let configuredTasks: IStringDictionary<TaskConfig.CustomTask> = Object.create(null);
					const resultTasks = result.tasks;
					if (!resultTasks) {
						if (detectedConfig.tasks) {
							result.tasks = detectedConfig.tasks;
						}
					} else {
						resultTasks.forEach(task => {
							if (task.taskName) {
								configuredTasks[task.taskName] = task;
							}
						});
						if (detectedConfig.tasks) {
							detectedConfig.tasks.forEach((task) => {
								if (task.taskName && !configuredTasks[task.taskName]) {
									resultTasks.push(task);
								}
							});
						}
					}
					return { workspaceFolder, config: result, hasErrors };
				});
			} else {
				return Promise.resolve({ workspaceFolder, config, hasErrors: false });
			}
		} else {
			return new ProcessRunnerDetector(workspaceFolder, this.fileService, this.contextService, this.configurationResolverService).detect(true).then((value) => {
				let hasErrors = this.printStderr(value.stderr);
				return { workspaceFolder, config: value.config!, hasErrors };
			});
		}
	}

	protected versionAndEngineCompatible(filter?: TaskFilter): boolean {
		let range = filter && filter.version ? filter.version : undefined;
		let engine = this.executionEngine;

		return (range === undefined) || ((semver.satisfies('0.1.0', range) && engine === ExecutionEngine.Process) || (semver.satisfies('2.0.0', range) && engine === ExecutionEngine.Terminal));
	}

	private printStderr(stderr: string[]): boolean {
		let result = false;
		if (stderr && stderr.length > 0) {
			stderr.forEach((line) => {
				result = true;
				this._outputChannel.append(line + '\n');
			});
			this.showOutput();
		}
		return result;
	}

	public beforeShutdown(): boolean | Promise<boolean> {
		if (!this._taskSystem) {
			return false;
		}
		if (!this._taskSystem.isActiveSync()) {
			return false;
		}
		// The terminal service kills all terminal on shutdown. So there
		// is nothing we can do to prevent this here.
		if (this._taskSystem instanceof TerminalTaskSystem) {
			return false;
		}

		let terminatePromise: Promise<IConfirmationResult>;
		if (this._taskSystem.canAutoTerminate()) {
			terminatePromise = Promise.resolve({ confirmed: true });
		} else {
			terminatePromise = this.dialogService.confirm({
				message: nls.localize('TaskSystem.runningTask', 'There is a task running. Do you want to terminate it?'),
				primaryButton: nls.localize({ key: 'TaskSystem.terminateTask', comment: ['&& denotes a mnemonic'] }, "&&Terminate Task"),
				type: 'question'
			});
		}

		return terminatePromise.then(res => {
			if (res.confirmed) {
				return this._taskSystem!.terminateAll().then((responses) => {
					let success = true;
					let code: number | undefined = undefined;
					for (let response of responses) {
						success = success && response.success;
						// We only have a code in the old output runner which only has one task
						// So we can use the first code.
						if (code === undefined && response.code !== undefined) {
							code = response.code;
						}
					}
					if (success) {
						this._taskSystem = undefined;
						this.disposeTaskSystemListeners();
						return false; // no veto
					} else if (code && code === TerminateResponseCode.ProcessNotFound) {
						return this.dialogService.confirm({
							message: nls.localize('TaskSystem.noProcess', 'The launched task doesn\'t exist anymore. If the task spawned background processes exiting VS Code might result in orphaned processes. To avoid this start the last background process with a wait flag.'),
							primaryButton: nls.localize({ key: 'TaskSystem.exitAnyways', comment: ['&& denotes a mnemonic'] }, "&&Exit Anyways"),
							type: 'info'
						}).then(res => !res.confirmed);
					}
					return true; // veto
				}, (err) => {
					return true; // veto
				});
			}

			return true; // veto
		});
	}
}

registerSingleton(ITaskService, TaskService, true);<|MERGE_RESOLUTION|>--- conflicted
+++ resolved
@@ -46,13 +46,8 @@
 import { IPathService } from 'vs/workbench/services/path/common/pathService';
 import { IPreferencesService } from 'vs/workbench/services/preferences/common/preferences';
 import { ITextFileService } from 'vs/workbench/services/textfile/common/textfiles';
-<<<<<<< HEAD
-// {{SQL CARBON EDIT}}
-// integration with tasks view panel
-import { ITaskService as ISqlTaskService } from 'sql/workbench/services/tasks/common/tasksService';
-=======
+import { ITaskService as ISqlTaskService } from 'sql/workbench/services/tasks/common/tasksService'; // {{SQL CARBON EDIT}} integration with tasks view panel
 import { IWorkspaceTrustService } from 'vs/platform/workspace/common/workspaceTrust';
->>>>>>> f08f99a1
 
 interface WorkspaceFolderConfigurationResult {
 	workspaceFolder: IWorkspaceFolder;
@@ -92,13 +87,9 @@
 		@ITextModelService textModelResolverService: ITextModelService,
 		@IPreferencesService preferencesService: IPreferencesService,
 		@IViewDescriptorService viewDescriptorService: IViewDescriptorService,
-<<<<<<< HEAD
+		@IWorkspaceTrustService workspaceTrustService: IWorkspaceTrustService,
 		@ILogService logService: ILogService,
 		@ISqlTaskService sqlTaskService: ISqlTaskService) { // {{SQL CARBON EDIT}}
-=======
-		@IWorkspaceTrustService workspaceTrustService: IWorkspaceTrustService,
-		@ILogService logService: ILogService) {
->>>>>>> f08f99a1
 		super(configurationService,
 			markerService,
 			outputService,
@@ -128,13 +119,9 @@
 			textModelResolverService,
 			preferencesService,
 			viewDescriptorService,
-<<<<<<< HEAD
+			workspaceTrustService,
 			logService,
 			sqlTaskService); // {{SQL CARBON EDIT}}
-=======
-			workspaceTrustService,
-			logService);
->>>>>>> f08f99a1
 		this._register(lifecycleService.onBeforeShutdown(event => event.veto(this.beforeShutdown(), 'veto.tasks')));
 	}
 
