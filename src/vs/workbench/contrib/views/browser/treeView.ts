--- conflicted
+++ resolved
@@ -825,17 +825,7 @@
 				if (node instanceof ResolvableTreeItem) {
 					await node.resolve();
 				}
-<<<<<<< HEAD
-				let tooltip: IMarkdownString | undefined;
-				if (node.tooltip && !isString(node.tooltip)) {
-					tooltip = node.tooltip;
-				} else {
-					const text = node.tooltip ?? label;
-					tooltip = text ? new MarkdownString().appendText(text as string) : undefined; // {{SQL CARBON EDIT}} strict-null-checks
-				}
-=======
 				let tooltip: IMarkdownString | string | undefined = node.tooltip ?? label;
->>>>>>> 8d25a72d
 				if (isHovering && tooltip) {
 					if (!hoverOptions) {
 						const target: IHoverTarget = {
