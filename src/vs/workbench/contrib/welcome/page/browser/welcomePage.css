--- conflicted
+++ resolved
@@ -76,11 +76,7 @@
 	display: block;
 }
 
-<<<<<<< HEAD
-.hc-black .monaco-workbench .part.editor > .content .welcomePage2 .subtitle {
-=======
-.hc-black.monaco-workbench .part.editor > .content .welcomePage .subtitle {
->>>>>>> d36d7b31
+.hc-black.monaco-workbench .part.editor > .content .welcomePage2 .subtitle {
 	font-weight: 200;
 }
 
@@ -188,11 +184,7 @@
 	border: none;
 }
 
-<<<<<<< HEAD
-.hc-black .monaco-workbench .part.editor > .content .welcomePage2 .commands .item button > h3 {
-=======
-.hc-black.monaco-workbench .part.editor > .content .welcomePage .commands .item button > h3 {
->>>>>>> d36d7b31
+.hc-black.monaco-workbench .part.editor > .content .welcomePage2 .commands .item button > h3 {
 	font-weight: bold;
 }
 
@@ -201,20 +193,12 @@
 	outline-width: 1px;
 }
 
-<<<<<<< HEAD
-.hc-black .monaco-workbench .part.editor > .content .welcomePage2 .commands .item button {
-=======
-.hc-black.monaco-workbench .part.editor > .content .welcomePage .commands .item button {
->>>>>>> d36d7b31
+.hc-black.monaco-workbench .part.editor > .content .welcomePage2 .commands .item button {
 	border-width: 1px;
 	border-style: solid;
 }
 
-<<<<<<< HEAD
-.hc-black .monaco-workbench .part.editor > .content .welcomePage2 .commands .item button:hover {
-=======
-.hc-black.monaco-workbench .part.editor > .content .welcomePage .commands .item button:hover {
->>>>>>> d36d7b31
+.hc-black.monaco-workbench .part.editor > .content .welcomePage2 .commands .item button:hover {
 	outline-width: 1px;
 	outline-style: dashed;
 	outline-offset: -5px;
