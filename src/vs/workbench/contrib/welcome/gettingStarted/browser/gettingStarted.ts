/*---------------------------------------------------------------------------------------------
 *  Copyright (c) Microsoft Corporation. All rights reserved.
 *  Licensed under the Source EULA. See License.txt in the project root for license information.
 *--------------------------------------------------------------------------------------------*/

import 'vs/css!./gettingStarted';
import { localize } from 'vs/nls';
import { IInstantiationService, optional } from 'vs/platform/instantiation/common/instantiation';
import { EditorOptions, IEditorInputSerializer, IEditorOpenContext } from 'vs/workbench/common/editor';
import { Disposable, DisposableStore, IDisposable, toDisposable } from 'vs/base/common/lifecycle';
import { assertIsDefined } from 'vs/base/common/types';
import { $, addDisposableListener, append, clearNode, Dimension, reset } from 'vs/base/browser/dom';
import { ICommandService } from 'vs/platform/commands/common/commands';
import { IProductService } from 'vs/platform/product/common/productService';
import { IGettingStartedCategory, IGettingStartedCategoryWithProgress, IGettingStartedService } from 'vs/workbench/contrib/welcome/gettingStarted/browser/gettingStartedService';
import { IThemeService, registerThemingParticipant, ThemeIcon } from 'vs/platform/theme/common/themeService';
import { welcomePageBackground, welcomePageProgressBackground, welcomePageProgressForeground, welcomePageTileBackground, welcomePageTileHoverBackground, welcomePageTileShadow } from 'vs/workbench/contrib/welcome/page/browser/welcomePageColors';
import { activeContrastBorder, buttonBackground, buttonForeground, buttonHoverBackground, contrastBorder, descriptionForeground, focusBorder, foreground, textLinkActiveForeground, textLinkForeground } from 'vs/platform/theme/common/colorRegistry';
import { IKeybindingService } from 'vs/platform/keybinding/common/keybinding';
import { ITelemetryService, lastSessionDateStorageKey } from 'vs/platform/telemetry/common/telemetry';
import { DomScrollableElement } from 'vs/base/browser/ui/scrollbar/scrollableElement';
import { gettingStartedCheckedCodicon, gettingStartedUncheckedCodicon } from 'vs/workbench/contrib/welcome/gettingStarted/browser/gettingStartedIcons';
import { IOpenerService } from 'vs/platform/opener/common/opener';
import { URI } from 'vs/base/common/uri';
import { EditorPane } from 'vs/workbench/browser/parts/editor/editorPane';
import { IStorageService, StorageScope, StorageTarget } from 'vs/platform/storage/common/storage';
import { CancellationToken } from 'vs/base/common/cancellation';
import { IConfigurationService } from 'vs/platform/configuration/common/configuration';
import { IContextKeyService, RawContextKey } from 'vs/platform/contextkey/common/contextkey';
import { ITASExperimentService } from 'vs/workbench/services/experiment/common/experimentService';
import { IRecentFolder, IRecentlyOpened, IRecentWorkspace, isRecentFolder, isRecentWorkspace, IWorkspacesService } from 'vs/platform/workspaces/common/workspaces';
import { IWorkspaceContextService } from 'vs/platform/workspace/common/workspace';
import { onUnexpectedError } from 'vs/base/common/errors';
import { ILabelService } from 'vs/platform/label/common/label';
import { IWindowOpenable } from 'vs/platform/windows/common/windows';
import { splitName } from 'vs/base/common/labels';
import { IHostService } from 'vs/workbench/services/host/browser/host';
import { isMacintosh } from 'vs/base/common/platform';
import { Throttler } from 'vs/base/common/async';
import { GettingStartedInput } from 'vs/workbench/contrib/welcome/gettingStarted/browser/gettingStartedInput';
import { GroupDirection, GroupsOrder, IEditorGroupsService } from 'vs/workbench/services/editor/common/editorGroupsService';
import { IQuickInputService } from 'vs/platform/quickinput/common/quickInput';
import { Emitter, Event } from 'vs/base/common/event';
import { LinkedText } from 'vs/base/common/linkedText';
import { Button } from 'vs/base/browser/ui/button/button';
import { attachButtonStyler, attachLinkStyler } from 'vs/platform/theme/common/styler';
import { Link } from 'vs/platform/opener/browser/link';
import { renderFormattedText } from 'vs/base/browser/formattedTextRenderer';
import { IWebviewService } from 'vs/workbench/contrib/webview/browser/webview';
import { DEFAULT_MARKDOWN_STYLES, renderMarkdownDocument } from 'vs/workbench/contrib/markdown/common/markdownDocumentRenderer';
import { IModeService } from 'vs/editor/common/services/modeService';
import { IExtensionService } from 'vs/workbench/services/extensions/common/extensions';
import { generateUuid } from 'vs/base/common/uuid';
import { TokenizationRegistry } from 'vs/editor/common/modes';
import { generateTokensCSSForColorMap } from 'vs/editor/common/modes/supports/tokenization';
import { ResourceMap } from 'vs/base/common/map';
import { IFileService } from 'vs/platform/files/common/files';
import { joinPath } from 'vs/base/common/resources';
import { asWebviewUri } from 'vs/workbench/contrib/webview/common/webviewUri';
import { IWorkbenchEnvironmentService } from 'vs/workbench/services/environment/common/environmentService';

const SLIDE_TRANSITION_TIME_MS = 250;
const configurationKey = 'workbench.startupEditor';

const hiddenEntriesConfigurationKey = 'workbench.welcomePage.hiddenCategories';

export const inGettingStartedContext = new RawContextKey('inGettingStarted', false);

type GettingStartedActionClassification = {
	command: { classification: 'PublicNonPersonalData', purpose: 'FeatureInsight' };
	argument: { classification: 'PublicNonPersonalData', purpose: 'FeatureInsight' };
};
type GettingStartedActionEvent = {
	command: string;
	argument: string | undefined;
};

export class GettingStartedPage extends EditorPane {

	public static ID = 'gettingStartedPage';

	private editorInput!: GettingStartedInput;
	private inProgressScroll = Promise.resolve();

	private dispatchListeners: DisposableStore = new DisposableStore();
	private stepDisposables: DisposableStore = new DisposableStore();
	private detailsPageDisposables: DisposableStore = new DisposableStore();

	private gettingStartedCategories: IGettingStartedCategoryWithProgress[];
	private currentCategory: IGettingStartedCategoryWithProgress | undefined;

	private categoriesPageScrollbar: DomScrollableElement | undefined;
	private detailsPageScrollbar: DomScrollableElement | undefined;

	private detailsScrollbar: DomScrollableElement | undefined;

	private buildSlideThrottle: Throttler = new Throttler();

	private container: HTMLElement;

	private contextService: IContextKeyService;
	private tasExperimentService?: ITASExperimentService;
	private previousSelection?: string;
	private recentlyOpened: Promise<IRecentlyOpened>;
	private selectedStepElement?: HTMLDivElement;
	private hasScrolledToFirstCategory = false;
	private recentlyOpenedList?: GettingStartedIndexList<IRecentFolder | IRecentWorkspace>;
	private startList?: GettingStartedIndexList<IGettingStartedCategory>;
	private gettingStartedList?: GettingStartedIndexList<IGettingStartedCategory>;

	private stepsSlide!: HTMLElement;
	private categoriesSlide!: HTMLElement;
	private stepsContent!: HTMLElement;
	private stepMediaComponent!: HTMLElement;

	private webviewID = generateUuid();

	constructor(
		@ICommandService private readonly commandService: ICommandService,
		@IProductService private readonly productService: IProductService,
		@IKeybindingService private readonly keybindingService: IKeybindingService,
		@IGettingStartedService private readonly gettingStartedService: IGettingStartedService,
		@IConfigurationService private readonly configurationService: IConfigurationService,
		@ITelemetryService telemetryService: ITelemetryService,
		@IModeService private readonly modeService: IModeService,
		@IFileService private readonly fileService: IFileService,
		@IOpenerService private readonly openerService: IOpenerService,
		@IThemeService themeService: IThemeService,
		@IStorageService private storageService: IStorageService,
		@IExtensionService private readonly extensionService: IExtensionService,
		@IInstantiationService private readonly instantiationService: IInstantiationService,
		@IWorkbenchEnvironmentService private readonly environmentService: IWorkbenchEnvironmentService,
		@IEditorGroupsService private readonly groupsService: IEditorGroupsService,
		@IContextKeyService contextService: IContextKeyService,
		@IQuickInputService private quickInputService: IQuickInputService,
		@IWorkspacesService workspacesService: IWorkspacesService,
		@ILabelService private readonly labelService: ILabelService,
		@IHostService private readonly hostService: IHostService,
		@IWebviewService private readonly webviewService: IWebviewService,
		@IWorkspaceContextService private readonly workspaceContextService: IWorkspaceContextService,
		@optional(ITASExperimentService) tasExperimentService: ITASExperimentService,
	) {

		super(GettingStartedPage.ID, telemetryService, themeService, storageService);

		this.container = $('.gettingStartedContainer',
			{
				role: 'document',
				tabindex: 0,
				'aria-label': localize('gettingStartedLabel', "Getting Started. Overview of how to get up to speed with your editor.")
			});
		this.stepMediaComponent = $('.getting-started-media');
		this.stepMediaComponent.id = generateUuid();


		this.tasExperimentService = tasExperimentService;

		this.contextService = this._register(contextService.createScoped(this.container));
		inGettingStartedContext.bindTo(this.contextService).set(true);

		this.gettingStartedCategories = this.gettingStartedService.getCategories();
		this._register(this.dispatchListeners);
		this.buildSlideThrottle = new Throttler();

		const rerender = () => {
			this.gettingStartedCategories = this.gettingStartedService.getCategories();
			this.buildSlideThrottle.queue(() => this.buildCategoriesSlide());
		};

		this._register(this.gettingStartedService.onDidAddCategory(rerender));
		this._register(this.gettingStartedService.onDidRemoveCategory(rerender));

		this._register(this.gettingStartedService.onDidChangeStep(step => {
			const ourCategory = this.gettingStartedCategories.find(c => c.id === step.category);
			if (!ourCategory || ourCategory.content.type === 'startEntry') { return; }
			const ourStep = ourCategory.content.steps.find(step => step.id === step.id);
			if (!ourStep) { return; }
			ourStep.title = step.title;
			ourStep.description = step.description;
			ourStep.media.path = step.media.path;

			this.container.querySelectorAll<HTMLDivElement>(`[x-step-title-for="${step.id}"]`).forEach(element => (element as HTMLDivElement).innerText = step.title);
			this.container.querySelectorAll<HTMLDivElement>(`[x-step-description-for="${step.id}"]`).forEach(element => this.buildStepMarkdownDescription((element), step.description));
		}));

		this._register(this.gettingStartedService.onDidChangeCategory(category => {
			const ourCategory = this.gettingStartedCategories.find(c => c.id === category.id);
			if (!ourCategory) { return; }

			ourCategory.title = category.title;
			ourCategory.description = category.description;

			this.container.querySelectorAll<HTMLDivElement>(`[x-category-title-for="${category.id}"]`).forEach(step => (step as HTMLDivElement).innerText = ourCategory.title);
			this.container.querySelectorAll<HTMLDivElement>(`[x-category-description-for="${category.id}"]`).forEach(step => (step as HTMLDivElement).innerText = ourCategory.description);
		}));

		this._register(this.gettingStartedService.onDidProgressStep(step => {
			const category = this.gettingStartedCategories.find(category => category.id === step.category);
			if (!category) { throw Error('Could not find category with ID: ' + step.category); }
			if (category.content.type !== 'steps') { throw Error('internal error: progressing step in a non-steps category'); }
			const ourStep = category.content.steps.find(_step => _step.id === step.id);
			if (!ourStep) {
				throw Error('Could not find step with ID: ' + step.id);
			}
			ourStep.done = step.done;
			if (category.id === this.currentCategory?.id) {
				const badgeelements = assertIsDefined(document.querySelectorAll(`[data-done-step-id="${step.id}"]`));
				badgeelements.forEach(badgeelement => {
					if (step.done) {
						badgeelement.parentElement?.setAttribute('aria-checked', 'true');
						badgeelement.classList.remove(...ThemeIcon.asClassNameArray(gettingStartedUncheckedCodicon));
						badgeelement.classList.add('complete', ...ThemeIcon.asClassNameArray(gettingStartedCheckedCodicon));
					}
					else {
						badgeelement.parentElement?.setAttribute('aria-checked', 'false');
						badgeelement.classList.remove('complete', ...ThemeIcon.asClassNameArray(gettingStartedCheckedCodicon));
						badgeelement.classList.add(...ThemeIcon.asClassNameArray(gettingStartedUncheckedCodicon));
					}
				});
			}
			this.updateCategoryProgress();
		}));

		this.recentlyOpened = workspacesService.getRecentlyOpened();
	}

	override async setInput(newInput: GettingStartedInput, options: EditorOptions | undefined, context: IEditorOpenContext, token: CancellationToken) {
		this.container.classList.remove('animationReady');
		this.editorInput = newInput;
		await super.setInput(newInput, options, context, token);
		await this.buildCategoriesSlide();
		setTimeout(() => this.container.classList.add('animationReady'), 0);
	}

	makeCategoryVisibleWhenAvailable(categoryID: string) {
		this.gettingStartedCategories = this.gettingStartedService.getCategories();
		const ourCategory = this.gettingStartedCategories.find(c => c.id === categoryID);
		if (!ourCategory) {
			throw Error('Could not find category with ID: ' + categoryID);
		}
		if (ourCategory.content.type !== 'steps') {
			throw Error('internaal error: category is not steps');
		}
		this.scrollToCategory(categoryID);
	}

	private registerDispatchListeners() {
		this.dispatchListeners.clear();

		this.container.querySelectorAll('[x-dispatch]').forEach(element => {
			const [command, argument] = (element.getAttribute('x-dispatch') ?? '').split(':');
			if (command) {
				this.dispatchListeners.add(addDisposableListener(element, 'click', (e) => {

					this.commandService.executeCommand('workbench.action.keepEditor');
					this.telemetryService.publicLog2<GettingStartedActionEvent, GettingStartedActionClassification>('gettingStarted.ActionExecuted', { command, argument });
					(async () => {
						switch (command) {
							case 'scrollPrev': {
								this.scrollPrev();
								break;
							}
							case 'skip': {
								this.runSkip();
								break;
							}
							case 'showMoreRecents': {
								this.commandService.executeCommand('workbench.action.openRecent');
								break;
							}
							case 'configureVisibility': {
								await this.configureCategoryVisibility();
								break;
							}
							case 'openFolder': {
								this.commandService.executeCommand(isMacintosh ? 'workbench.action.files.openFileFolder' : 'workbench.action.files.openFolder');
								break;
							}
							case 'selectCategory': {
								const selectedCategory = this.gettingStartedCategories.find(category => category.id === argument);
								if (!selectedCategory) { throw Error('Could not find category with ID ' + argument); }
								if (selectedCategory.content.type === 'startEntry') {
									this.commandService.executeCommand(selectedCategory.content.command);
								} else {
									this.scrollToCategory(argument);
								}
								break;
							}
							case 'hideCategory': {
								const selectedCategory = this.gettingStartedCategories.find(category => category.id === argument);
								if (!selectedCategory) { throw Error('Could not find category with ID ' + argument); }
								this.setHiddenCategories([...this.getHiddenCategories().add(argument)]);
								this.gettingStartedList?.rerender();
								break;
							}
							case 'selectStep': {
								this.selectStep(argument);
								break;
							}
							case 'toggleStepCompletion': {
								this.toggleStepCompletion(argument);
								break;
							}
							default: {
								console.error('Dispatch to', command, argument, 'not defined');
								break;
							}
						}
					})();
					e.stopPropagation();
				}));
			}
		});
	}

	private toggleStepCompletion(argument: string) {
		if (!this.currentCategory || this.currentCategory.content.type !== 'steps') {
			throw Error('cannot run step action for category of non steps type' + this.currentCategory?.id);
		}

		const stepToggle = assertIsDefined(this.currentCategory?.content.steps.find(step => step.id === argument));
		if (stepToggle.done) {
			this.gettingStartedService.deprogressStep(argument);
		} else {
			this.gettingStartedService.progressStep(argument);
		}
	}

	private async configureCategoryVisibility() {
		const hiddenCategories = this.getHiddenCategories();
		const allCategories = this.gettingStartedCategories.filter(x => x.content.type === 'steps');
		const visibleCategories = await this.quickInputService.pick(allCategories.map(x => ({
			picked: !hiddenCategories.has(x.id),
			id: x.id,
			label: x.title,
			detail: x.description,
		})), { canPickMany: true, title: localize('pickWalkthroughs', "Select Walkthroughs to Show") });
		if (visibleCategories) {
			const visibleIDs = new Set(visibleCategories.map(c => c.id));
			this.setHiddenCategories(allCategories.map(c => c.id).filter(id => !visibleIDs.has(id)));
			this.buildCategoriesSlide();
		}
	}

	private mdCache = new ResourceMap<Promise<string>>();
	private async readAndCacheStepMarkdown(path: URI): Promise<string> {
		if (!this.mdCache.has(path)) {
			this.mdCache.set(path, (async () => {
				const bytes = await this.fileService.readFile(path);
				const markdown = bytes.value.toString();
				return renderMarkdownDocument(markdown, this.extensionService, this.modeService);
			})());
		}
		return assertIsDefined(this.mdCache.get(path));
	}

	private getHiddenCategories(): Set<string> {
		return new Set(JSON.parse(this.storageService.get(hiddenEntriesConfigurationKey, StorageScope.GLOBAL, '[]')));
	}

	private setHiddenCategories(hidden: string[]) {
		this.storageService.store(
			hiddenEntriesConfigurationKey,
			JSON.stringify(hidden),
			StorageScope.GLOBAL,
			StorageTarget.USER);
	}

	private async selectStep(id: string | undefined, toggleIfAlreadySelected = true, delayFocus = true) {
		this.stepDisposables.clear();
		clearNode(this.stepMediaComponent);

		if (id) {
			const stepElement = assertIsDefined(this.container.querySelector<HTMLDivElement>(`[data-step-id="${id}"]`));
			stepElement.parentElement?.querySelectorAll<HTMLElement>('.expanded').forEach(node => {
				node.classList.remove('expanded');
				node.style.height = ``;
				node.setAttribute('aria-expanded', 'false');
			});
			setTimeout(() => (stepElement as HTMLElement).focus(), delayFocus ? SLIDE_TRANSITION_TIME_MS : 0);
			if (this.editorInput.selectedStep === id && toggleIfAlreadySelected) {
				this.telemetryService.publicLog2<GettingStartedActionEvent, GettingStartedActionClassification>('gettingStarted.ActionExecuted', { command: 'toggleStepCompletion2', argument: id });
				this.toggleStepCompletion(id);
			}
			stepElement.style.height = ``;
			stepElement.style.height = `${stepElement.scrollHeight}px`;

			if (!this.currentCategory || this.currentCategory.content.type !== 'steps') {
				throw Error('cannot expand step for category of non steps type' + this.currentCategory?.id);
			}
			this.editorInput.selectedStep = id;
			this.selectedStepElement = stepElement;
			const stepToExpand = assertIsDefined(this.currentCategory.content.steps.find(step => step.id === id));
			if (stepToExpand.media.type === 'image') {

				this.stepMediaComponent.classList.add('image');
				this.stepMediaComponent.classList.remove('markdown');

				const media = stepToExpand.media;
				const mediaElement = $<HTMLImageElement>('img');
				this.stepMediaComponent.appendChild(mediaElement);
				mediaElement.setAttribute('alt', media.altText);
				this.updateMediaSourceForColorMode(mediaElement, media.path);

				this.stepDisposables.add(this.themeService.onDidColorThemeChange(() => this.updateMediaSourceForColorMode(mediaElement, media.path)));

			} else if (stepToExpand.media.type === 'markdown') {

				this.stepMediaComponent.classList.remove('image');
				this.stepMediaComponent.classList.add('markdown');

				const media = stepToExpand.media;

				const webview = this.stepDisposables.add(this.webviewService.createWebviewElement(this.webviewID, {}, { localResourceRoots: [media.base] }, undefined));
				webview.mountTo(this.stepMediaComponent);
				webview.html = await this.renderMarkdown(media.path, media.base);

				let isDisposed = false;
				this.stepDisposables.add(toDisposable(() => { isDisposed = true; }));

				this.stepDisposables.add(this.themeService.onDidColorThemeChange(async () => {
					// Render again since syntax highlighting of code blocks may have changed
					const body = await this.renderMarkdown(media.path, media.base);
					if (!isDisposed) { // Make sure we weren't disposed of in the meantime
						webview.html = body;
					}
				}));
			}
<<<<<<< HEAD
			this.editorInput.selectedTask = id;
			this.selectedTaskElement = taskElement;
			const taskToExpand = assertIsDefined(this.currentCategory.content.items.find(task => task.id === id));

			mediaElement.setAttribute('alt', taskToExpand.media.altText);
			mediaElement.onload = () => mediaElement.width = mediaElement.naturalWidth * 2 / 3;
			this.updateMediaSourceForColorMode(mediaElement, taskToExpand.media.path);
			this.taskDisposables.add(addDisposableListener(mediaElement, 'load', () => mediaElement.width = mediaElement.naturalWidth * 2 / 3));
			this.taskDisposables.add(this.themeService.onDidColorThemeChange(() => this.updateMediaSourceForColorMode(mediaElement, taskToExpand.media.path)));
			this.taskDisposables.add(addDisposableListener(mediaElement, 'click', () => taskElement.querySelector('button')?.click()));
			taskElement.classList.add('expanded');
			taskElement.setAttribute('aria-expanded', 'true');
=======
			stepElement.classList.add('expanded');
			stepElement.setAttribute('aria-expanded', 'true');
>>>>>>> 0c466338
		} else {
			this.editorInput.selectedStep = undefined;
		}
		setTimeout(() => {
			// rescan after animation finishes
			this.detailsPageScrollbar?.scanDomNode();
			this.detailsScrollbar?.scanDomNode();
		}, 100);
		this.detailsPageScrollbar?.scanDomNode();
		this.detailsScrollbar?.scanDomNode();
	}

	private updateMediaSourceForColorMode(element: HTMLImageElement, sources: { hc: URI, dark: URI, light: URI }) {
		const themeType = this.themeService.getColorTheme().type;
		element.srcset = sources[themeType].toString(true) + ' 1.5x';
	}

	private async renderMarkdown(path: URI, base: URI): Promise<string> {
		const content = await this.readAndCacheStepMarkdown(path);
		const nonce = generateUuid();
		const colorMap = TokenizationRegistry.getColorMap();

		const uriTranformedContent = content.replace(/src="([^"]*)"/g, (_, src) => {
			const path = joinPath(base, src);
			const transformed = asWebviewUri(this.environmentService, this.webviewID, path).toString();
			return `src="${transformed}"`;
		});

		const css = colorMap ? generateTokensCSSForColorMap(colorMap) : '';
		return `<!DOCTYPE html>
		<html>
			<head>
				<meta http-equiv="Content-type" content="text/html;charset=UTF-8">
				<meta http-equiv="Content-Security-Policy" content="default-src 'none'; img-src https: data:; media-src https:; script-src 'none'; style-src 'nonce-${nonce}';">
				<style nonce="${nonce}">
					${DEFAULT_MARKDOWN_STYLES}
					${css}
				</style>
			</head>
			<body>
				${uriTranformedContent}
			</body>
		</html>`;
	}

	createEditor(parent: HTMLElement) {
		if (this.detailsPageScrollbar) { this.detailsPageScrollbar.dispose(); }
		if (this.categoriesPageScrollbar) { this.categoriesPageScrollbar.dispose(); }

		this.categoriesSlide = $('.gettingStartedSlideCategories.gettingStartedSlide');

		const prevButton = $('button.prev-button.button-link', { 'x-dispatch': 'scrollPrev' }, $('span.scroll-button.codicon.codicon-chevron-left'), $('span.moreText', {}, localize('more', "More")));
		this.stepsSlide = $('.gettingStartedSlideDetails.gettingStartedSlide', {}, prevButton);

		this.stepsContent = $('.gettingStartedDetailsContent', {});

		this.detailsPageScrollbar = this._register(new DomScrollableElement(this.stepsContent, { className: 'full-height-scrollable' }));
		this.categoriesPageScrollbar = this._register(new DomScrollableElement(this.categoriesSlide, { className: 'full-height-scrollable categoriesScrollbar' }));

		this.stepsSlide.appendChild(this.detailsPageScrollbar.getDomNode());

		const gettingStartedPage = $('.gettingStarted', {}, this.categoriesPageScrollbar.getDomNode(), this.stepsSlide);
		this.container.appendChild(gettingStartedPage);

		this.categoriesPageScrollbar.scanDomNode();
		this.detailsPageScrollbar.scanDomNode();


		parent.appendChild(this.container);
	}

	private async buildCategoriesSlide() {
		const showOnStartupCheckbox = $('input.checkbox', { id: 'showOnStartup', type: 'checkbox' }) as HTMLInputElement;

		showOnStartupCheckbox.checked = this.configurationService.getValue(configurationKey) === 'gettingStarted';
		this._register(addDisposableListener(showOnStartupCheckbox, 'click', () => {
			if (showOnStartupCheckbox.checked) {
				this.telemetryService.publicLog2<GettingStartedActionEvent, GettingStartedActionClassification>('gettingStarted.ActionExecuted', { command: 'showOnStartupChecked', argument: undefined });
				this.configurationService.updateValue(configurationKey, 'gettingStarted');
			} else {
				this.telemetryService.publicLog2<GettingStartedActionEvent, GettingStartedActionClassification>('gettingStarted.ActionExecuted', { command: 'showOnStartupUnchecked', argument: undefined });
				this.configurationService.updateValue(configurationKey, 'none');
			}
		}));

		const header = $('.header', {},
			$('h1.product-name.caption', {}, this.productService.nameLong),
			$('p.subtitle.description', {}, localize({ key: 'gettingStarted.editingEvolved', comment: ['Shown as subtitle on the Welcome page.'] }, "Editing evolved"))
		);

		const footer = $('.footer', {},
			$('p.showOnStartup', {}, showOnStartupCheckbox, $('label.caption', { for: 'showOnStartup' }, localize('welcomePage.showOnStartup', "Show welcome page on startup"))),
			$('p.configureVisibility', {}, $('button.button-link', { 'x-dispatch': 'configureVisibility' }, localize('configureVisibility', "Configure Welcome Page Content")))
		);

		const leftColumn = $('.categories-column.categories-column-left', {},);
		const rightColumn = $('.categories-column.categories-column-right', {},);

		const startList = this.buildStartList();
		const recentList = this.buildRecentlyOpenedList();
		const gettingStartedList = this.buildGettingStartedWalkthroughsList();

		const layoutLists = () => {
			if (gettingStartedList.itemCount) {
				reset(leftColumn, startList.getDomElement(), recentList.getDomElement());
				reset(rightColumn, gettingStartedList.getDomElement());
				recentList.setLimit(5);
			}
			else {
				reset(leftColumn, startList.getDomElement());
				reset(rightColumn, recentList.getDomElement());
				recentList.setLimit(10);
			}
			setTimeout(() => this.categoriesPageScrollbar?.scanDomNode(), 50);
		};

		gettingStartedList.onDidChange(layoutLists);
		layoutLists();

		reset(this.categoriesSlide, $('.gettingStartedCategoriesContainer', {}, header, leftColumn, rightColumn, footer,));
		this.categoriesPageScrollbar?.scanDomNode();

		this.updateCategoryProgress();
		this.registerDispatchListeners();

		if (this.editorInput.selectedCategory) {
			this.currentCategory = this.gettingStartedCategories.find(category => category.id === this.editorInput.selectedCategory);
			if (!this.currentCategory) {
				console.error('Could not restore to category ' + this.editorInput.selectedCategory + ' as it was not found');
				this.editorInput.selectedCategory = undefined;
				this.editorInput.selectedStep = undefined;
			} else {
				this.buildCategorySlide(this.editorInput.selectedCategory, this.editorInput.selectedStep);
				this.setSlide('details');
				return;
			}
		}

		const someStepsComplete = this.gettingStartedCategories.some(categry => categry.content.type === 'steps' && categry.content.stepsComplete);
		if (!someStepsComplete && !this.hasScrolledToFirstCategory) {

			const fistContentBehaviour =
				!this.storageService.get(lastSessionDateStorageKey, StorageScope.GLOBAL) // isNewUser ?
					? 'openToFirstCategory'
					: await Promise.race([
						this.tasExperimentService?.getTreatment<'index' | 'openToFirstCategory'>('GettingStartedFirstContent'),
						new Promise<'index'>(resolve => setTimeout(() => resolve('index'), 1000)),
					]);

			if (this.gettingStartedCategories.some(category => category.content.type === 'steps' && category.content.stepsComplete)) {
				this.setSlide('categories');
				return;
			} else {
				if (fistContentBehaviour === 'openToFirstCategory') {
					const first = this.gettingStartedCategories.find(category => category.content.type === 'steps');
					this.hasScrolledToFirstCategory = true;
					if (first) {
						this.currentCategory = first;
						this.editorInput.selectedCategory = this.currentCategory?.id;
						this.buildCategorySlide(this.editorInput.selectedCategory);
						this.setSlide('details');
						return;
					}
				}
			}
		}

		this.setSlide('categories');
	}

	private buildRecentlyOpenedList(): GettingStartedIndexList<IRecentFolder | IRecentWorkspace> {
		const renderRecent = (recent: (IRecentFolder | IRecentWorkspace)) => {
			let fullPath: string;
			let windowOpenable: IWindowOpenable;
			if (isRecentFolder(recent)) {
				windowOpenable = { folderUri: recent.folderUri };
				fullPath = recent.label || this.labelService.getWorkspaceLabel(recent.folderUri, { verbose: true });
			} else {
				fullPath = recent.label || this.labelService.getWorkspaceLabel(recent.workspace, { verbose: true });
				windowOpenable = { workspaceUri: recent.workspace.configPath };
			}

			const { name, parentPath } = splitName(fullPath);

			const li = $('li');
			const link = $('button.button-link');

			link.innerText = name;
			link.title = fullPath;
			link.setAttribute('aria-label', localize('welcomePage.openFolderWithPath', "Open folder {0} with path {1}", name, parentPath));
			link.addEventListener('click', e => {
				this.telemetryService.publicLog2<GettingStartedActionEvent, GettingStartedActionClassification>('gettingStarted.ActionExecuted', { command: 'openRecent', argument: undefined });
				this.hostService.openWindow([windowOpenable], { forceNewWindow: e.ctrlKey || e.metaKey, remoteAuthority: recent.remoteAuthority });
				e.preventDefault();
				e.stopPropagation();
			});
			li.appendChild(link);

			const span = $('span');
			span.classList.add('path');
			span.classList.add('detail');
			span.innerText = parentPath;
			span.title = fullPath;
			li.appendChild(span);

			return li;
		};

		if (this.recentlyOpenedList) { this.recentlyOpenedList.dispose(); }

		const recentlyOpenedList = this.recentlyOpenedList = new GettingStartedIndexList(
			localize('recent', "Recent"),
			'recently-opened',
			5,
			$('.empty-recent', {}, 'You have no recent folders,', $('button.button-link', { 'x-dispatch': 'openFolder' }, 'open a folder'), 'to start.'),
			$('.more', {},
				$('button.button-link',
					{
						'x-dispatch': 'showMoreRecents',
						title: localize('show more recents', "Show All Recent Folders {0}", this.getKeybindingLabel('workbench.action.openRecent'))
					}, 'More...')),
			renderRecent);

		recentlyOpenedList.onDidChange(() => this.registerDispatchListeners());

		this.recentlyOpened.then(({ workspaces }) => {
			// Filter out the current workspace
			workspaces = workspaces.filter(recent => !this.workspaceContextService.isCurrentWorkspace(isRecentWorkspace(recent) ? recent.workspace : recent.folderUri));
			const updateEntries = () => { recentlyOpenedList.setEntries(workspaces); };
			updateEntries();
			recentlyOpenedList.register(this.labelService.onDidChangeFormatters(() => updateEntries()));
		}).catch(onUnexpectedError);

		return recentlyOpenedList;
	}

	private buildStartList(): GettingStartedIndexList<IGettingStartedCategory> {
		const renderStartEntry = (entry: IGettingStartedCategory): HTMLElement | undefined =>
			entry.content.type === 'steps'
				? undefined
				: $('li',
					{},
					$('button.button-link',
						{
							'x-dispatch': 'selectCategory:' + entry.id,
							title: entry.description + this.getKeybindingLabel(entry.content.command),
						},
						this.iconWidgetFor(entry),
						$('span', {}, entry.title)));

		if (this.startList) { this.startList.dispose(); }

		const startList = this.startList = new GettingStartedIndexList(
			localize('start', "Start"),
			'start-container',
			10,
			undefined,
			undefined,
			renderStartEntry);

		startList.setEntries(this.gettingStartedCategories);
		startList.onDidChange(() => this.registerDispatchListeners());
		return startList;
	}

	private buildGettingStartedWalkthroughsList(): GettingStartedIndexList<IGettingStartedCategory> {

		const renderGetttingStaredWalkthrough = (category: IGettingStartedCategory) => {
			const hiddenCategories = this.getHiddenCategories();

			if (category.content.type !== 'steps' || hiddenCategories.has(category.id)) {
				return undefined;
			}

			return $('button.getting-started-category',
				{
					'x-dispatch': 'selectCategory:' + category.id,
					'role': 'listitem',
					'title': category.description
				},
				this.iconWidgetFor(category),
				$('a.codicon.codicon-close.hide-category-button', {
					'x-dispatch': 'hideCategory:' + category.id,
					'title': localize('close', "Hide"),
				}),
				$('h3.category-title.max-lines-3', { 'x-category-title-for': category.id }, category.title),
				$('.category-progress', { 'x-data-category-id': category.id, },
					$('.progress-bar-outer', { 'role': 'progressbar' },
						$('.progress-bar-inner'))));
		};

		if (this.gettingStartedList) { this.gettingStartedList.dispose(); }

		const gettingStartedList = this.gettingStartedList = new GettingStartedIndexList(
			localize('gettingStarted', "Getting Started"),
			'getting-started',
			10,
			undefined,
			undefined,
			renderGetttingStaredWalkthrough);

		gettingStartedList.onDidChange(() => {
			this.registerDispatchListeners();
			this.updateCategoryProgress();
		});
		gettingStartedList.setEntries(this.gettingStartedCategories);

		return gettingStartedList;
	}

	layout(size: Dimension) {
		this.detailsScrollbar?.scanDomNode();

		this.categoriesPageScrollbar?.scanDomNode();
		this.detailsPageScrollbar?.scanDomNode();

		this.startList?.layout(size);
		this.gettingStartedList?.layout(size);
		this.recentlyOpenedList?.layout(size);

		this.container.classList[size.height <= 600 ? 'add' : 'remove']('height-constrained');
		this.container.classList[size.width <= 400 ? 'add' : 'remove']('width-constrained');
		this.container.classList[size.width <= 800 ? 'add' : 'remove']('width-semi-constrained');

		if (this.selectedStepElement) {
			this.selectedStepElement.style.height = ``; // unset or the scrollHeight will just be the old height
			this.selectedStepElement.style.height = `${this.selectedStepElement.scrollHeight}px`;
		}
	}

	private updateCategoryProgress() {
		document.querySelectorAll('.category-progress').forEach(element => {
			const categoryID = element.getAttribute('x-data-category-id');
			const category = this.gettingStartedCategories.find(category => category.id === categoryID);
			if (!category) { throw Error('Could not find category with ID ' + categoryID); }
			if (category.content.type !== 'steps') { throw Error('Category with ID ' + categoryID + ' is not of steps type'); }
			const numDone = category.content.stepsComplete = category.content.steps.filter(step => step.done).length;
			const numTotal = category.content.stepsTotal = category.content.steps.length;

			const bar = assertIsDefined(element.querySelector('.progress-bar-inner')) as HTMLDivElement;
			bar.setAttribute('aria-valuemin', '0');
			bar.setAttribute('aria-valuenow', '' + numDone);
			bar.setAttribute('aria-valuemax', '' + numTotal);
			const progress = Math.max((numDone / numTotal) * 100, 3);
			bar.style.width = `${progress}%`;

			if (numTotal === numDone) {
				bar.title = `All steps complete!`;
			}
			else {
				bar.title = `${numDone} of ${numTotal} steps complete`;
			}
		});
	}

	private async scrollToCategory(categoryID: string) {
		this.inProgressScroll = this.inProgressScroll.then(async () => {
			reset(this.stepsContent);
			this.editorInput.selectedCategory = categoryID;
			this.currentCategory = this.gettingStartedCategories.find(category => category.id === categoryID);
			this.buildCategorySlide(categoryID);
			this.setSlide('details');
		});
	}

	private iconWidgetFor(category: IGettingStartedCategory) {
		return category.icon.type === 'icon' ? $(ThemeIcon.asCSSSelector(category.icon.icon)) : $('img.category-icon', { src: category.icon.path });
	}

	private buildStepMarkdownDescription(container: HTMLElement, text: LinkedText[]) {
		while (container.firstChild) { container.removeChild(container.firstChild); }

		for (const linkedText of text) {
			if (linkedText.nodes.length === 1 && typeof linkedText.nodes[0] !== 'string') {
				const node = linkedText.nodes[0];
				const buttonContainer = append(container, $('.button-container'));
				const button = new Button(buttonContainer, { title: node.title, supportIcons: true });

				const isCommand = node.href.startsWith('command:');
				const toSide = node.href.startsWith('command:toSide:');
				const command = node.href.replace(/command:(toSide:)?/, 'command:');

				button.label = node.label;
				button.onDidClick(async e => {
					e.stopPropagation();
					e.preventDefault();

					this.telemetryService.publicLog2<GettingStartedActionEvent, GettingStartedActionClassification>('gettingStarted.ActionExecuted', { command: 'runStepAction', argument: node.href });

					const fullSize = this.groupsService.contentDimension;

					if (toSide && fullSize.width > 700) {
						if (this.groupsService.count === 1) {
							this.groupsService.addGroup(this.groupsService.groups[0], GroupDirection.LEFT, { activate: true });

							let gettingStartedSize: number;
							if (fullSize.width > 1600) {
								gettingStartedSize = 800;
							} else if (fullSize.width > 800) {
								gettingStartedSize = 400;
							} else {
								gettingStartedSize = 350;
							}

							const gettingStartedGroup = this.groupsService.getGroups(GroupsOrder.MOST_RECENTLY_ACTIVE).find(group => (group.activeEditor instanceof GettingStartedInput));
							this.groupsService.setSize(assertIsDefined(gettingStartedGroup), { width: gettingStartedSize, height: fullSize.height });
						}

						const nonGettingStartedGroup = this.groupsService.getGroups(GroupsOrder.MOST_RECENTLY_ACTIVE).find(group => !(group.activeEditor instanceof GettingStartedInput));
						if (nonGettingStartedGroup) {
							this.groupsService.activateGroup(nonGettingStartedGroup);
							nonGettingStartedGroup.focus();
						}
					}
					this.openerService.open(command, { allowCommands: true });

				}, null, this.detailsPageDisposables);

				if (isCommand) {
					const keybindingLabel = this.getKeybindingLabel(command);
					if (keybindingLabel) {
						container.appendChild($('span.shortcut-message', {}, 'Tip: Use keyboard shortcut ', $('span.keybinding', {}, keybindingLabel)));
					}
				}

				this.detailsPageDisposables.add(button);
				this.detailsPageDisposables.add(attachButtonStyler(button, this.themeService));
			} else {
				const p = append(container, $('p'));
				for (const node of linkedText.nodes) {
					if (typeof node === 'string') {
						append(p, renderFormattedText(node, { inline: true, renderCodeSegements: true }));
					} else {
						const link = this.instantiationService.createInstance(Link, node);

						append(p, link.el);
						this.detailsPageDisposables.add(link);
						this.detailsPageDisposables.add(attachLinkStyler(link, this.themeService));
					}
				}
			}
		}
		return container;
	}

	override clearInput() {
		this.stepDisposables.clear();
		super.clearInput();
	}

	private buildCategorySlide(categoryID: string, selectedStep?: string) {
		if (this.detailsScrollbar) { this.detailsScrollbar.dispose(); }

		this.detailsPageDisposables.clear();

		const category = this.gettingStartedCategories.find(category => category.id === categoryID);

		if (!category) { throw Error('could not find category with ID ' + categoryID); }
		if (category.content.type !== 'steps') { throw Error('category with ID ' + categoryID + ' is not of steps type'); }

		const categoryDescriptorComponent =
			$('.getting-started-category',
				{},
				this.iconWidgetFor(category),
				$('.category-description-container', {},
					$('h2.category-title.max-lines-3', { 'x-category-title-for': category.id }, category.title),
					$('.category-description.description.max-lines-3', { 'x-category-description-for': category.id }, category.description)));

		const categoryElements = category.content.steps.map(
			(step, i, arr) => {
				const codicon = $('.codicon' + (step.done ? '.complete' + ThemeIcon.asCSSSelector(gettingStartedCheckedCodicon) : ThemeIcon.asCSSSelector(gettingStartedUncheckedCodicon)),
					{
						'data-done-step-id': step.id,
						'x-dispatch': 'toggleStepCompletion:' + step.id,
					});

				const container = $('.step-description-container', { 'x-step-description-for': step.id });
				this.buildStepMarkdownDescription(container, step.description);

				const stepDescription = $('.step-container', {},
					$('h3.step-title.max-lines-3', { 'x-step-title-for': step.id }, step.title),
					container,
				);

				if (step.media.type === 'image') {
					stepDescription.appendChild(
						$('.image-description', { 'aria-label': localize('imageShowing', "Image showing {0}", step.media.altText) }),
					);
				}

				return $('button.getting-started-step',
					{
						'x-dispatch': 'selectStep:' + step.id,
						'data-step-id': step.id,
						'aria-expanded': 'false',
						'aria-checked': '' + step.done,
						'role': 'listitem',
					},
					codicon,
					stepDescription);
			});

		const stepsContainer = $('.getting-started-detail-container', { 'role': 'list' }, ...categoryElements);
		this.detailsScrollbar = this._register(new DomScrollableElement(stepsContainer, { className: 'steps-container' }));
		const stepListComponent = this.detailsScrollbar.getDomNode();

		reset(this.stepsContent, categoryDescriptorComponent, stepListComponent, this.stepMediaComponent);

		const toExpand = category.content.steps.find(step => !step.done) ?? category.content.steps[0];
		this.selectStep(selectedStep ?? toExpand.id, false);

		this.detailsScrollbar.scanDomNode();
		this.detailsPageScrollbar?.scanDomNode();

		this.registerDispatchListeners();
	}

	private getKeybindingLabel(command: string) {
		const label = this.keybindingService.lookupKeybinding(command)?.getLabel();
		if (!label) { return ''; }
		else {
			return `(${label})`;
		}
	}

	private async scrollPrev() {
		this.inProgressScroll = this.inProgressScroll.then(async () => {
			this.currentCategory = undefined;
			this.editorInput.selectedCategory = undefined;
			this.editorInput.selectedStep = undefined;
			this.selectStep(undefined);
			this.setSlide('categories');
		});
	}

	private runSkip() {
		this.commandService.executeCommand('workbench.action.closeActiveEditor');
	}

	escape() {
		if (this.editorInput.selectedCategory) {
			this.scrollPrev();
		} else {
			this.runSkip();
		}
	}

	focusNext() {
		if (this.editorInput.selectedCategory) {
			const allSteps = this.currentCategory?.content.type === 'steps' && this.currentCategory.content.steps;
			if (allSteps) {
				const toFind = this.editorInput.selectedStep ?? this.previousSelection;
				const selectedIndex = allSteps.findIndex(step => step.id === toFind);
				if (allSteps[selectedIndex + 1]?.id) { this.selectStep(allSteps[selectedIndex + 1]?.id, true, false); }
			}
		} else {
			(document.activeElement?.nextElementSibling as HTMLElement)?.focus?.();
		}
	}

	focusPrevious() {
		if (this.editorInput.selectedCategory) {
			const allSteps = this.currentCategory?.content.type === 'steps' && this.currentCategory.content.steps;
			if (allSteps) {
				const toFind = this.editorInput.selectedStep ?? this.previousSelection;
				const selectedIndex = allSteps.findIndex(step => step.id === toFind);
				if (allSteps[selectedIndex - 1]?.id) { this.selectStep(allSteps[selectedIndex - 1]?.id, true, false); }
			}
		} else {
			(document.activeElement?.previousElementSibling as HTMLElement)?.focus?.();
		}
	}

	private setSlide(toEnable: 'details' | 'categories') {
		const slideManager = assertIsDefined(this.container.querySelector('.gettingStarted'));
		if (toEnable === 'categories') {
			slideManager.classList.remove('showDetails');
			slideManager.classList.add('showCategories');
			this.container.querySelector('.gettingStartedSlideDetails')!.querySelectorAll('button').forEach(button => button.disabled = true);
			this.container.querySelector('.gettingStartedSlideCategories')!.querySelectorAll('button').forEach(button => button.disabled = false);
			this.container.querySelector('.gettingStartedSlideCategories')!.querySelectorAll('input').forEach(button => button.disabled = false);
			this.container.focus();
		} else {
			slideManager.classList.add('showDetails');
			slideManager.classList.remove('showCategories');
			this.container.querySelector('.gettingStartedSlideDetails')!.querySelectorAll('button').forEach(button => button.disabled = false);
			this.container.querySelector('.gettingStartedSlideCategories')!.querySelectorAll('button').forEach(button => button.disabled = true);
			this.container.querySelector('.gettingStartedSlideCategories')!.querySelectorAll('input').forEach(button => button.disabled = true);
		}
	}
}

export class GettingStartedInputSerializer implements IEditorInputSerializer {
	public canSerialize(editorInput: GettingStartedInput): boolean {
		return true;
	}

	public serialize(editorInput: GettingStartedInput): string {
		return JSON.stringify({ selectedCategory: editorInput.selectedCategory, selectedStep: editorInput.selectedStep });
	}

	public deserialize(instantiationService: IInstantiationService, serializedEditorInput: string): GettingStartedInput {
		try {
			const { selectedCategory, selectedStep } = JSON.parse(serializedEditorInput);
			return new GettingStartedInput({ selectedCategory, selectedStep });
		} catch { }
		return new GettingStartedInput({});
	}
}

class GettingStartedIndexList<T> extends Disposable {
	private readonly _onDidChangeEntries = new Emitter<void>();
	private readonly onDidChangeEntries: Event<void> = this._onDidChangeEntries.event;

	private domElement: HTMLElement;
	private list: HTMLUListElement;
	private scrollbar: DomScrollableElement;

	private entries: T[];

	public itemCount: number;

	constructor(
		title: string,
		klass: string,
		private limit: number,
		private empty: HTMLElement | undefined,
		private more: HTMLElement | undefined,
		private renderElement: (item: T) => HTMLElement | undefined,
	) {
		super();
		this.entries = [];
		this.itemCount = 0;
		this.list = $('ul');
		this.scrollbar = this._register(new DomScrollableElement(this.list, {}));
		this._register(this.onDidChangeEntries(() => this.scrollbar.scanDomNode()));
		this.domElement = $('.index-list.' + klass, {},
			$('h2', {}, title),
			this.scrollbar.getDomNode());
	}

	getDomElement() {
		return this.domElement;
	}

	layout(size: Dimension) {
		this.scrollbar.scanDomNode();
	}

	onDidChange(listener: () => void) {
		this._register(this.onDidChangeEntries(listener));
	}

	register(d: IDisposable) { this._register(d); }

	setLimit(limit: number) {
		this.limit = limit;
		this.setEntries(this.entries);
	}

	rerender() {
		this.setEntries(this.entries);
	}

	setEntries(entries: T[]) {
		this.itemCount = 0;
		this.entries = entries;
		while (this.list.firstChild) {
			this.list.removeChild(this.list.firstChild);
		}


		for (const entry of entries) {
			const rendered = this.renderElement(entry);
			if (!rendered) { continue; }
			this.itemCount++;
			if (this.itemCount > this.limit) {
				if (this.more) {
					this.list.appendChild(this.more);
				}
				break;
			} else {
				this.list.appendChild(rendered);
			}
		}

		if (this.itemCount === 0 && this.empty) {
			this.list.appendChild(this.empty);
		}

		this._onDidChangeEntries.fire();
	}
}

registerThemingParticipant((theme, collector) => {

	const backgroundColor = theme.getColor(welcomePageBackground);
	if (backgroundColor) {
		collector.addRule(`.monaco-workbench .part.editor > .content .gettingStartedContainer { background-color: ${backgroundColor}; }`);
	}

	const foregroundColor = theme.getColor(foreground);
	if (foregroundColor) {
		collector.addRule(`.monaco-workbench .part.editor > .content .gettingStartedContainer { color: ${foregroundColor}; }`);
	}

	const descriptionColor = theme.getColor(descriptionForeground);
	if (descriptionColor) {
		collector.addRule(`.monaco-workbench .part.editor > .content .gettingStartedContainer .description { color: ${descriptionColor}; }`);
		collector.addRule(`.monaco-workbench .part.editor > .content .gettingStartedContainer .category-progress .message { color: ${descriptionColor}; }`);
	}

	const iconColor = theme.getColor(textLinkForeground);
	if (iconColor) {
		collector.addRule(`.monaco-workbench .part.editor > .content .gettingStartedContainer .getting-started-category .codicon:not(.codicon-close) { color: ${iconColor} }`);
		collector.addRule(`.monaco-workbench .part.editor > .content .gettingStartedContainer .gettingStartedSlideDetails .getting-started-step .codicon.complete { color: ${iconColor} } `);
		collector.addRule(`.monaco-workbench .part.editor > .content .gettingStartedContainer .gettingStartedSlideDetails .getting-started-step.expanded .codicon { color: ${iconColor} } `);
	}

	const buttonColor = theme.getColor(welcomePageTileBackground);
	if (buttonColor) {
		collector.addRule(`.monaco-workbench .part.editor > .content .gettingStartedContainer button { background: ${buttonColor}; }`);
	}

	const shadowColor = theme.getColor(welcomePageTileShadow);
	if (shadowColor) {
		collector.addRule(`.monaco-workbench .part.editor > .content .gettingStartedContainer .gettingStartedSlideCategories .getting-started-category { filter: drop-shadow(2px 2px 2px ${buttonColor}); }`);
	}

	const buttonHoverColor = theme.getColor(welcomePageTileHoverBackground);
	if (buttonHoverColor) {
		collector.addRule(`.monaco-workbench .part.editor > .content .gettingStartedContainer button:hover { background: ${buttonHoverColor}; }`);
	}
	if (buttonColor && buttonHoverColor) {
		collector.addRule(`.monaco-workbench .part.editor > .content .gettingStartedContainer button.expanded:hover { background: ${buttonColor}; }`);
	}

	const emphasisButtonForeground = theme.getColor(buttonForeground);
	if (emphasisButtonForeground) {
		collector.addRule(`.monaco-workbench .part.editor > .content .gettingStartedContainer button.emphasis { color: ${emphasisButtonForeground}; }`);
	}

	const emphasisButtonBackground = theme.getColor(buttonBackground);
	if (emphasisButtonBackground) {
		collector.addRule(`.monaco-workbench .part.editor > .content .gettingStartedContainer button.emphasis { background: ${emphasisButtonBackground}; }`);
	}

	const pendingStepColor = theme.getColor(descriptionForeground);
	if (pendingStepColor) {
		collector.addRule(`.monaco-workbench .part.editor > .content .gettingStartedContainer .gettingStartedSlideDetails .getting-started-step .codicon { color: ${pendingStepColor} } `);
	}

	const emphasisButtonHoverBackground = theme.getColor(buttonHoverBackground);
	if (emphasisButtonHoverBackground) {
		collector.addRule(`.monaco-workbench .part.editor > .content .gettingStartedContainer button.emphasis:hover { background: ${emphasisButtonHoverBackground}; }`);
	}

	const link = theme.getColor(textLinkForeground);
	if (link) {
		collector.addRule(`.monaco-workbench .part.editor > .content .gettingStartedContainer a:not(.codicon-close) { color: ${link}; }`);
		collector.addRule(`.monaco-workbench .part.editor > .content .gettingStartedContainer .button-link { color: ${link}; }`);
		collector.addRule(`.monaco-workbench .part.editor > .content .gettingStartedContainer .button-link .scroll-button { color: ${link}; }`);
	}
	const activeLink = theme.getColor(textLinkActiveForeground);
	if (activeLink) {
		collector.addRule(`.monaco-workbench .part.editor > .content .gettingStartedContainer a:not(.codicon-close):hover,
			.monaco-workbench .part.editor > .content .gettingStartedContainer a:active { color: ${activeLink}; }`);
	}
	const focusColor = theme.getColor(focusBorder);
	if (focusColor) {
		collector.addRule(`.monaco-workbench .part.editor > .content .gettingStartedContainer a:not(.codicon-close):focus { outline-color: ${focusColor}; }`);
	}
	const border = theme.getColor(contrastBorder);
	if (border) {
		collector.addRule(`.monaco-workbench .part.editor > .content .gettingStartedContainer button { border: 1px solid ${border}; }`);
		collector.addRule(`.monaco-workbench .part.editor > .content .gettingStartedContainer button.button-link { border: inherit; }`);
	}
	const activeBorder = theme.getColor(activeContrastBorder);
	if (activeBorder) {
		collector.addRule(`.monaco-workbench .part.editor > .content .gettingStartedContainer button:hover { outline-color: ${activeBorder}; }`);
	}

	const progressBackground = theme.getColor(welcomePageProgressBackground);
	if (progressBackground) {
		collector.addRule(`.monaco-workbench .part.editor > .content .gettingStartedContainer .gettingStartedSlideCategories .progress-bar-outer { background-color: ${progressBackground}; }`);
	}
	const progressForeground = theme.getColor(welcomePageProgressForeground);
	if (progressForeground) {
		collector.addRule(`.monaco-workbench .part.editor > .content .gettingStartedContainer .gettingStartedSlideCategories .progress-bar-inner { background-color: ${progressForeground}; }`);
	}
});<|MERGE_RESOLUTION|>--- conflicted
+++ resolved
@@ -426,23 +426,8 @@
 					}
 				}));
 			}
-<<<<<<< HEAD
-			this.editorInput.selectedTask = id;
-			this.selectedTaskElement = taskElement;
-			const taskToExpand = assertIsDefined(this.currentCategory.content.items.find(task => task.id === id));
-
-			mediaElement.setAttribute('alt', taskToExpand.media.altText);
-			mediaElement.onload = () => mediaElement.width = mediaElement.naturalWidth * 2 / 3;
-			this.updateMediaSourceForColorMode(mediaElement, taskToExpand.media.path);
-			this.taskDisposables.add(addDisposableListener(mediaElement, 'load', () => mediaElement.width = mediaElement.naturalWidth * 2 / 3));
-			this.taskDisposables.add(this.themeService.onDidColorThemeChange(() => this.updateMediaSourceForColorMode(mediaElement, taskToExpand.media.path)));
-			this.taskDisposables.add(addDisposableListener(mediaElement, 'click', () => taskElement.querySelector('button')?.click()));
-			taskElement.classList.add('expanded');
-			taskElement.setAttribute('aria-expanded', 'true');
-=======
 			stepElement.classList.add('expanded');
 			stepElement.setAttribute('aria-expanded', 'true');
->>>>>>> 0c466338
 		} else {
 			this.editorInput.selectedStep = undefined;
 		}
