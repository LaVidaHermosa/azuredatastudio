/*---------------------------------------------------------------------------------------------
 *  Copyright (c) Microsoft Corporation. All rights reserved.
 *  Licensed under the Source EULA. See License.txt in the project root for license information.
 *--------------------------------------------------------------------------------------------*/

import { localize } from 'vs/nls';
import { GettingStartedInputSerializer, GettingStartedPage, inWelcomeContext } from 'vs/workbench/contrib/welcome/gettingStarted/browser/gettingStarted';
import { Registry } from 'vs/platform/registry/common/platform';
import { EditorExtensions, IEditorInputFactoryRegistry } from 'vs/workbench/common/editor';
import { registerAction2, Action2 } from 'vs/platform/actions/common/actions';
import { IInstantiationService, ServicesAccessor } from 'vs/platform/instantiation/common/instantiation';
import { ContextKeyEqualsExpr } from 'vs/platform/contextkey/common/contextkey';
import { IEditorService, SIDE_GROUP } from 'vs/workbench/services/editor/common/editorService';
import { KeybindingWeight } from 'vs/platform/keybinding/common/keybindingsRegistry';
import { KeyCode, KeyMod } from 'vs/base/common/keyCodes';
import { EditorDescriptor, IEditorRegistry } from 'vs/workbench/browser/editor';
import { SyncDescriptor } from 'vs/platform/instantiation/common/descriptors';
import { HasMultipleNewFileEntries, IGettingStartedNewMenuEntryDescriptorCategory, IGettingStartedService } from 'vs/workbench/contrib/welcome/gettingStarted/browser/gettingStartedService';
import { GettingStartedInput } from 'vs/workbench/contrib/welcome/gettingStarted/browser/gettingStartedInput';
import { Extensions as WorkbenchExtensions, IWorkbenchContributionsRegistry } from 'vs/workbench/common/contributions';
import { LifecyclePhase } from 'vs/workbench/services/lifecycle/common/lifecycle';
import { ConfigurationScope, Extensions as ConfigurationExtensions, IConfigurationRegistry } from 'vs/platform/configuration/common/configurationRegistry';
import { workbenchConfigurationNodeBase } from 'vs/workbench/common/configuration';
import { IEditorGroupsService } from 'vs/workbench/services/editor/common/editorGroupsService';
import { EditorOverride } from 'vs/platform/editor/common/editor';
import { CommandsRegistry, ICommandService } from 'vs/platform/commands/common/commands';
import { IQuickInputService } from 'vs/platform/quickinput/common/quickInput';


export * as icons from 'vs/workbench/contrib/welcome/gettingStarted/browser/gettingStartedIcons';

<<<<<<< HEAD
registerAction2(class extends Action2 {
	constructor() {
		super({
			id: 'workbench.action.openWalkthrough',
			title: localize('Welcome', "Welcome"),
			category: localize('help', "Help"),
			f1: true,
			menu: {
				id: MenuId.MenubarHelpMenu,
				group: '1_welcome',
				order: 1,
			}
		});
	}

	public run(accessor: ServicesAccessor, walkthroughID: string | { category: string, step: string } | undefined, toSide: boolean | undefined) {
		const editorGroupsService = accessor.get(IEditorGroupsService);
		const instantiationService = accessor.get(IInstantiationService);
		const editorService = accessor.get(IEditorService);

		if (walkthroughID) {
			const selectedCategory = typeof walkthroughID === 'string' ? walkthroughID : walkthroughID.category;
			const selectedStep = typeof walkthroughID === 'string' ? undefined : walkthroughID.step;
			// Try first to select the walkthrough on an active welcome page with no selected walkthrough
			for (const group of editorGroupsService.groups) {
				if (group.activeEditor instanceof GettingStartedInput) {
					if (!group.activeEditor.selectedCategory) {
						(group.activeEditorPane as GettingStartedPage).makeCategoryVisibleWhenAvailable(selectedCategory, selectedStep);
						return;
					}
				}
			}

			// Otherwise, try to find a welcome input somewhere with no selected walkthrough, and open it to this one.
			const result = editorService.findEditors({ typeId: GettingStartedInput.ID, editorId: undefined, resource: GettingStartedInput.RESOURCE });
			for (const { editor, groupId } of result) {
				if (editor instanceof GettingStartedInput) {
					if (!editor.selectedCategory) {
						editor.selectedCategory = selectedCategory;
						editor.selectedStep = selectedStep;
						editorService.openEditor(editor, { revealIfOpened: true, override: EditorOverride.DISABLED }, groupId);
						return;
					}
				}
			}

			// Otherwise, just make a new one.
			editorService.openEditor(instantiationService.createInstance(GettingStartedInput, { selectedCategory: selectedCategory, selectedStep: selectedStep }), {}, toSide ? SIDE_GROUP : undefined);
		} else {
			editorService.openEditor(new GettingStartedInput({}), {});
		}
	}
});

=======
>>>>>>> 32ba55b7
Registry.as<IEditorInputFactoryRegistry>(EditorExtensions.EditorInputFactories).registerEditorInputSerializer(GettingStartedInput.ID, GettingStartedInputSerializer);
Registry.as<IEditorRegistry>(EditorExtensions.Editors).registerEditor(
	EditorDescriptor.create(
		GettingStartedPage,
		GettingStartedPage.ID,
		localize('welcome', "Welcome")
	),
	[
		new SyncDescriptor(GettingStartedInput)
	]
);

const category = localize('welcome', "Welcome");

registerAction2(class extends Action2 {
	constructor() {
		super({
			id: 'welcome.goBack',
			title: localize('welcome.goBack', "Go Back"),
			category,
			keybinding: {
				weight: KeybindingWeight.EditorContrib,
				primary: KeyCode.Escape,
				when: inWelcomeContext
			},
			precondition: ContextKeyEqualsExpr.create('activeEditor', 'gettingStartedPage'),
			f1: true
		});
	}

	run(accessor: ServicesAccessor) {
		const editorService = accessor.get(IEditorService);
		const editorPane = editorService.activeEditorPane;
		if (editorPane instanceof GettingStartedPage) {
			editorPane.escape();
		}
	}
});

CommandsRegistry.registerCommand({
	id: 'walkthroughs.selectStep',
	handler: (accessor, stepID: string) => {
		const editorService = accessor.get(IEditorService);
		const editorPane = editorService.activeEditorPane;
		if (editorPane instanceof GettingStartedPage) {
			editorPane.selectStepLoose(stepID);
		} else {
			console.error('Cannot run walkthroughs.selectStep outside of walkthrough context');
		}
	}
});

registerAction2(class extends Action2 {
	constructor() {
		super({
			id: 'gettingStarted.next',
			title: localize('gettingStarted.goNext', "Next"),
			category,
			keybinding: {
				weight: KeybindingWeight.EditorContrib,
				primary: KeyCode.DownArrow,
				secondary: [KeyCode.RightArrow],
				when: inWelcomeContext
			},
			precondition: ContextKeyEqualsExpr.create('activeEditor', 'gettingStartedPage'),
			f1: true
		});
	}

	run(accessor: ServicesAccessor) {
		const editorService = accessor.get(IEditorService);
		const editorPane = editorService.activeEditorPane;
		if (editorPane instanceof GettingStartedPage) {
			editorPane.focusNext();
		}
	}
});

registerAction2(class extends Action2 {
	constructor() {
		super({
			id: 'gettingStarted.prev',
			title: localize('gettingStarted.goPrev', "Previous"),
			category,
			keybinding: {
				weight: KeybindingWeight.EditorContrib,
				primary: KeyCode.UpArrow,
				secondary: [KeyCode.LeftArrow],
				when: inWelcomeContext
			},
			precondition: ContextKeyEqualsExpr.create('activeEditor', 'gettingStartedPage'),
			f1: true
		});
	}

	run(accessor: ServicesAccessor) {
		const editorService = accessor.get(IEditorService);
		const editorPane = editorService.activeEditorPane;
		if (editorPane instanceof GettingStartedPage) {
			editorPane.focusPrevious();
		}
	}
});

registerAction2(class extends Action2 {
	constructor() {
		super({
			id: 'welcome.showNewFileEntries',
			title: localize('welcome.newFile', "New File..."),
			category,
			f1: true,
			keybinding: {
				primary: KeyMod.Alt + KeyMod.CtrlCmd + KeyMod.WinCtrl + KeyCode.KEY_N,
				weight: KeybindingWeight.WorkbenchContrib,
			},
			menu: {
				id: MenuId.MenubarFileMenu,
				when: HasMultipleNewFileEntries,
				group: '1_new',
				order: 3
			}
		});
	}

	run(accessor: ServicesAccessor) {
		const gettingStartedService = accessor.get(IGettingStartedService);
		gettingStartedService.selectNewEntry([
			IGettingStartedNewMenuEntryDescriptorCategory.file,
			IGettingStartedNewMenuEntryDescriptorCategory.notebook]);
	}
});

registerAction2(class extends Action2 {
	constructor() {
		super({
			id: 'welcome.showNewFolderEntries',
			title: localize('welcome.newFolder', "New Folder..."),
			category,
			// f1: true,
			keybinding: {
				primary: KeyMod.Alt + KeyMod.CtrlCmd + KeyMod.WinCtrl + KeyCode.KEY_F,
				weight: KeybindingWeight.WorkbenchContrib,
			},
			// menu: {
			// 	id: MenuId.MenubarFileMenu,
			// 	group: '1_new',
			// 	order: 5
			// }
		});
	}

	run(accessor: ServicesAccessor) {
		const gettingStartedService = accessor.get(IGettingStartedService);
		gettingStartedService.selectNewEntry([IGettingStartedNewMenuEntryDescriptorCategory.folder]);
	}
});

registerAction2(class extends Action2 {
	constructor() {
		super({
			id: 'welcome.showNewEntries',
			title: localize('welcome.new', "New..."),
			category,
			f1: true,
		});
	}

	run(accessor: ServicesAccessor, args?: ('file' | 'folder' | 'notebook')[]) {
		const gettingStartedService = accessor.get(IGettingStartedService);
		const filters: IGettingStartedNewMenuEntryDescriptorCategory[] = [];
		(args ?? []).forEach(arg => {
			if (IGettingStartedNewMenuEntryDescriptorCategory[arg]) { filters.push(IGettingStartedNewMenuEntryDescriptorCategory[arg]); }
		});

		gettingStartedService.selectNewEntry(filters);
	}
});

registerAction2(class extends Action2 {
	constructor() {
		super({
			id: 'welcome.markStepComplete',
			title: localize('welcome.markStepComplete', "Mark Step Complete"),
			category,
		});
	}

	run(accessor: ServicesAccessor, arg: string) {
		if (!arg) { return; }
		const gettingStartedService = accessor.get(IGettingStartedService);
		gettingStartedService.progressStep(arg);
	}
});

registerAction2(class extends Action2 {
	constructor() {
		super({
			id: 'welcome.markStepIncomplete',
			title: localize('welcome.markStepInomplete', "Mark Step Incomplete"),
			category,
		});
	}

	run(accessor: ServicesAccessor, arg: string) {
		if (!arg) { return; }
		const gettingStartedService = accessor.get(IGettingStartedService);
		gettingStartedService.deprogressStep(arg);
	}
});

registerAction2(class extends Action2 {
	constructor() {
		super({
			id: 'welcome.showAllGettingStarted',
			title: localize('welcome.showAllGettingStarted', "Open Getting Started Page..."),
			category,
			f1: true,
		});
	}

	async run(accessor: ServicesAccessor) {
		const commandService = accessor.get(ICommandService);
		const quickInputService = accessor.get(IQuickInputService);
		const gettingStartedService = accessor.get(IGettingStartedService);
		const categories = gettingStartedService.getCategories().filter(x => x.content.type === 'steps');
		const selection = await quickInputService.pick(categories.map(x => ({
			id: x.id,
			label: x.title,
			detail: x.description,
		})), { canPickMany: false, title: localize('pickWalkthroughs', "Open Getting Started Page...") });
		if (selection) {
			commandService.executeCommand('workbench.action.openWalkthrough', selection.id);
		}
	}
});

class WorkbenchConfigurationContribution {
	constructor(
		@IInstantiationService _instantiationService: IInstantiationService,
		@IGettingStartedService _gettingStartedService: IGettingStartedService,
	) {
		// Init the getting started service via DI.
	}
}

Registry.as<IWorkbenchContributionsRegistry>(WorkbenchExtensions.Workbench)
	.registerWorkbenchContribution(WorkbenchConfigurationContribution, LifecyclePhase.Restored);


const configurationRegistry = Registry.as<IConfigurationRegistry>(ConfigurationExtensions.Configuration);
configurationRegistry.registerConfiguration({
	...workbenchConfigurationNodeBase,
	properties: {
		'workbench.welcomePage.walkthroughs.openOnInstall': {
			scope: ConfigurationScope.APPLICATION,
			type: 'boolean',
			default: true,
			description: localize('workbench.welcomePage.walkthroughs.openOnInstall', "When enabled, an extension's walkthrough will open upon install the extension. Walkthroughs are the items contributed the the 'Getting Started' section of the welcome page")
		},
		'workbench.welcome.experimental.startEntries': {
			scope: ConfigurationScope.APPLICATION,
			type: 'boolean',
			default: false,
			description: localize('workbench.welcome.experimental.startEntries', "Experimental. When enabled, extensions can use proposed API to contribute items to the New=>File... menu and welcome page item.")
		}
	}
});<|MERGE_RESOLUTION|>--- conflicted
+++ resolved
@@ -7,10 +7,10 @@
 import { GettingStartedInputSerializer, GettingStartedPage, inWelcomeContext } from 'vs/workbench/contrib/welcome/gettingStarted/browser/gettingStarted';
 import { Registry } from 'vs/platform/registry/common/platform';
 import { EditorExtensions, IEditorInputFactoryRegistry } from 'vs/workbench/common/editor';
-import { registerAction2, Action2 } from 'vs/platform/actions/common/actions';
+import { registerAction2, Action2, MenuId } from 'vs/platform/actions/common/actions';
 import { IInstantiationService, ServicesAccessor } from 'vs/platform/instantiation/common/instantiation';
 import { ContextKeyEqualsExpr } from 'vs/platform/contextkey/common/contextkey';
-import { IEditorService, SIDE_GROUP } from 'vs/workbench/services/editor/common/editorService';
+import { IEditorService } from 'vs/workbench/services/editor/common/editorService';
 import { KeybindingWeight } from 'vs/platform/keybinding/common/keybindingsRegistry';
 import { KeyCode, KeyMod } from 'vs/base/common/keyCodes';
 import { EditorDescriptor, IEditorRegistry } from 'vs/workbench/browser/editor';
@@ -21,71 +21,12 @@
 import { LifecyclePhase } from 'vs/workbench/services/lifecycle/common/lifecycle';
 import { ConfigurationScope, Extensions as ConfigurationExtensions, IConfigurationRegistry } from 'vs/platform/configuration/common/configurationRegistry';
 import { workbenchConfigurationNodeBase } from 'vs/workbench/common/configuration';
-import { IEditorGroupsService } from 'vs/workbench/services/editor/common/editorGroupsService';
-import { EditorOverride } from 'vs/platform/editor/common/editor';
 import { CommandsRegistry, ICommandService } from 'vs/platform/commands/common/commands';
 import { IQuickInputService } from 'vs/platform/quickinput/common/quickInput';
 
 
 export * as icons from 'vs/workbench/contrib/welcome/gettingStarted/browser/gettingStartedIcons';
 
-<<<<<<< HEAD
-registerAction2(class extends Action2 {
-	constructor() {
-		super({
-			id: 'workbench.action.openWalkthrough',
-			title: localize('Welcome', "Welcome"),
-			category: localize('help', "Help"),
-			f1: true,
-			menu: {
-				id: MenuId.MenubarHelpMenu,
-				group: '1_welcome',
-				order: 1,
-			}
-		});
-	}
-
-	public run(accessor: ServicesAccessor, walkthroughID: string | { category: string, step: string } | undefined, toSide: boolean | undefined) {
-		const editorGroupsService = accessor.get(IEditorGroupsService);
-		const instantiationService = accessor.get(IInstantiationService);
-		const editorService = accessor.get(IEditorService);
-
-		if (walkthroughID) {
-			const selectedCategory = typeof walkthroughID === 'string' ? walkthroughID : walkthroughID.category;
-			const selectedStep = typeof walkthroughID === 'string' ? undefined : walkthroughID.step;
-			// Try first to select the walkthrough on an active welcome page with no selected walkthrough
-			for (const group of editorGroupsService.groups) {
-				if (group.activeEditor instanceof GettingStartedInput) {
-					if (!group.activeEditor.selectedCategory) {
-						(group.activeEditorPane as GettingStartedPage).makeCategoryVisibleWhenAvailable(selectedCategory, selectedStep);
-						return;
-					}
-				}
-			}
-
-			// Otherwise, try to find a welcome input somewhere with no selected walkthrough, and open it to this one.
-			const result = editorService.findEditors({ typeId: GettingStartedInput.ID, editorId: undefined, resource: GettingStartedInput.RESOURCE });
-			for (const { editor, groupId } of result) {
-				if (editor instanceof GettingStartedInput) {
-					if (!editor.selectedCategory) {
-						editor.selectedCategory = selectedCategory;
-						editor.selectedStep = selectedStep;
-						editorService.openEditor(editor, { revealIfOpened: true, override: EditorOverride.DISABLED }, groupId);
-						return;
-					}
-				}
-			}
-
-			// Otherwise, just make a new one.
-			editorService.openEditor(instantiationService.createInstance(GettingStartedInput, { selectedCategory: selectedCategory, selectedStep: selectedStep }), {}, toSide ? SIDE_GROUP : undefined);
-		} else {
-			editorService.openEditor(new GettingStartedInput({}), {});
-		}
-	}
-});
-
-=======
->>>>>>> 32ba55b7
 Registry.as<IEditorInputFactoryRegistry>(EditorExtensions.EditorInputFactories).registerEditorInputSerializer(GettingStartedInput.ID, GettingStartedInputSerializer);
 Registry.as<IEditorRegistry>(EditorExtensions.Editors).registerEditor(
 	EditorDescriptor.create(
