--- conflicted
+++ resolved
@@ -56,22 +56,7 @@
 
 			const telemetryOptOutUrl = this.productService.telemetryOptOutUrl;
 			if (telemetryOptOutUrl) {
-<<<<<<< HEAD
-				const optOutNotice = localize('telemetryOptOut.optOutNotice', "Help improve Azure Data Studio by allowing Microsoft to collect usage data. Read our [privacy statement]({0}) and learn how to [opt out]({1}).", this.privacyUrl, productService.telemetryOptOutUrl); // {{SQL CARBON EDIT}} VScode to ads
-				const optInNotice = localize('telemetryOptOut.optInNotice', "Help improve Azure Data Studio by allowing Microsoft to collect usage data. Read our [privacy statement]({0}) and learn how to [opt in]({1}).", this.privacyUrl, productService.telemetryOptOutUrl); // {{SQL CARBON EDIT}} VScode to ads
-
-				notificationService.prompt(
-					Severity.Info,
-					telemetryService.isOptedIn ? optOutNotice : optInNotice,
-					[{
-						label: localize('telemetryOptOut.readMore', "Read More"),
-						run: () => openerService.open(URI.parse(telemetryOptOutUrl))
-					}],
-					{ sticky: true }
-				);
-=======
 				this.showTelemetryOptOut(telemetryOptOutUrl);
->>>>>>> 20876ae5
 			}
 		}
 	}
