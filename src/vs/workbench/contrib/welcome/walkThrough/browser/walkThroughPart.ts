--- conflicted
+++ resolved
@@ -190,11 +190,7 @@
 			this.notificationService.info(localize('walkThrough.gitNotFound', "It looks like Git is not installed on your system."));
 			return;
 		}
-<<<<<<< HEAD
-		this.openerService.open(this.addFrom(uri), { allowCommands: true });
-=======
 		this.openerService.open(this.addFrom(uri));
->>>>>>> da7c7d1e
 	}
 
 	private addFrom(uri: URI) {
