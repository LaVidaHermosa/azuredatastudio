--- conflicted
+++ resolved
@@ -398,20 +398,11 @@
 	}
 
 	renderTemplate(container: HTMLElement): IThreadTemplateData {
-<<<<<<< HEAD
-		const data: IThreadTemplateData = Object.create(null);
-		data.thread = dom.append(container, $('.thread'));
-		data.name = dom.append(data.thread, $('.name'));
-		data.state = dom.append(data.thread, $('.state'));
-		data.stateLabel = dom.append(data.state, $('span.label'));
-		data.label = new HighlightedLabel(data.name, false);
-=======
 		const thread = dom.append(container, $('.thread'));
 		const name = dom.append(thread, $('.name'));
 		const state = dom.append(thread, $('.state'));
 		const stateLabel = dom.append(state, $('span.label'));
 		const label = new HighlightedLabel(name, false);
->>>>>>> fb4d028b
 
 		return { thread, name, state, stateLabel, label };
 	}
