--- conflicted
+++ resolved
@@ -24,13 +24,11 @@
 import { SupportsWorkspacesContext, IsMacContext, HasMacNativeTabsContext, IsDevelopmentContext } from 'vs/platform/contextkey/common/contextkeys';
 import { NoEditorsVisibleContext, SingleEditorGroupsContext } from 'vs/workbench/common/editor';
 import { IWindowService, IWindowsService } from 'vs/platform/windows/common/windows';
-<<<<<<< HEAD
+import { LogStorageAction } from 'vs/platform/storage/node/storageService';
+
 // {{SQL CARBON EDIT}}
 import { InstallVSIXAction } from 'vs/workbench/contrib/extensions/electron-browser/extensionsActions';
 // {{SQL CARBON EDIT}} - End
-=======
-import { LogStorageAction } from 'vs/platform/storage/node/storageService';
->>>>>>> d728d3dc
 
 // Actions
 (function registerActions(): void {
@@ -253,484 +251,12 @@
 			order: 2
 		});
 	}
-<<<<<<< HEAD
-});
-
-const QUIT_ID = 'workbench.action.quit';
-KeybindingsRegistry.registerCommandAndKeybindingRule({
-	id: QUIT_ID,
-	weight: KeybindingWeight.WorkbenchContrib,
-	handler(accessor: ServicesAccessor) {
-		const windowsService = accessor.get(IWindowsService);
-		windowsService.quit();
-	},
-	when: undefined,
-	primary: KeyMod.CtrlCmd | KeyCode.KEY_Q,
-	win: { primary: undefined }
-});
-
-// Contribute Global Actions
-const viewCategory = nls.localize('view', "View");
-const helpCategory = nls.localize('help', "Help");
-const fileCategory = nls.localize('file', "File");
-const workbenchActionsRegistry = Registry.as<IWorkbenchActionRegistry>(Extensions.WorkbenchActions);
-workbenchActionsRegistry.registerWorkbenchAction(new SyncActionDescriptor(NewWindowAction, NewWindowAction.ID, NewWindowAction.LABEL, { primary: KeyMod.CtrlCmd | KeyMod.Shift | KeyCode.KEY_N }), 'New Window');
-workbenchActionsRegistry.registerWorkbenchAction(new SyncActionDescriptor(CloseCurrentWindowAction, CloseCurrentWindowAction.ID, CloseCurrentWindowAction.LABEL, { primary: KeyMod.CtrlCmd | KeyMod.Shift | KeyCode.KEY_W }), 'Close Window');
-workbenchActionsRegistry.registerWorkbenchAction(new SyncActionDescriptor(SwitchWindow, SwitchWindow.ID, SwitchWindow.LABEL, { primary: 0, mac: { primary: KeyMod.WinCtrl | KeyCode.KEY_W } }), 'Switch Window...');
-workbenchActionsRegistry.registerWorkbenchAction(new SyncActionDescriptor(QuickSwitchWindow, QuickSwitchWindow.ID, QuickSwitchWindow.LABEL), 'Quick Switch Window...');
-workbenchActionsRegistry.registerWorkbenchAction(new SyncActionDescriptor(QuickOpenRecentAction, QuickOpenRecentAction.ID, QuickOpenRecentAction.LABEL), 'File: Quick Open Recent...', fileCategory);
-
-workbenchActionsRegistry.registerWorkbenchAction(new SyncActionDescriptor(OpenFileFolderAction, OpenFileFolderAction.ID, OpenFileFolderAction.LABEL, { primary: KeyMod.CtrlCmd | KeyCode.KEY_O }), 'File: Open...', fileCategory, SupportsOpenFileFolderContext);
-workbenchActionsRegistry.registerWorkbenchAction(new SyncActionDescriptor(OpenFileAction, OpenFileAction.ID, OpenFileAction.LABEL, { primary: KeyMod.CtrlCmd | KeyCode.KEY_O }), 'File: Open File...', fileCategory, SupportsOpenFileFolderContext.toNegated());
-workbenchActionsRegistry.registerWorkbenchAction(new SyncActionDescriptor(OpenFolderAction, OpenFolderAction.ID, OpenFolderAction.LABEL, { primary: KeyChord(KeyMod.CtrlCmd | KeyCode.KEY_K, KeyMod.CtrlCmd | KeyCode.KEY_O) }), 'File: Open Folder...', fileCategory, SupportsOpenFileFolderContext.toNegated());
-
-workbenchActionsRegistry.registerWorkbenchAction(new SyncActionDescriptor(CloseWorkspaceAction, CloseWorkspaceAction.ID, CloseWorkspaceAction.LABEL, { primary: KeyChord(KeyMod.CtrlCmd | KeyCode.KEY_K, KeyCode.KEY_F) }), 'File: Close Workspace', fileCategory);
-
-if (KeybindingsReferenceAction.AVAILABLE) {
-	workbenchActionsRegistry.registerWorkbenchAction(new SyncActionDescriptor(KeybindingsReferenceAction, KeybindingsReferenceAction.ID, KeybindingsReferenceAction.LABEL, { primary: KeyChord(KeyMod.CtrlCmd | KeyCode.KEY_K, KeyMod.CtrlCmd | KeyCode.KEY_R) }), 'Help: Keyboard Shortcuts Reference', helpCategory);
-}
-
-if (OpenDocumentationUrlAction.AVAILABLE) {
-	workbenchActionsRegistry.registerWorkbenchAction(new SyncActionDescriptor(OpenDocumentationUrlAction, OpenDocumentationUrlAction.ID, OpenDocumentationUrlAction.LABEL), 'Help: Documentation', helpCategory);
-}
-
-if (OpenIntroductoryVideosUrlAction.AVAILABLE) {
-	workbenchActionsRegistry.registerWorkbenchAction(new SyncActionDescriptor(OpenIntroductoryVideosUrlAction, OpenIntroductoryVideosUrlAction.ID, OpenIntroductoryVideosUrlAction.LABEL), 'Help: Introductory Videos', helpCategory);
-}
-
-if (OpenTipsAndTricksUrlAction.AVAILABLE) {
-	workbenchActionsRegistry.registerWorkbenchAction(new SyncActionDescriptor(OpenTipsAndTricksUrlAction, OpenTipsAndTricksUrlAction.ID, OpenTipsAndTricksUrlAction.LABEL), 'Help: Tips and Tricks', helpCategory);
-}
-
-workbenchActionsRegistry.registerWorkbenchAction(new SyncActionDescriptor(OpenTwitterUrlAction, OpenTwitterUrlAction.ID, OpenTwitterUrlAction.LABEL), 'Help: Join Us on Twitter', helpCategory);
-workbenchActionsRegistry.registerWorkbenchAction(new SyncActionDescriptor(OpenRequestFeatureUrlAction, OpenRequestFeatureUrlAction.ID, OpenRequestFeatureUrlAction.LABEL), 'Help: Search Feature Requests', helpCategory);
-workbenchActionsRegistry.registerWorkbenchAction(new SyncActionDescriptor(OpenLicenseUrlAction, OpenLicenseUrlAction.ID, OpenLicenseUrlAction.LABEL), 'Help: View License', helpCategory);
-workbenchActionsRegistry.registerWorkbenchAction(new SyncActionDescriptor(OpenPrivacyStatementUrlAction, OpenPrivacyStatementUrlAction.ID, OpenPrivacyStatementUrlAction.LABEL), 'Help: Privacy Statement', helpCategory);
-workbenchActionsRegistry.registerWorkbenchAction(new SyncActionDescriptor(ShowAboutDialogAction, ShowAboutDialogAction.ID, ShowAboutDialogAction.LABEL), 'Help: About', helpCategory);
-
-workbenchActionsRegistry.registerWorkbenchAction(
-	new SyncActionDescriptor(ZoomInAction, ZoomInAction.ID, ZoomInAction.LABEL, {
-		primary: KeyMod.CtrlCmd | KeyCode.US_EQUAL,
-		secondary: [KeyMod.CtrlCmd | KeyMod.Shift | KeyCode.US_EQUAL, KeyMod.CtrlCmd | KeyCode.NUMPAD_ADD]
-	}), 'View: Zoom In', viewCategory);
-
-workbenchActionsRegistry.registerWorkbenchAction(
-	new SyncActionDescriptor(ZoomOutAction, ZoomOutAction.ID, ZoomOutAction.LABEL, {
-		primary: KeyMod.CtrlCmd | KeyCode.US_MINUS,
-		secondary: [KeyMod.CtrlCmd | KeyMod.Shift | KeyCode.US_MINUS, KeyMod.CtrlCmd | KeyCode.NUMPAD_SUBTRACT],
-		linux: { primary: KeyMod.CtrlCmd | KeyCode.US_MINUS, secondary: [KeyMod.CtrlCmd | KeyCode.NUMPAD_SUBTRACT] }
-	}), 'View: Zoom Out', viewCategory
-);
-
-workbenchActionsRegistry.registerWorkbenchAction(
-	new SyncActionDescriptor(ZoomResetAction, ZoomResetAction.ID, ZoomResetAction.LABEL, {
-		primary: KeyMod.CtrlCmd | KeyCode.NUMPAD_0
-	}), 'View: Reset Zoom', viewCategory
-);
-
-workbenchActionsRegistry.registerWorkbenchAction(new SyncActionDescriptor(ToggleFullScreenAction, ToggleFullScreenAction.ID, ToggleFullScreenAction.LABEL, { primary: KeyCode.F11, mac: { primary: KeyMod.CtrlCmd | KeyMod.WinCtrl | KeyCode.KEY_F } }), 'View: Toggle Full Screen', viewCategory);
-
-const workspacesCategory = nls.localize('workspaces', "Workspaces");
-workbenchActionsRegistry.registerWorkbenchAction(new SyncActionDescriptor(AddRootFolderAction, AddRootFolderAction.ID, AddRootFolderAction.LABEL), 'Workspaces: Add Folder to Workspace...', workspacesCategory, SupportsWorkspacesContext);
-workbenchActionsRegistry.registerWorkbenchAction(new SyncActionDescriptor(GlobalRemoveRootFolderAction, GlobalRemoveRootFolderAction.ID, GlobalRemoveRootFolderAction.LABEL), 'Workspaces: Remove Folder from Workspace...', workspacesCategory);
-workbenchActionsRegistry.registerWorkbenchAction(new SyncActionDescriptor(OpenWorkspaceAction, OpenWorkspaceAction.ID, OpenWorkspaceAction.LABEL), 'Workspaces: Open Workspace...', workspacesCategory, SupportsWorkspacesContext);
-workbenchActionsRegistry.registerWorkbenchAction(new SyncActionDescriptor(SaveWorkspaceAsAction, SaveWorkspaceAsAction.ID, SaveWorkspaceAsAction.LABEL), 'Workspaces: Save Workspace As...', workspacesCategory, SupportsWorkspacesContext);
-workbenchActionsRegistry.registerWorkbenchAction(new SyncActionDescriptor(DuplicateWorkspaceInNewWindowAction, DuplicateWorkspaceInNewWindowAction.ID, DuplicateWorkspaceInNewWindowAction.LABEL), 'Workspaces: Duplicate Workspace in New Window', workspacesCategory);
-
-CommandsRegistry.registerCommand(OpenWorkspaceConfigFileAction.ID, serviceAccessor => {
-	serviceAccessor.get(IInstantiationService).createInstance(OpenWorkspaceConfigFileAction, OpenWorkspaceConfigFileAction.ID, OpenWorkspaceConfigFileAction.LABEL).run();
-});
-MenuRegistry.appendMenuItem(MenuId.CommandPalette, {
-	command: {
-		id: OpenWorkspaceConfigFileAction.ID,
-		title: { value: `${workspacesCategory}: ${OpenWorkspaceConfigFileAction.LABEL}`, original: 'Workspaces: Open Workspace Configuration File' },
-	},
-	when: new RawContextKey<string>('workbenchState', '').isEqualTo('workspace')
-});
-
-// Developer related actions
-const developerCategory = nls.localize('developer', "Developer");
-workbenchActionsRegistry.registerWorkbenchAction(new SyncActionDescriptor(ToggleSharedProcessAction, ToggleSharedProcessAction.ID, ToggleSharedProcessAction.LABEL), 'Developer: Toggle Shared Process', developerCategory);
-workbenchActionsRegistry.registerWorkbenchAction(new SyncActionDescriptor(InspectContextKeysAction, InspectContextKeysAction.ID, InspectContextKeysAction.LABEL), 'Developer: Inspect Context Keys', developerCategory);
-workbenchActionsRegistry.registerWorkbenchAction(new SyncActionDescriptor(ToggleScreencastModeAction, ToggleScreencastModeAction.ID, ToggleScreencastModeAction.LABEL), 'Developer: Toggle Mouse Clicks', developerCategory);
-
-const recentFilesPickerContext = ContextKeyExpr.and(inQuickOpenContext, ContextKeyExpr.has(inRecentFilesPickerContextKey));
-
-const quickOpenNavigateNextInRecentFilesPickerId = 'workbench.action.quickOpenNavigateNextInRecentFilesPicker';
-KeybindingsRegistry.registerCommandAndKeybindingRule({
-	id: quickOpenNavigateNextInRecentFilesPickerId,
-	weight: KeybindingWeight.WorkbenchContrib + 50,
-	handler: getQuickNavigateHandler(quickOpenNavigateNextInRecentFilesPickerId, true),
-	when: recentFilesPickerContext,
-	primary: KeyMod.CtrlCmd | KeyCode.KEY_R,
-	mac: { primary: KeyMod.WinCtrl | KeyCode.KEY_R }
-});
-
-const quickOpenNavigatePreviousInRecentFilesPicker = 'workbench.action.quickOpenNavigatePreviousInRecentFilesPicker';
-KeybindingsRegistry.registerCommandAndKeybindingRule({
-	id: quickOpenNavigatePreviousInRecentFilesPicker,
-	weight: KeybindingWeight.WorkbenchContrib + 50,
-	handler: getQuickNavigateHandler(quickOpenNavigatePreviousInRecentFilesPicker, false),
-	when: recentFilesPickerContext,
-	primary: KeyMod.CtrlCmd | KeyMod.Shift | KeyCode.KEY_R,
-	mac: { primary: KeyMod.WinCtrl | KeyMod.Shift | KeyCode.KEY_R }
-});
-
-// Menu registration - file menu
-
-MenuRegistry.appendMenuItem(MenuId.MenubarFileMenu, {
-	group: '1_new',
-	command: {
-		id: NewWindowAction.ID,
-		title: nls.localize({ key: 'miNewWindow', comment: ['&& denotes a mnemonic'] }, "New &&Window")
-	},
-	order: 2
-});
-
-MenuRegistry.appendMenuItem(MenuId.MenubarFileMenu, {
-	group: '2_open',
-	command: {
-		id: OpenFileAction.ID,
-		title: nls.localize({ key: 'miOpenFile', comment: ['&& denotes a mnemonic'] }, "&&Open File...")
-	},
-	order: 1,
-	when: SupportsOpenFileFolderContext.toNegated()
-});
-
-MenuRegistry.appendMenuItem(MenuId.MenubarFileMenu, {
-	group: '2_open',
-	command: {
-		id: OpenFolderAction.ID,
-		title: nls.localize({ key: 'miOpenFolder', comment: ['&& denotes a mnemonic'] }, "Open &&Folder...")
-	},
-	order: 2,
-	when: SupportsOpenFileFolderContext.toNegated()
-});
-
-MenuRegistry.appendMenuItem(MenuId.MenubarFileMenu, {
-	group: '2_open',
-	command: {
-		id: OpenFileFolderAction.ID,
-		title: nls.localize({ key: 'miOpen', comment: ['&& denotes a mnemonic'] }, "&&Open...")
-	},
-	order: 1,
-	when: SupportsOpenFileFolderContext
-});
-
-MenuRegistry.appendMenuItem(MenuId.MenubarFileMenu, {
-	group: '2_open',
-	command: {
-		id: OpenWorkspaceAction.ID,
-		title: nls.localize({ key: 'miOpenWorkspace', comment: ['&& denotes a mnemonic'] }, "Open Wor&&kspace...")
-	},
-	order: 3,
-	when: SupportsWorkspacesContext
-});
-
-MenuRegistry.appendMenuItem(MenuId.MenubarFileMenu, {
-	title: nls.localize({ key: 'miOpenRecent', comment: ['&& denotes a mnemonic'] }, "Open &&Recent"),
-	submenu: MenuId.MenubarRecentMenu,
-	group: '2_open',
-	order: 4
-});
-
-// {{SQL CARBON EDIT}} - Add install VSIX menu item
-MenuRegistry.appendMenuItem(MenuId.MenubarFileMenu, {
-	group: '5.1_installExtension',
-	command: {
-		id: InstallVSIXAction.ID,
-		title: nls.localize({ key: 'miinstallVsix', comment: ['&& denotes a mnemonic'] }, "Install Extension from VSIX Package")
-	}
-});
-// {{SQL CARBON EDIT}} - End
-
-// More
-MenuRegistry.appendMenuItem(MenuId.MenubarRecentMenu, {
-	group: 'y_more',
-	command: {
-		id: OpenRecentAction.ID,
-		title: nls.localize({ key: 'miMore', comment: ['&& denotes a mnemonic'] }, "&&More...")
-	},
-	order: 1
-});
-
-MenuRegistry.appendMenuItem(MenuId.MenubarFileMenu, {
-	group: '3_workspace',
-	command: {
-		id: ADD_ROOT_FOLDER_COMMAND_ID,
-		title: nls.localize({ key: 'miAddFolderToWorkspace', comment: ['&& denotes a mnemonic'] }, "A&&dd Folder to Workspace...")
-	},
-	order: 1,
-	when: SupportsWorkspacesContext
-});
-
-MenuRegistry.appendMenuItem(MenuId.MenubarFileMenu, {
-	group: '3_workspace',
-	command: {
-		id: SaveWorkspaceAsAction.ID,
-		title: nls.localize('miSaveWorkspaceAs', "Save Workspace As...")
-	},
-	order: 2,
-	when: SupportsWorkspacesContext
-});
-
-MenuRegistry.appendMenuItem(MenuId.MenubarFileMenu, {
-	title: nls.localize({ key: 'miPreferences', comment: ['&& denotes a mnemonic'] }, "&&Preferences"),
-	submenu: MenuId.MenubarPreferencesMenu,
-	group: '5_autosave',
-	order: 2,
-	when: IsMacContext.toNegated()
-});
-
-MenuRegistry.appendMenuItem(MenuId.MenubarFileMenu, {
-	group: '6_close',
-	command: {
-		id: CloseWorkspaceAction.ID,
-		title: nls.localize({ key: 'miCloseFolder', comment: ['&& denotes a mnemonic'] }, "Close &&Folder"),
-		precondition: new RawContextKey<number>('workspaceFolderCount', 0).notEqualsTo('0')
-	},
-	order: 3,
-	when: new RawContextKey<string>('workbenchState', '').notEqualsTo('workspace')
-});
-
-MenuRegistry.appendMenuItem(MenuId.MenubarFileMenu, {
-	group: '6_close',
-	command: {
-		id: CloseWorkspaceAction.ID,
-		title: nls.localize({ key: 'miCloseWorkspace', comment: ['&& denotes a mnemonic'] }, "Close &&Workspace")
-	},
-	order: 3,
-	when: new RawContextKey<string>('workbenchState', '').isEqualTo('workspace')
-});
-
-MenuRegistry.appendMenuItem(MenuId.MenubarFileMenu, {
-	group: '6_close',
-	command: {
-		id: CloseCurrentWindowAction.ID,
-		title: nls.localize({ key: 'miCloseWindow', comment: ['&& denotes a mnemonic'] }, "Clos&&e Window")
-	},
-	order: 4
-});
-
-MenuRegistry.appendMenuItem(MenuId.MenubarFileMenu, {
-	group: 'z_Exit',
-	command: {
-		id: QUIT_ID,
-		title: nls.localize({ key: 'miExit', comment: ['&& denotes a mnemonic'] }, "E&&xit")
-	},
-	order: 1,
-	when: IsMacContext.toNegated()
-});
-
-// Appereance menu
-MenuRegistry.appendMenuItem(MenuId.MenubarViewMenu, {
-	group: '2_appearance',
-	title: nls.localize({ key: 'miAppearance', comment: ['&& denotes a mnemonic'] }, "&&Appearance"),
-	submenu: MenuId.MenubarAppearanceMenu,
-	order: 1
-});
-
-MenuRegistry.appendMenuItem(MenuId.MenubarAppearanceMenu, {
-	group: '1_toggle_view',
-	command: {
-		id: ToggleFullScreenAction.ID,
-		title: nls.localize({ key: 'miToggleFullScreen', comment: ['&& denotes a mnemonic'] }, "Toggle &&Full Screen")
-	},
-	order: 1
-});
-
-// Zoom
-
-MenuRegistry.appendMenuItem(MenuId.MenubarAppearanceMenu, {
-	group: '3_zoom',
-	command: {
-		id: ZoomInAction.ID,
-		title: nls.localize({ key: 'miZoomIn', comment: ['&& denotes a mnemonic'] }, "&&Zoom In")
-	},
-	order: 1
-});
-
-MenuRegistry.appendMenuItem(MenuId.MenubarAppearanceMenu, {
-	group: '3_zoom',
-	command: {
-		id: ZoomOutAction.ID,
-		title: nls.localize({ key: 'miZoomOut', comment: ['&& denotes a mnemonic'] }, "&&Zoom Out")
-	},
-	order: 2
-});
-
-MenuRegistry.appendMenuItem(MenuId.MenubarAppearanceMenu, {
-	group: '3_zoom',
-	command: {
-		id: ZoomResetAction.ID,
-		title: nls.localize({ key: 'miZoomReset', comment: ['&& denotes a mnemonic'] }, "&&Reset Zoom")
-	},
-	order: 3
-});
-
-// Help
-
-MenuRegistry.appendMenuItem(MenuId.MenubarHelpMenu, {
-	group: '1_welcome',
-	command: {
-		id: 'workbench.action.openDocumentationUrl',
-		title: nls.localize({ key: 'miDocumentation', comment: ['&& denotes a mnemonic'] }, "&&Documentation")
-	},
-	order: 3
-});
-
-// {{SQL CARBON EDIT}} - Disable unused menu item
-// MenuRegistry.appendMenuItem(MenuId.MenubarHelpMenu, {
-// 	group: '1_welcome',
-// 	command: {
-// 		id: 'update.showCurrentReleaseNotes',
-// 		title: nls.localize({ key: 'miReleaseNotes', comment: ['&& denotes a mnemonic'] }, "&&Release Notes")
-// 	},
-// 	order: 4
-// });
-// {{SQL CARBON EDIT}} - End
-
-// Reference
-// {{SQL CARBON EDIT}} - Disable unused menu items
-// MenuRegistry.appendMenuItem(MenuId.MenubarHelpMenu, {
-// 	group: '2_reference',
-// 	command: {
-// 		id: 'workbench.action.keybindingsReference',
-// 		title: nls.localize({ key: 'miKeyboardShortcuts', comment: ['&& denotes a mnemonic'] }, "&&Keyboard Shortcuts Reference")
-// 	},
-// 	order: 1
-// });
-
-// MenuRegistry.appendMenuItem(MenuId.MenubarHelpMenu, {
-// 	group: '2_reference',
-// 	command: {
-// 		id: 'workbench.action.openIntroductoryVideosUrl',
-// 		title: nls.localize({ key: 'miIntroductoryVideos', comment: ['&& denotes a mnemonic'] }, "Introductory &&Videos")
-// 	},
-// 	order: 2
-// });
-
-// MenuRegistry.appendMenuItem(MenuId.MenubarHelpMenu, {
-// 	group: '2_reference',
-// 	command: {
-// 		id: 'workbench.action.openTipsAndTricksUrl',
-// 		title: nls.localize({ key: 'miTipsAndTricks', comment: ['&& denotes a mnemonic'] }, "Tips and Tri&&cks")
-// 	},
-// 	order: 3
-// });
-// {{SQL CARBON EDIT}} - End
-
-// Feedback
-// {{SQL CARBON EDIT}} - Disable unused menu items
-// MenuRegistry.appendMenuItem(MenuId.MenubarHelpMenu, {
-// 	group: '3_feedback',
-// 	command: {
-// 		id: 'workbench.action.openTwitterUrl',
-// 		title: nls.localize({ key: 'miTwitter', comment: ['&& denotes a mnemonic'] }, "&&Join Us on Twitter")
-// 	},
-// 	order: 1
-// });
-
-// MenuRegistry.appendMenuItem(MenuId.MenubarHelpMenu, {
-// 	group: '3_feedback',
-// 	command: {
-// 		id: 'workbench.action.openRequestFeatureUrl',
-// 		title: nls.localize({ key: 'miUserVoice', comment: ['&& denotes a mnemonic'] }, "&&Search Feature Requests")
-// 	},
-// 	order: 2
-// });
-// {{SQL CARBON EDIT}} - End
-
-MenuRegistry.appendMenuItem(MenuId.MenubarHelpMenu, {
-	group: '3_feedback',
-	command: {
-		id: 'workbench.action.openIssueReporter',
-		title: nls.localize({ key: 'miReportIssue', comment: ['&& denotes a mnemonic', 'Translate this to "Report Issue in English" in all languages please!'] }, "Report &&Issue")
-	},
-	order: 3
-});
-
-// Legal
-MenuRegistry.appendMenuItem(MenuId.MenubarHelpMenu, {
-	group: '4_legal',
-	command: {
-		id: 'workbench.action.openLicenseUrl',
-		title: nls.localize({ key: 'miLicense', comment: ['&& denotes a mnemonic'] }, "View &&License")
-	},
-	order: 1
-});
-
-MenuRegistry.appendMenuItem(MenuId.MenubarHelpMenu, {
-	group: '4_legal',
-	command: {
-		id: 'workbench.action.openPrivacyStatementUrl',
-		title: nls.localize({ key: 'miPrivacyStatement', comment: ['&& denotes a mnemonic'] }, "Privac&&y Statement")
-	},
-	order: 2
-});
-
-// Tools
-MenuRegistry.appendMenuItem(MenuId.MenubarHelpMenu, {
-	group: '5_tools',
-	command: {
-		id: 'workbench.action.toggleDevTools',
-		title: nls.localize({ key: 'miToggleDevTools', comment: ['&& denotes a mnemonic'] }, "&&Toggle Developer Tools")
-	},
-	order: 1
-});
-
-MenuRegistry.appendMenuItem(MenuId.MenubarHelpMenu, {
-	group: '5_tools',
-	command: {
-		id: 'workbench.action.openProcessExplorer',
-		title: nls.localize({ key: 'miOpenProcessExplorerer', comment: ['&& denotes a mnemonic'] }, "Open &&Process Explorer")
-	},
-	order: 2
-});
-
-// About
-MenuRegistry.appendMenuItem(MenuId.MenubarHelpMenu, {
-	group: 'z_about',
-	command: {
-		id: 'workbench.action.showAboutDialog',
-		title: nls.localize({ key: 'miAbout', comment: ['&& denotes a mnemonic'] }, "&&About")
-	},
-	order: 1,
-	when: IsMacContext.toNegated()
-});
-
-// Configuration: Window
-const configurationRegistry = Registry.as<IConfigurationRegistry>(ConfigurationExtensions.Configuration);
-configurationRegistry.registerConfiguration({
-	'id': 'window',
-	'order': 8,
-	'title': nls.localize('windowConfigurationTitle', "Window"),
-	'type': 'object',
-	'properties': {
-		'window.openFilesInNewWindow': {
-			'type': 'string',
-			'enum': ['on', 'off', 'default'],
-			'enumDescriptions': [
-				nls.localize('window.openFilesInNewWindow.on', "Files will open in a new window."),
-				nls.localize('window.openFilesInNewWindow.off', "Files will open in the window with the files' folder open or the last active window."),
-				isMacintosh ?
-					nls.localize('window.openFilesInNewWindow.defaultMac', "Files will open in the window with the files' folder open or the last active window unless opened via the Dock or from Finder.") :
-					nls.localize('window.openFilesInNewWindow.default', "Files will open in a new window unless picked from within the application (e.g. via the File menu).")
-			],
-			'default': 'off',
-			'scope': ConfigurationScope.APPLICATION,
-			'markdownDescription':
-				isMacintosh ?
-					nls.localize('openFilesInNewWindowMac', "Controls whether files should open in a new window. \nNote that there can still be cases where this setting is ignored (e.g. when using the `--new-window` or `--reuse-window` command line option).") :
-					nls.localize('openFilesInNewWindow', "Controls whether files should open in a new window.\nNote that there can still be cases where this setting is ignored (e.g. when using the `--new-window` or `--reuse-window` command line option).")
-=======
 
 	MenuRegistry.appendMenuItem(MenuId.MenubarFileMenu, {
 		group: '2_open',
 		command: {
 			id: OpenWorkspaceAction.ID,
 			title: nls.localize({ key: 'miOpenWorkspace', comment: ['&& denotes a mnemonic'] }, "Open Wor&&kspace...")
->>>>>>> d728d3dc
 		},
 		order: 3,
 		when: SupportsWorkspacesContext
@@ -742,6 +268,16 @@
 		group: '2_open',
 		order: 4
 	});
+
+	// {{SQL CARBON EDIT}} - Add install VSIX menu item
+	MenuRegistry.appendMenuItem(MenuId.MenubarFileMenu, {
+		group: '5.1_installExtension',
+		command: {
+			id: InstallVSIXAction.ID,
+			title: nls.localize({ key: 'miinstallVsix', comment: ['&& denotes a mnemonic'] }, "Install Extension from VSIX Package")
+		}
+	});
+	// {{SQL CARBON EDIT}} - End
 
 	// More
 	MenuRegistry.appendMenuItem(MenuId.MenubarRecentMenu, {
@@ -878,6 +414,7 @@
 		order: 3
 	});
 
+	/* // {{SQL CARBON EDIT}} - Disable unused menu item
 	MenuRegistry.appendMenuItem(MenuId.MenubarHelpMenu, {
 		group: '1_welcome',
 		command: {
@@ -933,6 +470,7 @@
 		},
 		order: 2
 	});
+	*/
 
 	MenuRegistry.appendMenuItem(MenuId.MenubarHelpMenu, {
 		group: '3_feedback',
