/*---------------------------------------------------------------------------------------------
 *  Copyright (c) Microsoft Corporation. All rights reserved.
 *  Licensed under the Source EULA. See License.txt in the project root for license information.
 *--------------------------------------------------------------------------------------------*/

import { Disposable } from 'vs/base/common/lifecycle';
import { IWindowConfiguration } from 'vs/platform/windows/common/windows';
import { IConfigurationService } from 'vs/platform/configuration/common/configuration';
import { ServiceCollection } from 'vs/platform/instantiation/common/serviceCollection';
import { IEnvironmentService } from 'vs/platform/environment/common/environment';
import { IWorkspaceContextService } from 'vs/platform/workspace/common/workspace';
import { ILogService } from 'vs/platform/log/common/log';
<<<<<<< HEAD
import { IStorageService, StorageScope } from 'vs/platform/storage/common/storage';
import { StorageService } from 'vs/platform/storage/node/storageService';
import { Event, Emitter } from 'vs/base/common/event';
import { WORKBENCH_BACKGROUND } from 'vs/workbench/common/theme';
import { LocalizationsChannelClient } from 'vs/platform/localizations/node/localizationsIpc';
import { ILocalizationsService } from 'vs/platform/localizations/common/localizations';
import { IWorkbenchIssueService } from 'vs/workbench/services/issue/common/issue';
import { WorkbenchIssueService } from 'vs/workbench/services/issue/electron-browser/workbenchIssueService';
import { INotificationService } from 'vs/platform/notification/common/notification';
import { NotificationService } from 'vs/workbench/services/notification/common/notificationService';
import { IDialogService } from 'vs/platform/dialogs/common/dialogs';
import { DialogService } from 'vs/workbench/services/dialogs/electron-browser/dialogService';
import { DialogChannel } from 'vs/platform/dialogs/node/dialogIpc';
import { EventType, addDisposableListener, scheduleAtNextAnimationFrame, addClasses } from 'vs/base/browser/dom';
import { IRemoteAgentService } from 'vs/workbench/services/remote/node/remoteAgentService';
import { RemoteAgentService } from 'vs/workbench/services/remote/electron-browser/remoteAgentServiceImpl';
import { IOpenerService } from 'vs/platform/opener/common/opener';
import { OpenerService } from 'vs/editor/browser/services/openerService';
import { SearchHistoryService } from 'vs/workbench/services/search/node/searchHistoryService';
import { ExtensionManagementServerService } from 'vs/workbench/services/extensions/node/extensionManagementServerService';
import { ExtensionGalleryService } from 'vs/platform/extensionManagement/node/extensionGalleryService';
import { LogLevelSetterChannel } from 'vs/platform/log/node/logIpc';
import { ILabelService } from 'vs/platform/label/common/label';
import { IDownloadService } from 'vs/platform/download/common/download';
import { DownloadService } from 'vs/platform/download/node/downloadService';
import { DownloadServiceChannel } from 'vs/platform/download/node/downloadIpc';
import { TextResourcePropertiesService } from 'vs/workbench/services/textfile/electron-browser/textResourcePropertiesService';
import { MultiExtensionManagementService } from 'vs/platform/extensionManagement/node/multiExtensionManagement';
import { IRemoteAuthorityResolverService } from 'vs/platform/remote/common/remoteAuthorityResolver';
import { RemoteAuthorityResolverService } from 'vs/platform/remote/electron-browser/remoteAuthorityResolverService';
import { IMarkerDecorationsService } from 'vs/editor/common/services/markersDecorationService';
import { MarkerDecorationsService } from 'vs/editor/common/services/markerDecorationsServiceImpl';
import { LabelService } from 'vs/workbench/services/label/common/labelService';
=======
import { IStorageService } from 'vs/platform/storage/common/storage';

// import@node
import { InstantiationService } from 'vs/platform/instantiation/node/instantiationService';
import { IPCClient } from 'vs/base/parts/ipc/node/ipc';

// import@electron-browser
import { Workbench } from 'vs/workbench/electron-browser/workbench';
import { ElectronWindow } from 'vs/workbench/electron-browser/window';
>>>>>>> db7766c4

// {{SQL CARBON EDIT}}
import { FileTelemetryService } from 'sql/workbench/services/telemetry/node/fileTelemetryService';

/**
 * Services that we require for the Shell
 */
export interface ICoreServices {
	contextService: IWorkspaceContextService;
	configurationService: IConfigurationService;
	environmentService: IEnvironmentService;
	logService: ILogService;
	storageService: IStorageService;
}

/**
 * The workbench shell contains the workbench with a rich header containing navigation and the activity bar.
 * With the Shell being the top level element in the page, it is also responsible for driving the layouting.
 */
export class Shell extends Disposable {
	private storageService: IStorageService;
	private environmentService: IEnvironmentService;
	private logService: ILogService;
	private configurationService: IConfigurationService;
	private contextService: IWorkspaceContextService;

	private container: HTMLElement;
	private mainProcessClient: IPCClient;
	private mainProcessServices: ServiceCollection;

	private configuration: IWindowConfiguration;

	constructor(
		container: HTMLElement,
		coreServices: ICoreServices,
		mainProcessServices: ServiceCollection,
		mainProcessClient: IPCClient,
		configuration: IWindowConfiguration
	) {
		super();

		this.container = container;
		this.mainProcessClient = this._register(mainProcessClient);

		this.configuration = configuration;

		this.contextService = coreServices.contextService;
		this.configurationService = coreServices.configurationService;
		this.environmentService = coreServices.environmentService;
		this.logService = coreServices.logService;
		this.storageService = coreServices.storageService;

		this.mainProcessServices = mainProcessServices;
	}

	open(): void {

		// Instantiation service with services
		const serviceCollection = this.initServiceCollection();
		const instantiationService = new InstantiationService(serviceCollection, true);

		// Workbench
		const workbench = this._register(instantiationService.createInstance(
			Workbench,
			this.container,
			this.configuration,
			serviceCollection,
			this.mainProcessClient
		));
		workbench.startup();

		// Window
		workbench.getInstantiationService().createInstance(ElectronWindow);
	}

<<<<<<< HEAD
	// {{SQL CARBON EDIT}}
	private sendUsageEvents(): void {
		const dailyLastUseDate = Date.parse(this.storageService.get('telemetry.dailyLastUseDate', StorageScope.GLOBAL, '0'));
		const weeklyLastUseDate = Date.parse(this.storageService.get('telemetry.weeklyLastUseDate', StorageScope.GLOBAL, '0'));
		const monthlyLastUseDate = Date.parse(this.storageService.get('telemetry.monthlyLastUseDate', StorageScope.GLOBAL, '0'));

		let today = new Date().toUTCString();

		// daily user event
		if (this.diffInDays(Date.parse(today), dailyLastUseDate) >= 1) {
			// daily first use
			this.telemetryService.publicLog('telemetry.dailyFirstUse', { dailyFirstUse: true });
			this.storageService.store('telemetry.dailyLastUseDate', today, StorageScope.GLOBAL);
		}

		// weekly user event
		if (this.diffInDays(Date.parse(today), weeklyLastUseDate) >= 7) {
			// weekly first use
			this.telemetryService.publicLog('telemetry.weeklyFirstUse', { weeklyFirstUse: true });
			this.storageService.store('telemetry.weeklyLastUseDate', today, StorageScope.GLOBAL);
		}

		// monthly user events
		if (this.diffInDays(Date.parse(today), monthlyLastUseDate) >= 30) {
			this.telemetryService.publicLog('telemetry.monthlyUse', { monthlyFirstUse: true });
			this.storageService.store('telemetry.monthlyLastUseDate', today, StorageScope.GLOBAL);
		}
	}

	private initServiceCollection(container: HTMLElement): [IInstantiationService, ServiceCollection] {
=======
	private initServiceCollection(): ServiceCollection {
>>>>>>> db7766c4
		const serviceCollection = new ServiceCollection();
		serviceCollection.set(IWorkspaceContextService, this.contextService);
		serviceCollection.set(IConfigurationService, this.configurationService);
		serviceCollection.set(IEnvironmentService, this.environmentService);
		serviceCollection.set(ILogService, this._register(this.logService));
		serviceCollection.set(IStorageService, this.storageService);

		this.mainProcessServices.forEach((serviceIdentifier, serviceInstance) => {
			serviceCollection.set(serviceIdentifier, serviceInstance);
		});

<<<<<<< HEAD
		const instantiationService: IInstantiationService = new InstantiationService(serviceCollection, true);

		this.notificationService = new NotificationService();
		serviceCollection.set(INotificationService, this.notificationService);

		this.broadcastService = instantiationService.createInstance(BroadcastService, this.configuration.windowId);
		serviceCollection.set(IBroadcastService, this.broadcastService);

		serviceCollection.set(IWindowService, new SyncDescriptor(WindowService, [this.configuration.windowId, this.configuration]));

		const sharedProcess = (<IWindowsService>serviceCollection.get(IWindowsService)).whenSharedProcessReady()
			.then(() => connectNet(this.environmentService.sharedIPCHandle, `window:${this.configuration.windowId}`))
			.then(client => {
				client.registerChannel('dialog', instantiationService.createInstance(DialogChannel));

				return client;
			});

		// Hash
		serviceCollection.set(IHashService, new SyncDescriptor(HashService, undefined, true));

		// {{SQL CARBON EDIT}}
		if (this.environmentService.args['perf-test']) {
			let telemetryOutput = this.environmentService.args['telemetry-output'];
			this.telemetryService = new FileTelemetryService(telemetryOutput);
		// Telemetry
		} else if (!this.environmentService.isExtensionDevelopment && !this.environmentService.args['disable-telemetry'] && !!product.enableTelemetry) {
			const channel = getDelayedChannel(sharedProcess.then(c => c.getChannel('telemetryAppender')));
			const config: ITelemetryServiceConfig = {
				appender: combinedAppender(new TelemetryAppenderClient(channel), new LogAppender(this.logService)),
				commonProperties: resolveWorkbenchCommonProperties(this.storageService, product.commit, pkg.version, this.configuration.machineId, this.environmentService.installSourcePath),
				piiPaths: [this.environmentService.appRoot, this.environmentService.extensionsPath]
			};

			this.telemetryService = this._register(instantiationService.createInstance(TelemetryService, config));
			this._register(new ErrorTelemetry(this.telemetryService));

			// {{SQL CARBON EDIT}}
			this.sendUsageEvents();
		} else {
			this.telemetryService = NullTelemetryService;
		}

		serviceCollection.set(ITelemetryService, this.telemetryService);
		this._register(configurationTelemetry(this.telemetryService, this.configurationService));

		let crashReporterService = NullCrashReporterService;
		if (!this.environmentService.disableCrashReporter && product.crashReporter && product.hockeyApp) {
			crashReporterService = instantiationService.createInstance(CrashReporterService);
		}
		serviceCollection.set(ICrashReporterService, crashReporterService);

		serviceCollection.set(IDialogService, instantiationService.createInstance(DialogService));

		const lifecycleService = instantiationService.createInstance(LifecycleService);
		this._register(lifecycleService.onWillShutdown(event => this._onWillShutdown.fire(event)));
		this._register(lifecycleService.onShutdown(() => this.dispose()));
		serviceCollection.set(ILifecycleService, lifecycleService);
		this.lifecycleService = lifecycleService;

		serviceCollection.set(IRequestService, new SyncDescriptor(RequestService, undefined, true));
		serviceCollection.set(IDownloadService, new SyncDescriptor(DownloadService, undefined, true));
		serviceCollection.set(IExtensionGalleryService, new SyncDescriptor(ExtensionGalleryService, undefined, true));

		const remoteAuthorityResolverService = new RemoteAuthorityResolverService();
		serviceCollection.set(IRemoteAuthorityResolverService, remoteAuthorityResolverService);

		const remoteAgentService = new RemoteAgentService(this.configuration, this.notificationService, this.environmentService, remoteAuthorityResolverService);
		serviceCollection.set(IRemoteAgentService, remoteAgentService);

		const remoteAgentConnection = remoteAgentService.getConnection();
		if (remoteAgentConnection) {
			remoteAgentConnection.registerChannel('dialog', instantiationService.createInstance(DialogChannel));
			remoteAgentConnection.registerChannel('download', new DownloadServiceChannel());
			remoteAgentConnection.registerChannel('loglevel', new LogLevelSetterChannel(this.logService));
		}

		const extensionManagementChannel = getDelayedChannel(sharedProcess.then(c => c.getChannel('extensions')));
		const extensionManagementChannelClient = new ExtensionManagementChannelClient(extensionManagementChannel);
		serviceCollection.set(IExtensionManagementServerService, new SyncDescriptor(ExtensionManagementServerService, [extensionManagementChannelClient]));
		serviceCollection.set(IExtensionManagementService, new SyncDescriptor(MultiExtensionManagementService));

		const extensionEnablementService = this._register(instantiationService.createInstance(ExtensionEnablementService));
		serviceCollection.set(IExtensionEnablementService, extensionEnablementService);

		serviceCollection.set(IExtensionService, instantiationService.createInstance(ExtensionService));

		this.themeService = instantiationService.createInstance(WorkbenchThemeService, document.body);
		serviceCollection.set(IWorkbenchThemeService, this.themeService);

		serviceCollection.set(ICommandService, new SyncDescriptor(CommandService, undefined, true));

		serviceCollection.set(IMarkerService, new SyncDescriptor(MarkerService, undefined, true));

		serviceCollection.set(IModeService, new SyncDescriptor(WorkbenchModeServiceImpl));

		serviceCollection.set(ITextResourceConfigurationService, new SyncDescriptor(TextResourceConfigurationService));

		serviceCollection.set(ITextResourcePropertiesService, new SyncDescriptor(TextResourcePropertiesService));

		serviceCollection.set(IModelService, new SyncDescriptor(ModelServiceImpl, undefined, true));

		serviceCollection.set(IMarkerDecorationsService, new SyncDescriptor(MarkerDecorationsService));

		serviceCollection.set(IEditorWorkerService, new SyncDescriptor(EditorWorkerServiceImpl));

		serviceCollection.set(IUntitledEditorService, new SyncDescriptor(UntitledEditorService, undefined, true));

		serviceCollection.set(ITextMateService, new SyncDescriptor(TextMateService));

		serviceCollection.set(ISearchService, new SyncDescriptor(SearchService));

		serviceCollection.set(ISearchHistoryService, new SyncDescriptor(SearchHistoryService));

		serviceCollection.set(IWorkbenchIssueService, new SyncDescriptor(WorkbenchIssueService));

		serviceCollection.set(ICodeEditorService, new SyncDescriptor(CodeEditorService));

		serviceCollection.set(IOpenerService, new SyncDescriptor(OpenerService, undefined, true));

		serviceCollection.set(IIntegrityService, new SyncDescriptor(IntegrityServiceImpl));

		const localizationsChannel = getDelayedChannel(sharedProcess.then(c => c.getChannel('localizations')));
		serviceCollection.set(ILocalizationsService, new SyncDescriptor(LocalizationsChannelClient, [localizationsChannel]));

		return [instantiationService, serviceCollection];
	}

	open(): void {

		// Listen on unhandled rejection events
		window.addEventListener('unhandledrejection', (event: PromiseRejectionEvent) => {

			// See https://developer.mozilla.org/en-US/docs/Web/API/PromiseRejectionEvent
			errors.onUnexpectedError(event.reason);

			// Prevent the printing of this event to the console
			event.preventDefault();
		});

		// Listen on unexpected errors
		errors.setUnexpectedErrorHandler((error: any) => {
			this.onUnexpectedError(error);
		});

		// Shell Class for CSS Scoping
		addClasses(this.container, 'monaco-shell', platform.isWindows ? 'windows' : platform.isLinux ? 'linux' : 'mac');

		// Create Contents
		this.renderContents();

		// Layout
		this.layout();

		// Listeners
		this.registerListeners();

		// Set lifecycle phase to `Ready`
		this.lifecycleService.phase = LifecyclePhase.Ready;
	}

	private registerListeners(): void {
		this._register(addDisposableListener(window, EventType.RESIZE, e => this.onWindowResize(e, true)));
	}

	private onWindowResize(e: any, retry: boolean): void {
		if (e.target === window) {
			if (window.document && window.document.body && window.document.body.clientWidth === 0) {
				// TODO@Ben this is an electron issue on macOS when simple fullscreen is enabled
				// where for some reason the window clientWidth is reported as 0 when switching
				// between simple fullscreen and normal screen. In that case we schedule the layout
				// call at the next animation frame once, in the hope that the dimensions are
				// proper then.
				if (retry) {
					scheduleAtNextAnimationFrame(() => this.onWindowResize(e, false));
				}
				return;
			}

			this.layout();
		}
	}

	// {{SQL CARBON EDIT}}
	private diffInDays(nowDate: number, lastUseDate: number): number {
		return (nowDate - lastUseDate) / (24 * 3600 * 1000);
	}

	onUnexpectedError(error: any): void {
		const errorMsg = toErrorMessage(error, true);
		if (!errorMsg) {
			return;
		}

		const now = Date.now();
		if (errorMsg === this.previousErrorValue && now - this.previousErrorTime <= 1000) {
			return; // Return if error message identical to previous and shorter than 1 second
		}

		this.previousErrorTime = now;
		this.previousErrorValue = errorMsg;

		// Log it
		this.logService.error(errorMsg);

		// Show to user if friendly message provided
		if (error && error.friendlyMessage && this.notificationService) {
			this.notificationService.error(error.friendlyMessage);
		}
	}

	private layout(): void {
		this.workbench.layout();
	}

	dispose(): void {
		super.dispose();

		// Dispose Workbench
		if (this.workbench) {
			this.workbench.dispose();
		}

		this.mainProcessClient.dispose();
	}
}

registerThemingParticipant((theme: ITheme, collector: ICssStyleCollector) => {

	// Foreground
	const windowForeground = theme.getColor(foreground);
	if (windowForeground) {
		collector.addRule(`.monaco-shell { color: ${windowForeground}; }`);
	}

	// Selection
	const windowSelectionBackground = theme.getColor(selectionBackground);
	if (windowSelectionBackground) {
		collector.addRule(`.monaco-shell ::selection { background-color: ${windowSelectionBackground}; }`);
	}

	// Input placeholder
	const placeholderForeground = theme.getColor(inputPlaceholderForeground);
	if (placeholderForeground) {
		collector.addRule(`.monaco-shell input::-webkit-input-placeholder { color: ${placeholderForeground}; }`);
		collector.addRule(`.monaco-shell textarea::-webkit-input-placeholder { color: ${placeholderForeground}; }`);
	}

	// List highlight
	const listHighlightForegroundColor = theme.getColor(listHighlightForeground);
	if (listHighlightForegroundColor) {
		collector.addRule(`
			.monaco-shell .monaco-tree .monaco-tree-row .monaco-highlighted-label .highlight,
			.monaco-shell .monaco-list .monaco-list-row .monaco-highlighted-label .highlight {
				color: ${listHighlightForegroundColor};
			}
		`);
	}

	// We need to set the workbench background color so that on Windows we get subpixel-antialiasing.
	const workbenchBackground = WORKBENCH_BACKGROUND(theme);
	collector.addRule(`.monaco-workbench { background-color: ${workbenchBackground}; }`);

	// Scrollbars
	const scrollbarShadowColor = theme.getColor(scrollbarShadow);
	if (scrollbarShadowColor) {
		collector.addRule(`
			.monaco-shell .monaco-scrollable-element > .shadow.top {
				box-shadow: ${scrollbarShadowColor} 0 6px 6px -6px inset;
			}

			.monaco-shell .monaco-scrollable-element > .shadow.left {
				box-shadow: ${scrollbarShadowColor} 6px 0 6px -6px inset;
			}

			.monaco-shell .monaco-scrollable-element > .shadow.top.left {
				box-shadow: ${scrollbarShadowColor} 6px 6px 6px -6px inset;
			}
		`);
	}

	const scrollbarSliderBackgroundColor = theme.getColor(scrollbarSliderBackground);
	if (scrollbarSliderBackgroundColor) {
		collector.addRule(`
			.monaco-shell .monaco-scrollable-element > .scrollbar > .slider {
				background: ${scrollbarSliderBackgroundColor};
			}
		`);
	}

	const scrollbarSliderHoverBackgroundColor = theme.getColor(scrollbarSliderHoverBackground);
	if (scrollbarSliderHoverBackgroundColor) {
		collector.addRule(`
			.monaco-shell .monaco-scrollable-element > .scrollbar > .slider:hover {
				background: ${scrollbarSliderHoverBackgroundColor};
			}
		`);
	}

	const scrollbarSliderActiveBackgroundColor = theme.getColor(scrollbarSliderActiveBackground);
	if (scrollbarSliderActiveBackgroundColor) {
		collector.addRule(`
			.monaco-shell .monaco-scrollable-element > .scrollbar > .slider.active {
				background: ${scrollbarSliderActiveBackgroundColor};
			}
		`);
	}

	// Focus outline
	const focusOutline = theme.getColor(focusBorder);
	if (focusOutline) {
		collector.addRule(`
		.monaco-shell [tabindex="0"]:focus,
		.monaco-shell .synthetic-focus,
		.monaco-shell select:focus,
		.monaco-shell .monaco-tree.focused.no-focused-item:focus:before,
		.monaco-shell .monaco-list:not(.element-focused):focus:before,
		.monaco-shell input[type="button"]:focus,
		.monaco-shell input[type="text"]:focus,
		.monaco-shell button:focus,
		.monaco-shell textarea:focus,
		.monaco-shell input[type="search"]:focus,
		.monaco-shell input[type="checkbox"]:focus {
			outline-color: ${focusOutline};
		}
		`);
	}

	// High Contrast theme overwrites for outline
	if (theme.type === HIGH_CONTRAST) {
		collector.addRule(`
		.monaco-shell.hc-black [tabindex="0"]:focus,
		.monaco-shell.hc-black .synthetic-focus,
		.monaco-shell.hc-black select:focus,
		.monaco-shell.hc-black input[type="button"]:focus,
		.monaco-shell.hc-black input[type="text"]:focus,
		.monaco-shell.hc-black textarea:focus,
		.monaco-shell.hc-black input[type="checkbox"]:focus {
			outline-style: solid;
			outline-width: 1px;
		}

		.monaco-shell.hc-black .monaco-tree.focused.no-focused-item:focus:before {
			outline-width: 1px;
			outline-offset: -2px;
		}

		.monaco-shell.hc-black .synthetic-focus input {
			background: transparent; /* Search input focus fix when in high contrast */
		}
		`);
=======
		return serviceCollection;
>>>>>>> db7766c4
	}
}<|MERGE_RESOLUTION|>--- conflicted
+++ resolved
@@ -10,41 +10,6 @@
 import { IEnvironmentService } from 'vs/platform/environment/common/environment';
 import { IWorkspaceContextService } from 'vs/platform/workspace/common/workspace';
 import { ILogService } from 'vs/platform/log/common/log';
-<<<<<<< HEAD
-import { IStorageService, StorageScope } from 'vs/platform/storage/common/storage';
-import { StorageService } from 'vs/platform/storage/node/storageService';
-import { Event, Emitter } from 'vs/base/common/event';
-import { WORKBENCH_BACKGROUND } from 'vs/workbench/common/theme';
-import { LocalizationsChannelClient } from 'vs/platform/localizations/node/localizationsIpc';
-import { ILocalizationsService } from 'vs/platform/localizations/common/localizations';
-import { IWorkbenchIssueService } from 'vs/workbench/services/issue/common/issue';
-import { WorkbenchIssueService } from 'vs/workbench/services/issue/electron-browser/workbenchIssueService';
-import { INotificationService } from 'vs/platform/notification/common/notification';
-import { NotificationService } from 'vs/workbench/services/notification/common/notificationService';
-import { IDialogService } from 'vs/platform/dialogs/common/dialogs';
-import { DialogService } from 'vs/workbench/services/dialogs/electron-browser/dialogService';
-import { DialogChannel } from 'vs/platform/dialogs/node/dialogIpc';
-import { EventType, addDisposableListener, scheduleAtNextAnimationFrame, addClasses } from 'vs/base/browser/dom';
-import { IRemoteAgentService } from 'vs/workbench/services/remote/node/remoteAgentService';
-import { RemoteAgentService } from 'vs/workbench/services/remote/electron-browser/remoteAgentServiceImpl';
-import { IOpenerService } from 'vs/platform/opener/common/opener';
-import { OpenerService } from 'vs/editor/browser/services/openerService';
-import { SearchHistoryService } from 'vs/workbench/services/search/node/searchHistoryService';
-import { ExtensionManagementServerService } from 'vs/workbench/services/extensions/node/extensionManagementServerService';
-import { ExtensionGalleryService } from 'vs/platform/extensionManagement/node/extensionGalleryService';
-import { LogLevelSetterChannel } from 'vs/platform/log/node/logIpc';
-import { ILabelService } from 'vs/platform/label/common/label';
-import { IDownloadService } from 'vs/platform/download/common/download';
-import { DownloadService } from 'vs/platform/download/node/downloadService';
-import { DownloadServiceChannel } from 'vs/platform/download/node/downloadIpc';
-import { TextResourcePropertiesService } from 'vs/workbench/services/textfile/electron-browser/textResourcePropertiesService';
-import { MultiExtensionManagementService } from 'vs/platform/extensionManagement/node/multiExtensionManagement';
-import { IRemoteAuthorityResolverService } from 'vs/platform/remote/common/remoteAuthorityResolver';
-import { RemoteAuthorityResolverService } from 'vs/platform/remote/electron-browser/remoteAuthorityResolverService';
-import { IMarkerDecorationsService } from 'vs/editor/common/services/markersDecorationService';
-import { MarkerDecorationsService } from 'vs/editor/common/services/markerDecorationsServiceImpl';
-import { LabelService } from 'vs/workbench/services/label/common/labelService';
-=======
 import { IStorageService } from 'vs/platform/storage/common/storage';
 
 // import@node
@@ -54,10 +19,6 @@
 // import@electron-browser
 import { Workbench } from 'vs/workbench/electron-browser/workbench';
 import { ElectronWindow } from 'vs/workbench/electron-browser/window';
->>>>>>> db7766c4
-
-// {{SQL CARBON EDIT}}
-import { FileTelemetryService } from 'sql/workbench/services/telemetry/node/fileTelemetryService';
 
 /**
  * Services that we require for the Shell
@@ -130,40 +91,7 @@
 		workbench.getInstantiationService().createInstance(ElectronWindow);
 	}
 
-<<<<<<< HEAD
-	// {{SQL CARBON EDIT}}
-	private sendUsageEvents(): void {
-		const dailyLastUseDate = Date.parse(this.storageService.get('telemetry.dailyLastUseDate', StorageScope.GLOBAL, '0'));
-		const weeklyLastUseDate = Date.parse(this.storageService.get('telemetry.weeklyLastUseDate', StorageScope.GLOBAL, '0'));
-		const monthlyLastUseDate = Date.parse(this.storageService.get('telemetry.monthlyLastUseDate', StorageScope.GLOBAL, '0'));
-
-		let today = new Date().toUTCString();
-
-		// daily user event
-		if (this.diffInDays(Date.parse(today), dailyLastUseDate) >= 1) {
-			// daily first use
-			this.telemetryService.publicLog('telemetry.dailyFirstUse', { dailyFirstUse: true });
-			this.storageService.store('telemetry.dailyLastUseDate', today, StorageScope.GLOBAL);
-		}
-
-		// weekly user event
-		if (this.diffInDays(Date.parse(today), weeklyLastUseDate) >= 7) {
-			// weekly first use
-			this.telemetryService.publicLog('telemetry.weeklyFirstUse', { weeklyFirstUse: true });
-			this.storageService.store('telemetry.weeklyLastUseDate', today, StorageScope.GLOBAL);
-		}
-
-		// monthly user events
-		if (this.diffInDays(Date.parse(today), monthlyLastUseDate) >= 30) {
-			this.telemetryService.publicLog('telemetry.monthlyUse', { monthlyFirstUse: true });
-			this.storageService.store('telemetry.monthlyLastUseDate', today, StorageScope.GLOBAL);
-		}
-	}
-
-	private initServiceCollection(container: HTMLElement): [IInstantiationService, ServiceCollection] {
-=======
 	private initServiceCollection(): ServiceCollection {
->>>>>>> db7766c4
 		const serviceCollection = new ServiceCollection();
 		serviceCollection.set(IWorkspaceContextService, this.contextService);
 		serviceCollection.set(IConfigurationService, this.configurationService);
@@ -175,360 +103,6 @@
 			serviceCollection.set(serviceIdentifier, serviceInstance);
 		});
 
-<<<<<<< HEAD
-		const instantiationService: IInstantiationService = new InstantiationService(serviceCollection, true);
-
-		this.notificationService = new NotificationService();
-		serviceCollection.set(INotificationService, this.notificationService);
-
-		this.broadcastService = instantiationService.createInstance(BroadcastService, this.configuration.windowId);
-		serviceCollection.set(IBroadcastService, this.broadcastService);
-
-		serviceCollection.set(IWindowService, new SyncDescriptor(WindowService, [this.configuration.windowId, this.configuration]));
-
-		const sharedProcess = (<IWindowsService>serviceCollection.get(IWindowsService)).whenSharedProcessReady()
-			.then(() => connectNet(this.environmentService.sharedIPCHandle, `window:${this.configuration.windowId}`))
-			.then(client => {
-				client.registerChannel('dialog', instantiationService.createInstance(DialogChannel));
-
-				return client;
-			});
-
-		// Hash
-		serviceCollection.set(IHashService, new SyncDescriptor(HashService, undefined, true));
-
-		// {{SQL CARBON EDIT}}
-		if (this.environmentService.args['perf-test']) {
-			let telemetryOutput = this.environmentService.args['telemetry-output'];
-			this.telemetryService = new FileTelemetryService(telemetryOutput);
-		// Telemetry
-		} else if (!this.environmentService.isExtensionDevelopment && !this.environmentService.args['disable-telemetry'] && !!product.enableTelemetry) {
-			const channel = getDelayedChannel(sharedProcess.then(c => c.getChannel('telemetryAppender')));
-			const config: ITelemetryServiceConfig = {
-				appender: combinedAppender(new TelemetryAppenderClient(channel), new LogAppender(this.logService)),
-				commonProperties: resolveWorkbenchCommonProperties(this.storageService, product.commit, pkg.version, this.configuration.machineId, this.environmentService.installSourcePath),
-				piiPaths: [this.environmentService.appRoot, this.environmentService.extensionsPath]
-			};
-
-			this.telemetryService = this._register(instantiationService.createInstance(TelemetryService, config));
-			this._register(new ErrorTelemetry(this.telemetryService));
-
-			// {{SQL CARBON EDIT}}
-			this.sendUsageEvents();
-		} else {
-			this.telemetryService = NullTelemetryService;
-		}
-
-		serviceCollection.set(ITelemetryService, this.telemetryService);
-		this._register(configurationTelemetry(this.telemetryService, this.configurationService));
-
-		let crashReporterService = NullCrashReporterService;
-		if (!this.environmentService.disableCrashReporter && product.crashReporter && product.hockeyApp) {
-			crashReporterService = instantiationService.createInstance(CrashReporterService);
-		}
-		serviceCollection.set(ICrashReporterService, crashReporterService);
-
-		serviceCollection.set(IDialogService, instantiationService.createInstance(DialogService));
-
-		const lifecycleService = instantiationService.createInstance(LifecycleService);
-		this._register(lifecycleService.onWillShutdown(event => this._onWillShutdown.fire(event)));
-		this._register(lifecycleService.onShutdown(() => this.dispose()));
-		serviceCollection.set(ILifecycleService, lifecycleService);
-		this.lifecycleService = lifecycleService;
-
-		serviceCollection.set(IRequestService, new SyncDescriptor(RequestService, undefined, true));
-		serviceCollection.set(IDownloadService, new SyncDescriptor(DownloadService, undefined, true));
-		serviceCollection.set(IExtensionGalleryService, new SyncDescriptor(ExtensionGalleryService, undefined, true));
-
-		const remoteAuthorityResolverService = new RemoteAuthorityResolverService();
-		serviceCollection.set(IRemoteAuthorityResolverService, remoteAuthorityResolverService);
-
-		const remoteAgentService = new RemoteAgentService(this.configuration, this.notificationService, this.environmentService, remoteAuthorityResolverService);
-		serviceCollection.set(IRemoteAgentService, remoteAgentService);
-
-		const remoteAgentConnection = remoteAgentService.getConnection();
-		if (remoteAgentConnection) {
-			remoteAgentConnection.registerChannel('dialog', instantiationService.createInstance(DialogChannel));
-			remoteAgentConnection.registerChannel('download', new DownloadServiceChannel());
-			remoteAgentConnection.registerChannel('loglevel', new LogLevelSetterChannel(this.logService));
-		}
-
-		const extensionManagementChannel = getDelayedChannel(sharedProcess.then(c => c.getChannel('extensions')));
-		const extensionManagementChannelClient = new ExtensionManagementChannelClient(extensionManagementChannel);
-		serviceCollection.set(IExtensionManagementServerService, new SyncDescriptor(ExtensionManagementServerService, [extensionManagementChannelClient]));
-		serviceCollection.set(IExtensionManagementService, new SyncDescriptor(MultiExtensionManagementService));
-
-		const extensionEnablementService = this._register(instantiationService.createInstance(ExtensionEnablementService));
-		serviceCollection.set(IExtensionEnablementService, extensionEnablementService);
-
-		serviceCollection.set(IExtensionService, instantiationService.createInstance(ExtensionService));
-
-		this.themeService = instantiationService.createInstance(WorkbenchThemeService, document.body);
-		serviceCollection.set(IWorkbenchThemeService, this.themeService);
-
-		serviceCollection.set(ICommandService, new SyncDescriptor(CommandService, undefined, true));
-
-		serviceCollection.set(IMarkerService, new SyncDescriptor(MarkerService, undefined, true));
-
-		serviceCollection.set(IModeService, new SyncDescriptor(WorkbenchModeServiceImpl));
-
-		serviceCollection.set(ITextResourceConfigurationService, new SyncDescriptor(TextResourceConfigurationService));
-
-		serviceCollection.set(ITextResourcePropertiesService, new SyncDescriptor(TextResourcePropertiesService));
-
-		serviceCollection.set(IModelService, new SyncDescriptor(ModelServiceImpl, undefined, true));
-
-		serviceCollection.set(IMarkerDecorationsService, new SyncDescriptor(MarkerDecorationsService));
-
-		serviceCollection.set(IEditorWorkerService, new SyncDescriptor(EditorWorkerServiceImpl));
-
-		serviceCollection.set(IUntitledEditorService, new SyncDescriptor(UntitledEditorService, undefined, true));
-
-		serviceCollection.set(ITextMateService, new SyncDescriptor(TextMateService));
-
-		serviceCollection.set(ISearchService, new SyncDescriptor(SearchService));
-
-		serviceCollection.set(ISearchHistoryService, new SyncDescriptor(SearchHistoryService));
-
-		serviceCollection.set(IWorkbenchIssueService, new SyncDescriptor(WorkbenchIssueService));
-
-		serviceCollection.set(ICodeEditorService, new SyncDescriptor(CodeEditorService));
-
-		serviceCollection.set(IOpenerService, new SyncDescriptor(OpenerService, undefined, true));
-
-		serviceCollection.set(IIntegrityService, new SyncDescriptor(IntegrityServiceImpl));
-
-		const localizationsChannel = getDelayedChannel(sharedProcess.then(c => c.getChannel('localizations')));
-		serviceCollection.set(ILocalizationsService, new SyncDescriptor(LocalizationsChannelClient, [localizationsChannel]));
-
-		return [instantiationService, serviceCollection];
-	}
-
-	open(): void {
-
-		// Listen on unhandled rejection events
-		window.addEventListener('unhandledrejection', (event: PromiseRejectionEvent) => {
-
-			// See https://developer.mozilla.org/en-US/docs/Web/API/PromiseRejectionEvent
-			errors.onUnexpectedError(event.reason);
-
-			// Prevent the printing of this event to the console
-			event.preventDefault();
-		});
-
-		// Listen on unexpected errors
-		errors.setUnexpectedErrorHandler((error: any) => {
-			this.onUnexpectedError(error);
-		});
-
-		// Shell Class for CSS Scoping
-		addClasses(this.container, 'monaco-shell', platform.isWindows ? 'windows' : platform.isLinux ? 'linux' : 'mac');
-
-		// Create Contents
-		this.renderContents();
-
-		// Layout
-		this.layout();
-
-		// Listeners
-		this.registerListeners();
-
-		// Set lifecycle phase to `Ready`
-		this.lifecycleService.phase = LifecyclePhase.Ready;
-	}
-
-	private registerListeners(): void {
-		this._register(addDisposableListener(window, EventType.RESIZE, e => this.onWindowResize(e, true)));
-	}
-
-	private onWindowResize(e: any, retry: boolean): void {
-		if (e.target === window) {
-			if (window.document && window.document.body && window.document.body.clientWidth === 0) {
-				// TODO@Ben this is an electron issue on macOS when simple fullscreen is enabled
-				// where for some reason the window clientWidth is reported as 0 when switching
-				// between simple fullscreen and normal screen. In that case we schedule the layout
-				// call at the next animation frame once, in the hope that the dimensions are
-				// proper then.
-				if (retry) {
-					scheduleAtNextAnimationFrame(() => this.onWindowResize(e, false));
-				}
-				return;
-			}
-
-			this.layout();
-		}
-	}
-
-	// {{SQL CARBON EDIT}}
-	private diffInDays(nowDate: number, lastUseDate: number): number {
-		return (nowDate - lastUseDate) / (24 * 3600 * 1000);
-	}
-
-	onUnexpectedError(error: any): void {
-		const errorMsg = toErrorMessage(error, true);
-		if (!errorMsg) {
-			return;
-		}
-
-		const now = Date.now();
-		if (errorMsg === this.previousErrorValue && now - this.previousErrorTime <= 1000) {
-			return; // Return if error message identical to previous and shorter than 1 second
-		}
-
-		this.previousErrorTime = now;
-		this.previousErrorValue = errorMsg;
-
-		// Log it
-		this.logService.error(errorMsg);
-
-		// Show to user if friendly message provided
-		if (error && error.friendlyMessage && this.notificationService) {
-			this.notificationService.error(error.friendlyMessage);
-		}
-	}
-
-	private layout(): void {
-		this.workbench.layout();
-	}
-
-	dispose(): void {
-		super.dispose();
-
-		// Dispose Workbench
-		if (this.workbench) {
-			this.workbench.dispose();
-		}
-
-		this.mainProcessClient.dispose();
-	}
-}
-
-registerThemingParticipant((theme: ITheme, collector: ICssStyleCollector) => {
-
-	// Foreground
-	const windowForeground = theme.getColor(foreground);
-	if (windowForeground) {
-		collector.addRule(`.monaco-shell { color: ${windowForeground}; }`);
-	}
-
-	// Selection
-	const windowSelectionBackground = theme.getColor(selectionBackground);
-	if (windowSelectionBackground) {
-		collector.addRule(`.monaco-shell ::selection { background-color: ${windowSelectionBackground}; }`);
-	}
-
-	// Input placeholder
-	const placeholderForeground = theme.getColor(inputPlaceholderForeground);
-	if (placeholderForeground) {
-		collector.addRule(`.monaco-shell input::-webkit-input-placeholder { color: ${placeholderForeground}; }`);
-		collector.addRule(`.monaco-shell textarea::-webkit-input-placeholder { color: ${placeholderForeground}; }`);
-	}
-
-	// List highlight
-	const listHighlightForegroundColor = theme.getColor(listHighlightForeground);
-	if (listHighlightForegroundColor) {
-		collector.addRule(`
-			.monaco-shell .monaco-tree .monaco-tree-row .monaco-highlighted-label .highlight,
-			.monaco-shell .monaco-list .monaco-list-row .monaco-highlighted-label .highlight {
-				color: ${listHighlightForegroundColor};
-			}
-		`);
-	}
-
-	// We need to set the workbench background color so that on Windows we get subpixel-antialiasing.
-	const workbenchBackground = WORKBENCH_BACKGROUND(theme);
-	collector.addRule(`.monaco-workbench { background-color: ${workbenchBackground}; }`);
-
-	// Scrollbars
-	const scrollbarShadowColor = theme.getColor(scrollbarShadow);
-	if (scrollbarShadowColor) {
-		collector.addRule(`
-			.monaco-shell .monaco-scrollable-element > .shadow.top {
-				box-shadow: ${scrollbarShadowColor} 0 6px 6px -6px inset;
-			}
-
-			.monaco-shell .monaco-scrollable-element > .shadow.left {
-				box-shadow: ${scrollbarShadowColor} 6px 0 6px -6px inset;
-			}
-
-			.monaco-shell .monaco-scrollable-element > .shadow.top.left {
-				box-shadow: ${scrollbarShadowColor} 6px 6px 6px -6px inset;
-			}
-		`);
-	}
-
-	const scrollbarSliderBackgroundColor = theme.getColor(scrollbarSliderBackground);
-	if (scrollbarSliderBackgroundColor) {
-		collector.addRule(`
-			.monaco-shell .monaco-scrollable-element > .scrollbar > .slider {
-				background: ${scrollbarSliderBackgroundColor};
-			}
-		`);
-	}
-
-	const scrollbarSliderHoverBackgroundColor = theme.getColor(scrollbarSliderHoverBackground);
-	if (scrollbarSliderHoverBackgroundColor) {
-		collector.addRule(`
-			.monaco-shell .monaco-scrollable-element > .scrollbar > .slider:hover {
-				background: ${scrollbarSliderHoverBackgroundColor};
-			}
-		`);
-	}
-
-	const scrollbarSliderActiveBackgroundColor = theme.getColor(scrollbarSliderActiveBackground);
-	if (scrollbarSliderActiveBackgroundColor) {
-		collector.addRule(`
-			.monaco-shell .monaco-scrollable-element > .scrollbar > .slider.active {
-				background: ${scrollbarSliderActiveBackgroundColor};
-			}
-		`);
-	}
-
-	// Focus outline
-	const focusOutline = theme.getColor(focusBorder);
-	if (focusOutline) {
-		collector.addRule(`
-		.monaco-shell [tabindex="0"]:focus,
-		.monaco-shell .synthetic-focus,
-		.monaco-shell select:focus,
-		.monaco-shell .monaco-tree.focused.no-focused-item:focus:before,
-		.monaco-shell .monaco-list:not(.element-focused):focus:before,
-		.monaco-shell input[type="button"]:focus,
-		.monaco-shell input[type="text"]:focus,
-		.monaco-shell button:focus,
-		.monaco-shell textarea:focus,
-		.monaco-shell input[type="search"]:focus,
-		.monaco-shell input[type="checkbox"]:focus {
-			outline-color: ${focusOutline};
-		}
-		`);
-	}
-
-	// High Contrast theme overwrites for outline
-	if (theme.type === HIGH_CONTRAST) {
-		collector.addRule(`
-		.monaco-shell.hc-black [tabindex="0"]:focus,
-		.monaco-shell.hc-black .synthetic-focus,
-		.monaco-shell.hc-black select:focus,
-		.monaco-shell.hc-black input[type="button"]:focus,
-		.monaco-shell.hc-black input[type="text"]:focus,
-		.monaco-shell.hc-black textarea:focus,
-		.monaco-shell.hc-black input[type="checkbox"]:focus {
-			outline-style: solid;
-			outline-width: 1px;
-		}
-
-		.monaco-shell.hc-black .monaco-tree.focused.no-focused-item:focus:before {
-			outline-width: 1px;
-			outline-offset: -2px;
-		}
-
-		.monaco-shell.hc-black .synthetic-focus input {
-			background: transparent; /* Search input focus fix when in high contrast */
-		}
-		`);
-=======
 		return serviceCollection;
->>>>>>> db7766c4
 	}
 }