--- conflicted
+++ resolved
@@ -430,7 +430,7 @@
 	}
 
 	// {{SQL CARBON EDIT}}
-	private sendUsageEvents(): void {
+	private sendUsageEvents(telemetryService: ITelemetryService): void {
 		const dailyLastUseDate = Date.parse(this.storageService.get('telemetry.dailyLastUseDate', StorageScope.GLOBAL, '0'));
 		const weeklyLastUseDate = Date.parse(this.storageService.get('telemetry.weeklyLastUseDate', StorageScope.GLOBAL, '0'));
 		const monthlyLastUseDate = Date.parse(this.storageService.get('telemetry.monthlyLastUseDate', StorageScope.GLOBAL, '0'));
@@ -440,20 +440,20 @@
 		// daily user event
 		if (this.diffInDays(Date.parse(today), dailyLastUseDate) >= 1) {
 			// daily first use
-			this.telemetryService.publicLog('telemetry.dailyFirstUse', { dailyFirstUse: true });
+			telemetryService.publicLog('telemetry.dailyFirstUse', { dailyFirstUse: true });
 			this.storageService.store('telemetry.dailyLastUseDate', today, StorageScope.GLOBAL);
 		}
 
 		// weekly user event
 		if (this.diffInDays(Date.parse(today), weeklyLastUseDate) >= 7) {
 			// weekly first use
-			this.telemetryService.publicLog('telemetry.weeklyFirstUse', { weeklyFirstUse: true });
+			telemetryService.publicLog('telemetry.weeklyFirstUse', { weeklyFirstUse: true });
 			this.storageService.store('telemetry.weeklyLastUseDate', today, StorageScope.GLOBAL);
 		}
 
 		// monthly user events
 		if (this.diffInDays(Date.parse(today), monthlyLastUseDate) >= 30) {
-			this.telemetryService.publicLog('telemetry.monthlyUse', { monthlyFirstUse: true });
+			telemetryService.publicLog('telemetry.monthlyUse', { monthlyFirstUse: true });
 			this.storageService.store('telemetry.monthlyLastUseDate', today, StorageScope.GLOBAL);
 		}
 	}
@@ -501,15 +501,9 @@
 				piiPaths: [this.environmentService.appRoot, this.environmentService.extensionsPath]
 			};
 
-<<<<<<< HEAD
-			this.telemetryService = this._register(this.instantiationService.createInstance(TelemetryService, config));
-			this._register(new ErrorTelemetry(this.telemetryService));
-
+			telemetryService = this._register(this.instantiationService.createInstance(TelemetryService, config));
 			// {{SQL CARBON EDIT}}
-			this.sendUsageEvents();
-=======
-			telemetryService = this._register(this.instantiationService.createInstance(TelemetryService, config));
->>>>>>> 998b70c7
+			this.sendUsageEvents(telemetryService);
 		} else {
 			telemetryService = NullTelemetryService;
 		}
@@ -645,27 +639,6 @@
 		for (let contributedService of contributedServices) {
 			serviceCollection.set(contributedService.id, contributedService.descriptor);
 		}
-
-		// TODO@Alex TODO@Sandeep this should move somewhere else
-		this.instantiationService.invokeFunction(accessor => {
-			const remoteAgentConnection = accessor.get(IRemoteAgentService).getConnection();
-			if (remoteAgentConnection) {
-				remoteAgentConnection.registerChannel('dialog', this.instantiationService.createInstance(DialogChannel));
-				remoteAgentConnection.registerChannel('download', new DownloadServiceChannel());
-				remoteAgentConnection.registerChannel('loglevel', new LogLevelSetterChannel(this.logService));
-			}
-		});
-
-		// TODO@Sandeep TODO@Martin debt around cyclic dependencies
-		this.instantiationService.invokeFunction(accessor => {
-			const fileService = accessor.get(IFileService);
-			const instantiationService = accessor.get(IInstantiationService);
-			const configurationService = accessor.get(IConfigurationService) as any;
-			const themeService = accessor.get(IWorkbenchThemeService) as any;
-
-<<<<<<< HEAD
-		// TODO@Sandeep debt around cyclic dependencies
-		this.configurationService.acquireInstantiationService(this.instantiationService);
 
 		// {{SQL CARBON EDIT}}
 		// SQL Tools services
@@ -714,7 +687,24 @@
 		serviceCollection.set(IDacFxService, this.instantiationService.createInstance(DacFxService));
 
 		// {{SQL CARBON EDIT}} - End
-=======
+
+		// TODO@Alex TODO@Sandeep this should move somewhere else
+		this.instantiationService.invokeFunction(accessor => {
+			const remoteAgentConnection = accessor.get(IRemoteAgentService).getConnection();
+			if (remoteAgentConnection) {
+				remoteAgentConnection.registerChannel('dialog', this.instantiationService.createInstance(DialogChannel));
+				remoteAgentConnection.registerChannel('download', new DownloadServiceChannel());
+				remoteAgentConnection.registerChannel('loglevel', new LogLevelSetterChannel(this.logService));
+			}
+		});
+
+		// TODO@Sandeep TODO@Martin debt around cyclic dependencies
+		this.instantiationService.invokeFunction(accessor => {
+			const fileService = accessor.get(IFileService);
+			const instantiationService = accessor.get(IInstantiationService);
+			const configurationService = accessor.get(IConfigurationService) as any;
+			const themeService = accessor.get(IWorkbenchThemeService) as any;
+
 			if (typeof configurationService.acquireFileService === 'function') {
 				configurationService.acquireFileService(fileService);
 			}
@@ -735,7 +725,6 @@
 			Registry.as<IWorkbenchContributionsRegistry>(WorkbenchExtensions.Workbench).start(accessor);
 			Registry.as<IEditorInputFactoryRegistry>(EditorExtensions.EditorInputFactories).start(accessor);
 		});
->>>>>>> 998b70c7
 	}
 
 	private hasInitialFilesToOpen(): boolean {
