--- conflicted
+++ resolved
@@ -552,7 +552,6 @@
 		}
 	}
 
-<<<<<<< HEAD
 	// {{SQL CARBON EDIT}}
 	private sendUsageEvents(): void {
 		const dailyLastUseDate = Date.parse(this.storageService.get('telemetry.dailyLastUseDate', StorageScope.GLOBAL, '0'));
@@ -587,11 +586,7 @@
 		return (nowDate - lastUseDate) / (24 * 3600 * 1000);
 	}
 
-	private initServices(): void {
-		const { serviceCollection } = this.workbenchParams;
-=======
 	private initServices(serviceCollection: ServiceCollection): void {
->>>>>>> f8f8f519
 
 		// Parts
 		serviceCollection.set(IPartService, this);
