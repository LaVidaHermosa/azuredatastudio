--- conflicted
+++ resolved
@@ -5,13 +5,7 @@
 
 import 'vs/workbench/browser/style';
 
-<<<<<<< HEAD
-import { localize } from 'vs/nls';
-// {{SQL CARBON EDIT}} - Import toDisposable
-import { IDisposable, dispose, Disposable, toDisposable } from 'vs/base/common/lifecycle';
-=======
 import { IDisposable, dispose, Disposable } from 'vs/base/common/lifecycle';
->>>>>>> d728d3dc
 import { Event, Emitter } from 'vs/base/common/event';
 import { EventType, addDisposableListener, addClasses, scheduleAtNextAnimationFrame, addClass, removeClass, trackFocus, isAncestor, getClientArea, position, size, removeClasses } from 'vs/base/browser/dom';
 import { RunOnceScheduler, runWhenIdle } from 'vs/base/common/async';
