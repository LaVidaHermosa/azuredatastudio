/*---------------------------------------------------------------------------------------------
 *  Copyright (c) Microsoft Corporation. All rights reserved.
 *  Licensed under the Source EULA. See License.txt in the project root for license information.
 *--------------------------------------------------------------------------------------------*/

import * as fs from 'fs';
import { gracefulify } from 'graceful-fs';
import { zoomLevelToZoomFactor } from 'vs/platform/windows/common/windows';
import { mark } from 'vs/base/common/performance';
import { Workbench } from 'vs/workbench/browser/workbench';
import { NativeWindow } from 'vs/workbench/electron-sandbox/window';
import { setZoomLevel, setZoomFactor, setFullscreen } from 'vs/base/browser/browser';
import { domContentLoaded } from 'vs/base/browser/dom';
import { onUnexpectedError } from 'vs/base/common/errors';
import { URI } from 'vs/base/common/uri';
import { WorkspaceService } from 'vs/workbench/services/configuration/browser/configurationService';
import { NativeWorkbenchEnvironmentService } from 'vs/workbench/services/environment/electron-browser/environmentService';
import { IWorkbenchEnvironmentService } from 'vs/workbench/services/environment/common/environmentService';
import { INativeWorkbenchConfiguration, INativeWorkbenchEnvironmentService } from 'vs/workbench/services/environment/electron-sandbox/environmentService';
import { ServiceCollection } from 'vs/platform/instantiation/common/serviceCollection';
import { IWorkspaceInitializationPayload, reviveIdentifier } from 'vs/platform/workspaces/common/workspaces';
import { ILogService } from 'vs/platform/log/common/log';
import { NativeStorageService } from 'vs/platform/storage/node/storageService';
import { Schemas } from 'vs/base/common/network';
import { GlobalStorageDatabaseChannelClient } from 'vs/platform/storage/node/storageIpc';
import { IWorkspaceContextService } from 'vs/platform/workspace/common/workspace';
import { IWorkbenchConfigurationService } from 'vs/workbench/services/configuration/common/configuration';
import { IStorageService } from 'vs/platform/storage/common/storage';
import { Disposable } from 'vs/base/common/lifecycle';
import { registerWindowDriver } from 'vs/platform/driver/electron-browser/driver';
import { IMainProcessService, ElectronIPCMainProcessService } from 'vs/platform/ipc/electron-sandbox/mainProcessService';
import { RemoteAuthorityResolverService } from 'vs/platform/remote/electron-sandbox/remoteAuthorityResolverService';
import { IRemoteAuthorityResolverService } from 'vs/platform/remote/common/remoteAuthorityResolver';
import { RemoteAgentService } from 'vs/workbench/services/remote/electron-sandbox/remoteAgentServiceImpl';
import { IRemoteAgentService } from 'vs/workbench/services/remote/common/remoteAgentService';
import { FileService } from 'vs/platform/files/common/fileService';
import { IFileService } from 'vs/platform/files/common/files';
import { DiskFileSystemProvider } from 'vs/platform/files/electron-browser/diskFileSystemProvider';
import { RemoteFileSystemProvider } from 'vs/workbench/services/remote/common/remoteAgentFileSystemChannel';
import { ConfigurationCache } from 'vs/workbench/services/configuration/electron-sandbox/configurationCache';
import { SignService } from 'vs/platform/sign/node/signService';
import { ISignService } from 'vs/platform/sign/common/sign';
import { FileUserDataProvider } from 'vs/workbench/services/userData/common/fileUserDataProvider';
import { basename } from 'vs/base/common/path';
import { IProductService } from 'vs/platform/product/common/productService';
import product from 'vs/platform/product/common/product';
import { NativeLogService } from 'vs/workbench/services/log/electron-browser/logService';
import { INativeHostService } from 'vs/platform/native/electron-sandbox/native';
import { NativeHostService } from 'vs/platform/native/electron-sandbox/nativeHostService';
import { IUriIdentityService } from 'vs/workbench/services/uriIdentity/common/uriIdentity';
import { UriIdentityService } from 'vs/workbench/services/uriIdentity/common/uriIdentityService';
import { KeyboardLayoutService } from 'vs/workbench/services/keybinding/electron-sandbox/nativeKeyboardLayout';
import { IKeyboardLayoutService } from 'vs/platform/keyboardLayout/common/keyboardLayout';

class DesktopMain extends Disposable {

	private readonly productService: IProductService = { _serviceBrand: undefined, ...product };
	private readonly environmentService = new NativeWorkbenchEnvironmentService(this.configuration, this.productService);

	constructor(private configuration: INativeWorkbenchConfiguration) {
		super();

		this.init();
	}

	private init(): void {

		// Enable gracefulFs
		gracefulify(fs);

		// Massage configuration file URIs
		this.reviveUris();

		// Browser config
		const zoomLevel = this.configuration.zoomLevel || 0;
		setZoomFactor(zoomLevelToZoomFactor(zoomLevel));
		setZoomLevel(zoomLevel, true /* isTrusted */);
		setFullscreen(!!this.configuration.fullscreen);
	}

	private reviveUris() {

		// Workspace
		this.configuration.workspace = reviveIdentifier(this.configuration.workspace);

		// Files
		const filesToWait = this.configuration.filesToWait;
		const filesToWaitPaths = filesToWait?.paths;
		[filesToWaitPaths, this.configuration.filesToOpenOrCreate, this.configuration.filesToDiff].forEach(paths => {
			if (Array.isArray(paths)) {
				paths.forEach(path => {
					if (path.fileUri) {
						path.fileUri = URI.revive(path.fileUri);
					}
				});
			}
		});

		if (filesToWait) {
			filesToWait.waitMarkerFileUri = URI.revive(filesToWait.waitMarkerFileUri);
		}
	}

	async open(): Promise<void> {
		const services = await this.initServices();

		await domContentLoaded();
		mark('code/willStartWorkbench');

		// Create Workbench
		const workbench = new Workbench(document.body, services.serviceCollection, services.logService);

		// Listeners
		this.registerListeners(workbench, services.storageService);

		// Startup
		const instantiationService = workbench.startup();

		// Window
		this._register(instantiationService.createInstance(NativeWindow));

		// Driver
		if (this.configuration.driver) {
			instantiationService.invokeFunction(async accessor => this._register(await registerWindowDriver(accessor, this.configuration.windowId)));
		}

		// Logging
		services.logService.trace('workbench configuration', JSON.stringify(this.configuration));
	}

	private registerListeners(workbench: Workbench, storageService: NativeStorageService): void {

		// Workbench Lifecycle
		this._register(workbench.onShutdown(() => this.dispose()));
		this._register(workbench.onWillShutdown(event => event.join(storageService.close(), 'join.closeStorage')));
	}

	private async initServices(): Promise<{ serviceCollection: ServiceCollection, logService: ILogService, storageService: NativeStorageService }> {
		const serviceCollection = new ServiceCollection();


		// !!!!!!!!!!!!!!!!!!!!!!!!!!!!!!!!!!!!!!!!!!!!!!!!!!!!!!!!!!!!!!!!!!!!!!
		//
		// NOTE: Please do NOT register services here. Use `registerSingleton()`
		//       from `workbench.common.main.ts` if the service is shared between
		//       desktop and web or `workbench.sandbox.main.ts` if the service
		//       is desktop only.
		//
		//       DO NOT add services to `workbench.desktop.main.ts`, always add
		//       to `workbench.sandbox.main.ts` to support our Electron sandbox
		//
		// !!!!!!!!!!!!!!!!!!!!!!!!!!!!!!!!!!!!!!!!!!!!!!!!!!!!!!!!!!!!!!!!!!!!!!


		// Main Process
		const mainProcessService = this._register(new ElectronIPCMainProcessService(this.configuration.windowId));
		serviceCollection.set(IMainProcessService, mainProcessService);

		// Environment
		serviceCollection.set(IWorkbenchEnvironmentService, this.environmentService);
		serviceCollection.set(INativeWorkbenchEnvironmentService, this.environmentService);

		// Product
		serviceCollection.set(IProductService, this.productService);

		// Log
		const logService = this._register(new NativeLogService(this.configuration.windowId, mainProcessService, this.environmentService));
		serviceCollection.set(ILogService, logService);

		// Remote
		const remoteAuthorityResolverService = new RemoteAuthorityResolverService();
		serviceCollection.set(IRemoteAuthorityResolverService, remoteAuthorityResolverService);


		// !!!!!!!!!!!!!!!!!!!!!!!!!!!!!!!!!!!!!!!!!!!!!!!!!!!!!!!!!!!!!!!!!!!!!!
		//
		// NOTE: Please do NOT register services here. Use `registerSingleton()`
		//       from `workbench.common.main.ts` if the service is shared between
		//       desktop and web or `workbench.sandbox.main.ts` if the service
		//       is desktop only.
		//
		//       DO NOT add services to `workbench.desktop.main.ts`, always add
		//       to `workbench.sandbox.main.ts` to support our Electron sandbox
		//
		// !!!!!!!!!!!!!!!!!!!!!!!!!!!!!!!!!!!!!!!!!!!!!!!!!!!!!!!!!!!!!!!!!!!!!!


		// Sign
		const signService = new SignService();
		serviceCollection.set(ISignService, signService);

		// Remote Agent
		const remoteAgentService = this._register(new RemoteAgentService(this.environmentService, this.productService, remoteAuthorityResolverService, signService, logService));
		serviceCollection.set(IRemoteAgentService, remoteAgentService);

		// Native Host
		const nativeHostService = new NativeHostService(this.configuration.windowId, mainProcessService) as INativeHostService;
		serviceCollection.set(INativeHostService, nativeHostService);

		// Files
		const fileService = this._register(new FileService(logService));
		serviceCollection.set(IFileService, fileService);

		const diskFileSystemProvider = this._register(new DiskFileSystemProvider(logService, nativeHostService));
		fileService.registerProvider(Schemas.file, diskFileSystemProvider);

		// User Data Provider
		fileService.registerProvider(Schemas.userData, new FileUserDataProvider(Schemas.file, diskFileSystemProvider, Schemas.userData, logService));

		// Uri Identity
		const uriIdentityService = new UriIdentityService(fileService);
		serviceCollection.set(IUriIdentityService, uriIdentityService);


		// !!!!!!!!!!!!!!!!!!!!!!!!!!!!!!!!!!!!!!!!!!!!!!!!!!!!!!!!!!!!!!!!!!!!!!
		//
		// NOTE: Please do NOT register services here. Use `registerSingleton()`
		//       from `workbench.common.main.ts` if the service is shared between
		//       desktop and web or `workbench.sandbox.main.ts` if the service
		//       is desktop only.
		//
		//       DO NOT add services to `workbench.desktop.main.ts`, always add
		//       to `workbench.sandbox.main.ts` to support our Electron sandbox
		//
		// !!!!!!!!!!!!!!!!!!!!!!!!!!!!!!!!!!!!!!!!!!!!!!!!!!!!!!!!!!!!!!!!!!!!!!


		const connection = remoteAgentService.getConnection();
		if (connection) {
			const remoteFileSystemProvider = this._register(new RemoteFileSystemProvider(remoteAgentService));
			fileService.registerProvider(Schemas.vscodeRemote, remoteFileSystemProvider);
		}

		const payload = this.resolveWorkspaceInitializationPayload();

		const services = await Promise.all([
			this.createWorkspaceService(payload, fileService, remoteAgentService, uriIdentityService, logService).then(service => {

				// Workspace
				serviceCollection.set(IWorkspaceContextService, service);

				// Configuration
				serviceCollection.set(IWorkbenchConfigurationService, service);

				return service;
			}),

			this.createStorageService(payload, logService, mainProcessService).then(service => {

				// Storage
				serviceCollection.set(IStorageService, service);

				return service;
			}),

			this.createKeyboardLayoutService(mainProcessService).then(service => {

				// KeyboardLayout
				serviceCollection.set(IKeyboardLayoutService, service);

				return service;
			})
		]);


		// !!!!!!!!!!!!!!!!!!!!!!!!!!!!!!!!!!!!!!!!!!!!!!!!!!!!!!!!!!!!!!!!!!!!!!
		//
		// NOTE: Please do NOT register services here. Use `registerSingleton()`
		//       from `workbench.common.main.ts` if the service is shared between
		//       desktop and web or `workbench.sandbox.main.ts` if the service
		//       is desktop only.
		//
		//       DO NOT add services to `workbench.desktop.main.ts`, always add
		//       to `workbench.sandbox.main.ts` to support our Electron sandbox
		//
		// !!!!!!!!!!!!!!!!!!!!!!!!!!!!!!!!!!!!!!!!!!!!!!!!!!!!!!!!!!!!!!!!!!!!!!


		return { serviceCollection, logService, storageService: services[1] };
	}

	private resolveWorkspaceInitializationPayload(): IWorkspaceInitializationPayload {
		let workspaceInitializationPayload: IWorkspaceInitializationPayload | undefined = this.configuration.workspace;

		// Fallback to empty workspace if we have no payload yet.
		if (!workspaceInitializationPayload) {
			let id: string;
			if (this.configuration.backupPath) {
				id = basename(this.configuration.backupPath); // we know the backupPath must be a unique path so we leverage its name as workspace ID
			} else if (this.environmentService.isExtensionDevelopment) {
				id = 'ext-dev'; // extension development window never stores backups and is a singleton
			} else {
				throw new Error('Unexpected window configuration without backupPath');
			}

			workspaceInitializationPayload = { id };
		}

		return workspaceInitializationPayload;
	}

<<<<<<< HEAD
	private async resolveMultiFolderWorkspaceInitializationPayload(workspace: IWorkspaceIdentifier): Promise<IMultiFolderWorkspaceInitializationPayload | undefined> {

		// It is possible that the workspace file does not exist
		// on disk anymore, so we return `undefined` in that case
		// (https://github.com/microsoft/vscode/issues/110982)
		if (workspace.configPath.scheme === Schemas.file && !await exists(workspace.configPath.fsPath)) {
			return undefined;
		}

		return workspace;
	}

	private async resolveSingleFolderWorkspaceInitializationPayload(folderUri: ISingleFolderWorkspaceIdentifier): Promise<ISingleFolderWorkspaceInitializationPayload | undefined> {
		try {
			const folder = folderUri.scheme === Schemas.file
				? URI.file(sanitizeFilePath(folderUri.fsPath, process.env['VSCODE_CWD'] || process.cwd())) // For local: ensure path is absolute
				: folderUri;

			return {
				id: await this.createHash(folderUri),
				folder
			};
		} catch (error) {
			onUnexpectedError(error);
		}
		return undefined; // {{SQL CARBON EDIT}} @anthonydresser strict-null-check
	}

	private async createHash(resource: URI): Promise<string> {

		// Return early the folder is not local
		if (resource.scheme !== Schemas.file) {
			return createHash('md5').update(resource.toString()).digest('hex');
		}

		const fileStat = await stat(resource.fsPath);
		let ctime: number | undefined;
		if (isLinux) {
			ctime = fileStat.ino; // Linux: birthtime is ctime, so we cannot use it! We use the ino instead!
		} else if (isMacintosh) {
			ctime = fileStat.birthtime.getTime(); // macOS: birthtime is fine to use as is
		} else if (isWindows) {
			if (typeof fileStat.birthtimeMs === 'number') {
				ctime = Math.floor(fileStat.birthtimeMs); // Windows: fix precision issue in node.js 8.x to get 7.x results (see https://github.com/nodejs/node/issues/19897)
			} else {
				ctime = fileStat.birthtime.getTime();
			}
		}

		// we use the ctime as extra salt to the ID so that we catch the case of a folder getting
		// deleted and recreated. in that case we do not want to carry over previous state
		return createHash('md5').update(resource.fsPath).update(ctime ? String(ctime) : '').digest('hex');
	}

=======
>>>>>>> bab55b86
	private async createWorkspaceService(payload: IWorkspaceInitializationPayload, fileService: FileService, remoteAgentService: IRemoteAgentService, uriIdentityService: IUriIdentityService, logService: ILogService): Promise<WorkspaceService> {
		const workspaceService = new WorkspaceService({ remoteAuthority: this.environmentService.remoteAuthority, configurationCache: new ConfigurationCache(URI.file(this.environmentService.userDataPath), fileService) }, this.environmentService, fileService, remoteAgentService, uriIdentityService, logService);

		try {
			await workspaceService.initialize(payload);

			return workspaceService;
		} catch (error) {
			onUnexpectedError(error);

			return workspaceService;
		}
	}

	private async createStorageService(payload: IWorkspaceInitializationPayload, logService: ILogService, mainProcessService: IMainProcessService): Promise<NativeStorageService> {
		const globalStorageDatabase = new GlobalStorageDatabaseChannelClient(mainProcessService.getChannel('storage'));
		const storageService = new NativeStorageService(globalStorageDatabase, logService, this.environmentService);

		try {
			await storageService.initialize(payload);

			return storageService;
		} catch (error) {
			onUnexpectedError(error);

			return storageService;
		}
	}

	private async createKeyboardLayoutService(mainProcessService: IMainProcessService): Promise<KeyboardLayoutService> {
		const keyboardLayoutService = new KeyboardLayoutService(mainProcessService);

		try {
			await keyboardLayoutService.initialize();

			return keyboardLayoutService;
		} catch (error) {
			onUnexpectedError(error);

			return keyboardLayoutService;
		}
	}
}

export function main(configuration: INativeWorkbenchConfiguration): Promise<void> {
	const workbench = new DesktopMain(configuration);

	return workbench.open();
}<|MERGE_RESOLUTION|>--- conflicted
+++ resolved
@@ -299,63 +299,6 @@
 		return workspaceInitializationPayload;
 	}
 
-<<<<<<< HEAD
-	private async resolveMultiFolderWorkspaceInitializationPayload(workspace: IWorkspaceIdentifier): Promise<IMultiFolderWorkspaceInitializationPayload | undefined> {
-
-		// It is possible that the workspace file does not exist
-		// on disk anymore, so we return `undefined` in that case
-		// (https://github.com/microsoft/vscode/issues/110982)
-		if (workspace.configPath.scheme === Schemas.file && !await exists(workspace.configPath.fsPath)) {
-			return undefined;
-		}
-
-		return workspace;
-	}
-
-	private async resolveSingleFolderWorkspaceInitializationPayload(folderUri: ISingleFolderWorkspaceIdentifier): Promise<ISingleFolderWorkspaceInitializationPayload | undefined> {
-		try {
-			const folder = folderUri.scheme === Schemas.file
-				? URI.file(sanitizeFilePath(folderUri.fsPath, process.env['VSCODE_CWD'] || process.cwd())) // For local: ensure path is absolute
-				: folderUri;
-
-			return {
-				id: await this.createHash(folderUri),
-				folder
-			};
-		} catch (error) {
-			onUnexpectedError(error);
-		}
-		return undefined; // {{SQL CARBON EDIT}} @anthonydresser strict-null-check
-	}
-
-	private async createHash(resource: URI): Promise<string> {
-
-		// Return early the folder is not local
-		if (resource.scheme !== Schemas.file) {
-			return createHash('md5').update(resource.toString()).digest('hex');
-		}
-
-		const fileStat = await stat(resource.fsPath);
-		let ctime: number | undefined;
-		if (isLinux) {
-			ctime = fileStat.ino; // Linux: birthtime is ctime, so we cannot use it! We use the ino instead!
-		} else if (isMacintosh) {
-			ctime = fileStat.birthtime.getTime(); // macOS: birthtime is fine to use as is
-		} else if (isWindows) {
-			if (typeof fileStat.birthtimeMs === 'number') {
-				ctime = Math.floor(fileStat.birthtimeMs); // Windows: fix precision issue in node.js 8.x to get 7.x results (see https://github.com/nodejs/node/issues/19897)
-			} else {
-				ctime = fileStat.birthtime.getTime();
-			}
-		}
-
-		// we use the ctime as extra salt to the ID so that we catch the case of a folder getting
-		// deleted and recreated. in that case we do not want to carry over previous state
-		return createHash('md5').update(resource.fsPath).update(ctime ? String(ctime) : '').digest('hex');
-	}
-
-=======
->>>>>>> bab55b86
 	private async createWorkspaceService(payload: IWorkspaceInitializationPayload, fileService: FileService, remoteAgentService: IRemoteAgentService, uriIdentityService: IUriIdentityService, logService: ILogService): Promise<WorkspaceService> {
 		const workspaceService = new WorkspaceService({ remoteAuthority: this.environmentService.remoteAuthority, configurationCache: new ConfigurationCache(URI.file(this.environmentService.userDataPath), fileService) }, this.environmentService, fileService, remoteAgentService, uriIdentityService, logService);
 
