/*---------------------------------------------------------------------------------------------
 *  Copyright (c) Microsoft Corporation. All rights reserved.
 *  Licensed under the Source EULA. See License.txt in the project root for license information.
 *--------------------------------------------------------------------------------------------*/

import { Event, Emitter } from 'vs/base/common/event';
import { Extensions, IEditorInputFactoryRegistry, EditorInput, IEditorIdentifier, IEditorCloseEvent, GroupIdentifier, SideBySideEditorInput, IEditorInput, EditorsOrder } from 'vs/workbench/common/editor';
import { IInstantiationService } from 'vs/platform/instantiation/common/instantiation';
import { IConfigurationService } from 'vs/platform/configuration/common/configuration';
import { dispose, Disposable, DisposableStore } from 'vs/base/common/lifecycle';
import { Registry } from 'vs/platform/registry/common/platform';
import { coalesce } from 'vs/base/common/arrays';
import { doHandleUpgrade } from 'sql/workbench/services/languageAssociation/common/doHandleUpgrade';

const EditorOpenPositioning = {
	LEFT: 'left',
	RIGHT: 'right',
	FIRST: 'first',
	LAST: 'last'
};

export interface EditorCloseEvent extends IEditorCloseEvent {
	readonly editor: EditorInput;
}

export interface EditorIdentifier extends IEditorIdentifier {
	readonly groupId: GroupIdentifier;
	readonly editor: EditorInput;
}

export interface IEditorOpenOptions {
	readonly pinned?: boolean;
	sticky?: boolean;
	active?: boolean;
	readonly index?: number;
}

export interface IEditorOpenResult {
	readonly editor: EditorInput;
	readonly isNew: boolean;
}

export interface ISerializedEditorInput {
	readonly id: string;
	readonly value: string;
}

export interface ISerializedEditorGroup {
	readonly id: number;
	readonly editors: ISerializedEditorInput[];
	readonly mru: number[];
	readonly preview?: number;
	sticky?: number;
}

export function isSerializedEditorGroup(obj?: unknown): obj is ISerializedEditorGroup {
	const group = obj as ISerializedEditorGroup;

	return !!(obj && typeof obj === 'object' && Array.isArray(group.editors) && Array.isArray(group.mru));
}

export class EditorGroup extends Disposable {

	private static IDS = 0;

	//#region events

	private readonly _onDidActivateEditor = this._register(new Emitter<EditorInput>());
	readonly onDidActivateEditor = this._onDidActivateEditor.event;

	private readonly _onDidOpenEditor = this._register(new Emitter<EditorInput>());
	readonly onDidOpenEditor = this._onDidOpenEditor.event;

	private readonly _onDidCloseEditor = this._register(new Emitter<EditorCloseEvent>());
	readonly onDidCloseEditor = this._onDidCloseEditor.event;

	private readonly _onWillDisposeEditor = this._register(new Emitter<EditorInput>());
	readonly onWillDisposeEditor = this._onWillDisposeEditor.event;

	private readonly _onDidChangeEditorDirty = this._register(new Emitter<EditorInput>());
	readonly onDidChangeEditorDirty = this._onDidChangeEditorDirty.event;

	private readonly _onDidChangeEditorLabel = this._register(new Emitter<EditorInput>());
	readonly onDidEditorLabelChange = this._onDidChangeEditorLabel.event;

	private readonly _onDidMoveEditor = this._register(new Emitter<EditorInput>());
	readonly onDidMoveEditor = this._onDidMoveEditor.event;

	private readonly _onDidChangeEditorPinned = this._register(new Emitter<EditorInput>());
	readonly onDidChangeEditorPinned = this._onDidChangeEditorPinned.event;

	private readonly _onDidChangeEditorSticky = this._register(new Emitter<EditorInput>());
	readonly onDidChangeEditorSticky = this._onDidChangeEditorSticky.event;

	//#endregion

	private _id: GroupIdentifier;
	get id(): GroupIdentifier { return this._id; }

	private editors: EditorInput[] = [];
	private mru: EditorInput[] = [];

	private preview: EditorInput | null = null; // editor in preview state
	private active: EditorInput | null = null;  // editor in active state
	private sticky: number = -1; // index of first editor in sticky state

	private editorOpenPositioning: ('left' | 'right' | 'first' | 'last') | undefined;
	private focusRecentEditorAfterClose: boolean | undefined;

	constructor(
		labelOrSerializedGroup: ISerializedEditorGroup | undefined,
		@IInstantiationService private readonly instantiationService: IInstantiationService,
		@IConfigurationService private readonly configurationService: IConfigurationService
	) {
		super();

		if (isSerializedEditorGroup(labelOrSerializedGroup)) {
			this._id = this.deserialize(labelOrSerializedGroup);
		} else {
			this._id = EditorGroup.IDS++;
		}

		this.onConfigurationUpdated();
		this.registerListeners();
	}

	private registerListeners(): void {
		this._register(this.configurationService.onDidChangeConfiguration(() => this.onConfigurationUpdated()));
	}

	private onConfigurationUpdated(): void {
		this.editorOpenPositioning = this.configurationService.getValue('workbench.editor.openPositioning');
		this.focusRecentEditorAfterClose = this.configurationService.getValue('workbench.editor.focusRecentEditorAfterClose');
	}

	get count(): number {
		return this.editors.length;
	}

	get stickyCount(): number {
		return this.sticky + 1;
	}

	getEditors(order: EditorsOrder, options?: { excludeSticky?: boolean }): EditorInput[] {
		const editors = order === EditorsOrder.MOST_RECENTLY_ACTIVE ? this.mru.slice(0) : this.editors.slice(0);

		if (options?.excludeSticky) {

			// MRU: need to check for index on each
			if (order === EditorsOrder.MOST_RECENTLY_ACTIVE) {
				return editors.filter(editor => !this.isSticky(editor));
			}

			// Sequential: simply start after sticky index
			return editors.slice(this.sticky + 1);
		}

		return editors;
	}

	getEditorByIndex(index: number): EditorInput | undefined {
		return this.editors[index];
	}

	get activeEditor(): EditorInput | null {
		return this.active;
	}

	isActive(editor: EditorInput): boolean {
		return this.matches(this.active, editor);
	}

	get previewEditor(): EditorInput | null {
		return this.preview;
	}

	openEditor(candidate: EditorInput, options?: IEditorOpenOptions): IEditorOpenResult {
		const makeSticky = options?.sticky || (typeof options?.index === 'number' && this.isSticky(options.index));
		const makePinned = options?.pinned || options?.sticky;
		const makeActive = options?.active || !this.activeEditor || (!makePinned && this.matches(this.preview, this.activeEditor));

		const existingEditorAndIndex = this.findEditor(candidate);

		// New editor
		if (!existingEditorAndIndex) {
			const newEditor = candidate;
			const indexOfActive = this.indexOf(this.active);

			// Insert into specific position
			let targetIndex: number;
			if (options && typeof options.index === 'number') {
				targetIndex = options.index;
			}

			// Insert to the BEGINNING
			else if (this.editorOpenPositioning === EditorOpenPositioning.FIRST) {
				targetIndex = 0;

				// Always make sure targetIndex is after sticky editors
				// unless we are explicitly told to make the editor sticky
				if (!makeSticky && this.isSticky(targetIndex)) {
					targetIndex = this.sticky + 1;
				}
			}

			// Insert to the END
			else if (this.editorOpenPositioning === EditorOpenPositioning.LAST) {
				targetIndex = this.editors.length;
			}

			// Insert to LEFT or RIGHT of active editor
			else {

				// Insert to the LEFT of active editor
				if (this.editorOpenPositioning === EditorOpenPositioning.LEFT) {
					if (indexOfActive === 0 || !this.editors.length) {
						targetIndex = 0; // to the left becoming first editor in list
					} else {
						targetIndex = indexOfActive; // to the left of active editor
					}
				}

				// Insert to the RIGHT of active editor
				else {
					targetIndex = indexOfActive + 1;
				}

				// Always make sure targetIndex is after sticky editors
				// unless we are explicitly told to make the editor sticky
				if (!makeSticky && this.isSticky(targetIndex)) {
					targetIndex = this.sticky + 1;
				}
			}

			// If the editor becomes sticky, increment the sticky index and adjust
			// the targetIndex to be at the end of sticky editors unless already.
			if (makeSticky) {
				this.sticky++;

				if (!this.isSticky(targetIndex)) {
					targetIndex = this.sticky;
				}
			}

			// Insert into our list of editors if pinned or we have no preview editor
			if (makePinned || !this.preview) {
				this.splice(targetIndex, false, newEditor);
			}

			// Handle preview
			if (!makePinned) {

				// Replace existing preview with this editor if we have a preview
				if (this.preview) {
					const indexOfPreview = this.indexOf(this.preview);
					if (targetIndex > indexOfPreview) {
						targetIndex--; // accomodate for the fact that the preview editor closes
					}

					this.replaceEditor(this.preview, newEditor, targetIndex, !makeActive);
				}

				this.preview = newEditor;
			}

			// Listeners
			this.registerEditorListeners(newEditor);

			// Event
			this._onDidOpenEditor.fire(newEditor);

			// Handle active
			if (makeActive) {
				this.doSetActive(newEditor);
			}

			return {
				editor: newEditor,
				isNew: true
			};
		}

		// Existing editor
		else {
			const [existingEditor] = existingEditorAndIndex;

			// Pin it
			if (makePinned) {
				this.doPin(existingEditor);
			}

			// Activate it
			if (makeActive) {
				this.doSetActive(existingEditor);
			}

			// Respect index
			if (options && typeof options.index === 'number') {
				this.moveEditor(existingEditor, options.index);
			}

			// Stick it (intentionally after the moveEditor call in case
			// the editor was already moved into the sticky range)
			if (makeSticky) {
				this.doStick(existingEditor, this.indexOf(existingEditor));
			}

			return {
				editor: existingEditor,
				isNew: false
			};
		}
	}

	private registerEditorListeners(editor: EditorInput): void {
		const listeners = new DisposableStore();

		// Re-emit disposal of editor input as our own event
		listeners.add(Event.once(editor.onWillDispose)(() => {
			if (this.indexOf(editor) >= 0) {
				this._onWillDisposeEditor.fire(editor);
			}
		}));

		// Re-Emit dirty state changes
		listeners.add(editor.onDidChangeDirty(() => {
			this._onDidChangeEditorDirty.fire(editor);
		}));

		// Re-Emit label changes
		listeners.add(editor.onDidChangeLabel(() => {
			this._onDidChangeEditorLabel.fire(editor);
		}));

		// Clean up dispose listeners once the editor gets closed
		listeners.add(this.onDidCloseEditor(event => {
			if (event.editor.matches(editor)) {
				dispose(listeners);
			}
		}));
	}

	private replaceEditor(toReplace: EditorInput, replaceWith: EditorInput, replaceIndex: number, openNext = true): void {
		const event = this.doCloseEditor(toReplace, openNext, true); // optimization to prevent multiple setActive() in one call

		// We want to first add the new editor into our model before emitting the close event because
		// firing the close event can trigger a dispose on the same editor that is now being added.
		// This can lead into opening a disposed editor which is not what we want.
		this.splice(replaceIndex, false, replaceWith);

		if (event) {
			this._onDidCloseEditor.fire(event);
		}
	}

	closeEditor(candidate: EditorInput, openNext = true): EditorInput | undefined {
		const event = this.doCloseEditor(candidate, openNext, false);

		if (event) {
			this._onDidCloseEditor.fire(event);

			return event.editor;
		}

		return undefined;
	}

	private doCloseEditor(candidate: EditorInput, openNext: boolean, replaced: boolean): EditorCloseEvent | undefined {
		const index = this.indexOf(candidate);
		if (index === -1) {
			return undefined; // not found
		}

		const editor = this.editors[index];
		const sticky = this.isSticky(index);

		// Active Editor closed
		if (openNext && this.matches(this.active, editor)) {

			// More than one editor
			if (this.mru.length > 1) {
				let newActive: EditorInput;
				if (this.focusRecentEditorAfterClose) {
					newActive = this.mru[1]; // active editor is always first in MRU, so pick second editor after as new active
				} else {
					if (index === this.editors.length - 1) {
						newActive = this.editors[index - 1]; // last editor is closed, pick previous as new active
					} else {
						newActive = this.editors[index + 1]; // pick next editor as new active
					}
				}

				this.doSetActive(newActive);
			}

			// One Editor
			else {
				this.active = null;
			}
		}

		// Preview Editor closed
		if (this.matches(this.preview, editor)) {
			this.preview = null;
		}

		// Remove from arrays
		this.splice(index, true);

		// Event
		return { editor, replaced, sticky, index, groupId: this.id };
	}

	moveEditor(candidate: EditorInput, toIndex: number): EditorInput | undefined {

		// Ensure toIndex is in bounds of our model
		if (toIndex >= this.editors.length) {
			toIndex = this.editors.length - 1;
		} else if (toIndex < 0) {
			toIndex = 0;
		}

		const index = this.indexOf(candidate);
		if (index < 0 || toIndex === index) {
			return undefined; // {{SQL CARBON EDIT}} strict-null-check
		}

		const editor = this.editors[index];

		// Adjust sticky index: editor moved out of sticky state into unsticky state
		if (this.isSticky(index) && toIndex > this.sticky) {
			this.sticky--;
		}

		// ...or editor moved into sticky state from unsticky state
		else if (!this.isSticky(index) && toIndex <= this.sticky) {
			this.sticky++;
		}

		// Move
		this.editors.splice(index, 1);
		this.editors.splice(toIndex, 0, editor);

		// Event
		this._onDidMoveEditor.fire(editor);

		return editor;
	}

	setActive(candidate: EditorInput): EditorInput | undefined {
		const res = this.findEditor(candidate);
		if (!res) {
			return undefined; // not found {{SQL CARBON EDIT}} strict-null-check
		}

		const [editor] = res;

		this.doSetActive(editor);

		return editor;
	}

	private doSetActive(editor: EditorInput): void {
		if (this.matches(this.active, editor)) {
			return; // already active
		}

		this.active = editor;

		// Bring to front in MRU list
		const mruIndex = this.indexOf(editor, this.mru);
		this.mru.splice(mruIndex, 1);
		this.mru.unshift(editor);

		// Event
		this._onDidActivateEditor.fire(editor);
	}

	pin(candidate: EditorInput): EditorInput | undefined {
		const res = this.findEditor(candidate);
		if (!res) {
			return undefined; // not found {{SQL CARBON EDIT}} strict-null-check
		}

		const [editor] = res;

		this.doPin(editor);

		return editor;
	}

	private doPin(editor: EditorInput): void {
		if (this.isPinned(editor)) {
			return; // can only pin a preview editor
		}

		// Convert the preview editor to be a pinned editor
		this.preview = null;

		// Event
		this._onDidChangeEditorPinned.fire(editor);
	}

	unpin(candidate: EditorInput): EditorInput | undefined {
		const res = this.findEditor(candidate);
		if (!res) {
			return undefined; // not found {{SQL CARBON EDIT}} strict-null-check
		}

		const [editor] = res;

		this.doUnpin(editor);

		return editor;
	}

	private doUnpin(editor: EditorInput): void {
		if (!this.isPinned(editor)) {
			return; // can only unpin a pinned editor
		}

		// Set new
		const oldPreview = this.preview;
		this.preview = editor;

		// Event
		this._onDidChangeEditorPinned.fire(editor);

		// Close old preview editor if any
		if (oldPreview) {
			this.closeEditor(oldPreview);
		}
	}

	isPinned(editorOrIndex: EditorInput | number): boolean {
		let editor: EditorInput;
		if (typeof editorOrIndex === 'number') {
			editor = this.editors[editorOrIndex];
		} else {
			editor = editorOrIndex;
		}

		return !this.matches(this.preview, editor);
	}

	stick(candidate: EditorInput): EditorInput | undefined {
		const res = this.findEditor(candidate);
		if (!res) {
			return undefined; // not found {{SQL CARBON EDIT}} strict-null-check
		}

		const [editor, index] = res;

		this.doStick(editor, index);

		return editor;
	}

	private doStick(editor: EditorInput, index: number): void {
		if (this.isSticky(index)) {
			return; // can only stick a non-sticky editor
		}

		// Pin editor
		this.pin(editor);

		// Move editor to be the last sticky editor
		this.moveEditor(editor, this.sticky + 1);

		// Adjust sticky index
		this.sticky++;

		// Event
		this._onDidChangeEditorSticky.fire(editor);
	}

	unstick(candidate: EditorInput): EditorInput | undefined {
		const res = this.findEditor(candidate);
		if (!res) {
			return undefined; // not found {{SQL CARBON EDIT}} strict-null-check
		}

		const [editor, index] = res;

		this.doUnstick(editor, index);

		return editor;
	}

	private doUnstick(editor: EditorInput, index: number): void {
		if (!this.isSticky(index)) {
			return; // can only unstick a sticky editor
		}

		// Move editor to be the first non-sticky editor
		this.moveEditor(editor, this.sticky);

		// Adjust sticky index
		this.sticky--;

		// Event
		this._onDidChangeEditorSticky.fire(editor);
	}

	isSticky(candidateOrIndex: EditorInput | number): boolean {
		if (this.sticky < 0) {
			return false; // no sticky editor
		}

		let index: number;
		if (typeof candidateOrIndex === 'number') {
			index = candidateOrIndex;
		} else {
			index = this.indexOf(candidateOrIndex);
		}

		if (index < 0) {
			return false;
		}

		return index <= this.sticky;
	}

	private splice(index: number, del: boolean, editor?: EditorInput): void {
		const editorToDeleteOrReplace = this.editors[index];

		// Perform on sticky index
		if (del && this.isSticky(index)) {
			this.sticky--;
		}

		// Perform on editors array
		if (editor) {
			this.editors.splice(index, del ? 1 : 0, editor);
		} else {
			this.editors.splice(index, del ? 1 : 0);
		}

		// Perform on MRU
		{
			// Add
			if (!del && editor) {
				if (this.mru.length === 0) {
					// the list of most recent editors is empty
					// so this editor can only be the most recent
					this.mru.push(editor);
				} else {
					// we have most recent editors. as such we
					// put this newly opened editor right after
					// the current most recent one because it cannot
					// be the most recently active one unless
					// it becomes active. but it is still more
					// active then any other editor in the list.
					this.mru.splice(1, 0, editor);
				}
			}

			// Remove / Replace
			else {
				const indexInMRU = this.indexOf(editorToDeleteOrReplace, this.mru);

				// Remove
				if (del && !editor) {
					this.mru.splice(indexInMRU, 1); // remove from MRU
				}

				// Replace
				else if (del && editor) {
					this.mru.splice(indexInMRU, 1, editor); // replace MRU at location
				}
			}
		}
	}

	indexOf(candidate: IEditorInput | null, editors = this.editors): number {
		if (!candidate) {
			return -1;
		}

		for (let i = 0; i < editors.length; i++) {
			if (this.matches(editors[i], candidate)) {
				return i;
			}
		}

		return -1;
	}

	private findEditor(candidate: EditorInput | null): [EditorInput, number /* index */] | undefined {
		const index = this.indexOf(candidate, this.editors);
		if (index === -1) {
			return undefined;
		}

		return [this.editors[index], index];
	}

	contains(candidate: EditorInput, options?: { supportSideBySide?: boolean, strictEquals?: boolean }): boolean {
		for (const editor of this.editors) {
			if (this.matches(editor, candidate, options?.strictEquals)) {
				return true;
			}

			if (options?.supportSideBySide && editor instanceof SideBySideEditorInput) {
				if (this.matches(editor.primary, candidate, options?.strictEquals) || this.matches(editor.secondary, candidate, options?.strictEquals)) {
					return true;
				}
			}
		}

		return false;
	}

	private matches(editor: IEditorInput | null, candidate: IEditorInput | null, strictEquals?: boolean): boolean {
		if (!editor || !candidate) {
			return false;
		}

		if (strictEquals) {
			return editor === candidate;
		}

		return editor.matches(candidate);
	}

	clone(): EditorGroup {
		const group = this.instantiationService.createInstance(EditorGroup, undefined);

		// Copy over group properties
		group.editors = this.editors.slice(0);
		group.mru = this.mru.slice(0);
		group.preview = this.preview;
		group.active = this.active;
		group.sticky = this.sticky;

		// Ensure to register listeners for each editor
		for (const editor of group.editors) {
			group.registerEditorListeners(editor);
		}

		return group;
	}

	serialize(): ISerializedEditorGroup {
		const registry = Registry.as<IEditorInputFactoryRegistry>(Extensions.EditorInputFactories);

		// Serialize all editor inputs so that we can store them.
		// Editors that cannot be serialized need to be ignored
		// from mru, active, preview and sticky if any.
		let serializableEditors: EditorInput[] = [];
		let serializedEditors: ISerializedEditorInput[] = [];
		let serializablePreviewIndex: number | undefined;
		let serializableSticky = this.sticky;

		for (let i = 0; i < this.editors.length; i++) {
			const editor = this.editors[i];
			let canSerializeEditor = false;

			const editorSerializer = registry.getEditorInputSerializer(editor.getTypeId());
			if (editorSerializer) {
				const value = editorSerializer.serialize(editor);

				// Editor can be serialized
				if (typeof value === 'string') {
					canSerializeEditor = true;

					serializedEditors.push({ id: editor.getTypeId(), value });
					serializableEditors.push(editor);

					if (this.preview === editor) {
						serializablePreviewIndex = serializableEditors.length - 1;
					}
				}

				// Editor cannot be serialized
				else {
					canSerializeEditor = false;
				}
			}

			// Adjust index of sticky editors if the editor cannot be serialized and is pinned
			if (!canSerializeEditor && this.isSticky(i)) {
				serializableSticky--;
			}
		}

		const serializableMru = this.mru.map(editor => this.indexOf(editor, serializableEditors)).filter(i => i >= 0);

		return {
			id: this.id,
			editors: serializedEditors,
			mru: serializableMru,
			preview: serializablePreviewIndex,
			sticky: serializableSticky >= 0 ? serializableSticky : undefined
		};
	}

	private deserialize(data: ISerializedEditorGroup): number {
		const registry = Registry.as<IEditorInputFactoryRegistry>(Extensions.EditorInputFactories);

		if (typeof data.id === 'number') {
			this._id = data.id;

			EditorGroup.IDS = Math.max(data.id + 1, EditorGroup.IDS); // make sure our ID generator is always larger
		} else {
			this._id = EditorGroup.IDS++; // backwards compatibility
		}

		this.editors = coalesce(data.editors.map((e, index) => {
			let editor: EditorInput | undefined = undefined;

<<<<<<< HEAD
			const factory = registry.getEditorInputFactory(e.id);
			if (factory) {
				editor = doHandleUpgrade(factory.deserialize(this.instantiationService, e.value)); // {{SQL CARBON EDIT}} handle upgrade path to new serialization
=======
			const editorSerializer = registry.getEditorInputSerializer(e.id);
			if (editorSerializer) {
				editor = editorSerializer.deserialize(this.instantiationService, e.value);
>>>>>>> 7164efa3
				if (editor) {
					this.registerEditorListeners(editor);
				}
			}

			if (!editor && typeof data.sticky === 'number' && index <= data.sticky) {
				data.sticky--; // if editor cannot be deserialized but was sticky, we need to decrease sticky index
			}

			return editor;
		}));

		this.mru = coalesce(data.mru.map(i => this.editors[i]));

		this.active = this.mru[0];

		if (typeof data.preview === 'number') {
			this.preview = this.editors[data.preview];
		}

		if (typeof data.sticky === 'number') {
			this.sticky = data.sticky;
		}

		return this._id;
	}
}<|MERGE_RESOLUTION|>--- conflicted
+++ resolved
@@ -809,15 +809,9 @@
 		this.editors = coalesce(data.editors.map((e, index) => {
 			let editor: EditorInput | undefined = undefined;
 
-<<<<<<< HEAD
-			const factory = registry.getEditorInputFactory(e.id);
-			if (factory) {
-				editor = doHandleUpgrade(factory.deserialize(this.instantiationService, e.value)); // {{SQL CARBON EDIT}} handle upgrade path to new serialization
-=======
 			const editorSerializer = registry.getEditorInputSerializer(e.id);
 			if (editorSerializer) {
-				editor = editorSerializer.deserialize(this.instantiationService, e.value);
->>>>>>> 7164efa3
+				editor = doHandleUpgrade(editorSerializer.deserialize(this.instantiationService, e.value)); // {{SQL CARBON EDIT}} handle upgrade path to new serialization
 				if (editor) {
 					this.registerEditorListeners(editor);
 				}
