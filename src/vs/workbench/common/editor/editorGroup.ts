/*---------------------------------------------------------------------------------------------
 *  Copyright (c) Microsoft Corporation. All rights reserved.
 *  Licensed under the Source EULA. See License.txt in the project root for license information.
 *--------------------------------------------------------------------------------------------*/

import { Event, Emitter } from 'vs/base/common/event';
import { Extensions, IEditorInputFactoryRegistry, EditorInput, IEditorIdentifier, IEditorCloseEvent, GroupIdentifier, SideBySideEditorInput, IEditorInput, EditorsOrder } from 'vs/workbench/common/editor';
import { IInstantiationService } from 'vs/platform/instantiation/common/instantiation';
import { IConfigurationService } from 'vs/platform/configuration/common/configuration';
import { dispose, Disposable, DisposableStore } from 'vs/base/common/lifecycle';
import { Registry } from 'vs/platform/registry/common/platform';
import { coalesce } from 'vs/base/common/arrays';
import { doHandleUpgrade } from 'sql/workbench/services/languageAssociation/common/doHandleUpgrade';

const EditorOpenPositioning = {
	LEFT: 'left',
	RIGHT: 'right',
	FIRST: 'first',
	LAST: 'last'
};

export interface EditorCloseEvent extends IEditorCloseEvent {
	editor: EditorInput;
}

export interface EditorIdentifier extends IEditorIdentifier {
	groupId: GroupIdentifier;
	editor: EditorInput;
}

export interface IEditorOpenOptions {
	pinned?: boolean;
	sticky?: boolean;
	active?: boolean;
	index?: number;
}

export interface ISerializedEditorInput {
	id: string;
	value: string;
}

export interface ISerializedEditorGroup {
	id: number;
	editors: ISerializedEditorInput[];
	mru: number[];
	preview?: number;
	sticky?: number;
}

export function isSerializedEditorGroup(obj?: unknown): obj is ISerializedEditorGroup {
	const group = obj as ISerializedEditorGroup;

	return obj && typeof obj === 'object' && Array.isArray(group.editors) && Array.isArray(group.mru);
}

export class EditorGroup extends Disposable {

	private static IDS = 0;

	//#region events

	private readonly _onDidActivateEditor = this._register(new Emitter<EditorInput>());
	readonly onDidActivateEditor = this._onDidActivateEditor.event;

	private readonly _onDidOpenEditor = this._register(new Emitter<EditorInput>());
	readonly onDidOpenEditor = this._onDidOpenEditor.event;

	private readonly _onDidCloseEditor = this._register(new Emitter<EditorCloseEvent>());
	readonly onDidCloseEditor = this._onDidCloseEditor.event;

	private readonly _onDidDisposeEditor = this._register(new Emitter<EditorInput>());
	readonly onDidDisposeEditor = this._onDidDisposeEditor.event;

	private readonly _onDidChangeEditorDirty = this._register(new Emitter<EditorInput>());
	readonly onDidChangeEditorDirty = this._onDidChangeEditorDirty.event;

	private readonly _onDidChangeEditorLabel = this._register(new Emitter<EditorInput>());
	readonly onDidEditorLabelChange = this._onDidChangeEditorLabel.event;

	private readonly _onDidMoveEditor = this._register(new Emitter<EditorInput>());
	readonly onDidMoveEditor = this._onDidMoveEditor.event;

	private readonly _onDidChangeEditorPinned = this._register(new Emitter<EditorInput>());
	readonly onDidChangeEditorPinned = this._onDidChangeEditorPinned.event;

	//#endregion

	private _id: GroupIdentifier;
	get id(): GroupIdentifier { return this._id; }

	private editors: EditorInput[] = [];
	private mru: EditorInput[] = [];

	private preview: EditorInput | null = null; // editor in preview state
	private active: EditorInput | null = null;  // editor in active state
	private sticky: number = -1; // index of first editor in sticky state

	private editorOpenPositioning: ('left' | 'right' | 'first' | 'last') | undefined;
	private focusRecentEditorAfterClose: boolean | undefined;

	constructor(
		labelOrSerializedGroup: ISerializedEditorGroup | undefined,
		@IInstantiationService private readonly instantiationService: IInstantiationService,
		@IConfigurationService private readonly configurationService: IConfigurationService
	) {
		super();

		if (isSerializedEditorGroup(labelOrSerializedGroup)) {
			this._id = this.deserialize(labelOrSerializedGroup);
		} else {
			this._id = EditorGroup.IDS++;
		}

		this.onConfigurationUpdated();
		this.registerListeners();
	}

	private registerListeners(): void {
		this._register(this.configurationService.onDidChangeConfiguration(() => this.onConfigurationUpdated()));
	}

	private onConfigurationUpdated(): void {
		this.editorOpenPositioning = this.configurationService.getValue('workbench.editor.openPositioning');
		this.focusRecentEditorAfterClose = this.configurationService.getValue('workbench.editor.focusRecentEditorAfterClose');
	}

	get count(): number {
		return this.editors.length;
	}

	get stickyCount(): number {
		return this.sticky + 1;
	}

	getEditors(order: EditorsOrder, options?: { excludeSticky?: boolean }): EditorInput[] {
		const editors = order === EditorsOrder.MOST_RECENTLY_ACTIVE ? this.mru.slice(0) : this.editors.slice(0);

		if (options?.excludeSticky) {

			// MRU: need to check for index on each
			if (order === EditorsOrder.MOST_RECENTLY_ACTIVE) {
				return editors.filter(editor => !this.isSticky(editor));
			}

			// Sequential: simply start after sticky index
			return editors.slice(this.sticky + 1);
		}

		return editors;
	}

	getEditorByIndex(index: number): EditorInput | undefined {
		return this.editors[index];
	}

	get activeEditor(): EditorInput | null {
		return this.active;
	}

	isActive(editor: EditorInput): boolean {
		return this.matches(this.active, editor);
	}

	get previewEditor(): EditorInput | null {
		return this.preview;
	}

	openEditor(candidate: EditorInput, options?: IEditorOpenOptions): EditorInput {
		const makeSticky = options?.sticky || (typeof options?.index === 'number' && this.isSticky(options.index));
		const makePinned = options?.pinned || options?.sticky;
		const makeActive = options?.active || !this.activeEditor || (!makePinned && this.matches(this.preview, this.activeEditor));

		const existingEditorAndIndex = this.findEditor(candidate);

		// New editor
		if (!existingEditorAndIndex) {
			const newEditor = candidate;
			const indexOfActive = this.indexOf(this.active);

			// Insert into specific position
			let targetIndex: number;
			if (options && typeof options.index === 'number') {
				targetIndex = options.index;
			}

			// Insert to the BEGINNING
			else if (this.editorOpenPositioning === EditorOpenPositioning.FIRST) {
				targetIndex = 0;

				// Always make sure targetIndex is after sticky editors
				// unless we are explicitly told to make the editor sticky
				if (!makeSticky && this.isSticky(targetIndex)) {
					targetIndex = this.sticky + 1;
				}
			}

			// Insert to the END
			else if (this.editorOpenPositioning === EditorOpenPositioning.LAST) {
				targetIndex = this.editors.length;
			}

			// Insert to LEFT or RIGHT of active editor
			else {

				// Insert to the LEFT of active editor
				if (this.editorOpenPositioning === EditorOpenPositioning.LEFT) {
					if (indexOfActive === 0 || !this.editors.length) {
						targetIndex = 0; // to the left becoming first editor in list
					} else {
						targetIndex = indexOfActive; // to the left of active editor
					}
				}

				// Insert to the RIGHT of active editor
				else {
					targetIndex = indexOfActive + 1;
				}

				// Always make sure targetIndex is after sticky editors
				// unless we are explicitly told to make the editor sticky
				if (!makeSticky && this.isSticky(targetIndex)) {
					targetIndex = this.sticky + 1;
				}
			}

			// If the editor becomes sticky, increment the sticky index and adjust
			// the targetIndex to be at the end of sticky editors unless already.
			if (makeSticky) {
				this.sticky++;

				if (!this.isSticky(targetIndex)) {
					targetIndex = this.sticky;
				}
			}

			// Insert into our list of editors if pinned or we have no preview editor
			if (makePinned || !this.preview) {
				this.splice(targetIndex, false, newEditor);
			}

			// Handle preview
			if (!makePinned) {

				// Replace existing preview with this editor if we have a preview
				if (this.preview) {
					const indexOfPreview = this.indexOf(this.preview);
					if (targetIndex > indexOfPreview) {
						targetIndex--; // accomodate for the fact that the preview editor closes
					}

					this.replaceEditor(this.preview, newEditor, targetIndex, !makeActive);
				}

				this.preview = newEditor;
			}

			// Listeners
			this.registerEditorListeners(newEditor);

			// Event
			this._onDidOpenEditor.fire(newEditor);

			// Handle active
			if (makeActive) {
				this.doSetActive(newEditor);
			}

			return newEditor;
		}

		// Existing editor
		else {
			const [existingEditor] = existingEditorAndIndex;

			// Pin it
			if (makePinned) {
				this.doPin(existingEditor);
			}

			// Activate it
			if (makeActive) {
				this.doSetActive(existingEditor);
			}

			// Respect index
			if (options && typeof options.index === 'number') {
				this.moveEditor(existingEditor, options.index);
			}

			// Stick it (intentionally after the moveEditor call in case
			// the editor was already moved into the sticky range)
			if (makeSticky) {
				this.doStick(existingEditor, this.indexOf(existingEditor));
			}

			return existingEditor;
		}
	}

	private registerEditorListeners(editor: EditorInput): void {
		const listeners = new DisposableStore();

		// Re-emit disposal of editor input as our own event
		listeners.add(Event.once(editor.onDispose)(() => {
			if (this.indexOf(editor) >= 0) {
				this._onDidDisposeEditor.fire(editor);
			}
		}));

		// Re-Emit dirty state changes
		listeners.add(editor.onDidChangeDirty(() => {
			this._onDidChangeEditorDirty.fire(editor);
		}));

		// Re-Emit label changes
		listeners.add(editor.onDidChangeLabel(() => {
			this._onDidChangeEditorLabel.fire(editor);
		}));

		// Clean up dispose listeners once the editor gets closed
		listeners.add(this.onDidCloseEditor(event => {
			if (event.editor.matches(editor)) {
				dispose(listeners);
			}
		}));
	}

	private replaceEditor(toReplace: EditorInput, replaceWith: EditorInput, replaceIndex: number, openNext = true): void {
		const event = this.doCloseEditor(toReplace, openNext, true); // optimization to prevent multiple setActive() in one call

		// We want to first add the new editor into our model before emitting the close event because
		// firing the close event can trigger a dispose on the same editor that is now being added.
		// This can lead into opening a disposed editor which is not what we want.
		this.splice(replaceIndex, false, replaceWith);

		if (event) {
			this._onDidCloseEditor.fire(event);
		}
	}

	closeEditor(candidate: EditorInput, openNext = true): EditorInput | undefined {
		const event = this.doCloseEditor(candidate, openNext, false);

		if (event) {
			this._onDidCloseEditor.fire(event);

			return event.editor;
		}

		return undefined;
	}

	private doCloseEditor(candidate: EditorInput, openNext: boolean, replaced: boolean): EditorCloseEvent | undefined {
		const index = this.indexOf(candidate);
		if (index === -1) {
			return undefined; // not found
		}

		const editor = this.editors[index];
		const sticky = this.isSticky(index);

		// Active Editor closed
		if (openNext && this.matches(this.active, editor)) {

			// More than one editor
			if (this.mru.length > 1) {
				let newActive: EditorInput;
				if (this.focusRecentEditorAfterClose) {
					newActive = this.mru[1]; // active editor is always first in MRU, so pick second editor after as new active
				} else {
					if (index === this.editors.length - 1) {
						newActive = this.editors[index - 1]; // last editor is closed, pick previous as new active
					} else {
						newActive = this.editors[index + 1]; // pick next editor as new active
					}
				}

				this.doSetActive(newActive);
			}

			// One Editor
			else {
				this.active = null;
			}
		}

		// Preview Editor closed
		if (this.matches(this.preview, editor)) {
			this.preview = null;
		}

		// Remove from arrays
		this.splice(index, true);

		// Event
		return { editor, replaced, sticky, index, groupId: this.id };
	}

	moveEditor(candidate: EditorInput, toIndex: number): EditorInput | undefined {

		// Ensure toIndex is in bounds of our model
		if (toIndex >= this.editors.length) {
			toIndex = this.editors.length - 1;
		} else if (toIndex < 0) {
			toIndex = 0;
		}

		const index = this.indexOf(candidate);
		if (index < 0 || toIndex === index) {
			return undefined; // {{SQL CARBON EDIT}} strict-null-check
		}

		const editor = this.editors[index];

		// Adjust sticky index: editor moved out of sticky state into unsticky state
		if (this.isSticky(index) && toIndex > this.sticky) {
			this.sticky--;
		}

		// ...or editor moved into sticky state from unsticky state
		else if (!this.isSticky(index) && toIndex <= this.sticky) {
			this.sticky++;
		}

		// Move
		this.editors.splice(index, 1);
		this.editors.splice(toIndex, 0, editor);

		// Event
		this._onDidMoveEditor.fire(editor);

		return editor;
	}

	setActive(candidate: EditorInput): EditorInput | undefined {
<<<<<<< HEAD
		const editor = this.findEditor(candidate);
		if (!editor) {
			return undefined; // not found {{SQL CARBON EDIT}} strict-null-check
=======
		const res = this.findEditor(candidate);
		if (!res) {
			return; // not found
>>>>>>> 55fa934a
		}

		const [editor] = res;

		this.doSetActive(editor);

		return editor;
	}

	private doSetActive(editor: EditorInput): void {
		if (this.matches(this.active, editor)) {
			return; // already active
		}

		this.active = editor;

		// Bring to front in MRU list
		const mruIndex = this.indexOf(editor, this.mru);
		this.mru.splice(mruIndex, 1);
		this.mru.unshift(editor);

		// Event
		this._onDidActivateEditor.fire(editor);
	}

	pin(candidate: EditorInput): EditorInput | undefined {
<<<<<<< HEAD
		const editor = this.findEditor(candidate);
		if (!editor) {
			return undefined; // not found {{SQL CARBON EDIT}} strict-null-check
=======
		const res = this.findEditor(candidate);
		if (!res) {
			return; // not found
>>>>>>> 55fa934a
		}

		const [editor] = res;

		this.doPin(editor);

		return editor;
	}

	private doPin(editor: EditorInput): void {
		if (this.isPinned(editor)) {
			return; // can only pin a preview editor
		}

		// Convert the preview editor to be a pinned editor
		this.preview = null;

		// Event
		this._onDidChangeEditorPinned.fire(editor);
	}

	unpin(candidate: EditorInput): EditorInput | undefined {
<<<<<<< HEAD
		const editor = this.findEditor(candidate);
		if (!editor) {
			return undefined; // not found {{SQL CARBON EDIT}} strict-null-check
=======
		const res = this.findEditor(candidate);
		if (!res) {
			return; // not found
>>>>>>> 55fa934a
		}

		const [editor] = res;

		this.doUnpin(editor);

		return editor;
	}

	private doUnpin(editor: EditorInput): void {
		if (!this.isPinned(editor)) {
			return; // can only unpin a pinned editor
		}

		// Set new
		const oldPreview = this.preview;
		this.preview = editor;

		// Event
		this._onDidChangeEditorPinned.fire(editor);

		// Close old preview editor if any
		if (oldPreview) {
			this.closeEditor(oldPreview);
		}
	}

	isPinned(editorOrIndex: EditorInput | number): boolean {
		let editor: EditorInput;
		if (typeof editorOrIndex === 'number') {
			editor = this.editors[editorOrIndex];
		} else {
			editor = editorOrIndex;
		}

		return !this.matches(this.preview, editor);
	}

	stick(candidate: EditorInput): EditorInput | undefined {
		const res = this.findEditor(candidate);
		if (!res) {
			return; // not found
		}

		const [editor, index] = res;

		this.doStick(editor, index);

		return editor;
	}

	private doStick(editor: EditorInput, index: number): void {
		if (this.isSticky(index)) {
			return; // can only stick a non-sticky editor
		}

		// Pin editor
		this.pin(editor);

		// Move editor to be the last sticky editor
		this.moveEditor(editor, this.sticky + 1);

		// Adjust sticky index
		this.sticky++;
	}

	unstick(candidate: EditorInput): EditorInput | undefined {
		const res = this.findEditor(candidate);
		if (!res) {
			return; // not found
		}

		const [editor, index] = res;

		this.doUnstick(editor, index);

		return editor;
	}

	private doUnstick(editor: EditorInput, index: number): void {
		if (!this.isSticky(index)) {
			return; // can only unstick a sticky editor
		}

		// Move editor to be the first non-sticky editor
		this.moveEditor(editor, this.sticky);

		// Adjust sticky index
		this.sticky--;
	}

	isSticky(candidateOrIndex: EditorInput | number): boolean {
		if (this.sticky < 0) {
			return false; // no sticky editor
		}

		let index: number;
		if (typeof candidateOrIndex === 'number') {
			index = candidateOrIndex;
		} else {
			index = this.indexOf(candidateOrIndex);
		}

		if (index < 0) {
			return false;
		}

		return index <= this.sticky;
	}

	private splice(index: number, del: boolean, editor?: EditorInput): void {
		const editorToDeleteOrReplace = this.editors[index];

		// Perform on sticky index
		if (del && this.isSticky(index)) {
			this.sticky--;
		}

		// Perform on editors array
		if (editor) {
			this.editors.splice(index, del ? 1 : 0, editor);
		} else {
			this.editors.splice(index, del ? 1 : 0);
		}

		// Perform on MRU
		{
			// Add
			if (!del && editor) {
				if (this.mru.length === 0) {
					// the list of most recent editors is empty
					// so this editor can only be the most recent
					this.mru.push(editor);
				} else {
					// we have most recent editors. as such we
					// put this newly opened editor right after
					// the current most recent one because it cannot
					// be the most recently active one unless
					// it becomes active. but it is still more
					// active then any other editor in the list.
					this.mru.splice(1, 0, editor);
				}
			}

			// Remove / Replace
			else {
				const indexInMRU = this.indexOf(editorToDeleteOrReplace, this.mru);

				// Remove
				if (del && !editor) {
					this.mru.splice(indexInMRU, 1); // remove from MRU
				}

				// Replace
				else if (del && editor) {
					this.mru.splice(indexInMRU, 1, editor); // replace MRU at location
				}
			}
		}
	}

	indexOf(candidate: IEditorInput | null, editors = this.editors): number {
		if (!candidate) {
			return -1;
		}

		for (let i = 0; i < editors.length; i++) {
			if (this.matches(editors[i], candidate)) {
				return i;
			}
		}

		return -1;
	}

	private findEditor(candidate: EditorInput | null): [EditorInput, number /* index */] | undefined {
		const index = this.indexOf(candidate, this.editors);
		if (index === -1) {
			return undefined;
		}

		return [this.editors[index], index];
	}

	contains(candidate: EditorInput, searchInSideBySideEditors?: boolean): boolean {
		for (const editor of this.editors) {
			if (this.matches(editor, candidate)) {
				return true;
			}

			if (searchInSideBySideEditors && editor instanceof SideBySideEditorInput) {
				if (this.matches(editor.master, candidate) || this.matches(editor.details, candidate)) {
					return true;
				}
			}
		}

		return false;
	}

	private matches(editor: IEditorInput | null, candidate: IEditorInput | null): boolean {
		if (!editor || !candidate) {
			return false;
		}

		return editor.matches(candidate);
	}

	clone(): EditorGroup {
		const group = this.instantiationService.createInstance(EditorGroup, undefined);
		group.editors = this.editors.slice(0);
		group.mru = this.mru.slice(0);
		group.preview = this.preview;
		group.active = this.active;
		group.sticky = this.sticky;

		return group;
	}

	serialize(): ISerializedEditorGroup {
		const registry = Registry.as<IEditorInputFactoryRegistry>(Extensions.EditorInputFactories);

		// Serialize all editor inputs so that we can store them.
		// Editors that cannot be serialized need to be ignored
		// from mru, active, preview and sticky if any.
		let serializableEditors: EditorInput[] = [];
		let serializedEditors: ISerializedEditorInput[] = [];
		let serializablePreviewIndex: number | undefined;
		let serializableSticky = this.sticky;

		for (let i = 0; i < this.editors.length; i++) {
			const editor = this.editors[i];
			let canSerializeEditor = false;

			const factory = registry.getEditorInputFactory(editor.getTypeId());
			if (factory) {
				const value = factory.serialize(editor);

				// Editor can be serialized
				if (typeof value === 'string') {
					canSerializeEditor = true;

					serializedEditors.push({ id: editor.getTypeId(), value });
					serializableEditors.push(editor);

					if (this.preview === editor) {
						serializablePreviewIndex = serializableEditors.length - 1;
					}
				}

				// Editor cannot be serialized
				else {
					canSerializeEditor = false;
				}
			}

			// Adjust index of sticky editors if the editor cannot be serialized and is pinned
			if (!canSerializeEditor && this.isSticky(i)) {
				serializableSticky--;
			}
		}

		const serializableMru = this.mru.map(editor => this.indexOf(editor, serializableEditors)).filter(i => i >= 0);

		return {
			id: this.id,
			editors: serializedEditors,
			mru: serializableMru,
			preview: serializablePreviewIndex,
			sticky: serializableSticky >= 0 ? serializableSticky : undefined
		};
	}

	private deserialize(data: ISerializedEditorGroup): number {
		const registry = Registry.as<IEditorInputFactoryRegistry>(Extensions.EditorInputFactories);

		if (typeof data.id === 'number') {
			this._id = data.id;

			EditorGroup.IDS = Math.max(data.id + 1, EditorGroup.IDS); // make sure our ID generator is always larger
		} else {
			this._id = EditorGroup.IDS++; // backwards compatibility
		}

		this.editors = coalesce(data.editors.map((e, index) => {
			let editor: EditorInput | undefined = undefined;

			const factory = registry.getEditorInputFactory(e.id);
			if (factory) {
<<<<<<< HEAD
				const editor = doHandleUpgrade(factory.deserialize(this.instantiationService, e.value)); // {{SQL CARBON EDIT}} handle upgrade path to new serialization
=======
				editor = factory.deserialize(this.instantiationService, e.value);
>>>>>>> 55fa934a
				if (editor) {
					this.registerEditorListeners(editor);
				}
			}

			if (!editor && typeof data.sticky === 'number' && index <= data.sticky) {
				data.sticky--; // if editor cannot be deserialized but was sticky, we need to decrease sticky index
			}

			return editor;
		}));

		this.mru = coalesce(data.mru.map(i => this.editors[i]));

		this.active = this.mru[0];

		if (typeof data.preview === 'number') {
			this.preview = this.editors[data.preview];
		}

		if (typeof data.sticky === 'number') {
			this.sticky = data.sticky;
		}

		return this._id;
	}
}<|MERGE_RESOLUTION|>--- conflicted
+++ resolved
@@ -434,15 +434,9 @@
 	}
 
 	setActive(candidate: EditorInput): EditorInput | undefined {
-<<<<<<< HEAD
-		const editor = this.findEditor(candidate);
-		if (!editor) {
-			return undefined; // not found {{SQL CARBON EDIT}} strict-null-check
-=======
 		const res = this.findEditor(candidate);
 		if (!res) {
-			return; // not found
->>>>>>> 55fa934a
+			return undefined; // not found {{SQL CARBON EDIT}} strict-null-check
 		}
 
 		const [editor] = res;
@@ -469,15 +463,9 @@
 	}
 
 	pin(candidate: EditorInput): EditorInput | undefined {
-<<<<<<< HEAD
-		const editor = this.findEditor(candidate);
-		if (!editor) {
-			return undefined; // not found {{SQL CARBON EDIT}} strict-null-check
-=======
 		const res = this.findEditor(candidate);
 		if (!res) {
-			return; // not found
->>>>>>> 55fa934a
+			return undefined; // not found {{SQL CARBON EDIT}} strict-null-check
 		}
 
 		const [editor] = res;
@@ -500,15 +488,9 @@
 	}
 
 	unpin(candidate: EditorInput): EditorInput | undefined {
-<<<<<<< HEAD
-		const editor = this.findEditor(candidate);
-		if (!editor) {
-			return undefined; // not found {{SQL CARBON EDIT}} strict-null-check
-=======
 		const res = this.findEditor(candidate);
 		if (!res) {
-			return; // not found
->>>>>>> 55fa934a
+			return undefined; // not found {{SQL CARBON EDIT}} strict-null-check
 		}
 
 		const [editor] = res;
@@ -550,7 +532,7 @@
 	stick(candidate: EditorInput): EditorInput | undefined {
 		const res = this.findEditor(candidate);
 		if (!res) {
-			return; // not found
+			return undefined; // not found {{SQL CARBON EDIT}} strict-null-check
 		}
 
 		const [editor, index] = res;
@@ -578,7 +560,7 @@
 	unstick(candidate: EditorInput): EditorInput | undefined {
 		const res = this.findEditor(candidate);
 		if (!res) {
-			return; // not found
+			return undefined; // not found {{SQL CARBON EDIT}} strict-null-check
 		}
 
 		const [editor, index] = res;
@@ -798,11 +780,7 @@
 
 			const factory = registry.getEditorInputFactory(e.id);
 			if (factory) {
-<<<<<<< HEAD
-				const editor = doHandleUpgrade(factory.deserialize(this.instantiationService, e.value)); // {{SQL CARBON EDIT}} handle upgrade path to new serialization
-=======
-				editor = factory.deserialize(this.instantiationService, e.value);
->>>>>>> 55fa934a
+				editor = doHandleUpgrade(factory.deserialize(this.instantiationService, e.value)); // {{SQL CARBON EDIT}} handle upgrade path to new serialization
 				if (editor) {
 					this.registerEditorListeners(editor);
 				}
