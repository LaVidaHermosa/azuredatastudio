--- conflicted
+++ resolved
@@ -23,11 +23,7 @@
 import { URI } from 'vs/base/common/uri';
 import { generateUuid } from 'vs/base/common/uuid';
 import { findFreePort } from 'vs/base/node/ports';
-<<<<<<< HEAD
-import { setUNCHostAllowlist, toUNCHostAllowlist } from 'vs/base/node/unc';
-=======
 import { addUNCHostToAllowlist, disableUNCAccessRestrictions } from 'vs/base/node/unc';
->>>>>>> 7a0d9626
 import { PersistentProtocol } from 'vs/base/parts/ipc/common/ipc.net';
 import { NodeSocket, WebSocketNodeSocket } from 'vs/base/parts/ipc/node/ipc.net';
 import { IConfigurationService } from 'vs/platform/configuration/common/configuration';
@@ -722,17 +718,12 @@
 	instantiationService.invokeFunction((accessor) => {
 		const configurationService = accessor.get(IConfigurationService);
 
-<<<<<<< HEAD
-		if (process.platform === 'win32') {
-			setUNCHostAllowlist(toUNCHostAllowlist(configurationService.getValue<unknown>('security.allowedUNCHosts')));
-=======
 		if (platform.isWindows) {
 			if (configurationService.getValue('security.restrictUNCAccess') === false) {
 				disableUNCAccessRestrictions();
 			} else {
 				addUNCHostToAllowlist(configurationService.getValue('security.allowedUNCHosts'));
 			}
->>>>>>> 7a0d9626
 		}
 	});
 
