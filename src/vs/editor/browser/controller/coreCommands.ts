--- conflicted
+++ resolved
@@ -1753,17 +1753,9 @@
 		kbExpr: null,
 		primary: KeyMod.CtrlCmd | KeyCode.KEY_A
 	},
-<<<<<<< HEAD
-	menubarOpts: {
-		// {{SQL CARBON EDIT}} - Put this in the edit menu since we disabled the selection menu
-		menuId: MenuId.MenubarEditMenu,
-		group: '4_find_global',
-		// {{SQL CARBON EDIT}} - End
-=======
 	menuOpts: {
-		menuId: MenuId.MenubarSelectionMenu,
-		group: '1_basic',
->>>>>>> fc704d94
+		menuId: MenuId.MenubarEditMenu, // {{SQL CARBON EDIT}} - Put this in the edit menu since we disabled the selection menu
+		group: '4_find_global', // {{SQL CARBON EDIT}} - Put this in the edit menu since we disabled the selection menu
 		title: nls.localize({ key: 'miSelectAll', comment: ['&& denotes a mnemonic'] }, "&&Select All"),
 		order: 1
 	}
