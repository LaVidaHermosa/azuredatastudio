/*---------------------------------------------------------------------------------------------
 *  Copyright (c) Microsoft Corporation. All rights reserved.
 *  Licensed under the Source EULA. See License.txt in the project root for license information.
 *--------------------------------------------------------------------------------------------*/

import * as dom from 'vs/base/browser/dom';
import { createFastDomNode, FastDomNode } from 'vs/base/browser/fastDomNode';
import { IMouseWheelEvent } from 'vs/base/browser/mouseEvent';
import { createTrustedTypesPolicy } from 'vs/base/browser/trustedTypes';
import { MOUSE_CURSOR_TEXT_CSS_CLASS_NAME } from 'vs/base/browser/ui/mouseCursor/mouseCursor';
import { IBoundarySashes, ISashEvent, IVerticalSashLayoutProvider, Orientation, Sash, SashState } from 'vs/base/browser/ui/sash/sash';
import * as assert from 'vs/base/common/assert';
import { RunOnceScheduler } from 'vs/base/common/async';
import { Codicon } from 'vs/base/common/codicons';
import { Color } from 'vs/base/common/color';
import { onUnexpectedError } from 'vs/base/common/errors';
import { Emitter, Event } from 'vs/base/common/event';
import { MarkdownString } from 'vs/base/common/htmlContent';
import { Disposable } from 'vs/base/common/lifecycle';
import { ThemeIcon } from 'vs/base/common/themables';
import { Constants } from 'vs/base/common/uint';
import { URI } from 'vs/base/common/uri';
import 'vs/css!./media/diffEditor';
import { applyFontInfo } from 'vs/editor/browser/config/domFontInfo';
import { IEditorConstructionOptions } from 'vs/editor/browser/config/editorConfiguration';
import { ElementSizeObserver } from 'vs/editor/browser/config/elementSizeObserver';
import * as editorBrowser from 'vs/editor/browser/editorBrowser';
import { EditorExtensionsRegistry, IDiffEditorContributionDescription } from 'vs/editor/browser/editorExtensions';
import { ICodeEditorService } from 'vs/editor/browser/services/codeEditorService';
import { StableEditorScrollState } from 'vs/editor/browser/stableEditorScroll';
import { CodeEditorWidget, ICodeEditorWidgetOptions } from 'vs/editor/browser/widget/codeEditorWidget';
import { DiffNavigator } from 'vs/editor/browser/widget/diffNavigator';
import { DiffReview } from 'vs/editor/browser/widget/diffReview';
import { IDiffLinesChange, InlineDiffMargin } from 'vs/editor/browser/widget/inlineDiffMargin';
import { WorkerBasedDocumentDiffProvider } from 'vs/editor/browser/widget/workerBasedDocumentDiffProvider';
import { clampedFloat, clampedInt, EditorFontLigatures, EditorLayoutInfo, EditorOption, EditorOptions, IDiffEditorOptions, boolean as validateBooleanOption, stringSet as validateStringSetOption, ValidDiffEditorBaseOptions } from 'vs/editor/common/config/editorOptions';
import { FontInfo } from 'vs/editor/common/config/fontInfo';
import { IDimension } from 'vs/editor/common/core/dimension';
import { IPosition, Position } from 'vs/editor/common/core/position';
import { IRange, Range } from 'vs/editor/common/core/range';
import { ISelection, Selection } from 'vs/editor/common/core/selection';
import { StringBuilder } from 'vs/editor/common/core/stringBuilder';
import { IChange, ICharChange, IDiffComputationResult, ILineChange } from 'vs/editor/common/diff/smartLinesDiffComputer';
import * as editorCommon from 'vs/editor/common/editorCommon';
import { EditorContextKeys } from 'vs/editor/common/editorContextKeys';
import { IModelDecorationsChangeAccessor, IModelDeltaDecoration, ITextModel } from 'vs/editor/common/model';
import { ModelDecorationOptions } from 'vs/editor/common/model/textModel';
import { ILineBreaksComputer } from 'vs/editor/common/modelLineProjectionData';
import { IViewLineTokens } from 'vs/editor/common/tokens/lineTokens';
import { LineDecoration } from 'vs/editor/common/viewLayout/lineDecorations';
import { RenderLineInput, renderViewLine } from 'vs/editor/common/viewLayout/viewLineRenderer';
import { IEditorWhitespace, InlineDecoration, InlineDecorationType, IViewModel, ViewLineRenderingData } from 'vs/editor/common/viewModel';
import { OverviewRulerZone } from 'vs/editor/common/viewModel/overviewZoneManager';
import * as nls from 'vs/nls';
import { IClipboardService } from 'vs/platform/clipboard/common/clipboardService';
import { IContextKey, IContextKeyService } from 'vs/platform/contextkey/common/contextkey';
import { IContextMenuService } from 'vs/platform/contextview/browser/contextView';
import { IInstantiationService } from 'vs/platform/instantiation/common/instantiation';
import { ServiceCollection } from 'vs/platform/instantiation/common/serviceCollection';
import { INotificationService } from 'vs/platform/notification/common/notification';
import { IEditorProgressService, IProgressRunner } from 'vs/platform/progress/common/progress';
import { defaultInsertColor, defaultRemoveColor, diffDiagonalFill, diffInserted, diffOverviewRulerInserted, diffOverviewRulerRemoved, diffRemoved } from 'vs/platform/theme/common/colorRegistry';
import { registerIcon } from 'vs/platform/theme/common/iconRegistry';
import { getThemeTypeSelector, IColorTheme, IThemeService, registerThemingParticipant } from 'vs/platform/theme/common/themeService';

export interface IDiffCodeEditorWidgetOptions {
	originalEditor?: ICodeEditorWidgetOptions;
	modifiedEditor?: ICodeEditorWidgetOptions;
}

interface IEditorDiffDecorations {
	decorations: IModelDeltaDecoration[];
	overviewZones: OverviewRulerZone[];
}

interface IEditorDiffDecorationsWithZones extends IEditorDiffDecorations {
	zones: IMyViewZone[];
}

interface IEditorsDiffDecorationsWithZones {
	original: IEditorDiffDecorationsWithZones;
	modified: IEditorDiffDecorationsWithZones;
}

interface IEditorsZones {
	original: IMyViewZone[];
	modified: IMyViewZone[];
}

class VisualEditorState {
	private _zones: string[];
	private _inlineDiffMargins: InlineDiffMargin[];
	private _zonesMap: { [zoneId: string]: boolean };
	private _decorations: string[];

	constructor(
		private _contextMenuService: IContextMenuService,
		private _clipboardService: IClipboardService
	) {
		this._zones = [];
		this._inlineDiffMargins = [];
		this._zonesMap = {};
		this._decorations = [];
	}

	public getForeignViewZones(allViewZones: IEditorWhitespace[]): IEditorWhitespace[] {
		return allViewZones.filter((z) => !this._zonesMap[String(z.id)]);
	}

	public clean(editor: CodeEditorWidget): void {
		// (1) View zones
		if (this._zones.length > 0) {
			editor.changeViewZones((viewChangeAccessor: editorBrowser.IViewZoneChangeAccessor) => {
				for (const zoneId of this._zones) {
					viewChangeAccessor.removeZone(zoneId);
				}
			});
		}
		this._zones = [];
		this._zonesMap = {};

		// (2) Model decorations
		editor.changeDecorations((changeAccessor) => {
			this._decorations = changeAccessor.deltaDecorations(this._decorations, []);
		});
	}

	public apply(editor: CodeEditorWidget, overviewRuler: editorBrowser.IOverviewRuler | null, newDecorations: IEditorDiffDecorationsWithZones, restoreScrollState: boolean): void {

		const scrollState = restoreScrollState ? StableEditorScrollState.capture(editor) : null;

		// view zones
		editor.changeViewZones((viewChangeAccessor: editorBrowser.IViewZoneChangeAccessor) => {
			for (const zoneId of this._zones) {
				viewChangeAccessor.removeZone(zoneId);
			}
			for (const inlineDiffMargin of this._inlineDiffMargins) {
				inlineDiffMargin.dispose();
			}
			this._zones = [];
			this._zonesMap = {};
			this._inlineDiffMargins = [];
			for (let i = 0, length = newDecorations.zones.length; i < length; i++) {
				const viewZone = <editorBrowser.IViewZone>newDecorations.zones[i];
				viewZone.suppressMouseDown = true;
				const zoneId = viewChangeAccessor.addZone(viewZone);
				this._zones.push(zoneId);
				this._zonesMap[String(zoneId)] = true;

				if (newDecorations.zones[i].diff && viewZone.marginDomNode) {
					viewZone.suppressMouseDown = false;
					if (newDecorations.zones[i].diff?.originalModel.getValueLength() !== 0) {
						// do not contribute diff margin actions for newly created files
						this._inlineDiffMargins.push(new InlineDiffMargin(zoneId, viewZone.marginDomNode, editor, newDecorations.zones[i].diff!, this._contextMenuService, this._clipboardService));
					}
				}
			}
		});

		scrollState?.restore(editor);

		// decorations
		editor.changeDecorations((changeAccessor) => {
			this._decorations = changeAccessor.deltaDecorations(this._decorations, newDecorations.decorations);
		});

		// overview ruler
		overviewRuler?.setZones(newDecorations.overviewZones);
	}
}

let DIFF_EDITOR_ID = 0;


const diffInsertIcon = registerIcon('diff-insert', Codicon.add, nls.localize('diffInsertIcon', 'Line decoration for inserts in the diff editor.'));
const diffRemoveIcon = registerIcon('diff-remove', Codicon.remove, nls.localize('diffRemoveIcon', 'Line decoration for removals in the diff editor.'));
const ttPolicy = createTrustedTypesPolicy('diffEditorWidget', { createHTML: value => value });

const ariaNavigationTip = nls.localize('diff-aria-navigation-tip', ' use Shift + F7 to navigate changes');

export class DiffEditorWidget extends Disposable implements editorBrowser.IDiffEditor {

	private static readonly ONE_OVERVIEW_WIDTH = 15;
	public static readonly ENTIRE_DIFF_OVERVIEW_WIDTH = 30;
	private static readonly UPDATE_DIFF_DECORATIONS_DELAY = 200; // ms

	private readonly _onDidDispose: Emitter<void> = this._register(new Emitter<void>());
	public readonly onDidDispose: Event<void> = this._onDidDispose.event;

	protected readonly _onDidChangeModel: Emitter<void> = this._register(new Emitter<void>());
	public readonly onDidChangeModel: Event<void> = this._onDidChangeModel.event;

	private readonly _onDidUpdateDiff: Emitter<void> = this._register(new Emitter<void>());
	public readonly onDidUpdateDiff: Event<void> = this._onDidUpdateDiff.event;

	private readonly _onDidContentSizeChange: Emitter<editorCommon.IContentSizeChangedEvent> = this._register(new Emitter<editorCommon.IContentSizeChangedEvent>());
	public readonly onDidContentSizeChange: Event<editorCommon.IContentSizeChangedEvent> = this._onDidContentSizeChange.event;

	private readonly _id: number;
	private _state: editorBrowser.DiffEditorState;
	private _updatingDiffProgress: IProgressRunner | null;

	private readonly _domElement: HTMLElement;
	protected readonly _containerDomElement: HTMLElement;
	private readonly _overviewDomElement: HTMLElement;
	private readonly _overviewViewportDomElement: FastDomNode<HTMLElement>;

	private readonly _elementSizeObserver: ElementSizeObserver;

	private readonly _originalEditor: CodeEditorWidget;
	private readonly _originalDomNode: HTMLElement;
	private readonly _originalEditorState: VisualEditorState;
	private _originalOverviewRuler: editorBrowser.IOverviewRuler | null;

	private readonly _modifiedEditor: CodeEditorWidget;
	private readonly _modifiedDomNode: HTMLElement;
	private readonly _modifiedEditorState: VisualEditorState;
	private _modifiedOverviewRuler: editorBrowser.IOverviewRuler | null;

	private _currentlyChangingViewZones: boolean;
	private _beginUpdateDecorationsTimeout: number;
	private _diffComputationToken: number;
	private _diffComputationResult: IDiffComputationResult | null;

	private _isVisible: boolean;
	private _isHandlingScrollEvent: boolean;

	private _boundarySashes: IBoundarySashes | undefined;

	private _options: ValidDiffEditorBaseOptions;

	private _strategy!: DiffEditorWidgetStyle;

	private readonly _updateDecorationsRunner: RunOnceScheduler;

	private readonly _documentDiffProvider: WorkerBasedDocumentDiffProvider;
	private readonly _contextKeyService: IContextKeyService;
	private readonly _instantiationService: IInstantiationService;
	private readonly _codeEditorService: ICodeEditorService;
	private readonly _themeService: IThemeService;
	private readonly _notificationService: INotificationService;

	private readonly _reviewPane: DiffReview;

	private isEmbeddedDiffEditorKey: IContextKey<boolean>;

	private _diffNavigator: DiffNavigator | undefined;

	constructor(
		domElement: HTMLElement,
		options: Readonly<editorBrowser.IDiffEditorConstructionOptions>,
		codeEditorWidgetOptions: IDiffCodeEditorWidgetOptions,
		@IClipboardService clipboardService: IClipboardService,
		@IContextKeyService contextKeyService: IContextKeyService,
		@IInstantiationService instantiationService: IInstantiationService,
		@ICodeEditorService codeEditorService: ICodeEditorService,
		@IThemeService themeService: IThemeService,
		@INotificationService notificationService: INotificationService,
		@IContextMenuService contextMenuService: IContextMenuService,
		@IEditorProgressService private readonly _editorProgressService: IEditorProgressService
	) {
		super();
		codeEditorService.willCreateDiffEditor();

		this._documentDiffProvider = this._register(instantiationService.createInstance(WorkerBasedDocumentDiffProvider, options));
		this._register(this._documentDiffProvider.onDidChange(e => this._beginUpdateDecorationsSoon()));

		this._codeEditorService = codeEditorService;
		this._contextKeyService = this._register(contextKeyService.createScoped(domElement));
		this._instantiationService = instantiationService.createChild(new ServiceCollection([IContextKeyService, this._contextKeyService]));
		this._contextKeyService.createKey('isInDiffEditor', true);
		this._themeService = themeService;
		this._notificationService = notificationService;

		this._id = (++DIFF_EDITOR_ID);
		this._state = editorBrowser.DiffEditorState.Idle;
		this._updatingDiffProgress = null;

		this._domElement = domElement;
		options = options || {};

		let diffOptions: any = {
			enableSplitViewResizing: true,
			splitViewDefaultRatio: 0.5,
			renderSideBySide: true,
			renderMarginRevertIcon: true,
			maxComputationTime: 5000,
			maxFileSize: 50,
			ignoreTrimWhitespace: true,
			renderIndicators: true,
			originalEditable: false,
			diffCodeLens: false,
			renderOverviewRuler: true,
			diffWordWrap: 'inherit',
			diffAlgorithm: 'advanced',
<<<<<<< HEAD
			accessibilityVerbose: false
		};
		this._options = validateDiffEditorOptions(options, diffOptions);
=======
			accessibilityVerbose: false,
			experimental: {
				collapseUnchangedRegions: false,
			},
		});
>>>>>>> 7a0d9626

		this.isEmbeddedDiffEditorKey = EditorContextKeys.isEmbeddedDiffEditor.bindTo(this._contextKeyService);
		this.isEmbeddedDiffEditorKey.set(typeof options.isInEmbeddedEditor !== 'undefined' ? options.isInEmbeddedEditor : false);
		this._updateDecorationsRunner = this._register(new RunOnceScheduler(() => this._updateDecorations(), 0));

		this._containerDomElement = document.createElement('div');
		this._containerDomElement.className = DiffEditorWidget._getClassName(this._themeService.getColorTheme(), this._options.renderSideBySide);
		this._containerDomElement.style.position = 'relative';
		this._containerDomElement.style.height = '100%';
		this._domElement.appendChild(this._containerDomElement);

		this._overviewViewportDomElement = createFastDomNode(document.createElement('div'));
		this._overviewViewportDomElement.setClassName('diffViewport');
		this._overviewViewportDomElement.setPosition('absolute');

		this._overviewDomElement = document.createElement('div');
		this._overviewDomElement.className = 'diffOverview';
		this._overviewDomElement.style.position = 'absolute';

		this._overviewDomElement.appendChild(this._overviewViewportDomElement.domNode);

		this._register(dom.addStandardDisposableListener(this._overviewDomElement, dom.EventType.POINTER_DOWN, (e) => {
			this._modifiedEditor.delegateVerticalScrollbarPointerDown(e);
		}));
		this._register(dom.addDisposableListener(this._overviewDomElement, dom.EventType.MOUSE_WHEEL, (e: IMouseWheelEvent) => {
			this._modifiedEditor.delegateScrollFromMouseWheelEvent(e);
		}, { passive: false }));
		if (this._options.renderOverviewRuler) {
			this._containerDomElement.appendChild(this._overviewDomElement);
		}

		// Create left side
		this._originalDomNode = document.createElement('div');
		this._originalDomNode.className = 'editor original';
		this._originalDomNode.style.position = 'absolute';
		this._originalDomNode.style.height = '100%';
		this._containerDomElement.appendChild(this._originalDomNode);

		// Create right side
		this._modifiedDomNode = document.createElement('div');
		this._modifiedDomNode.className = 'editor modified';
		this._modifiedDomNode.style.position = 'absolute';
		this._modifiedDomNode.style.height = '100%';
		this._containerDomElement.appendChild(this._modifiedDomNode);

		this._beginUpdateDecorationsTimeout = -1;
		this._currentlyChangingViewZones = false;
		this._diffComputationToken = 0;

		this._originalEditorState = new VisualEditorState(contextMenuService, clipboardService);
		this._modifiedEditorState = new VisualEditorState(contextMenuService, clipboardService);

		this._isVisible = true;
		this._isHandlingScrollEvent = false;

		this._elementSizeObserver = this._register(new ElementSizeObserver(this._containerDomElement, options.dimension));
		this._register(this._elementSizeObserver.onDidChange(() => this._onDidContainerSizeChanged()));
		if (options.automaticLayout) {
			this._elementSizeObserver.startObserving();
		}

		this._diffComputationResult = null;

		this._originalEditor = this._createLeftHandSideEditor(options, codeEditorWidgetOptions.originalEditor || {});
		this._modifiedEditor = this._createRightHandSideEditor(options, codeEditorWidgetOptions.modifiedEditor || {});

		this._originalOverviewRuler = null;
		this._modifiedOverviewRuler = null;

		this._reviewPane = instantiationService.createInstance(DiffReview, this);
		this._containerDomElement.appendChild(this._reviewPane.domNode.domNode);
		this._containerDomElement.appendChild(this._reviewPane.shadow.domNode);
		this._containerDomElement.appendChild(this._reviewPane.actionBarContainer.domNode);

		if (this._options.renderSideBySide) {
			this._setStrategy(new DiffEditorWidgetSideBySide(this._createDataSource(), this._options.enableSplitViewResizing, this._options.splitViewDefaultRatio));
		} else {
			this._setStrategy(new DiffEditorWidgetInline(this._createDataSource(), this._options.enableSplitViewResizing));
		}

		this._register(themeService.onDidColorThemeChange(t => {
			if (this._strategy && this._strategy.applyColors(t)) {
				this._updateDecorationsRunner.schedule();
			}
			this._containerDomElement.className = DiffEditorWidget._getClassName(this._themeService.getColorTheme(), this._options.renderSideBySide);
		}));

		const contributions: IDiffEditorContributionDescription[] = EditorExtensionsRegistry.getDiffEditorContributions();
		for (const desc of contributions) {
			try {
				this._register(instantiationService.createInstance(desc.ctor, this));
			} catch (err) {
				onUnexpectedError(err);
			}
		}

		this._codeEditorService.addDiffEditor(this);
	}

	public get ignoreTrimWhitespace(): boolean {
		return this._options.ignoreTrimWhitespace;
	}

	public get maxComputationTime(): number {
		return this._options.maxComputationTime;
	}

	public get renderSideBySide(): boolean {
		return this._options.renderSideBySide;
	}

	public getContentHeight(): number {
		return this._modifiedEditor.getContentHeight();
	}

	public getViewWidth(): number {
		return this._elementSizeObserver.getWidth();
	}

	setBoundarySashes(sashes: IBoundarySashes) {
		this._boundarySashes = sashes;
		this._strategy.setBoundarySashes(sashes);
	}

	private _setState(newState: editorBrowser.DiffEditorState): void {
		if (this._state === newState) {
			return;
		}
		this._state = newState;

		if (this._updatingDiffProgress) {
			this._updatingDiffProgress.done();
			this._updatingDiffProgress = null;
		}

		if (this._state === editorBrowser.DiffEditorState.ComputingDiff) {
			this._updatingDiffProgress = this._editorProgressService.show(true, 1000);
		}
	}

	public hasWidgetFocus(): boolean {
		return dom.isAncestor(document.activeElement, this._domElement);
	}

	public diffReviewNext(): void {
		this._reviewPane.next();
	}

	public diffReviewPrev(): void {
		this._reviewPane.prev();
	}

	private static _getClassName(theme: IColorTheme, renderSideBySide: boolean): string {
		let result = 'monaco-diff-editor monaco-editor-background ';
		if (renderSideBySide) {
			result += 'side-by-side ';
		}
		result += getThemeTypeSelector(theme.type);
		return result;
	}

	private _disposeOverviewRulers(): void {
		if (this._originalOverviewRuler) {
			this._overviewDomElement.removeChild(this._originalOverviewRuler.getDomNode());
			this._originalOverviewRuler.dispose();
			this._originalOverviewRuler = null;
		}
		if (this._modifiedOverviewRuler) {
			this._overviewDomElement.removeChild(this._modifiedOverviewRuler.getDomNode());
			this._modifiedOverviewRuler.dispose();
			this._modifiedOverviewRuler = null;
		}
	}

	private _createOverviewRulers(): void {
		if (!this._options.renderOverviewRuler) {
			return;
		}

		assert.ok(!this._originalOverviewRuler && !this._modifiedOverviewRuler);

		if (this._originalEditor.hasModel()) {
			this._originalOverviewRuler = this._originalEditor.createOverviewRuler('original diffOverviewRuler')!;
			this._overviewDomElement.appendChild(this._originalOverviewRuler.getDomNode());
		}
		if (this._modifiedEditor.hasModel()) {
			this._modifiedOverviewRuler = this._modifiedEditor.createOverviewRuler('modified diffOverviewRuler')!;
			this._overviewDomElement.appendChild(this._modifiedOverviewRuler.getDomNode());
		}

		this._layoutOverviewRulers();
	}

	private _createLeftHandSideEditor(options: Readonly<editorBrowser.IDiffEditorConstructionOptions>, codeEditorWidgetOptions: ICodeEditorWidgetOptions): CodeEditorWidget {
		const editor = this._createInnerEditor(this._instantiationService, this._originalDomNode, this._adjustOptionsForLeftHandSide(options), codeEditorWidgetOptions);

		this._register(editor.onDidScrollChange((e) => {
			if (this._isHandlingScrollEvent) {
				return;
			}
			if (!e.scrollTopChanged && !e.scrollLeftChanged && !e.scrollHeightChanged) {
				return;
			}
			this._isHandlingScrollEvent = true;
			this._modifiedEditor.setScrollPosition({
				scrollLeft: e.scrollLeft,
				scrollTop: e.scrollTop
			});
			this._isHandlingScrollEvent = false;

			this._layoutOverviewViewport();
		}));

		this._register(editor.onDidChangeViewZones(() => {
			this._onViewZonesChanged();
		}));

		this._register(editor.onDidChangeConfiguration((e) => {
			if (!editor.getModel()) {
				return;
			}
			if (e.hasChanged(EditorOption.fontInfo)) {
				this._updateDecorationsRunner.schedule();
			}
			if (e.hasChanged(EditorOption.wrappingInfo)) {
				this._updateDecorationsRunner.cancel();
				this._updateDecorations();
			}
		}));

		this._register(editor.onDidChangeHiddenAreas(() => {
			this._updateDecorationsRunner.cancel();
			this._updateDecorations();
		}));

		this._register(editor.onDidChangeModelContent(() => {
			if (this._isVisible) {
				this._beginUpdateDecorationsSoon();
			}
		}));

		const isInDiffLeftEditorKey = this._contextKeyService.createKey<boolean>('isInDiffLeftEditor', editor.hasWidgetFocus());
		this._register(editor.onDidFocusEditorWidget(() => isInDiffLeftEditorKey.set(true)));
		this._register(editor.onDidBlurEditorWidget(() => isInDiffLeftEditorKey.set(false)));

		this._register(editor.onDidContentSizeChange(e => {
			const width = this._originalEditor.getContentWidth() + this._modifiedEditor.getContentWidth() + DiffEditorWidget.ONE_OVERVIEW_WIDTH;
			const height = Math.max(this._modifiedEditor.getContentHeight(), this._originalEditor.getContentHeight());

			this._onDidContentSizeChange.fire({
				contentHeight: height,
				contentWidth: width,
				contentHeightChanged: e.contentHeightChanged,
				contentWidthChanged: e.contentWidthChanged
			});
		}));

		return editor;
	}

	private _createRightHandSideEditor(options: Readonly<editorBrowser.IDiffEditorConstructionOptions>, codeEditorWidgetOptions: ICodeEditorWidgetOptions): CodeEditorWidget {
		const editor = this._createInnerEditor(this._instantiationService, this._modifiedDomNode, this._adjustOptionsForRightHandSide(options), codeEditorWidgetOptions);

		this._register(editor.onDidScrollChange((e) => {
			if (this._isHandlingScrollEvent) {
				return;
			}
			if (!e.scrollTopChanged && !e.scrollLeftChanged && !e.scrollHeightChanged) {
				return;
			}
			this._isHandlingScrollEvent = true;
			this._originalEditor.setScrollPosition({
				scrollLeft: e.scrollLeft,
				scrollTop: e.scrollTop
			});
			this._isHandlingScrollEvent = false;

			this._layoutOverviewViewport();
		}));

		this._register(editor.onDidChangeViewZones(() => {
			this._onViewZonesChanged();
		}));

		this._register(editor.onDidChangeConfiguration((e) => {
			if (!editor.getModel()) {
				return;
			}
			if (e.hasChanged(EditorOption.fontInfo)) {
				this._updateDecorationsRunner.schedule();
			}
			if (e.hasChanged(EditorOption.wrappingInfo)) {
				this._updateDecorationsRunner.cancel();
				this._updateDecorations();
			}
		}));

		this._register(editor.onDidChangeHiddenAreas(() => {
			this._updateDecorationsRunner.cancel();
			this._updateDecorations();
		}));

		this._register(editor.onDidChangeModelContent(() => {
			if (this._isVisible) {
				this._beginUpdateDecorationsSoon();
			}
		}));

		this._register(editor.onDidChangeModelOptions((e) => {
			if (e.tabSize) {
				this._updateDecorationsRunner.schedule();
			}
		}));

		const isInDiffRightEditorKey = this._contextKeyService.createKey<boolean>('isInDiffRightEditor', editor.hasWidgetFocus());
		this._register(editor.onDidFocusEditorWidget(() => isInDiffRightEditorKey.set(true)));
		this._register(editor.onDidBlurEditorWidget(() => isInDiffRightEditorKey.set(false)));

		this._register(editor.onDidContentSizeChange(e => {
			const width = this._originalEditor.getContentWidth() + this._modifiedEditor.getContentWidth() + DiffEditorWidget.ONE_OVERVIEW_WIDTH;
			const height = Math.max(this._modifiedEditor.getContentHeight(), this._originalEditor.getContentHeight());

			this._onDidContentSizeChange.fire({
				contentHeight: height,
				contentWidth: width,
				contentHeightChanged: e.contentHeightChanged,
				contentWidthChanged: e.contentWidthChanged
			});
		}));

		// Revert change when an arrow is clicked.
		this._register(editor.onMouseDown(event => {
			if (!event.event.rightButton && event.target.position && event.target.element?.className.includes('arrow-revert-change')) {
				const lineNumber = event.target.position.lineNumber;
				const viewZone = event.target as editorBrowser.IMouseTargetViewZone | undefined;
				const change = this._diffComputationResult?.changes.find(c =>
					// delete change
					viewZone?.detail.afterLineNumber === c.modifiedStartLineNumber ||
					// other changes
					(c.modifiedEndLineNumber > 0 && c.modifiedStartLineNumber === lineNumber));
				if (change) {
					this.revertChange(change);
				}
				event.event.stopPropagation();
				this._updateDecorations();
				return;
			}
		}));

		return editor;
	}

	/**
	 * Reverts a change in the modified editor.
	 */
	revertChange(change: IChange) {
		const editor = this._modifiedEditor;
		const original = this._originalEditor.getModel();
		const modified = this._modifiedEditor.getModel();
		if (!original || !modified || !editor) {
			return;
		}

		const originalRange = change.originalEndLineNumber > 0 ? new Range(change.originalStartLineNumber, 1, change.originalEndLineNumber, original.getLineMaxColumn(change.originalEndLineNumber)) : null;
		const originalContent = originalRange ? original.getValueInRange(originalRange) : null;

		const newRange = change.modifiedEndLineNumber > 0 ? new Range(change.modifiedStartLineNumber, 1, change.modifiedEndLineNumber, modified.getLineMaxColumn(change.modifiedEndLineNumber)) : null;

		const eol = modified.getEOL();

		if (change.originalEndLineNumber === 0 && newRange) {
			// Insert change.
			// To revert: delete the new content and a linebreak (if possible)

			let range = newRange;
			if (change.modifiedStartLineNumber > 1) {
				// Try to include a linebreak from before.
				range = newRange.setStartPosition(change.modifiedStartLineNumber - 1, modified.getLineMaxColumn(change.modifiedStartLineNumber - 1));
			} else if (change.modifiedEndLineNumber < modified.getLineCount()) {
				// Try to include the linebreak from after.
				range = newRange.setEndPosition(change.modifiedEndLineNumber + 1, 1);
			}
			editor.executeEdits('diffEditor', [{
				range,
				text: '',
			}]);
		} else if (change.modifiedEndLineNumber === 0 && originalContent !== null) {
			// Delete change.
			// To revert: insert the old content and a linebreak.

			const insertAt = change.modifiedStartLineNumber < modified.getLineCount() ? new Position(change.modifiedStartLineNumber + 1, 1) : new Position(change.modifiedStartLineNumber, modified.getLineMaxColumn(change.modifiedStartLineNumber));
			editor.executeEdits('diffEditor', [{
				range: Range.fromPositions(insertAt, insertAt),
				text: change.modifiedStartLineNumber < modified.getLineCount() ? originalContent + eol : eol + originalContent,
			}]);
		} else if (newRange && originalContent !== null) {
			// Modified change.
			editor.executeEdits('diffEditor', [{
				range: newRange,
				text: originalContent,
			}]);
		}
	}

	protected _createInnerEditor(instantiationService: IInstantiationService, container: HTMLElement, options: Readonly<IEditorConstructionOptions>, editorWidgetOptions: ICodeEditorWidgetOptions): CodeEditorWidget {
		return instantiationService.createInstance(CodeEditorWidget, container, options, editorWidgetOptions);
	}

	public override dispose(): void {
		this._codeEditorService.removeDiffEditor(this);

		if (this._beginUpdateDecorationsTimeout !== -1) {
			window.clearTimeout(this._beginUpdateDecorationsTimeout);
			this._beginUpdateDecorationsTimeout = -1;
		}

		this._cleanViewZonesAndDecorations();

		if (this._originalOverviewRuler) {
			this._overviewDomElement.removeChild(this._originalOverviewRuler.getDomNode());
			this._originalOverviewRuler.dispose();
		}
		if (this._modifiedOverviewRuler) {
			this._overviewDomElement.removeChild(this._modifiedOverviewRuler.getDomNode());
			this._modifiedOverviewRuler.dispose();
		}
		this._overviewDomElement.removeChild(this._overviewViewportDomElement.domNode);
		if (this._options.renderOverviewRuler) {
			this._containerDomElement.removeChild(this._overviewDomElement);
		}

		this._containerDomElement.removeChild(this._originalDomNode);
		this._originalEditor.dispose();

		this._containerDomElement.removeChild(this._modifiedDomNode);
		this._modifiedEditor.dispose();

		this._strategy.dispose();

		this._containerDomElement.removeChild(this._reviewPane.domNode.domNode);
		this._containerDomElement.removeChild(this._reviewPane.shadow.domNode);
		this._containerDomElement.removeChild(this._reviewPane.actionBarContainer.domNode);
		this._reviewPane.dispose();

		this._domElement.removeChild(this._containerDomElement);

		this._onDidDispose.fire();

		super.dispose();
	}

	//------------ begin IDiffEditor methods

	public getId(): string {
		return this.getEditorType() + ':' + this._id;
	}

	public getEditorType(): string {
		return editorCommon.EditorType.IDiffEditor;
	}

	public getLineChanges(): ILineChange[] | null {
		if (!this._diffComputationResult) {
			return null;
		}
		return this._diffComputationResult.changes;
	}

	public getDiffComputationResult(): IDiffComputationResult | null {
		return this._diffComputationResult;
	}

	public getOriginalEditor(): editorBrowser.ICodeEditor {
		return this._originalEditor;
	}

	public getModifiedEditor(): editorBrowser.ICodeEditor {
		return this._modifiedEditor;
	}

	public updateOptions(_newOptions: Readonly<IDiffEditorOptions>): void {
		const newOptions = validateDiffEditorOptions(_newOptions, this._options);
		const changed = changedDiffEditorOptions(this._options, newOptions);
		this._options = newOptions;

		this.isEmbeddedDiffEditorKey.set(typeof _newOptions.isInEmbeddedEditor !== 'undefined' ? _newOptions.isInEmbeddedEditor : false);

		const beginUpdateDecorations = (changed.ignoreTrimWhitespace || changed.renderIndicators || changed.renderMarginRevertIcon);
		const beginUpdateDecorationsSoon = (this._isVisible && (changed.maxComputationTime || changed.maxFileSize));
		this._documentDiffProvider.setOptions(newOptions);

		if (beginUpdateDecorations) {
			this._beginUpdateDecorations();
		} else if (beginUpdateDecorationsSoon) {
			this._beginUpdateDecorationsSoon();
		}

		this._modifiedEditor.updateOptions(this._adjustOptionsForRightHandSide(_newOptions));
		this._originalEditor.updateOptions(this._adjustOptionsForLeftHandSide(_newOptions));

		// enableSplitViewResizing
		this._strategy.setEnableSplitViewResizing(this._options.enableSplitViewResizing, this._options.splitViewDefaultRatio);

		// renderSideBySide
		if (changed.renderSideBySide) {
			if (this._options.renderSideBySide) {
				this._setStrategy(new DiffEditorWidgetSideBySide(this._createDataSource(), this._options.enableSplitViewResizing, this._options.splitViewDefaultRatio));
			} else {
				this._setStrategy(new DiffEditorWidgetInline(this._createDataSource(), this._options.enableSplitViewResizing));
			}
			// Update class name
			this._containerDomElement.className = DiffEditorWidget._getClassName(this._themeService.getColorTheme(), this._options.renderSideBySide);
		}

		// renderOverviewRuler
		if (changed.renderOverviewRuler) {
			if (this._options.renderOverviewRuler) {
				this._containerDomElement.appendChild(this._overviewDomElement);
			} else {
				this._containerDomElement.removeChild(this._overviewDomElement);
			}
		}
	}

	public getModel(): editorCommon.IDiffEditorModel {
		return {
			original: this._originalEditor.getModel()!,
			modified: this._modifiedEditor.getModel()!
		};
	}

	public setModel(model: editorCommon.IDiffEditorModel | null): void {
		// Guard us against partial null model
		if (model && (!model.original || !model.modified)) {
			throw new Error(!model.original ? 'DiffEditorWidget.setModel: Original model is null' : 'DiffEditorWidget.setModel: Modified model is null');
		}

		// Remove all view zones & decorations
		this._cleanViewZonesAndDecorations();

		this._disposeOverviewRulers();

		// Update code editor models
		this._originalEditor.setModel(model ? model.original : null);
		this._modifiedEditor.setModel(model ? model.modified : null);
		this._updateDecorationsRunner.cancel();

		// this.originalEditor.onDidChangeModelOptions

		if (model) {
			this._originalEditor.setScrollTop(0);
			this._modifiedEditor.setScrollTop(0);
		}

		// Disable any diff computations that will come in
		this._diffComputationResult = null;
		this._diffComputationToken++;
		this._setState(editorBrowser.DiffEditorState.Idle);

		if (model) {
			this._createOverviewRulers();

			// Begin comparing
			this._beginUpdateDecorations();
		}

		this._layoutOverviewViewport();

		this._onDidChangeModel.fire();

		// Diff navigator
		this._diffNavigator = this._register(this._instantiationService.createInstance(DiffNavigator, this, {
			alwaysRevealFirst: false,
			findResultLoop: this.getModifiedEditor().getOption(EditorOption.find).loop
		}));
	}

	public getContainerDomNode(): HTMLElement {
		return this._domElement;
	}

	// #region editorBrowser.IDiffEditor: Delegating to modified Editor

	public getVisibleColumnFromPosition(position: IPosition): number {
		return this._modifiedEditor.getVisibleColumnFromPosition(position);
	}

	public getStatusbarColumn(position: IPosition): number {
		return this._modifiedEditor.getStatusbarColumn(position);
	}

	public getPosition(): Position | null {
		return this._modifiedEditor.getPosition();
	}

	public setPosition(position: IPosition, source: string = 'api'): void {
		this._modifiedEditor.setPosition(position, source);
	}

	public revealLine(lineNumber: number, scrollType: editorCommon.ScrollType = editorCommon.ScrollType.Smooth): void {
		this._modifiedEditor.revealLine(lineNumber, scrollType);
	}

	public revealLineInCenter(lineNumber: number, scrollType: editorCommon.ScrollType = editorCommon.ScrollType.Smooth): void {
		this._modifiedEditor.revealLineInCenter(lineNumber, scrollType);
	}

	public revealLineInCenterIfOutsideViewport(lineNumber: number, scrollType: editorCommon.ScrollType = editorCommon.ScrollType.Smooth): void {
		this._modifiedEditor.revealLineInCenterIfOutsideViewport(lineNumber, scrollType);
	}

	public revealLineNearTop(lineNumber: number, scrollType: editorCommon.ScrollType = editorCommon.ScrollType.Smooth): void {
		this._modifiedEditor.revealLineNearTop(lineNumber, scrollType);
	}

	public revealPosition(position: IPosition, scrollType: editorCommon.ScrollType = editorCommon.ScrollType.Smooth): void {
		this._modifiedEditor.revealPosition(position, scrollType);
	}

	public revealPositionInCenter(position: IPosition, scrollType: editorCommon.ScrollType = editorCommon.ScrollType.Smooth): void {
		this._modifiedEditor.revealPositionInCenter(position, scrollType);
	}

	public revealPositionInCenterIfOutsideViewport(position: IPosition, scrollType: editorCommon.ScrollType = editorCommon.ScrollType.Smooth): void {
		this._modifiedEditor.revealPositionInCenterIfOutsideViewport(position, scrollType);
	}

	public revealPositionNearTop(position: IPosition, scrollType: editorCommon.ScrollType = editorCommon.ScrollType.Smooth): void {
		this._modifiedEditor.revealPositionNearTop(position, scrollType);
	}

	public getSelection(): Selection | null {
		return this._modifiedEditor.getSelection();
	}

	public getSelections(): Selection[] | null {
		return this._modifiedEditor.getSelections();
	}

	public setSelection(range: IRange, source?: string): void;
	public setSelection(editorRange: Range, source?: string): void;
	public setSelection(selection: ISelection, source?: string): void;
	public setSelection(editorSelection: Selection, source?: string): void;
	public setSelection(something: any, source: string = 'api'): void {
		this._modifiedEditor.setSelection(something, source);
	}

	public setSelections(ranges: readonly ISelection[], source: string = 'api'): void {
		this._modifiedEditor.setSelections(ranges, source);
	}

	public revealLines(startLineNumber: number, endLineNumber: number, scrollType: editorCommon.ScrollType = editorCommon.ScrollType.Smooth): void {
		this._modifiedEditor.revealLines(startLineNumber, endLineNumber, scrollType);
	}

	public revealLinesInCenter(startLineNumber: number, endLineNumber: number, scrollType: editorCommon.ScrollType = editorCommon.ScrollType.Smooth): void {
		this._modifiedEditor.revealLinesInCenter(startLineNumber, endLineNumber, scrollType);
	}

	public revealLinesInCenterIfOutsideViewport(startLineNumber: number, endLineNumber: number, scrollType: editorCommon.ScrollType = editorCommon.ScrollType.Smooth): void {
		this._modifiedEditor.revealLinesInCenterIfOutsideViewport(startLineNumber, endLineNumber, scrollType);
	}

	public revealLinesNearTop(startLineNumber: number, endLineNumber: number, scrollType: editorCommon.ScrollType = editorCommon.ScrollType.Smooth): void {
		this._modifiedEditor.revealLinesNearTop(startLineNumber, endLineNumber, scrollType);
	}

	public revealRange(range: IRange, scrollType: editorCommon.ScrollType = editorCommon.ScrollType.Smooth, revealVerticalInCenter: boolean = false, revealHorizontal: boolean = true): void {
		this._modifiedEditor.revealRange(range, scrollType, revealVerticalInCenter, revealHorizontal);
	}

	public revealRangeInCenter(range: IRange, scrollType: editorCommon.ScrollType = editorCommon.ScrollType.Smooth): void {
		this._modifiedEditor.revealRangeInCenter(range, scrollType);
	}

	public revealRangeInCenterIfOutsideViewport(range: IRange, scrollType: editorCommon.ScrollType = editorCommon.ScrollType.Smooth): void {
		this._modifiedEditor.revealRangeInCenterIfOutsideViewport(range, scrollType);
	}

	public revealRangeNearTop(range: IRange, scrollType: editorCommon.ScrollType = editorCommon.ScrollType.Smooth): void {
		this._modifiedEditor.revealRangeNearTop(range, scrollType);
	}

	public revealRangeNearTopIfOutsideViewport(range: IRange, scrollType: editorCommon.ScrollType = editorCommon.ScrollType.Smooth): void {
		this._modifiedEditor.revealRangeNearTopIfOutsideViewport(range, scrollType);
	}

	public revealRangeAtTop(range: IRange, scrollType: editorCommon.ScrollType = editorCommon.ScrollType.Smooth): void {
		this._modifiedEditor.revealRangeAtTop(range, scrollType);
	}

	public getSupportedActions(): editorCommon.IEditorAction[] {
		return this._modifiedEditor.getSupportedActions();
	}

	public focus(): void {
		this._modifiedEditor.focus();
	}

	public trigger(source: string | null | undefined, handlerId: string, payload: any): void {
		this._modifiedEditor.trigger(source, handlerId, payload);
	}

	public createDecorationsCollection(decorations?: IModelDeltaDecoration[]): editorCommon.IEditorDecorationsCollection {
		return this._modifiedEditor.createDecorationsCollection(decorations);
	}

	public changeDecorations(callback: (changeAccessor: IModelDecorationsChangeAccessor) => any): any {
		return this._modifiedEditor.changeDecorations(callback);
	}

	// #endregion

	public saveViewState(): editorCommon.IDiffEditorViewState {
		const originalViewState = this._originalEditor.saveViewState();
		const modifiedViewState = this._modifiedEditor.saveViewState();
		return {
			original: originalViewState,
			modified: modifiedViewState
		};
	}

	public restoreViewState(s: editorCommon.IDiffEditorViewState): void {
		if (s && s.original && s.modified) {
			const diffEditorState = <editorCommon.IDiffEditorViewState>s;
			this._originalEditor.restoreViewState(diffEditorState.original);
			this._modifiedEditor.restoreViewState(diffEditorState.modified);
		}
	}

	public layout(dimension?: IDimension): void {
		this._elementSizeObserver.observe(dimension);
	}


	public hasTextFocus(): boolean {
		return this._originalEditor.hasTextFocus() || this._modifiedEditor.hasTextFocus();
	}

	public onVisible(): void {
		this._isVisible = true;
		this._originalEditor.onVisible();
		this._modifiedEditor.onVisible();
		// Begin comparing
		this._beginUpdateDecorations();
	}

	public onHide(): void {
		this._isVisible = false;
		this._originalEditor.onHide();
		this._modifiedEditor.onHide();
		// Remove all view zones & decorations
		this._cleanViewZonesAndDecorations();
	}

	//------------ end IDiffEditor methods



	//------------ begin layouting methods

	private _onDidContainerSizeChanged(): void {
		this._doLayout();
	}

	private _getReviewHeight(): number {
		return this._reviewPane.isVisible() ? this._elementSizeObserver.getHeight() : 0;
	}

	private _layoutOverviewRulers(): void {
		if (!this._options.renderOverviewRuler) {
			return;
		}

		if (!this._originalOverviewRuler || !this._modifiedOverviewRuler) {
			return;
		}
		const height = this._elementSizeObserver.getHeight();
		const reviewHeight = this._getReviewHeight();

		const freeSpace = DiffEditorWidget.ENTIRE_DIFF_OVERVIEW_WIDTH - 2 * DiffEditorWidget.ONE_OVERVIEW_WIDTH;
		const layoutInfo = this._modifiedEditor.getLayoutInfo();
		if (layoutInfo) {
			this._originalOverviewRuler.setLayout({
				top: 0,
				width: DiffEditorWidget.ONE_OVERVIEW_WIDTH,
				right: freeSpace + DiffEditorWidget.ONE_OVERVIEW_WIDTH,
				height: (height - reviewHeight)
			});
			this._modifiedOverviewRuler.setLayout({
				top: 0,
				right: 0,
				width: DiffEditorWidget.ONE_OVERVIEW_WIDTH,
				height: (height - reviewHeight)
			});
		}
	}

	//------------ end layouting methods

	private _onViewZonesChanged(): void {
		if (this._currentlyChangingViewZones) {
			return;
		}
		this._updateDecorationsRunner.schedule();
	}

	private _beginUpdateDecorationsSoon(): void {
		// Clear previous timeout if necessary
		if (this._beginUpdateDecorationsTimeout !== -1) {
			window.clearTimeout(this._beginUpdateDecorationsTimeout);
			this._beginUpdateDecorationsTimeout = -1;
		}
		this._beginUpdateDecorationsTimeout = window.setTimeout(() => this._beginUpdateDecorations(), DiffEditorWidget.UPDATE_DIFF_DECORATIONS_DELAY);
	}

	private _lastOriginalWarning: URI | null = null;
	private _lastModifiedWarning: URI | null = null;

	private static _equals(a: URI | null, b: URI | null): boolean {
		if (!a && !b) {
			return true;
		}
		if (!a || !b) {
			return false;
		}
		return (a.toString() === b.toString());
	}

	private _beginUpdateDecorations(): void {
		if (this._beginUpdateDecorationsTimeout !== -1) {
			// Cancel any pending requests in case this method is called directly
			window.clearTimeout(this._beginUpdateDecorationsTimeout);
			this._beginUpdateDecorationsTimeout = -1;
		}
		const currentOriginalModel = this._originalEditor.getModel();
		const currentModifiedModel = this._modifiedEditor.getModel();
		if (!currentOriginalModel || !currentModifiedModel) {
			return;
		}

		// Prevent old diff requests to come if a new request has been initiated
		// The best method would be to call cancel on the Promise, but this is not
		// yet supported, so using tokens for now.
		this._diffComputationToken++;
		const currentToken = this._diffComputationToken;

		const diffLimit = this._options.maxFileSize * 1024 * 1024; // MB
		const canSyncModelForDiff = (model: ITextModel): boolean => {
			const bufferTextLength = model.getValueLength();
			return (diffLimit === 0 || bufferTextLength <= diffLimit);
		};

		if (!canSyncModelForDiff(currentOriginalModel) || !canSyncModelForDiff(currentModifiedModel)) {
			if (
				!DiffEditorWidget._equals(currentOriginalModel.uri, this._lastOriginalWarning)
				|| !DiffEditorWidget._equals(currentModifiedModel.uri, this._lastModifiedWarning)
			) {
				this._lastOriginalWarning = currentOriginalModel.uri;
				this._lastModifiedWarning = currentModifiedModel.uri;
				this._notificationService.warn(nls.localize("diff.tooLarge", "Cannot compare files because one file is too large."));
			}
			return;
		}

		this._setState(editorBrowser.DiffEditorState.ComputingDiff);
		this._documentDiffProvider.computeDiff(currentOriginalModel, currentModifiedModel, {
			ignoreTrimWhitespace: this._options.ignoreTrimWhitespace,
			maxComputationTimeMs: this._options.maxComputationTime,
		}).then(result => {
			if (currentToken === this._diffComputationToken
				&& currentOriginalModel === this._originalEditor.getModel()
				&& currentModifiedModel === this._modifiedEditor.getModel()
			) {
				this._setState(editorBrowser.DiffEditorState.DiffComputed);
				this._diffComputationResult = {
					identical: result.identical,
					quitEarly: result.quitEarly,
					changes2: result.changes,
					changes: result.changes.map(m => {
						// TODO don't do this translation, but use the diff result directly
						let originalStartLineNumber: number;
						let originalEndLineNumber: number;
						let modifiedStartLineNumber: number;
						let modifiedEndLineNumber: number;
						let innerChanges = m.innerChanges;

						if (m.originalRange.isEmpty) {
							// Insertion
							originalStartLineNumber = m.originalRange.startLineNumber - 1;
							originalEndLineNumber = 0;
							innerChanges = undefined;
						} else {
							originalStartLineNumber = m.originalRange.startLineNumber;
							originalEndLineNumber = m.originalRange.endLineNumberExclusive - 1;
						}

						if (m.modifiedRange.isEmpty) {
							// Deletion
							modifiedStartLineNumber = m.modifiedRange.startLineNumber - 1;
							modifiedEndLineNumber = 0;
							innerChanges = undefined;
						} else {
							modifiedStartLineNumber = m.modifiedRange.startLineNumber;
							modifiedEndLineNumber = m.modifiedRange.endLineNumberExclusive - 1;
						}

						return {
							originalStartLineNumber,
							originalEndLineNumber,
							modifiedStartLineNumber,
							modifiedEndLineNumber,
							charChanges: innerChanges?.map(m => ({
								originalStartLineNumber: m.originalRange.startLineNumber,
								originalStartColumn: m.originalRange.startColumn,
								originalEndLineNumber: m.originalRange.endLineNumber,
								originalEndColumn: m.originalRange.endColumn,
								modifiedStartLineNumber: m.modifiedRange.startLineNumber,
								modifiedStartColumn: m.modifiedRange.startColumn,
								modifiedEndLineNumber: m.modifiedRange.endLineNumber,
								modifiedEndColumn: m.modifiedRange.endColumn,
							}))
						};
					})
				};
				this._updateDecorationsRunner.schedule();
				this._onDidUpdateDiff.fire();
			}
		}, (error) => {
			if (currentToken === this._diffComputationToken
				&& currentOriginalModel === this._originalEditor.getModel()
				&& currentModifiedModel === this._modifiedEditor.getModel()
			) {
				this._setState(editorBrowser.DiffEditorState.DiffComputed);
				this._diffComputationResult = null;
				this._updateDecorationsRunner.schedule();
			}
		});
	}

	private _cleanViewZonesAndDecorations(): void {
		this._originalEditorState.clean(this._originalEditor);
		this._modifiedEditorState.clean(this._modifiedEditor);
	}

	private _updateDecorations(): void {
		if (!this._originalEditor.getModel() || !this._modifiedEditor.getModel()) {
			return;
		}

		const lineChanges = (this._diffComputationResult ? this._diffComputationResult.changes : []);

		const foreignOriginal = this._originalEditorState.getForeignViewZones(this._originalEditor.getWhitespaces());
		const foreignModified = this._modifiedEditorState.getForeignViewZones(this._modifiedEditor.getWhitespaces());

		const renderMarginRevertIcon = this._options.renderMarginRevertIcon && !this._modifiedEditor.getOption(EditorOption.readOnly);
		const diffDecorations = this._strategy.getEditorsDiffDecorations(lineChanges, this._options.ignoreTrimWhitespace, this._options.renderIndicators, renderMarginRevertIcon, foreignOriginal, foreignModified, this._options.reverse); // {{SQL CARBON EDIT}} - reverse option

		try {
			this._currentlyChangingViewZones = true;
			this._originalEditorState.apply(this._originalEditor, this._originalOverviewRuler, diffDecorations.original, false);
			this._modifiedEditorState.apply(this._modifiedEditor, this._modifiedOverviewRuler, diffDecorations.modified, true);
		} finally {
			this._currentlyChangingViewZones = false;
		}
	}

	private _adjustOptionsForSubEditor(options: Readonly<editorBrowser.IDiffEditorConstructionOptions>): IEditorConstructionOptions {
		const clonedOptions = { ...options };
		clonedOptions.inDiffEditor = true;
		clonedOptions.automaticLayout = false;
		// Clone scrollbar options before changing them
		clonedOptions.scrollbar = { ...(clonedOptions.scrollbar || {}) };
		clonedOptions.scrollbar.vertical = 'visible';
		clonedOptions.folding = false;
		clonedOptions.codeLens = this._options.diffCodeLens;
		clonedOptions.fixedOverflowWidgets = true;
		// clonedOptions.lineDecorationsWidth = '2ch';
		// Clone minimap options before changing them
		clonedOptions.minimap = { ...(clonedOptions.minimap || {}) };
		clonedOptions.minimap.enabled = false;
		return clonedOptions;
	}

	private _adjustOptionsForLeftHandSide(options: Readonly<editorBrowser.IDiffEditorConstructionOptions>): IEditorConstructionOptions {
		const result = this._adjustOptionsForSubEditor(options);
		if (!this._options.renderSideBySide) {
			// never wrap hidden editor
			result.wordWrapOverride1 = 'off';
			result.wordWrapOverride2 = 'off';
		} else {
			result.wordWrapOverride1 = this._options.diffWordWrap;
		}
		if (options.originalAriaLabel) {
			result.ariaLabel = options.originalAriaLabel;
		}
		this._updateAriaLabel(result);
		result.readOnly = !this._options.originalEditable;
		result.dropIntoEditor = { enabled: !result.readOnly };
		result.extraEditorClassName = 'original-in-monaco-diff-editor';
		return {
			...result,
			dimension: {
				height: 0,
				width: 0
			}
		};
	}

	private _updateAriaLabel(options: IEditorConstructionOptions): void {
		let ariaLabel = options.ariaLabel ?? '';
		if (this._options.accessibilityVerbose) {
			ariaLabel += ariaNavigationTip;
		} else if (ariaLabel) {
			ariaLabel = ariaLabel.replaceAll(ariaNavigationTip, '');
		}
		options.ariaLabel = ariaLabel;
	}

	private _adjustOptionsForRightHandSide(options: Readonly<editorBrowser.IDiffEditorConstructionOptions>): IEditorConstructionOptions {
		const result = this._adjustOptionsForSubEditor(options);
		if (options.modifiedAriaLabel) {
			result.ariaLabel = options.modifiedAriaLabel;
		}
		this._updateAriaLabel(result);
		result.wordWrapOverride1 = this._options.diffWordWrap;
		result.revealHorizontalRightPadding = EditorOptions.revealHorizontalRightPadding.defaultValue + DiffEditorWidget.ENTIRE_DIFF_OVERVIEW_WIDTH;
		result.scrollbar!.verticalHasArrows = false;
		result.extraEditorClassName = 'modified-in-monaco-diff-editor';
		return {
			...result,
			dimension: {
				height: 0,
				width: 0
			}
		};
	}

	public doLayout(): void {
		this._elementSizeObserver.observe();
		this._doLayout();
	}

	private _doLayout(): void {
		const width = this._elementSizeObserver.getWidth();
		const height = this._elementSizeObserver.getHeight();
		const reviewHeight = this._getReviewHeight();

		const splitPoint = this._strategy.layout();

		this._originalDomNode.style.width = splitPoint + 'px';
		this._originalDomNode.style.left = '0px';

		this._modifiedDomNode.style.width = (width - splitPoint) + 'px';
		this._modifiedDomNode.style.left = splitPoint + 'px';

		this._overviewDomElement.style.top = '0px';
		this._overviewDomElement.style.height = (height - reviewHeight) + 'px';
		this._overviewDomElement.style.width = DiffEditorWidget.ENTIRE_DIFF_OVERVIEW_WIDTH + 'px';
		this._overviewDomElement.style.left = (width - DiffEditorWidget.ENTIRE_DIFF_OVERVIEW_WIDTH) + 'px';
		this._overviewViewportDomElement.setWidth(DiffEditorWidget.ENTIRE_DIFF_OVERVIEW_WIDTH);
		this._overviewViewportDomElement.setHeight(30);

		this._originalEditor.layout({ width: splitPoint, height: (height - reviewHeight) });
		this._modifiedEditor.layout({ width: width - splitPoint - (this._options.renderOverviewRuler ? DiffEditorWidget.ENTIRE_DIFF_OVERVIEW_WIDTH : 0), height: (height - reviewHeight) });

		if (this._originalOverviewRuler || this._modifiedOverviewRuler) {
			this._layoutOverviewRulers();
		}

		this._reviewPane.layout(height - reviewHeight, width, reviewHeight);

		this._layoutOverviewViewport();
	}

	private _layoutOverviewViewport(): void {
		const layout = this._computeOverviewViewport();
		if (!layout) {
			this._overviewViewportDomElement.setTop(0);
			this._overviewViewportDomElement.setHeight(0);
		} else {
			this._overviewViewportDomElement.setTop(layout.top);
			this._overviewViewportDomElement.setHeight(layout.height);
		}
	}

	private _computeOverviewViewport(): { height: number; top: number } | null {
		const layoutInfo = this._modifiedEditor.getLayoutInfo();
		if (!layoutInfo) {
			return null;
		}

		const scrollTop = this._modifiedEditor.getScrollTop();
		const scrollHeight = this._modifiedEditor.getScrollHeight();

		const computedAvailableSize = Math.max(0, layoutInfo.height);
		const computedRepresentableSize = Math.max(0, computedAvailableSize - 2 * 0);
		const computedRatio = scrollHeight > 0 ? (computedRepresentableSize / scrollHeight) : 0;

		const computedSliderSize = Math.max(0, Math.floor(layoutInfo.height * computedRatio));
		const computedSliderPosition = Math.floor(scrollTop * computedRatio);

		return {
			height: computedSliderSize,
			top: computedSliderPosition
		};
	}

	private _createDataSource(): IDataSource {
		return {
			getWidth: () => {
				return this._elementSizeObserver.getWidth();
			},

			getHeight: () => {
				return (this._elementSizeObserver.getHeight() - this._getReviewHeight());
			},

			getOptions: () => {
				return {
					renderOverviewRuler: this._options.renderOverviewRuler
				};
			},

			getContainerDomNode: () => {
				return this._containerDomElement;
			},

			relayoutEditors: () => {
				this._doLayout();
			},

			getOriginalEditor: () => {
				return this._originalEditor;
			},

			getModifiedEditor: () => {
				return this._modifiedEditor;
			}
		};
	}

	private _setStrategy(newStrategy: DiffEditorWidgetStyle): void {
		this._strategy?.dispose();

		this._strategy = newStrategy;

		if (this._boundarySashes) {
			newStrategy.setBoundarySashes(this._boundarySashes);
		}

		newStrategy.applyColors(this._themeService.getColorTheme());

		if (this._diffComputationResult) {
			this._updateDecorations();
		}

		// Just do a layout, the strategy might need it
		this._doLayout();
	}

	private _getLineChangeAtOrBeforeLineNumber(lineNumber: number, startLineNumberExtractor: (lineChange: ILineChange) => number): ILineChange | null {
		const lineChanges = (this._diffComputationResult ? this._diffComputationResult.changes : []);
		if (lineChanges.length === 0 || lineNumber < startLineNumberExtractor(lineChanges[0])) {
			// There are no changes or `lineNumber` is before the first change
			return null;
		}

		let min = 0;
		let max = lineChanges.length - 1;
		while (min < max) {
			const mid = Math.floor((min + max) / 2);
			const midStart = startLineNumberExtractor(lineChanges[mid]);
			const midEnd = (mid + 1 <= max ? startLineNumberExtractor(lineChanges[mid + 1]) : Constants.MAX_SAFE_SMALL_INTEGER);

			if (lineNumber < midStart) {
				max = mid - 1;
			} else if (lineNumber >= midEnd) {
				min = mid + 1;
			} else {
				// HIT!
				min = mid;
				max = mid;
			}
		}
		return lineChanges[min];
	}

	private _getEquivalentLineForOriginalLineNumber(lineNumber: number): number {
		const lineChange = this._getLineChangeAtOrBeforeLineNumber(lineNumber, (lineChange) => lineChange.originalStartLineNumber);

		if (!lineChange) {
			return lineNumber;
		}

		const originalEquivalentLineNumber = lineChange.originalStartLineNumber + (lineChange.originalEndLineNumber > 0 ? -1 : 0);
		const modifiedEquivalentLineNumber = lineChange.modifiedStartLineNumber + (lineChange.modifiedEndLineNumber > 0 ? -1 : 0);
		const lineChangeOriginalLength = (lineChange.originalEndLineNumber > 0 ? (lineChange.originalEndLineNumber - lineChange.originalStartLineNumber + 1) : 0);
		const lineChangeModifiedLength = (lineChange.modifiedEndLineNumber > 0 ? (lineChange.modifiedEndLineNumber - lineChange.modifiedStartLineNumber + 1) : 0);


		const delta = lineNumber - originalEquivalentLineNumber;

		if (delta <= lineChangeOriginalLength) {
			return modifiedEquivalentLineNumber + Math.min(delta, lineChangeModifiedLength);
		}

		return modifiedEquivalentLineNumber + lineChangeModifiedLength - lineChangeOriginalLength + delta;
	}

	private _getEquivalentLineForModifiedLineNumber(lineNumber: number): number {
		const lineChange = this._getLineChangeAtOrBeforeLineNumber(lineNumber, (lineChange) => lineChange.modifiedStartLineNumber);

		if (!lineChange) {
			return lineNumber;
		}

		const originalEquivalentLineNumber = lineChange.originalStartLineNumber + (lineChange.originalEndLineNumber > 0 ? -1 : 0);
		const modifiedEquivalentLineNumber = lineChange.modifiedStartLineNumber + (lineChange.modifiedEndLineNumber > 0 ? -1 : 0);
		const lineChangeOriginalLength = (lineChange.originalEndLineNumber > 0 ? (lineChange.originalEndLineNumber - lineChange.originalStartLineNumber + 1) : 0);
		const lineChangeModifiedLength = (lineChange.modifiedEndLineNumber > 0 ? (lineChange.modifiedEndLineNumber - lineChange.modifiedStartLineNumber + 1) : 0);


		const delta = lineNumber - modifiedEquivalentLineNumber;

		if (delta <= lineChangeModifiedLength) {
			return originalEquivalentLineNumber + Math.min(delta, lineChangeOriginalLength);
		}

		return originalEquivalentLineNumber + lineChangeOriginalLength - lineChangeModifiedLength + delta;
	}

	public getDiffLineInformationForOriginal(lineNumber: number): editorBrowser.IDiffLineInformation | null {
		if (!this._diffComputationResult) {
			// Cannot answer that which I don't know
			return null;
		}
		return {
			equivalentLineNumber: this._getEquivalentLineForOriginalLineNumber(lineNumber)
		};
	}

	public getDiffLineInformationForModified(lineNumber: number): editorBrowser.IDiffLineInformation | null {
		if (!this._diffComputationResult) {
			// Cannot answer that which I don't know
			return null;
		}
		return {
			equivalentLineNumber: this._getEquivalentLineForModifiedLineNumber(lineNumber)
		};
	}

	public goToDiff(target: 'previous' | 'next'): void {
		if (target === 'next') {
			this._diffNavigator?.next();
		} else {
			this._diffNavigator?.previous();
		}
	}

	public revealFirstDiff(): void {
		// This is a hack, but it works.
		if (this._diffNavigator) {
			this._diffNavigator.revealFirst = true;
		}
	}
}

interface IDataSource {
	getWidth(): number;
	getHeight(): number;
	getOptions(): { renderOverviewRuler: boolean };
	getContainerDomNode(): HTMLElement;
	relayoutEditors(): void;

	getOriginalEditor(): CodeEditorWidget;
	getModifiedEditor(): CodeEditorWidget;
}

abstract class DiffEditorWidgetStyle extends Disposable {

	protected _dataSource: IDataSource;
	protected _insertColor: Color | null;
	protected _removeColor: Color | null;

	constructor(dataSource: IDataSource) {
		super();
		this._dataSource = dataSource;
		this._insertColor = null;
		this._removeColor = null;
	}

	public applyColors(theme: IColorTheme): boolean {
		const newInsertColor = theme.getColor(diffOverviewRulerInserted) || (theme.getColor(diffInserted) || defaultInsertColor).transparent(2);
		const newRemoveColor = theme.getColor(diffOverviewRulerRemoved) || (theme.getColor(diffRemoved) || defaultRemoveColor).transparent(2);
		const hasChanges = !newInsertColor.equals(this._insertColor) || !newRemoveColor.equals(this._removeColor);
		this._insertColor = newInsertColor;
		this._removeColor = newRemoveColor;
		return hasChanges;
	}

	// {{SQL CARBON EDIT}} - add reverse parameter
	public getEditorsDiffDecorations(lineChanges: ILineChange[], ignoreTrimWhitespace: boolean, renderIndicators: boolean, renderMarginRevertIcon: boolean, originalWhitespaces: IEditorWhitespace[], modifiedWhitespaces: IEditorWhitespace[], reverse?: boolean): IEditorsDiffDecorationsWithZones {
		// Get view zones
		modifiedWhitespaces = modifiedWhitespaces.sort((a, b) => {
			return a.afterLineNumber - b.afterLineNumber;
		});
		originalWhitespaces = originalWhitespaces.sort((a, b) => {
			return a.afterLineNumber - b.afterLineNumber;
		});
		const zones = this._getViewZones(lineChanges, originalWhitespaces, modifiedWhitespaces, renderIndicators);

		// Get decorations & overview ruler zones
		let originalDecorations = this._getOriginalEditorDecorations(zones, lineChanges, ignoreTrimWhitespace, renderIndicators);
		const modifiedDecorations = this._getModifiedEditorDecorations(zones, lineChanges, ignoreTrimWhitespace, renderIndicators, renderMarginRevertIcon);

		// {{SQL CARBON EDIT}} - reverse decorations
		if (reverse) {
			reverseDecorations(originalDecorations.decorations);
			reverseDecorations(modifiedDecorations.decorations);

			originalDecorations.overviewZones = setOverviewZonesColor(originalDecorations.overviewZones, String(this._insertColor));
			modifiedDecorations.overviewZones = setOverviewZonesColor(modifiedDecorations.overviewZones, String(this._removeColor));
		}

		return {
			original: {
				decorations: originalDecorations.decorations,
				overviewZones: originalDecorations.overviewZones,
				zones: zones.original
			},
			modified: {
				decorations: modifiedDecorations.decorations,
				overviewZones: modifiedDecorations.overviewZones,
				zones: zones.modified
			}
		};
	}

	protected abstract _getViewZones(lineChanges: ILineChange[], originalForeignVZ: IEditorWhitespace[], modifiedForeignVZ: IEditorWhitespace[], renderIndicators: boolean): IEditorsZones;
	protected abstract _getOriginalEditorDecorations(zones: IEditorsZones, lineChanges: ILineChange[], ignoreTrimWhitespace: boolean, renderIndicators: boolean): IEditorDiffDecorations;
	protected abstract _getModifiedEditorDecorations(zones: IEditorsZones, lineChanges: ILineChange[], ignoreTrimWhitespace: boolean, renderIndicators: boolean, renderMarginRevertIcon: boolean): IEditorDiffDecorations;

	public abstract setEnableSplitViewResizing(enableSplitViewResizing: boolean, defaultRatio: number): void;
	public abstract layout(): number;

	setBoundarySashes(_sashes: IBoundarySashes): void {
		// To be implemented by subclasses
	}
}

interface IMyViewZone {
	shouldNotShrink?: boolean;
	afterLineNumber: number;
	afterColumn?: number;
	heightInLines: number;
	minWidthInPx?: number;
	domNode: HTMLElement | null;
	marginDomNode?: HTMLElement | null;
	diff?: IDiffLinesChange;
}

class ForeignViewZonesIterator {

	private _index: number;
	private readonly _source: IEditorWhitespace[];
	public current: IEditorWhitespace | null;

	constructor(source: IEditorWhitespace[]) {
		this._source = source;
		this._index = -1;
		this.current = null;
		this.advance();
	}

	public advance(): void {
		this._index++;
		if (this._index < this._source.length) {
			this.current = this._source[this._index];
		} else {
			this.current = null;
		}
	}
}

abstract class ViewZonesComputer {

	constructor(
		private readonly _lineChanges: ILineChange[],
		private readonly _originalForeignVZ: IEditorWhitespace[],
		private readonly _modifiedForeignVZ: IEditorWhitespace[],
		protected readonly _originalEditor: CodeEditorWidget,
		protected readonly _modifiedEditor: CodeEditorWidget
	) {
	}

	private static _getViewLineCount(editor: CodeEditorWidget, startLineNumber: number, endLineNumber: number): number {
		const model = editor.getModel();
		const viewModel = editor._getViewModel();
		if (model && viewModel) {
			const viewRange = getViewRange(model, viewModel, startLineNumber, endLineNumber);
			return (viewRange.endLineNumber - viewRange.startLineNumber + 1);
		}

		return (endLineNumber - startLineNumber + 1);
	}

	public getViewZones(): IEditorsZones {
		const originalLineHeight = this._originalEditor.getOption(EditorOption.lineHeight);
		const modifiedLineHeight = this._modifiedEditor.getOption(EditorOption.lineHeight);
		const originalHasWrapping = (this._originalEditor.getOption(EditorOption.wrappingInfo).wrappingColumn !== -1);
		const modifiedHasWrapping = (this._modifiedEditor.getOption(EditorOption.wrappingInfo).wrappingColumn !== -1);
		const hasWrapping = (originalHasWrapping || modifiedHasWrapping);
		const originalModel = this._originalEditor.getModel()!;
		const originalCoordinatesConverter = this._originalEditor._getViewModel()!.coordinatesConverter;
		const modifiedCoordinatesConverter = this._modifiedEditor._getViewModel()!.coordinatesConverter;

		const result: { original: IMyViewZone[]; modified: IMyViewZone[] } = {
			original: [],
			modified: []
		};

		let lineChangeModifiedLength: number = 0;
		let lineChangeOriginalLength: number = 0;
		let originalEquivalentLineNumber: number = 0;
		let modifiedEquivalentLineNumber: number = 0;
		let originalEndEquivalentLineNumber: number = 0;
		let modifiedEndEquivalentLineNumber: number = 0;

		const sortMyViewZones = (a: IMyViewZone, b: IMyViewZone) => {
			return a.afterLineNumber - b.afterLineNumber;
		};

		const addAndCombineIfPossible = (destination: IMyViewZone[], item: IMyViewZone) => {
			if (item.domNode === null && destination.length > 0) {
				const lastItem = destination[destination.length - 1];
				if (lastItem.afterLineNumber === item.afterLineNumber && lastItem.domNode === null) {
					lastItem.heightInLines += item.heightInLines;
					return;
				}
			}
			destination.push(item);
		};

		const modifiedForeignVZ = new ForeignViewZonesIterator(this._modifiedForeignVZ);
		const originalForeignVZ = new ForeignViewZonesIterator(this._originalForeignVZ);

		let lastOriginalLineNumber = 1;
		let lastModifiedLineNumber = 1;

		// In order to include foreign view zones after the last line change, the for loop will iterate once more after the end of the `lineChanges` array
		for (let i = 0, length = this._lineChanges.length; i <= length; i++) {
			const lineChange = (i < length ? this._lineChanges[i] : null);

			if (lineChange !== null) {
				originalEquivalentLineNumber = lineChange.originalStartLineNumber + (lineChange.originalEndLineNumber > 0 ? -1 : 0);
				modifiedEquivalentLineNumber = lineChange.modifiedStartLineNumber + (lineChange.modifiedEndLineNumber > 0 ? -1 : 0);
				lineChangeOriginalLength = (lineChange.originalEndLineNumber > 0 ? ViewZonesComputer._getViewLineCount(this._originalEditor, lineChange.originalStartLineNumber, lineChange.originalEndLineNumber) : 0);
				lineChangeModifiedLength = (lineChange.modifiedEndLineNumber > 0 ? ViewZonesComputer._getViewLineCount(this._modifiedEditor, lineChange.modifiedStartLineNumber, lineChange.modifiedEndLineNumber) : 0);
				originalEndEquivalentLineNumber = Math.max(lineChange.originalStartLineNumber, lineChange.originalEndLineNumber);
				modifiedEndEquivalentLineNumber = Math.max(lineChange.modifiedStartLineNumber, lineChange.modifiedEndLineNumber);
			} else {
				// Increase to very large value to get the producing tests of foreign view zones running
				originalEquivalentLineNumber += 10000000 + lineChangeOriginalLength;
				modifiedEquivalentLineNumber += 10000000 + lineChangeModifiedLength;
				originalEndEquivalentLineNumber = originalEquivalentLineNumber;
				modifiedEndEquivalentLineNumber = modifiedEquivalentLineNumber;
			}

			// Each step produces view zones, and after producing them, we try to cancel them out, to avoid empty-empty view zone cases
			let stepOriginal: IMyViewZone[] = [];
			let stepModified: IMyViewZone[] = [];

			// ---------------------------- PRODUCE VIEW ZONES

			// [PRODUCE] View zones due to line mapping differences (equal lines but wrapped differently)
			if (hasWrapping) {
				let count: number;
				if (lineChange) {
					if (lineChange.originalEndLineNumber > 0) {
						count = lineChange.originalStartLineNumber - lastOriginalLineNumber;
					} else {
						count = lineChange.modifiedStartLineNumber - lastModifiedLineNumber;
					}
				} else {
					// `lastOriginalLineNumber` has not been looked at yet
					count = originalModel.getLineCount() - lastOriginalLineNumber + 1;
				}

				for (let i = 0; i < count; i++) {
					const originalLineNumber = lastOriginalLineNumber + i;
					const modifiedLineNumber = lastModifiedLineNumber + i;

					const originalViewLineCount = originalCoordinatesConverter.getModelLineViewLineCount(originalLineNumber);
					const modifiedViewLineCount = modifiedCoordinatesConverter.getModelLineViewLineCount(modifiedLineNumber);

					if (originalViewLineCount < modifiedViewLineCount) {
						stepOriginal.push({
							afterLineNumber: originalLineNumber,
							heightInLines: modifiedViewLineCount - originalViewLineCount,
							domNode: null,
							marginDomNode: null
						});
					} else if (originalViewLineCount > modifiedViewLineCount) {
						stepModified.push({
							afterLineNumber: modifiedLineNumber,
							heightInLines: originalViewLineCount - modifiedViewLineCount,
							domNode: null,
							marginDomNode: null
						});
					}
				}
				if (lineChange) {
					lastOriginalLineNumber = (lineChange.originalEndLineNumber > 0 ? lineChange.originalEndLineNumber : lineChange.originalStartLineNumber) + 1;
					lastModifiedLineNumber = (lineChange.modifiedEndLineNumber > 0 ? lineChange.modifiedEndLineNumber : lineChange.modifiedStartLineNumber) + 1;
				}
			}

			// [PRODUCE] View zone(s) in original-side due to foreign view zone(s) in modified-side
			while (modifiedForeignVZ.current && modifiedForeignVZ.current.afterLineNumber <= modifiedEndEquivalentLineNumber) {
				let viewZoneLineNumber: number;
				if (modifiedForeignVZ.current.afterLineNumber <= modifiedEquivalentLineNumber) {
					viewZoneLineNumber = originalEquivalentLineNumber - modifiedEquivalentLineNumber + modifiedForeignVZ.current.afterLineNumber;
				} else {
					viewZoneLineNumber = originalEndEquivalentLineNumber;
				}

				let marginDomNode: HTMLDivElement | null = null;
				if (lineChange && lineChange.modifiedStartLineNumber <= modifiedForeignVZ.current.afterLineNumber && modifiedForeignVZ.current.afterLineNumber <= lineChange.modifiedEndLineNumber) {
					marginDomNode = this._createOriginalMarginDomNodeForModifiedForeignViewZoneInAddedRegion();
				}

				stepOriginal.push({
					afterLineNumber: viewZoneLineNumber,
					heightInLines: modifiedForeignVZ.current.height / modifiedLineHeight,
					domNode: null,
					marginDomNode: marginDomNode
				});
				modifiedForeignVZ.advance();
			}

			// [PRODUCE] View zone(s) in modified-side due to foreign view zone(s) in original-side
			while (originalForeignVZ.current && originalForeignVZ.current.afterLineNumber <= originalEndEquivalentLineNumber) {
				let viewZoneLineNumber: number;
				if (originalForeignVZ.current.afterLineNumber <= originalEquivalentLineNumber) {
					viewZoneLineNumber = modifiedEquivalentLineNumber - originalEquivalentLineNumber + originalForeignVZ.current.afterLineNumber;
				} else {
					viewZoneLineNumber = modifiedEndEquivalentLineNumber;
				}
				stepModified.push({
					afterLineNumber: viewZoneLineNumber,
					heightInLines: originalForeignVZ.current.height / originalLineHeight,
					domNode: null
				});
				originalForeignVZ.advance();
			}

			if (lineChange !== null && isChangeOrInsert(lineChange)) {
				const r = this._produceOriginalFromDiff(lineChange, lineChangeOriginalLength, lineChangeModifiedLength);
				if (r) {
					stepOriginal.push(r);
				}
			}

			if (lineChange !== null && isChangeOrDelete(lineChange)) {
				const r = this._produceModifiedFromDiff(lineChange, lineChangeOriginalLength, lineChangeModifiedLength);
				if (r) {
					stepModified.push(r);
				}
			}

			// ---------------------------- END PRODUCE VIEW ZONES


			// ---------------------------- EMIT MINIMAL VIEW ZONES

			// [CANCEL & EMIT] Try to cancel view zones out
			let stepOriginalIndex = 0;
			let stepModifiedIndex = 0;

			stepOriginal = stepOriginal.sort(sortMyViewZones);
			stepModified = stepModified.sort(sortMyViewZones);

			while (stepOriginalIndex < stepOriginal.length && stepModifiedIndex < stepModified.length) {
				const original = stepOriginal[stepOriginalIndex];
				const modified = stepModified[stepModifiedIndex];

				const originalDelta = original.afterLineNumber - originalEquivalentLineNumber;
				const modifiedDelta = modified.afterLineNumber - modifiedEquivalentLineNumber;

				if (originalDelta < modifiedDelta) {
					addAndCombineIfPossible(result.original, original);
					stepOriginalIndex++;
				} else if (modifiedDelta < originalDelta) {
					addAndCombineIfPossible(result.modified, modified);
					stepModifiedIndex++;
				} else if (original.shouldNotShrink) {
					addAndCombineIfPossible(result.original, original);
					stepOriginalIndex++;
				} else if (modified.shouldNotShrink) {
					addAndCombineIfPossible(result.modified, modified);
					stepModifiedIndex++;
				} else {
					if (original.heightInLines >= modified.heightInLines) {
						// modified view zone gets removed
						original.heightInLines -= modified.heightInLines;
						stepModifiedIndex++;
					} else {
						// original view zone gets removed
						modified.heightInLines -= original.heightInLines;
						stepOriginalIndex++;
					}
				}
			}

			// [EMIT] Remaining original view zones
			while (stepOriginalIndex < stepOriginal.length) {
				addAndCombineIfPossible(result.original, stepOriginal[stepOriginalIndex]);
				stepOriginalIndex++;
			}

			// [EMIT] Remaining modified view zones
			while (stepModifiedIndex < stepModified.length) {
				addAndCombineIfPossible(result.modified, stepModified[stepModifiedIndex]);
				stepModifiedIndex++;
			}

			// ---------------------------- END EMIT MINIMAL VIEW ZONES
		}

		return {
			original: ViewZonesComputer._ensureDomNodes(result.original),
			modified: ViewZonesComputer._ensureDomNodes(result.modified),
		};
	}

	private static _ensureDomNodes(zones: IMyViewZone[]): IMyViewZone[] {
		return zones.map((z) => {
			if (!z.domNode) {
				z.domNode = createFakeLinesDiv();
			}
			return z;
		});
	}

	protected abstract _createOriginalMarginDomNodeForModifiedForeignViewZoneInAddedRegion(): HTMLDivElement | null;

	protected abstract _produceOriginalFromDiff(lineChange: ILineChange, lineChangeOriginalLength: number, lineChangeModifiedLength: number): IMyViewZone | null;

	protected abstract _produceModifiedFromDiff(lineChange: ILineChange, lineChangeOriginalLength: number, lineChangeModifiedLength: number): IMyViewZone | null;
}

function createDecoration(startLineNumber: number, startColumn: number, endLineNumber: number, endColumn: number, options: ModelDecorationOptions) {
	return {
		range: new Range(startLineNumber, startColumn, endLineNumber, endColumn),
		options: options
	};
}

const enum DiffEditorLineClasses {
	Insert = 'line-insert',
	Delete = 'line-delete'
}

const DECORATIONS = {

	arrowRevertChange: ModelDecorationOptions.register({
		description: 'diff-editor-arrow-revert-change',
		glyphMarginHoverMessage: new MarkdownString(undefined, { isTrusted: true, supportThemeIcons: true }).appendMarkdown(nls.localize('revertChangeHoverMessage', 'Click to revert change')),
		glyphMarginClassName: 'arrow-revert-change ' + ThemeIcon.asClassName(Codicon.arrowRight),
		zIndex: 10001,
	}),

	charDelete: ModelDecorationOptions.register({
		description: 'diff-editor-char-delete',
		className: 'char-delete'
	}),
	charDeleteWholeLine: ModelDecorationOptions.register({
		description: 'diff-editor-char-delete-whole-line',
		className: 'char-delete',
		isWholeLine: true
	}),

	charInsert: ModelDecorationOptions.register({
		description: 'diff-editor-char-insert',
		className: 'char-insert'
	}),
	charInsertWholeLine: ModelDecorationOptions.register({
		description: 'diff-editor-char-insert-whole-line',
		className: 'char-insert',
		isWholeLine: true
	}),

	lineInsert: ModelDecorationOptions.register({
		description: 'diff-editor-line-insert',
		className: DiffEditorLineClasses.Insert,
		marginClassName: 'gutter-insert',
		isWholeLine: true
	}),
	lineInsertWithSign: ModelDecorationOptions.register({
		description: 'diff-editor-line-insert-with-sign',
		className: DiffEditorLineClasses.Insert,
		linesDecorationsClassName: 'insert-sign ' + ThemeIcon.asClassName(diffInsertIcon),
		marginClassName: 'gutter-insert',
		isWholeLine: true
	}),

	lineDelete: ModelDecorationOptions.register({
		description: 'diff-editor-line-delete',
		className: DiffEditorLineClasses.Delete,
		marginClassName: 'gutter-delete',
		isWholeLine: true
	}),
	lineDeleteWithSign: ModelDecorationOptions.register({
		description: 'diff-editor-line-delete-with-sign',
		className: DiffEditorLineClasses.Delete,
		linesDecorationsClassName: 'delete-sign ' + ThemeIcon.asClassName(diffRemoveIcon),
		marginClassName: 'gutter-delete',
		isWholeLine: true

	}),
	lineDeleteMargin: ModelDecorationOptions.register({
		description: 'diff-editor-line-delete-margin',
		marginClassName: 'gutter-delete',
	})

};

// {{SQL CARBON EDIT}} - helper function for reversing colors for schema compare
/**
	 * Reverses the decorations of the given array of decorations, so that deletes and inserts are swapped
	 * @param decorations
	 */
function reverseDecorations(decorations: IModelDeltaDecoration[]): void {
	for (let dec of decorations) {
		switch (dec.options.description) {
			case 'diff-editor-char-delete': {
				dec.options = DECORATIONS.charInsert;
				break;
			}
			case 'diff-editor-char-delete-whole-line': {
				dec.options = DECORATIONS.charInsertWholeLine;
				break;
			}
			case 'diff-editor-char-insert': {
				dec.options = DECORATIONS.charDelete;
				break;
			}
			case 'diff-editor-char-insert-whole-line': {
				dec.options = DECORATIONS.charDeleteWholeLine;
				break;
			}
			case 'diff-editor-line-insert': {
				dec.options = DECORATIONS.lineDelete;
				break;
			}
			case 'diff-editor-line-insert-with-sign': {
				dec.options = DECORATIONS.lineDeleteWithSign;
				break;
			}
			case 'diff-editor-line-delete': {
				dec.options = DECORATIONS.lineInsert;
				break;
			}
			case 'diff-editor-line-delete-with-sign': {
				dec.options = DECORATIONS.lineInsertWithSign;
				break;
			}
		}
	}
}

// {{SQL CARBON EDIT}} - helper function for reversing colors for schema compare
/**
 * Sets the overview zones to the provided color
 * @param zones Array of zones to update
 * @param color Color to set the overview zones to
 * @returns
 */
function setOverviewZonesColor(zones: OverviewRulerZone[], color: string): OverviewRulerZone[] {
	let reversedZones = [];

	for (const zone of zones) {
		// There color of an overview zone is readonly, so create a new one with the updated color
		reversedZones.push(new OverviewRulerZone(zone.startLineNumber, zone.endLineNumber, zone.heightInLines, color));
	}

	return reversedZones;
}

class DiffEditorWidgetSideBySide extends DiffEditorWidgetStyle implements IVerticalSashLayoutProvider {

	static readonly MINIMUM_EDITOR_WIDTH = 100;

	private _disableSash: boolean;
	private readonly _sash: Sash;
	private _defaultRatio: number;
	private _sashRatio: number | null;
	private _sashPosition: number | null;
	private _startSashPosition: number | null;

	constructor(dataSource: IDataSource, enableSplitViewResizing: boolean, defaultSashRatio: number) {
		super(dataSource);

		this._disableSash = (enableSplitViewResizing === false);
		this._defaultRatio = defaultSashRatio;
		this._sashRatio = null;
		this._sashPosition = null;
		this._startSashPosition = null;
		this._sash = this._register(new Sash(this._dataSource.getContainerDomNode(), this, { orientation: Orientation.VERTICAL }));

		if (this._disableSash) {
			this._sash.state = SashState.Disabled;
		}

		this._sash.onDidStart(() => this._onSashDragStart());
		this._sash.onDidChange((e: ISashEvent) => this._onSashDrag(e));
		this._sash.onDidEnd(() => this._onSashDragEnd());
		this._sash.onDidReset(() => this._onSashReset());
	}

	public setEnableSplitViewResizing(enableSplitViewResizing: boolean, defaultRatio: number): void {
		this._defaultRatio = defaultRatio;
		const newDisableSash = (enableSplitViewResizing === false);
		if (this._disableSash !== newDisableSash) {
			this._disableSash = newDisableSash;
			this._sash.state = this._disableSash ? SashState.Disabled : SashState.Enabled;
		}
	}

	public layout(sashRatio: number | null = this._sashRatio || this._defaultRatio): number {
		const w = this._dataSource.getWidth();
		const contentWidth = w - (this._dataSource.getOptions().renderOverviewRuler ? DiffEditorWidget.ENTIRE_DIFF_OVERVIEW_WIDTH : 0);

		let sashPosition = Math.floor((sashRatio || this._defaultRatio) * contentWidth);
		const midPoint = Math.floor(this._defaultRatio * contentWidth);

		sashPosition = this._disableSash ? midPoint : sashPosition || midPoint;

		if (contentWidth > DiffEditorWidgetSideBySide.MINIMUM_EDITOR_WIDTH * 2) {
			if (sashPosition < DiffEditorWidgetSideBySide.MINIMUM_EDITOR_WIDTH) {
				sashPosition = DiffEditorWidgetSideBySide.MINIMUM_EDITOR_WIDTH;
			}

			if (sashPosition > contentWidth - DiffEditorWidgetSideBySide.MINIMUM_EDITOR_WIDTH) {
				sashPosition = contentWidth - DiffEditorWidgetSideBySide.MINIMUM_EDITOR_WIDTH;
			}
		} else {
			sashPosition = midPoint;
		}

		if (this._sashPosition !== sashPosition) {
			this._sashPosition = sashPosition;
		}
		this._sash.layout();

		return this._sashPosition;
	}

	private _onSashDragStart(): void {
		this._startSashPosition = this._sashPosition!;
	}

	private _onSashDrag(e: ISashEvent): void {
		const w = this._dataSource.getWidth();
		const contentWidth = w - (this._dataSource.getOptions().renderOverviewRuler ? DiffEditorWidget.ENTIRE_DIFF_OVERVIEW_WIDTH : 0);
		const sashPosition = this.layout((this._startSashPosition! + (e.currentX - e.startX)) / contentWidth);

		this._sashRatio = sashPosition / contentWidth;

		this._dataSource.relayoutEditors();
	}

	private _onSashDragEnd(): void {
		this._sash.layout();
	}

	private _onSashReset(): void {
		this._sashRatio = this._defaultRatio;
		this._dataSource.relayoutEditors();
		this._sash.layout();
	}

	public getVerticalSashTop(sash: Sash): number {
		return 0;
	}

	public getVerticalSashLeft(sash: Sash): number {
		return this._sashPosition!;
	}

	public getVerticalSashHeight(sash: Sash): number {
		return this._dataSource.getHeight();
	}

	override setBoundarySashes(sashes: IBoundarySashes) {
		this._sash.orthogonalEndSash = sashes.bottom;
	}

	protected _getViewZones(lineChanges: ILineChange[], originalForeignVZ: IEditorWhitespace[], modifiedForeignVZ: IEditorWhitespace[]): IEditorsZones {
		const originalEditor = this._dataSource.getOriginalEditor();
		const modifiedEditor = this._dataSource.getModifiedEditor();
		const c = new SideBySideViewZonesComputer(lineChanges, originalForeignVZ, modifiedForeignVZ, originalEditor, modifiedEditor);
		return c.getViewZones();
	}

	protected _getOriginalEditorDecorations(zones: IEditorsZones, lineChanges: ILineChange[], ignoreTrimWhitespace: boolean, renderIndicators: boolean): IEditorDiffDecorations {
		const originalEditor = this._dataSource.getOriginalEditor();
		const overviewZoneColor = String(this._removeColor);

		const result: IEditorDiffDecorations = {
			decorations: [],
			overviewZones: []
		};

		const originalModel = originalEditor.getModel()!;
		const originalViewModel = originalEditor._getViewModel()!;

		for (const lineChange of lineChanges) {

			if (isChangeOrDelete(lineChange)) {
				result.decorations.push({
					range: new Range(lineChange.originalStartLineNumber, 1, lineChange.originalEndLineNumber, Constants.MAX_SAFE_SMALL_INTEGER),
					options: (renderIndicators ? DECORATIONS.lineDeleteWithSign : DECORATIONS.lineDelete)
				});
				if (!isChangeOrInsert(lineChange) || !lineChange.charChanges) {
					result.decorations.push(createDecoration(lineChange.originalStartLineNumber, 1, lineChange.originalEndLineNumber, Constants.MAX_SAFE_SMALL_INTEGER, DECORATIONS.charDeleteWholeLine));
				}

				const viewRange = getViewRange(originalModel, originalViewModel, lineChange.originalStartLineNumber, lineChange.originalEndLineNumber);
				result.overviewZones.push(new OverviewRulerZone(viewRange.startLineNumber, viewRange.endLineNumber, /*use endLineNumber*/0, overviewZoneColor));

				if (lineChange.charChanges) {
					for (const charChange of lineChange.charChanges) {
						if (isCharChangeOrDelete(charChange)) {
							if (ignoreTrimWhitespace) {
								for (let lineNumber = charChange.originalStartLineNumber; lineNumber <= charChange.originalEndLineNumber; lineNumber++) {
									let startColumn: number;
									let endColumn: number;
									if (lineNumber === charChange.originalStartLineNumber) {
										startColumn = charChange.originalStartColumn;
									} else {
										startColumn = originalModel.getLineFirstNonWhitespaceColumn(lineNumber);
									}
									if (lineNumber === charChange.originalEndLineNumber) {
										endColumn = charChange.originalEndColumn;
									} else {
										endColumn = originalModel.getLineLastNonWhitespaceColumn(lineNumber);
									}
									result.decorations.push(createDecoration(lineNumber, startColumn, lineNumber, endColumn, DECORATIONS.charDelete));
								}
							} else {
								result.decorations.push(createDecoration(charChange.originalStartLineNumber, charChange.originalStartColumn, charChange.originalEndLineNumber, charChange.originalEndColumn, DECORATIONS.charDelete));
							}
						}
					}
				}
			}
		}

		return result;
	}

	protected _getModifiedEditorDecorations(zones: IEditorsZones, lineChanges: ILineChange[], ignoreTrimWhitespace: boolean, renderIndicators: boolean, renderMarginRevertIcon: boolean): IEditorDiffDecorations {
		const modifiedEditor = this._dataSource.getModifiedEditor();
		const overviewZoneColor = String(this._insertColor);

		const result: IEditorDiffDecorations = {
			decorations: [],
			overviewZones: []
		};

		const modifiedModel = modifiedEditor.getModel()!;
		const modifiedViewModel = modifiedEditor._getViewModel()!;

		for (const lineChange of lineChanges) {

			// Arrows for reverting changes.
			if (renderMarginRevertIcon) {
				if (lineChange.modifiedEndLineNumber > 0) {
					result.decorations.push({
						range: new Range(lineChange.modifiedStartLineNumber, 1, lineChange.modifiedStartLineNumber, 1),
						options: DECORATIONS.arrowRevertChange
					});
				} else {
					const viewZone = zones.modified.find(z => z.afterLineNumber === lineChange.modifiedStartLineNumber);
					if (viewZone) {
						viewZone.marginDomNode = createViewZoneMarginArrow();
					}
				}
			}

			if (isChangeOrInsert(lineChange)) {

				result.decorations.push({
					range: new Range(lineChange.modifiedStartLineNumber, 1, lineChange.modifiedEndLineNumber, Constants.MAX_SAFE_SMALL_INTEGER),
					options: (renderIndicators ? DECORATIONS.lineInsertWithSign : DECORATIONS.lineInsert)
				});
				if (!isChangeOrDelete(lineChange) || !lineChange.charChanges) {
					result.decorations.push(createDecoration(lineChange.modifiedStartLineNumber, 1, lineChange.modifiedEndLineNumber, Constants.MAX_SAFE_SMALL_INTEGER, DECORATIONS.charInsertWholeLine));
				}

				const viewRange = getViewRange(modifiedModel, modifiedViewModel, lineChange.modifiedStartLineNumber, lineChange.modifiedEndLineNumber);
				result.overviewZones.push(new OverviewRulerZone(viewRange.startLineNumber, viewRange.endLineNumber,/*use endLineNumber*/0, overviewZoneColor));

				if (lineChange.charChanges) {
					for (const charChange of lineChange.charChanges) {
						if (isCharChangeOrInsert(charChange)) {
							if (ignoreTrimWhitespace) {
								for (let lineNumber = charChange.modifiedStartLineNumber; lineNumber <= charChange.modifiedEndLineNumber; lineNumber++) {
									let startColumn: number;
									let endColumn: number;
									if (lineNumber === charChange.modifiedStartLineNumber) {
										startColumn = charChange.modifiedStartColumn;
									} else {
										startColumn = modifiedModel.getLineFirstNonWhitespaceColumn(lineNumber);
									}
									if (lineNumber === charChange.modifiedEndLineNumber) {
										endColumn = charChange.modifiedEndColumn;
									} else {
										endColumn = modifiedModel.getLineLastNonWhitespaceColumn(lineNumber);
									}
									result.decorations.push(createDecoration(lineNumber, startColumn, lineNumber, endColumn, DECORATIONS.charInsert));
								}
							} else {
								result.decorations.push(createDecoration(charChange.modifiedStartLineNumber, charChange.modifiedStartColumn, charChange.modifiedEndLineNumber, charChange.modifiedEndColumn, DECORATIONS.charInsert));
							}
						}
					}
				}

			}
		}
		return result;
	}
}

class SideBySideViewZonesComputer extends ViewZonesComputer {

	constructor(
		lineChanges: ILineChange[],
		originalForeignVZ: IEditorWhitespace[],
		modifiedForeignVZ: IEditorWhitespace[],
		originalEditor: CodeEditorWidget,
		modifiedEditor: CodeEditorWidget,
	) {
		super(lineChanges, originalForeignVZ, modifiedForeignVZ, originalEditor, modifiedEditor);
	}

	protected _createOriginalMarginDomNodeForModifiedForeignViewZoneInAddedRegion(): HTMLDivElement | null {
		return null;
	}

	protected _produceOriginalFromDiff(lineChange: ILineChange, lineChangeOriginalLength: number, lineChangeModifiedLength: number): IMyViewZone | null {
		if (lineChangeModifiedLength > lineChangeOriginalLength) {
			return {
				afterLineNumber: Math.max(lineChange.originalStartLineNumber, lineChange.originalEndLineNumber),
				heightInLines: (lineChangeModifiedLength - lineChangeOriginalLength),
				domNode: null
			};
		}
		return null;
	}

	protected _produceModifiedFromDiff(lineChange: ILineChange, lineChangeOriginalLength: number, lineChangeModifiedLength: number): IMyViewZone | null {
		if (lineChangeOriginalLength > lineChangeModifiedLength) {
			return {
				afterLineNumber: Math.max(lineChange.modifiedStartLineNumber, lineChange.modifiedEndLineNumber),
				heightInLines: (lineChangeOriginalLength - lineChangeModifiedLength),
				domNode: null
			};
		}
		return null;
	}
}

class DiffEditorWidgetInline extends DiffEditorWidgetStyle {

	private _decorationsLeft: number;

	constructor(dataSource: IDataSource, enableSplitViewResizing: boolean) {
		super(dataSource);

		this._decorationsLeft = dataSource.getOriginalEditor().getLayoutInfo().decorationsLeft;

		this._register(dataSource.getOriginalEditor().onDidLayoutChange((layoutInfo: EditorLayoutInfo) => {
			if (this._decorationsLeft !== layoutInfo.decorationsLeft) {
				this._decorationsLeft = layoutInfo.decorationsLeft;
				dataSource.relayoutEditors();
			}
		}));
	}

	public setEnableSplitViewResizing(enableSplitViewResizing: boolean): void {
		// Nothing to do..
	}

	protected _getViewZones(lineChanges: ILineChange[], originalForeignVZ: IEditorWhitespace[], modifiedForeignVZ: IEditorWhitespace[], renderIndicators: boolean): IEditorsZones {
		const originalEditor = this._dataSource.getOriginalEditor();
		const modifiedEditor = this._dataSource.getModifiedEditor();
		const computer = new InlineViewZonesComputer(lineChanges, originalForeignVZ, modifiedForeignVZ, originalEditor, modifiedEditor, renderIndicators);
		return computer.getViewZones();
	}

	protected _getOriginalEditorDecorations(zones: IEditorsZones, lineChanges: ILineChange[], ignoreTrimWhitespace: boolean, renderIndicators: boolean): IEditorDiffDecorations {
		const overviewZoneColor = String(this._removeColor);

		const result: IEditorDiffDecorations = {
			decorations: [],
			overviewZones: []
		};

		const originalEditor = this._dataSource.getOriginalEditor();
		const originalModel = originalEditor.getModel()!;
		const originalViewModel = originalEditor._getViewModel()!;
		let zoneIndex = 0;

		for (const lineChange of lineChanges) {

			// Add overview zones in the overview ruler
			if (isChangeOrDelete(lineChange)) {
				result.decorations.push({
					range: new Range(lineChange.originalStartLineNumber, 1, lineChange.originalEndLineNumber, Constants.MAX_SAFE_SMALL_INTEGER),
					options: DECORATIONS.lineDeleteMargin
				});

				while (zoneIndex < zones.modified.length) {
					const zone = zones.modified[zoneIndex];
					if (zone.diff && zone.diff.originalStartLineNumber >= lineChange.originalStartLineNumber) {
						break;
					}
					zoneIndex++;
				}

				let zoneHeightInLines = 0;
				if (zoneIndex < zones.modified.length) {
					const zone = zones.modified[zoneIndex];
					if (
						zone.diff
						&& zone.diff.originalStartLineNumber === lineChange.originalStartLineNumber
						&& zone.diff.originalEndLineNumber === lineChange.originalEndLineNumber
						&& zone.diff.modifiedStartLineNumber === lineChange.modifiedStartLineNumber
						&& zone.diff.modifiedEndLineNumber === lineChange.modifiedEndLineNumber
					) {
						zoneHeightInLines = zone.heightInLines;
					}
				}

				const viewRange = getViewRange(originalModel, originalViewModel, lineChange.originalStartLineNumber, lineChange.originalEndLineNumber);
				result.overviewZones.push(new OverviewRulerZone(viewRange.startLineNumber, viewRange.endLineNumber, zoneHeightInLines, overviewZoneColor));
			}
		}

		return result;
	}

	protected _getModifiedEditorDecorations(zones: IEditorsZones, lineChanges: ILineChange[], ignoreTrimWhitespace: boolean, renderIndicators: boolean, renderMarginRevertIcon: boolean): IEditorDiffDecorations {
		const modifiedEditor = this._dataSource.getModifiedEditor();
		const overviewZoneColor = String(this._insertColor);

		const result: IEditorDiffDecorations = {
			decorations: [],
			overviewZones: []
		};

		const modifiedModel = modifiedEditor.getModel()!;
		const modifiedViewModel = modifiedEditor._getViewModel()!;

		for (const lineChange of lineChanges) {

			// Add decorations & overview zones
			if (isChangeOrInsert(lineChange)) {
				result.decorations.push({
					range: new Range(lineChange.modifiedStartLineNumber, 1, lineChange.modifiedEndLineNumber, Constants.MAX_SAFE_SMALL_INTEGER),
					options: (renderIndicators ? DECORATIONS.lineInsertWithSign : DECORATIONS.lineInsert)
				});

				const viewRange = getViewRange(modifiedModel, modifiedViewModel, lineChange.modifiedStartLineNumber, lineChange.modifiedEndLineNumber);
				result.overviewZones.push(new OverviewRulerZone(viewRange.startLineNumber, viewRange.endLineNumber, /*use endLineNumber*/0, overviewZoneColor));

				if (lineChange.charChanges) {
					for (const charChange of lineChange.charChanges) {
						if (isCharChangeOrInsert(charChange)) {
							if (ignoreTrimWhitespace) {
								for (let lineNumber = charChange.modifiedStartLineNumber; lineNumber <= charChange.modifiedEndLineNumber; lineNumber++) {
									let startColumn: number;
									let endColumn: number;
									if (lineNumber === charChange.modifiedStartLineNumber) {
										startColumn = charChange.modifiedStartColumn;
									} else {
										startColumn = modifiedModel.getLineFirstNonWhitespaceColumn(lineNumber);
									}
									if (lineNumber === charChange.modifiedEndLineNumber) {
										endColumn = charChange.modifiedEndColumn;
									} else {
										endColumn = modifiedModel.getLineLastNonWhitespaceColumn(lineNumber);
									}
									result.decorations.push(createDecoration(lineNumber, startColumn, lineNumber, endColumn, DECORATIONS.charInsert));
								}
							} else {
								result.decorations.push(createDecoration(charChange.modifiedStartLineNumber, charChange.modifiedStartColumn, charChange.modifiedEndLineNumber, charChange.modifiedEndColumn, DECORATIONS.charInsert));
							}
						}
					}
				} else {
					result.decorations.push(createDecoration(lineChange.modifiedStartLineNumber, 1, lineChange.modifiedEndLineNumber, Constants.MAX_SAFE_SMALL_INTEGER, DECORATIONS.charInsertWholeLine));
				}
			}
		}

		return result;
	}

	public layout(): number {
		// An editor should not be smaller than 5px
		return Math.max(5, this._decorationsLeft);
	}

}

interface InlineModifiedViewZone extends IMyViewZone {
	shouldNotShrink: boolean;
	afterLineNumber: number;
	heightInLines: number;
	minWidthInPx: number;
	domNode: HTMLElement;
	marginDomNode: HTMLElement;
	diff: IDiffLinesChange;
}

class InlineViewZonesComputer extends ViewZonesComputer {

	private readonly _originalModel: ITextModel;
	private readonly _renderIndicators: boolean;
	private readonly _pendingLineChange: ILineChange[];
	private readonly _pendingViewZones: InlineModifiedViewZone[];
	private readonly _lineBreaksComputer: ILineBreaksComputer;

	constructor(
		lineChanges: ILineChange[],
		originalForeignVZ: IEditorWhitespace[],
		modifiedForeignVZ: IEditorWhitespace[],
		originalEditor: CodeEditorWidget,
		modifiedEditor: CodeEditorWidget,
		renderIndicators: boolean
	) {
		super(lineChanges, originalForeignVZ, modifiedForeignVZ, originalEditor, modifiedEditor);
		this._originalModel = originalEditor.getModel()!;
		this._renderIndicators = renderIndicators;
		this._pendingLineChange = [];
		this._pendingViewZones = [];
		this._lineBreaksComputer = this._modifiedEditor._getViewModel()!.createLineBreaksComputer();
	}

	public override getViewZones(): IEditorsZones {
		const result = super.getViewZones();
		this._finalize(result);
		return result;
	}

	protected _createOriginalMarginDomNodeForModifiedForeignViewZoneInAddedRegion(): HTMLDivElement | null {
		const result = document.createElement('div');
		result.className = 'inline-added-margin-view-zone';
		return result;
	}

	protected _produceOriginalFromDiff(lineChange: ILineChange, lineChangeOriginalLength: number, lineChangeModifiedLength: number): IMyViewZone | null {
		const marginDomNode = document.createElement('div');
		marginDomNode.className = 'inline-added-margin-view-zone';

		return {
			afterLineNumber: Math.max(lineChange.originalStartLineNumber, lineChange.originalEndLineNumber),
			heightInLines: lineChangeModifiedLength,
			domNode: document.createElement('div'),
			marginDomNode: marginDomNode
		};
	}

	protected _produceModifiedFromDiff(lineChange: ILineChange, lineChangeOriginalLength: number, lineChangeModifiedLength: number): IMyViewZone | null {
		const domNode = document.createElement('div');
		domNode.className = `view-lines line-delete ${MOUSE_CURSOR_TEXT_CSS_CLASS_NAME}`;

		const marginDomNode = document.createElement('div');
		marginDomNode.className = 'inline-deleted-margin-view-zone';

		const viewZone: InlineModifiedViewZone = {
			shouldNotShrink: true,
			afterLineNumber: (lineChange.modifiedEndLineNumber === 0 ? lineChange.modifiedStartLineNumber : lineChange.modifiedStartLineNumber - 1),
			heightInLines: lineChangeOriginalLength,
			minWidthInPx: 0,
			domNode: domNode,
			marginDomNode: marginDomNode,
			diff: {
				originalStartLineNumber: lineChange.originalStartLineNumber,
				originalEndLineNumber: lineChange.originalEndLineNumber,
				modifiedStartLineNumber: lineChange.modifiedStartLineNumber,
				modifiedEndLineNumber: lineChange.modifiedEndLineNumber,
				originalModel: this._originalModel,
				viewLineCounts: null,
			}
		};

		for (let lineNumber = lineChange.originalStartLineNumber; lineNumber <= lineChange.originalEndLineNumber; lineNumber++) {
			this._lineBreaksComputer.addRequest(this._originalModel.getLineContent(lineNumber), null, null);
		}

		this._pendingLineChange.push(lineChange);
		this._pendingViewZones.push(viewZone);

		return viewZone;
	}

	private _finalize(result: IEditorsZones): void {
		const modifiedEditorOptions = this._modifiedEditor.getOptions();
		const tabSize = this._modifiedEditor.getModel()!.getOptions().tabSize;
		const fontInfo = modifiedEditorOptions.get(EditorOption.fontInfo);
		const disableMonospaceOptimizations = modifiedEditorOptions.get(EditorOption.disableMonospaceOptimizations);
		const typicalHalfwidthCharacterWidth = fontInfo.typicalHalfwidthCharacterWidth;
		const scrollBeyondLastColumn = modifiedEditorOptions.get(EditorOption.scrollBeyondLastColumn);
		const mightContainNonBasicASCII = this._originalModel.mightContainNonBasicASCII();
		const mightContainRTL = this._originalModel.mightContainRTL();
		const lineHeight = modifiedEditorOptions.get(EditorOption.lineHeight);
		const layoutInfo = modifiedEditorOptions.get(EditorOption.layoutInfo);
		const lineDecorationsWidth = layoutInfo.decorationsWidth;
		const stopRenderingLineAfter = modifiedEditorOptions.get(EditorOption.stopRenderingLineAfter);
		const renderWhitespace = modifiedEditorOptions.get(EditorOption.renderWhitespace);
		const renderControlCharacters = modifiedEditorOptions.get(EditorOption.renderControlCharacters);
		const fontLigatures = modifiedEditorOptions.get(EditorOption.fontLigatures);

		const lineBreaks = this._lineBreaksComputer.finalize();
		let lineBreakIndex = 0;

		for (let i = 0; i < this._pendingLineChange.length; i++) {
			const lineChange = this._pendingLineChange[i];
			const viewZone = this._pendingViewZones[i];
			const domNode = viewZone.domNode;
			applyFontInfo(domNode, fontInfo);

			const marginDomNode = viewZone.marginDomNode;
			applyFontInfo(marginDomNode, fontInfo);

			const decorations: InlineDecoration[] = [];
			if (lineChange.charChanges) {
				for (const charChange of lineChange.charChanges) {
					if (isCharChangeOrDelete(charChange)) {
						decorations.push(new InlineDecoration(
							new Range(charChange.originalStartLineNumber, charChange.originalStartColumn, charChange.originalEndLineNumber, charChange.originalEndColumn),
							'char-delete',
							InlineDecorationType.Regular
						));
					}
				}
			}
			const hasCharChanges = (decorations.length > 0);

			const sb = new StringBuilder(10000);
			let maxCharsPerLine = 0;
			let renderedLineCount = 0;
			let viewLineCounts: number[] | null = null;
			for (let lineNumber = lineChange.originalStartLineNumber; lineNumber <= lineChange.originalEndLineNumber; lineNumber++) {
				const lineIndex = lineNumber - lineChange.originalStartLineNumber;
				const lineTokens = this._originalModel.tokenization.getLineTokens(lineNumber);
				const lineContent = lineTokens.getLineContent();
				const lineBreakData = lineBreaks[lineBreakIndex++];
				const actualDecorations = LineDecoration.filter(decorations, lineNumber, 1, lineContent.length + 1);

				if (lineBreakData) {
					let lastBreakOffset = 0;
					for (const breakOffset of lineBreakData.breakOffsets) {
						const viewLineTokens = lineTokens.sliceAndInflate(lastBreakOffset, breakOffset, 0);
						const viewLineContent = lineContent.substring(lastBreakOffset, breakOffset);
						maxCharsPerLine = Math.max(maxCharsPerLine, this._renderOriginalLine(
							renderedLineCount++,
							viewLineContent,
							viewLineTokens,
							LineDecoration.extractWrapped(actualDecorations, lastBreakOffset, breakOffset),
							hasCharChanges,
							mightContainNonBasicASCII,
							mightContainRTL,
							fontInfo,
							disableMonospaceOptimizations,
							lineHeight,
							lineDecorationsWidth,
							stopRenderingLineAfter,
							renderWhitespace,
							renderControlCharacters,
							fontLigatures,
							tabSize,
							sb,
							marginDomNode
						));
						lastBreakOffset = breakOffset;
					}
					if (!viewLineCounts) {
						viewLineCounts = [];
					}
					// make sure all lines before this one have an entry in `viewLineCounts`
					while (viewLineCounts.length < lineIndex) {
						viewLineCounts[viewLineCounts.length] = 1;
					}
					viewLineCounts[lineIndex] = lineBreakData.breakOffsets.length;
					viewZone.heightInLines += (lineBreakData.breakOffsets.length - 1);
					const marginDomNode2 = document.createElement('div');
					marginDomNode2.className = 'gutter-delete';
					result.original.push({
						afterLineNumber: lineNumber,
						afterColumn: 0,
						heightInLines: lineBreakData.breakOffsets.length - 1,
						domNode: createFakeLinesDiv(),
						marginDomNode: marginDomNode2
					});
				} else {
					maxCharsPerLine = Math.max(maxCharsPerLine, this._renderOriginalLine(
						renderedLineCount++,
						lineContent,
						lineTokens,
						actualDecorations,
						hasCharChanges,
						mightContainNonBasicASCII,
						mightContainRTL,
						fontInfo,
						disableMonospaceOptimizations,
						lineHeight,
						lineDecorationsWidth,
						stopRenderingLineAfter,
						renderWhitespace,
						renderControlCharacters,
						fontLigatures,
						tabSize,
						sb,
						marginDomNode
					));
				}
			}
			maxCharsPerLine += scrollBeyondLastColumn;

			const html = sb.build();
			const trustedhtml = ttPolicy ? ttPolicy.createHTML(html) : html;
			domNode.innerHTML = trustedhtml as string;
			viewZone.minWidthInPx = (maxCharsPerLine * typicalHalfwidthCharacterWidth);

			if (viewLineCounts) {
				// make sure all lines have an entry in `viewLineCounts`
				const cnt = lineChange.originalEndLineNumber - lineChange.originalStartLineNumber;
				while (viewLineCounts.length <= cnt) {
					viewLineCounts[viewLineCounts.length] = 1;
				}
			}
			viewZone.diff.viewLineCounts = viewLineCounts;
		}

		result.original.sort((a, b) => {
			return a.afterLineNumber - b.afterLineNumber;
		});
	}

	private _renderOriginalLine(
		renderedLineCount: number,
		lineContent: string,
		lineTokens: IViewLineTokens,
		decorations: LineDecoration[],
		hasCharChanges: boolean,
		mightContainNonBasicASCII: boolean,
		mightContainRTL: boolean,
		fontInfo: FontInfo,
		disableMonospaceOptimizations: boolean,
		lineHeight: number,
		lineDecorationsWidth: number,
		stopRenderingLineAfter: number,
		renderWhitespace: 'selection' | 'none' | 'boundary' | 'trailing' | 'all',
		renderControlCharacters: boolean,
		fontLigatures: string,
		tabSize: number,
		sb: StringBuilder,
		marginDomNode: HTMLElement
	): number {

		sb.appendString('<div class="view-line');
		if (!hasCharChanges) {
			// No char changes
			sb.appendString(' char-delete');
		}
		sb.appendString('" style="top:');
		sb.appendString(String(renderedLineCount * lineHeight));
		sb.appendString('px;width:1000000px;">');

		const isBasicASCII = ViewLineRenderingData.isBasicASCII(lineContent, mightContainNonBasicASCII);
		const containsRTL = ViewLineRenderingData.containsRTL(lineContent, isBasicASCII, mightContainRTL);
		const output = renderViewLine(new RenderLineInput(
			(fontInfo.isMonospace && !disableMonospaceOptimizations),
			fontInfo.canUseHalfwidthRightwardsArrow,
			lineContent,
			false,
			isBasicASCII,
			containsRTL,
			0,
			lineTokens,
			decorations,
			tabSize,
			0,
			fontInfo.spaceWidth,
			fontInfo.middotWidth,
			fontInfo.wsmiddotWidth,
			stopRenderingLineAfter,
			renderWhitespace,
			renderControlCharacters,
			fontLigatures !== EditorFontLigatures.OFF,
			null // Send no selections, original line cannot be selected
		), sb);

		sb.appendString('</div>');

		if (this._renderIndicators) {
			const marginElement = document.createElement('div');
			marginElement.className = `delete-sign ${ThemeIcon.asClassName(diffRemoveIcon)}`;
			marginElement.setAttribute('style', `position:absolute;top:${renderedLineCount * lineHeight}px;width:${lineDecorationsWidth}px;height:${lineHeight}px;right:0;`);
			marginDomNode.appendChild(marginElement);
		}

		return output.characterMapping.getHorizontalOffset(output.characterMapping.length);
	}
}

function validateDiffWordWrap(value: 'off' | 'on' | 'inherit' | undefined, defaultValue: 'off' | 'on' | 'inherit'): 'off' | 'on' | 'inherit' {
	return validateStringSetOption<'off' | 'on' | 'inherit'>(value, defaultValue, ['off', 'on', 'inherit']);
}

function isChangeOrInsert(lineChange: ILineChange): boolean {
	return lineChange.modifiedEndLineNumber > 0;
}

function isChangeOrDelete(lineChange: ILineChange): boolean {
	return lineChange.originalEndLineNumber > 0;
}

function isCharChangeOrInsert(charChange: ICharChange): boolean {
	if (charChange.modifiedStartLineNumber === charChange.modifiedEndLineNumber) {
		return charChange.modifiedEndColumn - charChange.modifiedStartColumn > 0;
	}
	return charChange.modifiedEndLineNumber - charChange.modifiedStartLineNumber > 0;
}

function isCharChangeOrDelete(charChange: ICharChange): boolean {
	if (charChange.originalStartLineNumber === charChange.originalEndLineNumber) {
		return charChange.originalEndColumn - charChange.originalStartColumn > 0;
	}
	return charChange.originalEndLineNumber - charChange.originalStartLineNumber > 0;
}

function createFakeLinesDiv(): HTMLElement {
	const r = document.createElement('div');
	r.className = 'diagonal-fill';
	return r;
}

function createViewZoneMarginArrow(): HTMLElement {
	const arrow = document.createElement('div');
	arrow.className = 'arrow-revert-change ' + ThemeIcon.asClassName(Codicon.arrowRight);
	return dom.$('div', {}, arrow);
}

function getViewRange(model: ITextModel, viewModel: IViewModel, startLineNumber: number, endLineNumber: number): Range {
	const lineCount = model.getLineCount();
	startLineNumber = Math.min(lineCount, Math.max(1, startLineNumber));
	endLineNumber = Math.min(lineCount, Math.max(1, endLineNumber));
	return viewModel.coordinatesConverter.convertModelRangeToViewRange(new Range(
		startLineNumber, model.getLineMinColumn(startLineNumber),
		endLineNumber, model.getLineMaxColumn(endLineNumber)
	));
}

function validateDiffEditorOptions(options: Readonly<IDiffEditorOptions>, defaults: ValidDiffEditorBaseOptions): ValidDiffEditorBaseOptions {
	return {
		enableSplitViewResizing: validateBooleanOption(options.enableSplitViewResizing, defaults.enableSplitViewResizing),
		splitViewDefaultRatio: clampedFloat(options.splitViewDefaultRatio, 0.5, 0.1, 0.9),
		renderSideBySide: validateBooleanOption(options.renderSideBySide, defaults.renderSideBySide),
		renderMarginRevertIcon: validateBooleanOption(options.renderMarginRevertIcon, defaults.renderMarginRevertIcon),
		maxComputationTime: clampedInt(options.maxComputationTime, defaults.maxComputationTime, 0, Constants.MAX_SAFE_SMALL_INTEGER),
		maxFileSize: clampedInt(options.maxFileSize, defaults.maxFileSize, 0, Constants.MAX_SAFE_SMALL_INTEGER),
		ignoreTrimWhitespace: validateBooleanOption(options.ignoreTrimWhitespace, defaults.ignoreTrimWhitespace),
		renderIndicators: validateBooleanOption(options.renderIndicators, defaults.renderIndicators),
		originalEditable: validateBooleanOption(options.originalEditable, defaults.originalEditable),
		diffCodeLens: validateBooleanOption(options.diffCodeLens, defaults.diffCodeLens),
		renderOverviewRuler: validateBooleanOption(options.renderOverviewRuler, defaults.renderOverviewRuler),
		diffWordWrap: validateDiffWordWrap(options.diffWordWrap, defaults.diffWordWrap),
		diffAlgorithm: validateStringSetOption(options.diffAlgorithm, defaults.diffAlgorithm, ['legacy', 'advanced'], { 'smart': 'legacy', 'experimental': 'advanced' }),
		accessibilityVerbose: validateBooleanOption(options.accessibilityVerbose, defaults.accessibilityVerbose),
<<<<<<< HEAD
		reverse: validateBooleanOption(options.reverse, defaults.reverse), // {{SQL CARBON EDIT}}
=======
		experimental: {
			collapseUnchangedRegions: false,
		},
>>>>>>> 7a0d9626
	};
}

function changedDiffEditorOptions(a: ValidDiffEditorBaseOptions, b: ValidDiffEditorBaseOptions) {
	return {
		enableSplitViewResizing: (a.enableSplitViewResizing !== b.enableSplitViewResizing),
		renderSideBySide: (a.renderSideBySide !== b.renderSideBySide),
		renderMarginRevertIcon: (a.renderMarginRevertIcon !== b.renderMarginRevertIcon),
		maxComputationTime: (a.maxComputationTime !== b.maxComputationTime),
		maxFileSize: (a.maxFileSize !== b.maxFileSize),
		ignoreTrimWhitespace: (a.ignoreTrimWhitespace !== b.ignoreTrimWhitespace),
		renderIndicators: (a.renderIndicators !== b.renderIndicators),
		originalEditable: (a.originalEditable !== b.originalEditable),
		diffCodeLens: (a.diffCodeLens !== b.diffCodeLens),
		renderOverviewRuler: (a.renderOverviewRuler !== b.renderOverviewRuler),
		diffWordWrap: (a.diffWordWrap !== b.diffWordWrap),
		diffAlgorithm: (a.diffAlgorithm !== b.diffAlgorithm),
		accessibilityVerbose: (a.accessibilityVerbose !== b.accessibilityVerbose),
	};
}

registerThemingParticipant((theme, collector) => {
	const diffDiagonalFillColor = theme.getColor(diffDiagonalFill);
	collector.addRule(`
	.monaco-editor .diagonal-fill {
		background-image: linear-gradient(
			-45deg,
			${diffDiagonalFillColor} 12.5%,
			#0000 12.5%, #0000 50%,
			${diffDiagonalFillColor} 50%, ${diffDiagonalFillColor} 62.5%,
			#0000 62.5%, #0000 100%
		);
		background-size: 8px 8px;
	}
	`);
});<|MERGE_RESOLUTION|>--- conflicted
+++ resolved
@@ -293,17 +293,11 @@
 			renderOverviewRuler: true,
 			diffWordWrap: 'inherit',
 			diffAlgorithm: 'advanced',
-<<<<<<< HEAD
-			accessibilityVerbose: false
-		};
-		this._options = validateDiffEditorOptions(options, diffOptions);
-=======
 			accessibilityVerbose: false,
 			experimental: {
 				collapseUnchangedRegions: false,
 			},
 		});
->>>>>>> 7a0d9626
 
 		this.isEmbeddedDiffEditorKey = EditorContextKeys.isEmbeddedDiffEditor.bindTo(this._contextKeyService);
 		this.isEmbeddedDiffEditorKey.set(typeof options.isInEmbeddedEditor !== 'undefined' ? options.isInEmbeddedEditor : false);
@@ -2891,13 +2885,10 @@
 		diffWordWrap: validateDiffWordWrap(options.diffWordWrap, defaults.diffWordWrap),
 		diffAlgorithm: validateStringSetOption(options.diffAlgorithm, defaults.diffAlgorithm, ['legacy', 'advanced'], { 'smart': 'legacy', 'experimental': 'advanced' }),
 		accessibilityVerbose: validateBooleanOption(options.accessibilityVerbose, defaults.accessibilityVerbose),
-<<<<<<< HEAD
 		reverse: validateBooleanOption(options.reverse, defaults.reverse), // {{SQL CARBON EDIT}}
-=======
 		experimental: {
 			collapseUnchangedRegions: false,
 		},
->>>>>>> 7a0d9626
 	};
 }
 
