/*---------------------------------------------------------------------------------------------
 *  Copyright (c) Microsoft Corporation. All rights reserved.
 *  Licensed under the Source EULA. See License.txt in the project root for license information.
 *--------------------------------------------------------------------------------------------*/

import * as dom from 'vs/base/browser/dom';
import { IDisposable } from 'vs/base/common/lifecycle';
import { LinkedList } from 'vs/base/common/linkedList';
import { parse } from 'vs/base/common/marshalling';
import { Schemas } from 'vs/base/common/network';
import { normalizePath } from 'vs/base/common/resources';
import { URI } from 'vs/base/common/uri';
import { ICodeEditorService } from 'vs/editor/browser/services/codeEditorService';
import { ICommandService } from 'vs/platform/commands/common/commands';
import { IOpener, IOpenerService, IValidator, IExternalUriResolver, OpenOptions, ResolveExternalUriOptions, IResolvedExternalUri, IExternalOpener, matchesScheme } from 'vs/platform/opener/common/opener';
import { EditorOpenContext } from 'vs/platform/editor/common/editor';


class CommandOpener implements IOpener {

	constructor(@ICommandService private readonly _commandService: ICommandService) { }

	async open(target: URI | string) {
		if (!matchesScheme(target, Schemas.command)) {
			return false;
		}
		// run command or bail out if command isn't known
		if (typeof target === 'string') {
			target = URI.parse(target);
		}
		// execute as command
		let args: any = [];
		try {
			args = parse(decodeURIComponent(target.query));
		} catch {
			// ignore and retry
			try {
				args = parse(target.query);
			} catch {
				// ignore error
			}
		}
		if (!Array.isArray(args)) {
			args = [args];
		}
		await this._commandService.executeCommand(target.path, ...args);
		return true;
	}
}

class EditorOpener implements IOpener {

	constructor(@ICodeEditorService private readonly _editorService: ICodeEditorService) { }

	async open(target: URI | string, options: OpenOptions) {
		if (typeof target === 'string') {
			target = URI.parse(target);
		}
		let selection: { startLineNumber: number; startColumn: number; } | undefined = undefined;
		const match = /^L?(\d+)(?:,(\d+))?/.exec(target.fragment);
		if (match) {
			// support file:///some/file.js#73,84
			// support file:///some/file.js#L73
			selection = {
				startLineNumber: parseInt(match[1]),
				startColumn: match[2] ? parseInt(match[2]) : 1
			};
			// remove fragment
			target = target.with({ fragment: '' });
		}

		if (target.scheme === Schemas.file) {
			target = normalizePath(target); // workaround for non-normalized paths (https://github.com/microsoft/vscode/issues/12954)
		}

		await this._editorService.openCodeEditor(
<<<<<<< HEAD
			// {{SQL CARBON EDIT}} - cast target to fix hygine break
			{ resource: <any>target, options: { selection, context: options?.fromUserGesture ? EditorOpenContext.USER : EditorOpenContext.API } },
=======
			{
				resource: target,
				options: {
					selection,
					context: options?.fromUserGesture ? EditorOpenContext.USER : EditorOpenContext.API,
					...options?.editorOptions
				}
			},
>>>>>>> 00c45729
			this._editorService.getFocusedCodeEditor(),
			options?.openToSide
		);

		return true;
	}
}

export class OpenerService implements IOpenerService {

	declare readonly _serviceBrand: undefined;

	private readonly _openers = new LinkedList<IOpener>();
	private readonly _validators = new LinkedList<IValidator>();
	private readonly _resolvers = new LinkedList<IExternalUriResolver>();

	private _externalOpener: IExternalOpener;

	constructor(
		@ICodeEditorService editorService: ICodeEditorService,
		@ICommandService commandService: ICommandService,
	) {
		// Default external opener is going through window.open()
		this._externalOpener = {
			openExternal: href => {
				// ensure to open HTTP/HTTPS links into new windows
				// to not trigger a navigation. Any other link is
				// safe to be set as HREF to prevent a blank window
				// from opening.
				if (matchesScheme(href, Schemas.http) || matchesScheme(href, Schemas.https)) {
					dom.windowOpenNoOpener(href);
				} else {
					window.location.href = href;
				}
				return Promise.resolve(true);
			}
		};

		// Default opener: maito, http(s), command, and catch-all-editors
		this._openers.push({
			open: async (target: URI | string, options?: OpenOptions) => {
				if (options?.openExternal || matchesScheme(target, Schemas.mailto) || matchesScheme(target, Schemas.http) || matchesScheme(target, Schemas.https)) {
					// open externally
					await this._doOpenExternal(target, options);
					return true;
				}
				return false;
			}
		});
		this._openers.push(new CommandOpener(commandService));
		this._openers.push(new EditorOpener(editorService));
	}

	registerOpener(opener: IOpener): IDisposable {
		const remove = this._openers.unshift(opener);
		return { dispose: remove };
	}

	registerValidator(validator: IValidator): IDisposable {
		const remove = this._validators.push(validator);
		return { dispose: remove };
	}

	registerExternalUriResolver(resolver: IExternalUriResolver): IDisposable {
		const remove = this._resolvers.push(resolver);
		return { dispose: remove };
	}

	setExternalOpener(externalOpener: IExternalOpener): void {
		this._externalOpener = externalOpener;
	}

	async open(target: URI | string, options?: OpenOptions): Promise<boolean> {

		// check with contributed validators
		for (const validator of this._validators) {
			if (!(await validator.shouldOpen(target))) {
				return false;
			}
		}

		// check with contributed openers
		for (const opener of this._openers) {
			const handled = await opener.open(target, options);
			if (handled) {
				return true;
			}
		}

		return false;
	}

	async resolveExternalUri(resource: URI, options?: ResolveExternalUriOptions): Promise<IResolvedExternalUri> {
		for (const resolver of this._resolvers) {
			const result = await resolver.resolveExternalUri(resource, options);
			if (result) {
				return result;
			}
		}

		return { resolved: resource, dispose: () => { } };
	}

	private async _doOpenExternal(resource: URI | string, options: OpenOptions | undefined): Promise<boolean> {

		//todo@jrieken IExternalUriResolver should support `uri: URI | string`
		const uri = typeof resource === 'string' ? URI.parse(resource) : resource;
		const { resolved } = await this.resolveExternalUri(uri, options);

		if (typeof resource === 'string' && uri.toString() === resolved.toString()) {
			// open the url-string AS IS
			return this._externalOpener.openExternal(resource);
		} else {
			// open URI using the toString(noEncode)+encodeURI-trick
			return this._externalOpener.openExternal(encodeURI(resolved.toString(true)));
		}
	}

	dispose() {
		this._validators.clear();
	}
}<|MERGE_RESOLUTION|>--- conflicted
+++ resolved
@@ -74,19 +74,14 @@
 		}
 
 		await this._editorService.openCodeEditor(
-<<<<<<< HEAD
-			// {{SQL CARBON EDIT}} - cast target to fix hygine break
-			{ resource: <any>target, options: { selection, context: options?.fromUserGesture ? EditorOpenContext.USER : EditorOpenContext.API } },
-=======
 			{
-				resource: target,
+				resource: <any>target,
 				options: {
 					selection,
 					context: options?.fromUserGesture ? EditorOpenContext.USER : EditorOpenContext.API,
 					...options?.editorOptions
 				}
 			},
->>>>>>> 00c45729
 			this._editorService.getFocusedCodeEditor(),
 			options?.openToSide
 		);
