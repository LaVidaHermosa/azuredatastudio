/*---------------------------------------------------------------------------------------------
 *  Copyright (c) Microsoft Corporation. All rights reserved.
 *  Licensed under the Source EULA. See License.txt in the project root for license information.
 *--------------------------------------------------------------------------------------------*/

import * as assert from 'assert';
import { Delayer } from 'vs/base/common/async';
import { Event } from 'vs/base/common/event';
import * as platform from 'vs/base/common/platform';
import { ICodeEditor } from 'vs/editor/browser/editorBrowser';
import { EditorAction } from 'vs/editor/browser/editorExtensions';
import { EditOperation } from 'vs/editor/common/core/editOperation';
import { Position } from 'vs/editor/common/core/position';
import { Range } from 'vs/editor/common/core/range';
import { Selection } from 'vs/editor/common/core/selection';
import { CommonFindController, FindStartFocusAction, IFindStartOptions, NextMatchFindAction, NextSelectionMatchFindAction, StartFindAction, StartFindReplaceAction, StartFindWithSelectionAction } from 'vs/editor/contrib/find/findController';
import { CONTEXT_FIND_INPUT_FOCUSED } from 'vs/editor/contrib/find/findModel';
import { withAsyncTestCodeEditor } from 'vs/editor/test/browser/testCodeEditor';
import { IClipboardService } from 'vs/platform/clipboard/common/clipboardService';
import { IContextKey, IContextKeyService } from 'vs/platform/contextkey/common/contextkey';
import { IInstantiationService } from 'vs/platform/instantiation/common/instantiation';
import { ServiceCollection } from 'vs/platform/instantiation/common/serviceCollection';
import { IStorageService } from 'vs/platform/storage/common/storage';

export class TestFindController extends CommonFindController {

	public hasFocus: boolean;
	public delayUpdateHistory: boolean = false;

	private _findInputFocused: IContextKey<boolean>;

	constructor(
		editor: ICodeEditor,
		@IContextKeyService contextKeyService: IContextKeyService,
		@IStorageService storageService: IStorageService,
		@IClipboardService clipboardService: IClipboardService
	) {
		super(editor, contextKeyService, storageService, clipboardService);
		this._findInputFocused = CONTEXT_FIND_INPUT_FOCUSED.bindTo(contextKeyService);
		this._updateHistoryDelayer = new Delayer<void>(50);
		this.hasFocus = false;
	}

	protected async _start(opts: IFindStartOptions): Promise<void> {
		await super._start(opts);

		if (opts.shouldFocus !== FindStartFocusAction.NoFocusChange) {
			this.hasFocus = true;
		}

		let inputFocused = opts.shouldFocus === FindStartFocusAction.FocusFindInput;
		this._findInputFocused.set(inputFocused);
	}
}

function fromSelection(slc: Selection): number[] {
	return [slc.startLineNumber, slc.startColumn, slc.endLineNumber, slc.endColumn];
}

<<<<<<< HEAD
suite.skip('FindController', async () => {
	let queryState: { [key: string]: any; } = {};
=======
function executeAction(instantiationService: IInstantiationService, editor: ICodeEditor, action: EditorAction, args?: any): Promise<void> {
	return instantiationService.invokeFunction((accessor) => {
		return Promise.resolve(action.runEditorCommand(accessor, editor, args));
	});
}

suite('FindController', async () => {
	const queryState: { [key: string]: any; } = {};
>>>>>>> e60b94d6
	let clipboardState = '';
	const serviceCollection = new ServiceCollection();
	serviceCollection.set(IStorageService, {
		_serviceBrand: undefined,
		onDidChangeTarget: Event.None,
		onDidChangeValue: Event.None,
		onWillSaveState: Event.None,
		get: (key: string) => queryState[key],
		getBoolean: (key: string) => !!queryState[key],
		getNumber: (key: string) => undefined!,
		store: (key: string, value: any) => { queryState[key] = value; return Promise.resolve(); },
		remove: () => undefined,
		isNew: () => false,
		flush: () => { return Promise.resolve(); },
		keys: () => [],
		logStorage: () => { },
		migrate: () => { throw new Error(); }
	} as IStorageService);

	if (platform.isMacintosh) {
		serviceCollection.set(IClipboardService, <any>{
			readFindText: () => clipboardState,
			writeFindText: (value: any) => { clipboardState = value; }
		});
	}

	/* test('stores to the global clipboard buffer on start find action', async () => {
		await withAsyncTestCodeEditor([
			'ABC',
			'ABC',
			'XYZ',
			'ABC'
		], { serviceCollection: serviceCollection }, async (editor) => {
			clipboardState = '';
			if (!platform.isMacintosh) {
				assert.ok(true);
				return;
			}
			let findController = editor.registerAndInstantiateContribution(TestFindController.ID, TestFindController);
			let startFindAction = new StartFindAction();
			// I select ABC on the first line
			editor.setSelection(new Selection(1, 1, 1, 4));
			// I hit Ctrl+F to show the Find dialog
			startFindAction.run(null, editor);

			assert.deepStrictEqual(findController.getGlobalBufferTerm(), findController.getState().searchString);
			findController.dispose();
		});
	});

	test('reads from the global clipboard buffer on next find action if buffer exists', async () => {
		await withAsyncTestCodeEditor([
			'ABC',
			'ABC',
			'XYZ',
			'ABC'
		], { serviceCollection: serviceCollection }, async (editor) => {
			clipboardState = 'ABC';

			if (!platform.isMacintosh) {
				assert.ok(true);
				return;
			}

			let findController = editor.registerAndInstantiateContribution(TestFindController.ID, TestFindController);
			let findState = findController.getState();
			let nextMatchFindAction = new NextMatchFindAction();

			nextMatchFindAction.run(null, editor);
			assert.strictEqual(findState.searchString, 'ABC');

			assert.deepStrictEqual(fromSelection(editor.getSelection()!), [1, 1, 1, 4]);

			findController.dispose();
		});
	});

	test('writes to the global clipboard buffer when text changes', async () => {
		await withAsyncTestCodeEditor([
			'ABC',
			'ABC',
			'XYZ',
			'ABC'
		], { serviceCollection: serviceCollection }, async (editor) => {
			clipboardState = '';
			if (!platform.isMacintosh) {
				assert.ok(true);
				return;
			}

			let findController = editor.registerAndInstantiateContribution(TestFindController.ID, TestFindController);
			let findState = findController.getState();

			findState.change({ searchString: 'ABC' }, true);

			assert.deepStrictEqual(findController.getGlobalBufferTerm(), 'ABC');

			findController.dispose();
		});
	}); */

	test('issue #1857: F3, Find Next, acts like "Find Under Cursor"', async () => {
		await withAsyncTestCodeEditor([
			'ABC',
			'ABC',
			'XYZ',
			'ABC'
		], { serviceCollection: serviceCollection }, async (editor, _, instantiationService) => {
			clipboardState = '';
			// The cursor is at the very top, of the file, at the first ABC
			const findController = editor.registerAndInstantiateContribution(TestFindController.ID, TestFindController);
			const findState = findController.getState();
			const nextMatchFindAction = new NextMatchFindAction();

			// I hit Ctrl+F to show the Find dialog
			await executeAction(instantiationService, editor, StartFindAction);

			// I type ABC.
			findState.change({ searchString: 'A' }, true);
			findState.change({ searchString: 'AB' }, true);
			findState.change({ searchString: 'ABC' }, true);

			// The first ABC is highlighted.
			assert.deepStrictEqual(fromSelection(editor.getSelection()!), [1, 1, 1, 4]);

			// I hit Esc to exit the Find dialog.
			findController.closeFindWidget();
			findController.hasFocus = false;

			// The cursor is now at end of the first line, with ABC on that line highlighted.
			assert.deepStrictEqual(fromSelection(editor.getSelection()!), [1, 1, 1, 4]);

			// I hit delete to remove it and change the text to XYZ.
			editor.pushUndoStop();
			editor.executeEdits('test', [EditOperation.delete(new Range(1, 1, 1, 4))]);
			editor.executeEdits('test', [EditOperation.insert(new Position(1, 1), 'XYZ')]);
			editor.pushUndoStop();

			// At this point the text editor looks like this:
			//   XYZ
			//   ABC
			//   XYZ
			//   ABC
			assert.strictEqual(editor.getModel()!.getLineContent(1), 'XYZ');

			// The cursor is at end of the first line.
			assert.deepStrictEqual(fromSelection(editor.getSelection()!), [1, 4, 1, 4]);

			// I hit F3 to "Find Next" to find the next occurrence of ABC, but instead it searches for XYZ.
			await nextMatchFindAction.run(null, editor);

			assert.strictEqual(findState.searchString, 'ABC');
			assert.strictEqual(findController.hasFocus, false);

			findController.dispose();
		});
	});

	test('issue #3090: F3 does not loop with two matches on a single line', async () => {
		await withAsyncTestCodeEditor([
			'import nls = require(\'vs/nls\');'
		], { serviceCollection: serviceCollection }, async (editor) => {
			clipboardState = '';
			const findController = editor.registerAndInstantiateContribution(TestFindController.ID, TestFindController);
			const nextMatchFindAction = new NextMatchFindAction();

			editor.setPosition({
				lineNumber: 1,
				column: 9
			});

			await nextMatchFindAction.run(null, editor);
			assert.deepStrictEqual(fromSelection(editor.getSelection()!), [1, 26, 1, 29]);

			await nextMatchFindAction.run(null, editor);
			assert.deepStrictEqual(fromSelection(editor.getSelection()!), [1, 8, 1, 11]);

			findController.dispose();
		});
	});

	test('issue #6149: Auto-escape highlighted text for search and replace regex mode', async () => {
		await withAsyncTestCodeEditor([
			'var x = (3 * 5)',
			'var y = (3 * 5)',
			'var z = (3  * 5)',
		], { serviceCollection: serviceCollection }, async (editor, _, instantiationService) => {
			clipboardState = '';
			const findController = editor.registerAndInstantiateContribution(TestFindController.ID, TestFindController);
			const nextMatchFindAction = new NextMatchFindAction();

			editor.setSelection(new Selection(1, 9, 1, 13));

			findController.toggleRegex();
			await executeAction(instantiationService, editor, StartFindAction);

			await nextMatchFindAction.run(null, editor);
			assert.deepStrictEqual(fromSelection(editor.getSelection()!), [2, 9, 2, 13]);

			await nextMatchFindAction.run(null, editor);
			assert.deepStrictEqual(fromSelection(editor.getSelection()!), [1, 9, 1, 13]);

			findController.dispose();
		});
	});

	test('issue #41027: Don\'t replace find input value on replace action if find input is active', async () => {
		await withAsyncTestCodeEditor([
			'test',
		], { serviceCollection: serviceCollection }, async (editor, _, instantiationService) => {
			const testRegexString = 'tes.';
			const findController = editor.registerAndInstantiateContribution(TestFindController.ID, TestFindController);
			const nextMatchFindAction = new NextMatchFindAction();

			findController.toggleRegex();
			findController.setSearchString(testRegexString);
			await findController.start({
				forceRevealReplace: false,
				seedSearchStringFromSelection: 'none',
				seedSearchStringFromGlobalClipboard: false,
				shouldFocus: FindStartFocusAction.FocusFindInput,
				shouldAnimate: false,
				updateSearchScope: false,
				loop: true
			});
			await nextMatchFindAction.run(null, editor);
			await executeAction(instantiationService, editor, StartFindReplaceAction);

			assert.strictEqual(findController.getState().searchString, testRegexString);

			findController.dispose();
		});
	});

	test('issue #9043: Clear search scope when find widget is hidden', async () => {
		await withAsyncTestCodeEditor([
			'var x = (3 * 5)',
			'var y = (3 * 5)',
			'var z = (3 * 5)',
		], { serviceCollection: serviceCollection }, async (editor) => {
			clipboardState = '';
			const findController = editor.registerAndInstantiateContribution(TestFindController.ID, TestFindController);
			await findController.start({
				forceRevealReplace: false,
				seedSearchStringFromSelection: 'none',
				seedSearchStringFromGlobalClipboard: false,
				shouldFocus: FindStartFocusAction.NoFocusChange,
				shouldAnimate: false,
				updateSearchScope: false,
				loop: true
			});

			assert.strictEqual(findController.getState().searchScope, null);

			findController.getState().change({
				searchScope: [new Range(1, 1, 1, 5)]
			}, false);

			assert.deepStrictEqual(findController.getState().searchScope, [new Range(1, 1, 1, 5)]);

			findController.closeFindWidget();
			assert.strictEqual(findController.getState().searchScope, null);
		});
	});

	test('issue #18111: Regex replace with single space replaces with no space', async () => {
		await withAsyncTestCodeEditor([
			'HRESULT OnAmbientPropertyChange(DISPID   dispid);'
		], { serviceCollection: serviceCollection }, async (editor, _, instantiationService) => {
			clipboardState = '';
			const findController = editor.registerAndInstantiateContribution(TestFindController.ID, TestFindController);

			await executeAction(instantiationService, editor, StartFindAction);

			findController.getState().change({ searchString: '\\b\\s{3}\\b', replaceString: ' ', isRegex: true }, false);
			findController.moveToNextMatch();

			assert.deepStrictEqual(editor.getSelections()!.map(fromSelection), [
				[1, 39, 1, 42]
			]);

			findController.replace();

			assert.deepStrictEqual(editor.getValue(), 'HRESULT OnAmbientPropertyChange(DISPID dispid);');

			findController.dispose();
		});
	});

	test('issue #24714: Regular expression with ^ in search & replace', async () => {
		await withAsyncTestCodeEditor([
			'',
			'line2',
			'line3'
		], { serviceCollection: serviceCollection }, async (editor, _, instantiationService) => {
			clipboardState = '';
			const findController = editor.registerAndInstantiateContribution(TestFindController.ID, TestFindController);

			await executeAction(instantiationService, editor, StartFindAction);

			findController.getState().change({ searchString: '^', replaceString: 'x', isRegex: true }, false);
			findController.moveToNextMatch();

			assert.deepStrictEqual(editor.getSelections()!.map(fromSelection), [
				[2, 1, 2, 1]
			]);

			findController.replace();

			assert.deepStrictEqual(editor.getValue(), '\nxline2\nline3');

			findController.dispose();
		});
	});

	test('issue #38232: Find Next Selection, regex enabled', async () => {
		await withAsyncTestCodeEditor([
			'([funny]',
			'',
			'([funny]'
		], { serviceCollection: serviceCollection }, async (editor) => {
			clipboardState = '';
			const findController = editor.registerAndInstantiateContribution(TestFindController.ID, TestFindController);
			const nextSelectionMatchFindAction = new NextSelectionMatchFindAction();

			// toggle regex
			findController.getState().change({ isRegex: true }, false);

			// change selection
			editor.setSelection(new Selection(1, 1, 1, 9));

			// cmd+f3
			await nextSelectionMatchFindAction.run(null, editor);

			assert.deepStrictEqual(editor.getSelections()!.map(fromSelection), [
				[3, 1, 3, 9]
			]);

			findController.dispose();
		});
	});

	test('issue #38232: Find Next Selection, regex enabled, find widget open', async () => {
		await withAsyncTestCodeEditor([
			'([funny]',
			'',
			'([funny]'
		], { serviceCollection: serviceCollection }, async (editor, _, instantiationService) => {
			clipboardState = '';
			const findController = editor.registerAndInstantiateContribution(TestFindController.ID, TestFindController);
			const nextSelectionMatchFindAction = new NextSelectionMatchFindAction();

			// cmd+f - open find widget
			await executeAction(instantiationService, editor, StartFindAction);

			// toggle regex
			findController.getState().change({ isRegex: true }, false);

			// change selection
			editor.setSelection(new Selection(1, 1, 1, 9));

			// cmd+f3
			await nextSelectionMatchFindAction.run(null, editor);

			assert.deepStrictEqual(editor.getSelections()!.map(fromSelection), [
				[3, 1, 3, 9]
			]);

			findController.dispose();
		});
	});

	test('issue #47400, CMD+E supports feeding multiple line of text into the find widget', async () => {
		await withAsyncTestCodeEditor([
			'ABC',
			'ABC',
			'XYZ',
			'ABC',
			'ABC'
		], { serviceCollection: serviceCollection }, async (editor, _, instantiationService) => {
			clipboardState = '';
			const findController = editor.registerAndInstantiateContribution(TestFindController.ID, TestFindController);

			// change selection
			editor.setSelection(new Selection(1, 1, 1, 1));

			// cmd+f - open find widget
			await executeAction(instantiationService, editor, StartFindAction);

			editor.setSelection(new Selection(1, 1, 2, 4));
			const startFindWithSelectionAction = new StartFindWithSelectionAction();
			await startFindWithSelectionAction.run(null, editor);
			const findState = findController.getState();

			assert.deepStrictEqual(findState.searchString.split(/\r\n|\r|\n/g), ['ABC', 'ABC']);

			editor.setSelection(new Selection(3, 1, 3, 1));
			await startFindWithSelectionAction.run(null, editor);

			findController.dispose();
		});
	});

	test('issue #109756, CMD+E with empty cursor should always work', async () => {
		await withAsyncTestCodeEditor([
			'ABC',
			'ABC',
			'XYZ',
			'ABC',
			'ABC'
		], { serviceCollection: serviceCollection }, async (editor) => {
			clipboardState = '';
			const findController = editor.registerAndInstantiateContribution(TestFindController.ID, TestFindController);
			editor.setSelection(new Selection(1, 2, 1, 2));

			const startFindWithSelectionAction = new StartFindWithSelectionAction();
			startFindWithSelectionAction.run(null, editor);

			const findState = findController.getState();
			assert.deepStrictEqual(findState.searchString, 'ABC');
			findController.dispose();
		});
	});
});

suite.skip('FindController query options persistence', async () => {
	let queryState: { [key: string]: any; } = {};
	queryState['editor.isRegex'] = false;
	queryState['editor.matchCase'] = false;
	queryState['editor.wholeWord'] = false;
	const serviceCollection = new ServiceCollection();
	serviceCollection.set(IStorageService, {
		_serviceBrand: undefined,
		onDidChangeTarget: Event.None,
		onDidChangeValue: Event.None,
		onWillSaveState: Event.None,
		get: (key: string) => queryState[key],
		getBoolean: (key: string) => !!queryState[key],
		getNumber: (key: string) => undefined!,
		store: (key: string, value: any) => { queryState[key] = value; return Promise.resolve(); },
		remove: () => undefined,
		isNew: () => false,
		flush: () => { return Promise.resolve(); },
		keys: () => [],
		logStorage: () => { },
		migrate: () => { throw new Error(); }
	} as IStorageService);

	test('matchCase', async () => {
		await withAsyncTestCodeEditor([
			'abc',
			'ABC',
			'XYZ',
			'ABC'
		], { serviceCollection: serviceCollection }, async (editor, _, instantiationService) => {
			queryState = { 'editor.isRegex': false, 'editor.matchCase': true, 'editor.wholeWord': false };
			// The cursor is at the very top, of the file, at the first ABC
			const findController = editor.registerAndInstantiateContribution(TestFindController.ID, TestFindController);
			const findState = findController.getState();

			// I hit Ctrl+F to show the Find dialog
			await executeAction(instantiationService, editor, StartFindAction);

			// I type ABC.
			findState.change({ searchString: 'ABC' }, true);
			// The second ABC is highlighted as matchCase is true.
			assert.deepStrictEqual(fromSelection(editor.getSelection()!), [2, 1, 2, 4]);

			findController.dispose();
		});
	});

	queryState = { 'editor.isRegex': false, 'editor.matchCase': false, 'editor.wholeWord': true };

	test('wholeWord', async () => {
		await withAsyncTestCodeEditor([
			'ABC',
			'AB',
			'XYZ',
			'ABC'
		], { serviceCollection: serviceCollection }, async (editor, _, instantiationService) => {
			queryState = { 'editor.isRegex': false, 'editor.matchCase': false, 'editor.wholeWord': true };
			// The cursor is at the very top, of the file, at the first ABC
			const findController = editor.registerAndInstantiateContribution(TestFindController.ID, TestFindController);
			const findState = findController.getState();

			// I hit Ctrl+F to show the Find dialog
			await executeAction(instantiationService, editor, StartFindAction);

			// I type AB.
			findState.change({ searchString: 'AB' }, true);
			// The second AB is highlighted as wholeWord is true.
			assert.deepStrictEqual(fromSelection(editor.getSelection()!), [2, 1, 2, 3]);

			findController.dispose();
		});
	});

	test('toggling options is saved', async () => {
		await withAsyncTestCodeEditor([
			'ABC',
			'AB',
			'XYZ',
			'ABC'
		], { serviceCollection: serviceCollection }, async (editor) => {
			queryState = { 'editor.isRegex': false, 'editor.matchCase': false, 'editor.wholeWord': true };
			// The cursor is at the very top, of the file, at the first ABC
			const findController = editor.registerAndInstantiateContribution(TestFindController.ID, TestFindController);
			findController.toggleRegex();
			assert.strictEqual(queryState['editor.isRegex'], true);

			findController.dispose();
		});
	});

	test('issue #27083: Update search scope once find widget becomes visible', async () => {
		await withAsyncTestCodeEditor([
			'var x = (3 * 5)',
			'var y = (3 * 5)',
			'var z = (3 * 5)',
		], { serviceCollection: serviceCollection, find: { autoFindInSelection: 'always', globalFindClipboard: false } }, async (editor) => {
			// clipboardState = '';
			const findController = editor.registerAndInstantiateContribution(TestFindController.ID, TestFindController);
			const findConfig: IFindStartOptions = {
				forceRevealReplace: false,
				seedSearchStringFromSelection: 'none',
				seedSearchStringFromGlobalClipboard: false,
				shouldFocus: FindStartFocusAction.NoFocusChange,
				shouldAnimate: false,
				updateSearchScope: true,
				loop: true
			};

			editor.setSelection(new Range(1, 1, 2, 1));
			findController.start(findConfig);
			assert.deepStrictEqual(findController.getState().searchScope, [new Selection(1, 1, 2, 1)]);

			findController.closeFindWidget();

			editor.setSelections([new Selection(1, 1, 2, 1), new Selection(2, 1, 2, 5)]);
			findController.start(findConfig);
			assert.deepStrictEqual(findController.getState().searchScope, [new Selection(1, 1, 2, 1), new Selection(2, 1, 2, 5)]);
		});
	});

	test('issue #58604: Do not update searchScope if it is empty', async () => {
		await withAsyncTestCodeEditor([
			'var x = (3 * 5)',
			'var y = (3 * 5)',
			'var z = (3 * 5)',
		], { serviceCollection: serviceCollection, find: { autoFindInSelection: 'always', globalFindClipboard: false } }, async (editor) => {
			// clipboardState = '';
			editor.setSelection(new Range(1, 2, 1, 2));
			const findController = editor.registerAndInstantiateContribution(TestFindController.ID, TestFindController);

			await findController.start({
				forceRevealReplace: false,
				seedSearchStringFromSelection: 'none',
				seedSearchStringFromGlobalClipboard: false,
				shouldFocus: FindStartFocusAction.NoFocusChange,
				shouldAnimate: false,
				updateSearchScope: true,
				loop: true
			});

			assert.deepStrictEqual(findController.getState().searchScope, null);
		});
	});

	test('issue #58604: Update searchScope if it is not empty', async () => {
		await withAsyncTestCodeEditor([
			'var x = (3 * 5)',
			'var y = (3 * 5)',
			'var z = (3 * 5)',
		], { serviceCollection: serviceCollection, find: { autoFindInSelection: 'always', globalFindClipboard: false } }, async (editor) => {
			// clipboardState = '';
			editor.setSelection(new Range(1, 2, 1, 3));
			const findController = editor.registerAndInstantiateContribution(TestFindController.ID, TestFindController);

			await findController.start({
				forceRevealReplace: false,
				seedSearchStringFromSelection: 'none',
				seedSearchStringFromGlobalClipboard: false,
				shouldFocus: FindStartFocusAction.NoFocusChange,
				shouldAnimate: false,
				updateSearchScope: true,
				loop: true
			});

			assert.deepStrictEqual(findController.getState().searchScope, [new Selection(1, 2, 1, 3)]);
		});
	});


	test('issue #27083: Find in selection when multiple lines are selected', async () => {
		await withAsyncTestCodeEditor([
			'var x = (3 * 5)',
			'var y = (3 * 5)',
			'var z = (3 * 5)',
		], { serviceCollection: serviceCollection, find: { autoFindInSelection: 'multiline', globalFindClipboard: false } }, async (editor) => {
			// clipboardState = '';
			editor.setSelection(new Range(1, 6, 2, 1));
			const findController = editor.registerAndInstantiateContribution(TestFindController.ID, TestFindController);

			await findController.start({
				forceRevealReplace: false,
				seedSearchStringFromSelection: 'none',
				seedSearchStringFromGlobalClipboard: false,
				shouldFocus: FindStartFocusAction.NoFocusChange,
				shouldAnimate: false,
				updateSearchScope: true,
				loop: true
			});

			assert.deepStrictEqual(findController.getState().searchScope, [new Selection(1, 6, 2, 1)]);
		});
	});
});<|MERGE_RESOLUTION|>--- conflicted
+++ resolved
@@ -57,19 +57,14 @@
 	return [slc.startLineNumber, slc.startColumn, slc.endLineNumber, slc.endColumn];
 }
 
-<<<<<<< HEAD
-suite.skip('FindController', async () => {
-	let queryState: { [key: string]: any; } = {};
-=======
 function executeAction(instantiationService: IInstantiationService, editor: ICodeEditor, action: EditorAction, args?: any): Promise<void> {
 	return instantiationService.invokeFunction((accessor) => {
 		return Promise.resolve(action.runEditorCommand(accessor, editor, args));
 	});
 }
 
-suite('FindController', async () => {
+suite.skip('FindController', async () => {
 	const queryState: { [key: string]: any; } = {};
->>>>>>> e60b94d6
 	let clipboardState = '';
 	const serviceCollection = new ServiceCollection();
 	serviceCollection.set(IStorageService, {
