/*---------------------------------------------------------------------------------------------
 *  Copyright (c) Microsoft Corporation. All rights reserved.
 *  Licensed under the Source EULA. See License.txt in the project root for license information.
 *--------------------------------------------------------------------------------------------*/

import 'vs/css!./links';
import * as nls from 'vs/nls';
import * as async from 'vs/base/common/async';
import { CancellationToken } from 'vs/base/common/cancellation';
import { onUnexpectedError } from 'vs/base/common/errors';
import { MarkdownString } from 'vs/base/common/htmlContent';
import { DisposableStore } from 'vs/base/common/lifecycle';
import * as platform from 'vs/base/common/platform';
import { ICodeEditor, MouseTargetType } from 'vs/editor/browser/editorBrowser';
import { EditorAction, ServicesAccessor, registerEditorAction, registerEditorContribution } from 'vs/editor/browser/editorExtensions';
import { Position } from 'vs/editor/common/core/position';
import { IEditorContribution } from 'vs/editor/common/editorCommon';
import { IModelDecorationsChangeAccessor, IModelDeltaDecoration, TrackedRangeStickiness } from 'vs/editor/common/model';
import { ModelDecorationOptions } from 'vs/editor/common/model/textModel';
import { LinkProviderRegistry } from 'vs/editor/common/modes';
import { ClickLinkGesture, ClickLinkKeyboardEvent, ClickLinkMouseEvent } from 'vs/editor/contrib/gotoSymbol/link/clickLinkGesture';
import { Link, getLinks, LinksList } from 'vs/editor/contrib/links/getLinks';
import { INotificationService } from 'vs/platform/notification/common/notification';
import { IOpenerService } from 'vs/platform/opener/common/opener';
import { editorActiveLinkForeground } from 'vs/platform/theme/common/colorRegistry';
import { registerThemingParticipant } from 'vs/platform/theme/common/themeService';
import { EditorOption } from 'vs/editor/common/config/editorOptions';
import { URI } from 'vs/base/common/uri';
import { Schemas } from 'vs/base/common/network';
import * as resources from 'vs/base/common/resources';

function getHoverMessage(link: Link, useMetaKey: boolean): MarkdownString {
	const executeCmd = link.url && /^command:/i.test(link.url.toString());

	const label = link.tooltip
		? link.tooltip
		: executeCmd
			? nls.localize('links.navigate.executeCmd', 'Execute command')
			: nls.localize('links.navigate.follow', 'Follow link');

	const kb = useMetaKey
		? platform.isMacintosh
			? nls.localize('links.navigate.kb.meta.mac', "cmd + click")
			: nls.localize('links.navigate.kb.meta', "ctrl + click")
		: platform.isMacintosh
			? nls.localize('links.navigate.kb.alt.mac', "option + click")
			: nls.localize('links.navigate.kb.alt', "alt + click");

	if (link.url) {
		let nativeLabel = '';
		if (/^command:/i.test(link.url.toString())) {
			// Don't show complete command arguments in the native tooltip
			const match = link.url.toString().match(/^command:([^?#]+)/);
			if (match) {
				const commandId = match[1];
				const nativeLabelText = nls.localize('tooltip.explanation', "Execute command {0}", commandId);
				nativeLabel = ` "${nativeLabelText}"`;
			}
		}
		const hoverMessage = new MarkdownString('', true).appendMarkdown(`[${label}](${link.url.toString(true)}${nativeLabel}) (${kb})`);
		return hoverMessage;
	} else {
		return new MarkdownString().appendText(`${label} (${kb})`);
	}
}

const decoration = {
	general: ModelDecorationOptions.register({
		stickiness: TrackedRangeStickiness.NeverGrowsWhenTypingAtEdges,
		collapseOnReplaceEdit: true,
		inlineClassName: 'detected-link'
	}),
	active: ModelDecorationOptions.register({
		stickiness: TrackedRangeStickiness.NeverGrowsWhenTypingAtEdges,
		collapseOnReplaceEdit: true,
		inlineClassName: 'detected-link-active'
	})
};


class LinkOccurrence {

	public static decoration(link: Link, useMetaKey: boolean): IModelDeltaDecoration {
		return {
			range: link.range,
			options: LinkOccurrence._getOptions(link, useMetaKey, false)
		};
	}

	private static _getOptions(link: Link, useMetaKey: boolean, isActive: boolean): ModelDecorationOptions {
		const options = { ... (isActive ? decoration.active : decoration.general) };
		options.hoverMessage = getHoverMessage(link, useMetaKey);
		return options;
	}

	public decorationId: string;
	public link: Link;

	constructor(link: Link, decorationId: string) {
		this.link = link;
		this.decorationId = decorationId;
	}

	public activate(changeAccessor: IModelDecorationsChangeAccessor, useMetaKey: boolean): void {
		changeAccessor.changeDecorationOptions(this.decorationId, LinkOccurrence._getOptions(this.link, useMetaKey, true));
	}

	public deactivate(changeAccessor: IModelDecorationsChangeAccessor, useMetaKey: boolean): void {
		changeAccessor.changeDecorationOptions(this.decorationId, LinkOccurrence._getOptions(this.link, useMetaKey, false));
	}
}

export class LinkDetector implements IEditorContribution {

	public static readonly ID: string = 'editor.linkDetector';

	public static get(editor: ICodeEditor): LinkDetector {
		return editor.getContribution<LinkDetector>(LinkDetector.ID);
	}

	static readonly RECOMPUTE_TIME = 1000; // ms

	private readonly editor: ICodeEditor;
	private enabled: boolean;
	private readonly listenersToRemove = new DisposableStore();
	private readonly timeout: async.TimeoutTimer;
	private computePromise: async.CancelablePromise<LinksList> | null;
	private activeLinksList: LinksList | null;
	private activeLinkDecorationId: string | null;
	private readonly openerService: IOpenerService;
	private readonly notificationService: INotificationService;
	private currentOccurrences: { [decorationId: string]: LinkOccurrence; };

	constructor(
		editor: ICodeEditor,
		@IOpenerService openerService: IOpenerService,
		@INotificationService notificationService: INotificationService
	) {
		this.editor = editor;
		this.openerService = openerService;
		this.notificationService = notificationService;

		let clickLinkGesture = new ClickLinkGesture(editor);
		this.listenersToRemove.add(clickLinkGesture);
		this.listenersToRemove.add(clickLinkGesture.onMouseMoveOrRelevantKeyDown(([mouseEvent, keyboardEvent]) => {
			this._onEditorMouseMove(mouseEvent, keyboardEvent);
		}));
		this.listenersToRemove.add(clickLinkGesture.onExecute((e) => {
			this.onEditorMouseUp(e);
		}));
		this.listenersToRemove.add(clickLinkGesture.onCancel((e) => {
			this.cleanUpActiveLinkDecoration();
		}));

		this.enabled = editor.getOption(EditorOption.links);
		this.listenersToRemove.add(editor.onDidChangeConfiguration((e) => {
			const enabled = editor.getOption(EditorOption.links);
			if (this.enabled === enabled) {
				// No change in our configuration option
				return;
			}
			this.enabled = enabled;

			// Remove any links (for the getting disabled case)
			this.updateDecorations([]);

			// Stop any computation (for the getting disabled case)
			this.stop();

			// Start computing (for the getting enabled case)
			this.beginCompute();
		}));
		this.listenersToRemove.add(editor.onDidChangeModelContent((e) => this.onChange()));
		this.listenersToRemove.add(editor.onDidChangeModel((e) => this.onModelChanged()));
		this.listenersToRemove.add(editor.onDidChangeModelLanguage((e) => this.onModelModeChanged()));
		this.listenersToRemove.add(LinkProviderRegistry.onDidChange((e) => this.onModelModeChanged()));

		this.timeout = new async.TimeoutTimer();
		this.computePromise = null;
		this.activeLinksList = null;
		this.currentOccurrences = {};
		this.activeLinkDecorationId = null;
		this.beginCompute();
	}

	private onModelChanged(): void {
		this.currentOccurrences = {};
		this.activeLinkDecorationId = null;
		this.stop();
		this.beginCompute();
	}

	private onModelModeChanged(): void {
		this.stop();
		this.beginCompute();
	}

	private onChange(): void {
		this.timeout.setIfNotSet(() => this.beginCompute(), LinkDetector.RECOMPUTE_TIME);
	}

	private async beginCompute(): Promise<void> {
		if (!this.editor.hasModel() || !this.enabled) {
			return;
		}

		const model = this.editor.getModel();

		if (!LinkProviderRegistry.has(model)) {
			return;
		}

		if (this.activeLinksList) {
			this.activeLinksList.dispose();
			this.activeLinksList = null;
		}

		this.computePromise = async.createCancelablePromise(token => getLinks(model, token));
		try {
			this.activeLinksList = await this.computePromise;
			this.updateDecorations(this.activeLinksList.links);
		} catch (err) {
			onUnexpectedError(err);
		} finally {
			this.computePromise = null;
		}
	}

	private updateDecorations(links: Link[]): void {
		const useMetaKey = (this.editor.getOption(EditorOption.multiCursorModifier) === 'altKey');
		let oldDecorations: string[] = [];
		let keys = Object.keys(this.currentOccurrences);
		for (let i = 0, len = keys.length; i < len; i++) {
			let decorationId = keys[i];
			let occurance = this.currentOccurrences[decorationId];
			oldDecorations.push(occurance.decorationId);
		}

		let newDecorations: IModelDeltaDecoration[] = [];
		if (links) {
			// Not sure why this is sometimes null
			for (const link of links) {
				newDecorations.push(LinkOccurrence.decoration(link, useMetaKey));
			}
		}

		let decorations = this.editor.deltaDecorations(oldDecorations, newDecorations);

		this.currentOccurrences = {};
		this.activeLinkDecorationId = null;
		for (let i = 0, len = decorations.length; i < len; i++) {
			let occurance = new LinkOccurrence(links[i], decorations[i]);
			this.currentOccurrences[occurance.decorationId] = occurance;
		}
	}

	private _onEditorMouseMove(mouseEvent: ClickLinkMouseEvent, withKey: ClickLinkKeyboardEvent | null): void {
		const useMetaKey = (this.editor.getOption(EditorOption.multiCursorModifier) === 'altKey');
		if (this.isEnabled(mouseEvent, withKey)) {
			this.cleanUpActiveLinkDecoration(); // always remove previous link decoration as their can only be one
			const occurrence = this.getLinkOccurrence(mouseEvent.target.position);
			if (occurrence) {
				this.editor.changeDecorations((changeAccessor) => {
					occurrence.activate(changeAccessor, useMetaKey);
					this.activeLinkDecorationId = occurrence.decorationId;
				});
			}
		} else {
			this.cleanUpActiveLinkDecoration();
		}
	}

	private cleanUpActiveLinkDecoration(): void {
		const useMetaKey = (this.editor.getOption(EditorOption.multiCursorModifier) === 'altKey');
		if (this.activeLinkDecorationId) {
			const occurrence = this.currentOccurrences[this.activeLinkDecorationId];
			if (occurrence) {
				this.editor.changeDecorations((changeAccessor) => {
					occurrence.deactivate(changeAccessor, useMetaKey);
				});
			}

			this.activeLinkDecorationId = null;
		}
	}

	private onEditorMouseUp(mouseEvent: ClickLinkMouseEvent): void {
		if (!this.isEnabled(mouseEvent)) {
			return;
		}
		const occurrence = this.getLinkOccurrence(mouseEvent.target.position);
		if (!occurrence) {
			return;
		}
		this.openLinkOccurrence(occurrence, mouseEvent.hasSideBySideModifier, true /* from user gesture */);
	}

	public openLinkOccurrence(occurrence: LinkOccurrence, openToSide: boolean, fromUserGesture = false): void {

		if (!this.openerService) {
			return;
		}

		const { link } = occurrence;

		link.resolve(CancellationToken.None).then(uri => {

			// Support for relative file URIs of the shape file://./relativeFile.txt or file:///./relativeFile.txt
			if (typeof uri === 'string' && this.editor.hasModel()) {
				const modelUri = this.editor.getModel().uri;
				if (modelUri.scheme === Schemas.file && uri.startsWith(`${Schemas.file}:`)) {
					const parsedUri = URI.parse(uri);
					if (parsedUri.scheme === Schemas.file) {
						const fsPath = resources.originalFSPath(parsedUri);

						let relativePath: string | null = null;
						if (fsPath.startsWith('/./')) {
							relativePath = `.${fsPath.substr(1)}`;
						} else if (fsPath.startsWith('//./')) {
							relativePath = `.${fsPath.substr(2)}`;
						}

						if (relativePath) {
							uri = resources.joinPath(modelUri, relativePath);
						}
					}
				}
			}

<<<<<<< HEAD
			return this.openerService.open(uri, { openToSide, fromUserGesture, allowContributedOpeners: true });
=======
			return this.openerService.open(uri, { openToSide, fromUserGesture, allowContributedOpeners: true, allowCommands: true });
>>>>>>> e151668c

		}, err => {
			const messageOrError =
				err instanceof Error ? (<Error>err).message : err;
			// different error cases
			if (messageOrError === 'invalid') {
				this.notificationService.warn(nls.localize('invalid.url', 'Failed to open this link because it is not well-formed: {0}', link.url!.toString()));
			} else if (messageOrError === 'missing') {
				this.notificationService.warn(nls.localize('missing.url', 'Failed to open this link because its target is missing.'));
			} else {
				onUnexpectedError(err);
			}
		});
	}

	public getLinkOccurrence(position: Position | null): LinkOccurrence | null {
		if (!this.editor.hasModel() || !position) {
			return null;
		}
		const decorations = this.editor.getModel().getDecorationsInRange({
			startLineNumber: position.lineNumber,
			startColumn: position.column,
			endLineNumber: position.lineNumber,
			endColumn: position.column
		}, 0, true);

		for (const decoration of decorations) {
			const currentOccurrence = this.currentOccurrences[decoration.id];
			if (currentOccurrence) {
				return currentOccurrence;
			}
		}

		return null;
	}

	private isEnabled(mouseEvent: ClickLinkMouseEvent, withKey?: ClickLinkKeyboardEvent | null): boolean {
		return Boolean(
			(mouseEvent.target.type === MouseTargetType.CONTENT_TEXT)
			&& (mouseEvent.hasTriggerModifier || (withKey && withKey.keyCodeIsTriggerKey))
		);
	}

	private stop(): void {
		this.timeout.cancel();
		if (this.activeLinksList) {
			this.activeLinksList?.dispose();
			this.activeLinksList = null;
		}
		if (this.computePromise) {
			this.computePromise.cancel();
			this.computePromise = null;
		}
	}

	public dispose(): void {
		this.listenersToRemove.dispose();
		this.stop();
		this.timeout.dispose();
	}
}

class OpenLinkAction extends EditorAction {

	constructor() {
		super({
			id: 'editor.action.openLink',
			label: nls.localize('label', "Open Link"),
			alias: 'Open Link',
			precondition: undefined
		});
	}

	public run(accessor: ServicesAccessor, editor: ICodeEditor): void {
		let linkDetector = LinkDetector.get(editor);
		if (!linkDetector) {
			return;
		}
		if (!editor.hasModel()) {
			return;
		}

		let selections = editor.getSelections();

		for (let sel of selections) {
			let link = linkDetector.getLinkOccurrence(sel.getEndPosition());

			if (link) {
				linkDetector.openLinkOccurrence(link, false);
			}
		}
	}
}

registerEditorContribution(LinkDetector.ID, LinkDetector);
registerEditorAction(OpenLinkAction);

registerThemingParticipant((theme, collector) => {
	const activeLinkForeground = theme.getColor(editorActiveLinkForeground);
	if (activeLinkForeground) {
		collector.addRule(`.monaco-editor .detected-link-active { color: ${activeLinkForeground} !important; }`);
	}
});<|MERGE_RESOLUTION|>--- conflicted
+++ resolved
@@ -327,11 +327,7 @@
 				}
 			}
 
-<<<<<<< HEAD
-			return this.openerService.open(uri, { openToSide, fromUserGesture, allowContributedOpeners: true });
-=======
 			return this.openerService.open(uri, { openToSide, fromUserGesture, allowContributedOpeners: true, allowCommands: true });
->>>>>>> e151668c
 
 		}, err => {
 			const messageOrError =
