--- conflicted
+++ resolved
@@ -879,62 +879,4 @@
 			});
 		});
 	});
-<<<<<<< HEAD
-=======
-
-	test('registerCompletionItemProvider with letters as trigger characters block other completion items to show up #127815', async function () {
-
-		disposables.add(CompletionProviderRegistry.register({ scheme: 'test' }, {
-			provideCompletionItems(doc, pos) {
-				return {
-					suggestions: [{
-						kind: CompletionItemKind.Class,
-						label: 'AAAA',
-						insertText: 'WordTriggerA',
-						range: new Range(pos.lineNumber, pos.column, pos.lineNumber, pos.column)
-					}],
-				};
-			}
-		}));
-		disposables.add(CompletionProviderRegistry.register({ scheme: 'test' }, {
-			triggerCharacters: ['a', '.'],
-			provideCompletionItems(doc, pos) {
-				return {
-					suggestions: [{
-						kind: CompletionItemKind.Class,
-						label: 'AAAA',
-						insertText: 'AutoTriggerA',
-						range: new Range(pos.lineNumber, pos.column, pos.lineNumber, pos.column)
-					}],
-				};
-			},
-		}));
-
-		return withOracle(async (model, editor) => {
-
-			await assertEvent(model.onDidSuggest, () => {
-				editor.setValue('');
-				editor.setSelection(new Selection(1, 1, 1, 1));
-				editor.trigger('keyboard', Handler.Type, { text: '.' });
-
-			}, event => {
-				assert.strictEqual(event.auto, true);
-				assert.strictEqual(event.completionModel.items.length, 1);
-			});
-
-
-			editor.getModel().setValue('');
-
-			await assertEvent(model.onDidSuggest, () => {
-				editor.setValue('');
-				editor.setSelection(new Selection(1, 1, 1, 1));
-				editor.trigger('keyboard', Handler.Type, { text: 'a' });
-
-			}, event => {
-				assert.strictEqual(event.auto, true);
-				assert.strictEqual(event.completionModel.items.length, 2);
-			});
-		});
-	});
->>>>>>> 65a6230a
 });