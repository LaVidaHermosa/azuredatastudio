/*---------------------------------------------------------------------------------------------
 *  Copyright (c) Microsoft Corporation. All rights reserved.
 *  Licensed under the Source EULA. See License.txt in the project root for license information.
 *--------------------------------------------------------------------------------------------*/
import * as assert from 'assert';
import { Event } from 'vs/base/common/event';
import { Disposable, DisposableStore } from 'vs/base/common/lifecycle';
import { URI } from 'vs/base/common/uri';
import { mock } from 'vs/base/test/common/mock';
import { CoreEditingCommands } from 'vs/editor/browser/coreCommands';
import { EditOperation } from 'vs/editor/common/core/editOperation';
import { Position } from 'vs/editor/common/core/position';
import { Range } from 'vs/editor/common/core/range';
import { Selection } from 'vs/editor/common/core/selection';
import { Handler } from 'vs/editor/common/editorCommon';
import { ITextModel } from 'vs/editor/common/model';
import { TextModel } from 'vs/editor/common/model/textModel';
import { CompletionItemKind, CompletionItemProvider, CompletionList, CompletionTriggerKind, EncodedTokenizationResult, IState, TokenizationRegistry } from 'vs/editor/common/languages';
import { MetadataConsts } from 'vs/editor/common/encodedTokenAttributes';
import { ILanguageConfigurationService } from 'vs/editor/common/languages/languageConfigurationRegistry';
import { NullState } from 'vs/editor/common/languages/nullTokenize';
import { ILanguageService } from 'vs/editor/common/languages/language';
import { SnippetController2 } from 'vs/editor/contrib/snippet/browser/snippetController2';
import { SuggestController } from 'vs/editor/contrib/suggest/browser/suggestController';
import { ISuggestMemoryService } from 'vs/editor/contrib/suggest/browser/suggestMemory';
import { LineContext, SuggestModel } from 'vs/editor/contrib/suggest/browser/suggestModel';
import { ISelectedSuggestion } from 'vs/editor/contrib/suggest/browser/suggestWidget';
import { createTestCodeEditor, ITestCodeEditor } from 'vs/editor/test/browser/testCodeEditor';
import { createModelServices, createTextModel, instantiateTextModel } from 'vs/editor/test/common/testTextModel';
import { ServiceCollection } from 'vs/platform/instantiation/common/serviceCollection';
import { IKeybindingService } from 'vs/platform/keybinding/common/keybinding';
import { MockKeybindingService } from 'vs/platform/keybinding/test/common/mockKeybindingService';
import { ILabelService } from 'vs/platform/label/common/label';
import { InMemoryStorageService, IStorageService } from 'vs/platform/storage/common/storage';
import { ITelemetryService } from 'vs/platform/telemetry/common/telemetry';
import { NullTelemetryService } from 'vs/platform/telemetry/common/telemetryUtils';
import { IWorkspaceContextService } from 'vs/platform/workspace/common/workspace';
import { LanguageFeaturesService } from 'vs/editor/common/services/languageFeaturesService';
import { ILanguageFeaturesService } from 'vs/editor/common/services/languageFeatures';
import { IInstantiationService } from 'vs/platform/instantiation/common/instantiation';


function createMockEditor(model: TextModel, languageFeaturesService: ILanguageFeaturesService): ITestCodeEditor {

	const editor = createTestCodeEditor(model, {
		serviceCollection: new ServiceCollection(
			[ILanguageFeaturesService, languageFeaturesService],
			[ITelemetryService, NullTelemetryService],
			[IStorageService, new InMemoryStorageService()],
			[IKeybindingService, new MockKeybindingService()],
			[ISuggestMemoryService, new class implements ISuggestMemoryService {
				declare readonly _serviceBrand: undefined;
				memorize(): void {
				}
				select(): number {
					return -1;
				}
			}],
			[ILabelService, new class extends mock<ILabelService>() { }],
			[IWorkspaceContextService, new class extends mock<IWorkspaceContextService>() { }],
		),
	});
	editor.registerAndInstantiateContribution(SnippetController2.ID, SnippetController2);
	editor.hasWidgetFocus = () => true;
	return editor;
}

suite('SuggestModel - Context', function () {
	const OUTER_LANGUAGE_ID = 'outerMode';
	const INNER_LANGUAGE_ID = 'innerMode';

	class OuterMode extends Disposable {
		public readonly languageId = OUTER_LANGUAGE_ID;
		constructor(
			@ILanguageService languageService: ILanguageService,
			@ILanguageConfigurationService languageConfigurationService: ILanguageConfigurationService,
		) {
			super();
			this._register(languageService.registerLanguage({ id: this.languageId }));
			this._register(languageConfigurationService.register(this.languageId, {}));

			this._register(TokenizationRegistry.register(this.languageId, {
				getInitialState: (): IState => NullState,
				tokenize: undefined!,
				tokenizeEncoded: (line: string, hasEOL: boolean, state: IState): EncodedTokenizationResult => {
					const tokensArr: number[] = [];
					let prevLanguageId: string | undefined = undefined;
					for (let i = 0; i < line.length; i++) {
						const languageId = (line.charAt(i) === 'x' ? INNER_LANGUAGE_ID : OUTER_LANGUAGE_ID);
						const encodedLanguageId = languageService.languageIdCodec.encodeLanguageId(languageId);
						if (prevLanguageId !== languageId) {
							tokensArr.push(i);
							tokensArr.push((encodedLanguageId << MetadataConsts.LANGUAGEID_OFFSET));
						}
						prevLanguageId = languageId;
					}

					const tokens = new Uint32Array(tokensArr.length);
					for (let i = 0; i < tokens.length; i++) {
						tokens[i] = tokensArr[i];
					}
					return new EncodedTokenizationResult(tokens, state);
				}
			}));
		}
	}

	class InnerMode extends Disposable {
		public readonly languageId = INNER_LANGUAGE_ID;
		constructor(
			@ILanguageService languageService: ILanguageService,
			@ILanguageConfigurationService languageConfigurationService: ILanguageConfigurationService
		) {
			super();
			this._register(languageService.registerLanguage({ id: this.languageId }));
			this._register(languageConfigurationService.register(this.languageId, {}));
		}
	}

	const assertAutoTrigger = (model: TextModel, offset: number, expected: boolean, message?: string): void => {
		const pos = model.getPositionAt(offset);
		const editor = createMockEditor(model, new LanguageFeaturesService());
		editor.setPosition(pos);
		assert.strictEqual(LineContext.shouldAutoTrigger(editor), expected, message);
		editor.dispose();
	};

	let disposables: DisposableStore;

	setup(() => {
		disposables = new DisposableStore();
	});

	teardown(function () {
		disposables.dispose();
	});

	test('Context - shouldAutoTrigger', function () {
		const model = createTextModel('Das Pferd frisst keinen Gurkensalat - Philipp Reis 1861.\nWer hat\'s erfunden?');
		disposables.add(model);

		assertAutoTrigger(model, 3, true, 'end of word, Das|');
		assertAutoTrigger(model, 4, false, 'no word Das |');
		assertAutoTrigger(model, 1, false, 'middle of word D|as');
		assertAutoTrigger(model, 55, false, 'number, 1861|');
		model.dispose();
	});

	test('shouldAutoTrigger at embedded language boundaries', () => {
		const disposables = new DisposableStore();
		const instantiationService = createModelServices(disposables);
		const outerMode = disposables.add(instantiationService.createInstance(OuterMode));
		disposables.add(instantiationService.createInstance(InnerMode));

		const model = disposables.add(instantiateTextModel(instantiationService, 'a<xx>a<x>', outerMode.languageId));

		assertAutoTrigger(model, 1, true, 'a|<x — should trigger at end of word');
		assertAutoTrigger(model, 2, false, 'a<|x — should NOT trigger at start of word');
		assertAutoTrigger(model, 3, false, 'a<x|x —  should NOT trigger in middle of word');
		assertAutoTrigger(model, 4, true, 'a<xx|> — should trigger at boundary between languages');
		assertAutoTrigger(model, 5, false, 'a<xx>|a — should NOT trigger at start of word');
		assertAutoTrigger(model, 6, true, 'a<xx>a|< — should trigger at end of word');
		assertAutoTrigger(model, 8, true, 'a<xx>a<x|> — should trigger at end of word at boundary');

		disposables.dispose();
	});
});

suite('SuggestModel - TriggerAndCancelOracle', function () {


	function getDefaultSuggestRange(model: ITextModel, position: Position) {
		const wordUntil = model.getWordUntilPosition(position);
		return new Range(position.lineNumber, wordUntil.startColumn, position.lineNumber, wordUntil.endColumn);
	}

	const alwaysEmptySupport: CompletionItemProvider = {
		provideCompletionItems(doc, pos): CompletionList {
			return {
				incomplete: false,
				suggestions: []
			};
		}
	};

	const alwaysSomethingSupport: CompletionItemProvider = {
		provideCompletionItems(doc, pos): CompletionList {
			return {
				incomplete: false,
				suggestions: [{
					label: doc.getWordUntilPosition(pos).word,
					kind: CompletionItemKind.Property,
					insertText: 'foofoo',
					range: getDefaultSuggestRange(doc, pos)
				}]
			};
		}
	};

	let disposables: DisposableStore;
	let model: TextModel;
	const languageFeaturesService = new LanguageFeaturesService();
	const registry = languageFeaturesService.completionProvider;

	setup(function () {
		disposables = new DisposableStore();
		model = createTextModel('abc def', undefined, undefined, URI.parse('test:somefile.ttt'));
		disposables.add(model);
	});

	teardown(() => {
		disposables.dispose();
	});

	function withOracle(callback: (model: SuggestModel, editor: ITestCodeEditor) => any): Promise<any> {

		return new Promise((resolve, reject) => {
			const editor = createMockEditor(model, languageFeaturesService);
			const oracle = editor.invokeWithinContext(accessor => accessor.get(IInstantiationService).createInstance(SuggestModel, editor));
			disposables.add(oracle);
			disposables.add(editor);

			try {
				resolve(callback(oracle, editor));
			} catch (err) {
				reject(err);
			}
		});
	}

	function assertEvent<E>(event: Event<E>, action: () => any, assert: (e: E) => any) {
		return new Promise((resolve, reject) => {
			const sub = event(e => {
				sub.dispose();
				try {
					resolve(assert(e));
				} catch (err) {
					reject(err);
				}
			});
			try {
				action();
			} catch (err) {
				sub.dispose();
				reject(err);
			}
		});
	}

	test('events - cancel/trigger', function () {
		return withOracle(model => {

			return Promise.all([

				assertEvent(model.onDidTrigger, function () {
					model.trigger({ auto: true, shy: false, noSelect: false });
				}, function (event) {
					assert.strictEqual(event.auto, true);

					return assertEvent(model.onDidCancel, function () {
						model.cancel();
					}, function (event) {
						assert.strictEqual(event.retrigger, false);
					});
				}),

				assertEvent(model.onDidTrigger, function () {
					model.trigger({ auto: true, shy: false, noSelect: false });
				}, function (event) {
					assert.strictEqual(event.auto, true);
				}),

				assertEvent(model.onDidTrigger, function () {
					model.trigger({ auto: false, shy: false, noSelect: false });
				}, function (event) {
					assert.strictEqual(event.auto, false);
				})
			]);
		});
	});


	test('events - suggest/empty', function () {

		disposables.add(registry.register({ scheme: 'test' }, alwaysEmptySupport));

		return withOracle(model => {
			return Promise.all([
				assertEvent(model.onDidCancel, function () {
					model.trigger({ auto: true, shy: false, noSelect: false });
				}, function (event) {
					assert.strictEqual(event.retrigger, false);
				}),
				assertEvent(model.onDidSuggest, function () {
					model.trigger({ auto: false, shy: false, noSelect: false });
				}, function (event) {
					assert.strictEqual(event.auto, false);
					assert.strictEqual(event.isFrozen, false);
					assert.strictEqual(event.completionModel.items.length, 0);
				})
			]);
		});
	});

	test('trigger - on type', function () {

		disposables.add(registry.register({ scheme: 'test' }, alwaysSomethingSupport));

		return withOracle((model, editor) => {
			return assertEvent(model.onDidSuggest, () => {
				editor.setPosition({ lineNumber: 1, column: 4 });
				editor.trigger('keyboard', Handler.Type, { text: 'd' });

			}, event => {
				assert.strictEqual(event.auto, true);
				assert.strictEqual(event.completionModel.items.length, 1);
				const [first] = event.completionModel.items;

				assert.strictEqual(first.provider, alwaysSomethingSupport);
			});
		});
	});

	test('#17400: Keep filtering suggestModel.ts after space', function () {

		disposables.add(registry.register({ scheme: 'test' }, {
			provideCompletionItems(doc, pos): CompletionList {
				return {
					incomplete: false,
					suggestions: [{
						label: 'My Table',
						kind: CompletionItemKind.Property,
						insertText: 'My Table',
						range: getDefaultSuggestRange(doc, pos)
					}]
				};
			}
		}));

		model.setValue('');

		return withOracle((model, editor) => {

			return assertEvent(model.onDidSuggest, () => {
				// make sure completionModel starts here!
				model.trigger({ auto: true, shy: false, noSelect: false });
			}, event => {

				return assertEvent(model.onDidSuggest, () => {
					editor.setPosition({ lineNumber: 1, column: 1 });
					editor.trigger('keyboard', Handler.Type, { text: 'My' });

				}, event => {
					assert.strictEqual(event.auto, true);
					assert.strictEqual(event.completionModel.items.length, 1);
					const [first] = event.completionModel.items;
					assert.strictEqual(first.completion.label, 'My Table');

					return assertEvent(model.onDidSuggest, () => {
						editor.setPosition({ lineNumber: 1, column: 3 });
						editor.trigger('keyboard', Handler.Type, { text: ' ' });

					}, event => {
						assert.strictEqual(event.auto, true);
						assert.strictEqual(event.completionModel.items.length, 1);
						const [first] = event.completionModel.items;
						assert.strictEqual(first.completion.label, 'My Table');
					});
				});
			});
		});
	});

	test('#21484: Trigger character always force a new completion session', function () {

		disposables.add(registry.register({ scheme: 'test' }, {
			provideCompletionItems(doc, pos): CompletionList {
				return {
					incomplete: false,
					suggestions: [{
						label: 'foo.bar',
						kind: CompletionItemKind.Property,
						insertText: 'foo.bar',
						range: Range.fromPositions(pos.with(undefined, 1), pos)
					}]
				};
			}
		}));

		disposables.add(registry.register({ scheme: 'test' }, {
			triggerCharacters: ['.'],
			provideCompletionItems(doc, pos): CompletionList {
				return {
					incomplete: false,
					suggestions: [{
						label: 'boom',
						kind: CompletionItemKind.Property,
						insertText: 'boom',
						range: Range.fromPositions(
							pos.delta(0, doc.getLineContent(pos.lineNumber)[pos.column - 2] === '.' ? 0 : -1),
							pos
						)
					}]
				};
			}
		}));

		model.setValue('');

		return withOracle((model, editor) => {

			return assertEvent(model.onDidSuggest, () => {
				editor.setPosition({ lineNumber: 1, column: 1 });
				editor.trigger('keyboard', Handler.Type, { text: 'foo' });

			}, event => {
				assert.strictEqual(event.auto, true);
				assert.strictEqual(event.completionModel.items.length, 1);
				const [first] = event.completionModel.items;
				assert.strictEqual(first.completion.label, 'foo.bar');

				return assertEvent(model.onDidSuggest, () => {
					editor.trigger('keyboard', Handler.Type, { text: '.' });

				}, event => {
					assert.strictEqual(event.auto, true);
					assert.strictEqual(event.completionModel.items.length, 2);
					const [first, second] = event.completionModel.items;
					assert.strictEqual(first.completion.label, 'foo.bar');
					assert.strictEqual(second.completion.label, 'boom');
				});
			});
		});
	});

	test('Intellisense Completion doesn\'t respect space after equal sign (.html file), #29353 [1/2]', function () {

		disposables.add(registry.register({ scheme: 'test' }, alwaysSomethingSupport));

		return withOracle((model, editor) => {

			editor.getModel()!.setValue('fo');
			editor.setPosition({ lineNumber: 1, column: 3 });

			return assertEvent(model.onDidSuggest, () => {
				model.trigger({ auto: false, shy: false, noSelect: false });
			}, event => {
				assert.strictEqual(event.auto, false);
				assert.strictEqual(event.isFrozen, false);
				assert.strictEqual(event.completionModel.items.length, 1);

				return assertEvent(model.onDidCancel, () => {
					editor.trigger('keyboard', Handler.Type, { text: '+' });
				}, event => {
					assert.strictEqual(event.retrigger, false);
				});
			});
		});
	});

	test('Intellisense Completion doesn\'t respect space after equal sign (.html file), #29353 [2/2]', function () {

		disposables.add(registry.register({ scheme: 'test' }, alwaysSomethingSupport));

		return withOracle((model, editor) => {

			editor.getModel()!.setValue('fo');
			editor.setPosition({ lineNumber: 1, column: 3 });

			return assertEvent(model.onDidSuggest, () => {
				model.trigger({ auto: false, shy: false, noSelect: false });
			}, event => {
				assert.strictEqual(event.auto, false);
				assert.strictEqual(event.isFrozen, false);
				assert.strictEqual(event.completionModel.items.length, 1);

				return assertEvent(model.onDidCancel, () => {
					editor.trigger('keyboard', Handler.Type, { text: ' ' });
				}, event => {
					assert.strictEqual(event.retrigger, false);
				});
			});
		});
	});

	test('Incomplete suggestion results cause re-triggering when typing w/o further context, #28400 (1/2)', function () {

		disposables.add(registry.register({ scheme: 'test' }, {
			provideCompletionItems(doc, pos): CompletionList {
				return {
					incomplete: true,
					suggestions: [{
						label: 'foo',
						kind: CompletionItemKind.Property,
						insertText: 'foo',
						range: Range.fromPositions(pos.with(undefined, 1), pos)
					}]
				};
			}
		}));

		return withOracle((model, editor) => {

			editor.getModel()!.setValue('foo');
			editor.setPosition({ lineNumber: 1, column: 4 });

			return assertEvent(model.onDidSuggest, () => {
				model.trigger({ auto: false, shy: false, noSelect: false });
			}, event => {
				assert.strictEqual(event.auto, false);
				assert.strictEqual(event.completionModel.incomplete.size, 1);
				assert.strictEqual(event.completionModel.items.length, 1);

				return assertEvent(model.onDidCancel, () => {
					editor.trigger('keyboard', Handler.Type, { text: ';' });
				}, event => {
					assert.strictEqual(event.retrigger, false);
				});
			});
		});
	});

	test('Incomplete suggestion results cause re-triggering when typing w/o further context, #28400 (2/2)', function () {

		disposables.add(registry.register({ scheme: 'test' }, {
			provideCompletionItems(doc, pos): CompletionList {
				return {
					incomplete: true,
					suggestions: [{
						label: 'foo;',
						kind: CompletionItemKind.Property,
						insertText: 'foo',
						range: Range.fromPositions(pos.with(undefined, 1), pos)
					}]
				};
			}
		}));

		return withOracle((model, editor) => {

			editor.getModel()!.setValue('foo');
			editor.setPosition({ lineNumber: 1, column: 4 });

			return assertEvent(model.onDidSuggest, () => {
				model.trigger({ auto: false, shy: false, noSelect: false });
			}, event => {
				assert.strictEqual(event.auto, false);
				assert.strictEqual(event.completionModel.incomplete.size, 1);
				assert.strictEqual(event.completionModel.items.length, 1);

				return assertEvent(model.onDidSuggest, () => {
					// while we cancel incrementally enriching the set of
					// completions we still filter against those that we have
					// until now
					editor.trigger('keyboard', Handler.Type, { text: ';' });
				}, event => {
					assert.strictEqual(event.auto, false);
					assert.strictEqual(event.completionModel.incomplete.size, 1);
					assert.strictEqual(event.completionModel.items.length, 1);

				});
			});
		});
	});

	test('Trigger character is provided in suggest context', function () {
		let triggerCharacter = '';
		disposables.add(registry.register({ scheme: 'test' }, {
			triggerCharacters: ['.'],
			provideCompletionItems(doc, pos, context): CompletionList {
				assert.strictEqual(context.triggerKind, CompletionTriggerKind.TriggerCharacter);
				triggerCharacter = context.triggerCharacter!;
				return {
					incomplete: false,
					suggestions: [
						{
							label: 'foo.bar',
							kind: CompletionItemKind.Property,
							insertText: 'foo.bar',
							range: Range.fromPositions(pos.with(undefined, 1), pos)
						}
					]
				};
			}
		}));

		model.setValue('');

		return withOracle((model, editor) => {

			return assertEvent(model.onDidSuggest, () => {
				editor.setPosition({ lineNumber: 1, column: 1 });
				editor.trigger('keyboard', Handler.Type, { text: 'foo.' });
			}, event => {
				assert.strictEqual(triggerCharacter, '.');
			});
		});
	});

	test('Mac press and hold accent character insertion does not update suggestions, #35269', function () {
		disposables.add(registry.register({ scheme: 'test' }, {
			provideCompletionItems(doc, pos): CompletionList {
				return {
					incomplete: true,
					suggestions: [{
						label: 'abc',
						kind: CompletionItemKind.Property,
						insertText: 'abc',
						range: Range.fromPositions(pos.with(undefined, 1), pos)
					}, {
						label: 'äbc',
						kind: CompletionItemKind.Property,
						insertText: 'äbc',
						range: Range.fromPositions(pos.with(undefined, 1), pos)
					}]
				};
			}
		}));

		model.setValue('');
		return withOracle((model, editor) => {

			return assertEvent(model.onDidSuggest, () => {
				editor.setPosition({ lineNumber: 1, column: 1 });
				editor.trigger('keyboard', Handler.Type, { text: 'a' });
			}, event => {
				assert.strictEqual(event.completionModel.items.length, 1);
				assert.strictEqual(event.completionModel.items[0].completion.label, 'abc');

				return assertEvent(model.onDidSuggest, () => {
					editor.executeEdits('test', [EditOperation.replace(new Range(1, 1, 1, 2), 'ä')]);

				}, event => {
					// suggest model changed to äbc
					assert.strictEqual(event.completionModel.items.length, 1);
					assert.strictEqual(event.completionModel.items[0].completion.label, 'äbc');

				});
			});
		});
	});

	test('Backspace should not always cancel code completion, #36491', function () {
		disposables.add(registry.register({ scheme: 'test' }, alwaysSomethingSupport));

		return withOracle(async (model, editor) => {
			await assertEvent(model.onDidSuggest, () => {
				editor.setPosition({ lineNumber: 1, column: 4 });
				editor.trigger('keyboard', Handler.Type, { text: 'd' });

			}, event => {
				assert.strictEqual(event.auto, true);
				assert.strictEqual(event.completionModel.items.length, 1);
				const [first] = event.completionModel.items;

				assert.strictEqual(first.provider, alwaysSomethingSupport);
			});

			await assertEvent(model.onDidSuggest, () => {
				CoreEditingCommands.DeleteLeft.runEditorCommand(null, editor, null);

			}, event => {
				assert.strictEqual(event.auto, true);
				assert.strictEqual(event.completionModel.items.length, 1);
				const [first] = event.completionModel.items;

				assert.strictEqual(first.provider, alwaysSomethingSupport);
			});
		});
	});

	test('Text changes for completion CodeAction are affected by the completion #39893', function () {
		disposables.add(registry.register({ scheme: 'test' }, {
			provideCompletionItems(doc, pos): CompletionList {
				return {
					incomplete: true,
					suggestions: [{
						label: 'bar',
						kind: CompletionItemKind.Property,
						insertText: 'bar',
						range: Range.fromPositions(pos.delta(0, -2), pos),
						additionalTextEdits: [{
							text: ', bar',
							range: { startLineNumber: 1, endLineNumber: 1, startColumn: 17, endColumn: 17 }
						}]
					}]
				};
			}
		}));

		model.setValue('ba; import { foo } from "./b"');

		return withOracle(async (sugget, editor) => {
			class TestCtrl extends SuggestController {
				override _insertSuggestion(item: ISelectedSuggestion, flags: number = 0) {
					super._insertSuggestion(item, flags);
				}
			}
			const ctrl = <TestCtrl>editor.registerAndInstantiateContribution(TestCtrl.ID, TestCtrl);
			editor.registerAndInstantiateContribution(SnippetController2.ID, SnippetController2);

			await assertEvent(sugget.onDidSuggest, () => {
				editor.setPosition({ lineNumber: 1, column: 3 });
				sugget.trigger({ auto: false, shy: false, noSelect: false });
			}, event => {

				assert.strictEqual(event.completionModel.items.length, 1);
				const [first] = event.completionModel.items;
				assert.strictEqual(first.completion.label, 'bar');

				ctrl._insertSuggestion({ item: first, index: 0, model: event.completionModel });
			});

			assert.strictEqual(
				model.getValue(),
				'bar; import { foo, bar } from "./b"'
			);
		});
	});

	test('Completion unexpectedly triggers on second keypress of an edit group in a snippet #43523', function () {

		disposables.add(registry.register({ scheme: 'test' }, alwaysSomethingSupport));

		return withOracle((model, editor) => {
			return assertEvent(model.onDidSuggest, () => {
				editor.setValue('d');
				editor.setSelection(new Selection(1, 1, 1, 2));
				editor.trigger('keyboard', Handler.Type, { text: 'e' });

			}, event => {
				assert.strictEqual(event.auto, true);
				assert.strictEqual(event.completionModel.items.length, 1);
				const [first] = event.completionModel.items;

				assert.strictEqual(first.provider, alwaysSomethingSupport);
			});
		});
	});


	test('Fails to render completion details #47988', function () {

		let disposeA = 0;
		let disposeB = 0;

		disposables.add(registry.register({ scheme: 'test' }, {
			provideCompletionItems(doc, pos) {
				return {
					incomplete: true,
					suggestions: [{
						kind: CompletionItemKind.Folder,
						label: 'CompleteNot',
						insertText: 'Incomplete',
						sortText: 'a',
						range: getDefaultSuggestRange(doc, pos)
					}],
					dispose() { disposeA += 1; }
				};
			}
		}));
		disposables.add(registry.register({ scheme: 'test' }, {
			provideCompletionItems(doc, pos) {
				return {
					incomplete: false,
					suggestions: [{
						kind: CompletionItemKind.Folder,
						label: 'Complete',
						insertText: 'Complete',
						sortText: 'z',
						range: getDefaultSuggestRange(doc, pos)
					}],
					dispose() { disposeB += 1; }
				};
			},
			resolveCompletionItem(item) {
				return item;
			},
		}));

		return withOracle(async (model, editor) => {

			await assertEvent(model.onDidSuggest, () => {
				editor.setValue('');
				editor.setSelection(new Selection(1, 1, 1, 1));
				editor.trigger('keyboard', Handler.Type, { text: 'c' });

			}, event => {
				assert.strictEqual(event.auto, true);
				assert.strictEqual(event.completionModel.items.length, 2);
				assert.strictEqual(disposeA, 0);
				assert.strictEqual(disposeB, 0);
			});

			await assertEvent(model.onDidSuggest, () => {
				editor.trigger('keyboard', Handler.Type, { text: 'o' });
			}, event => {
				assert.strictEqual(event.auto, true);
				assert.strictEqual(event.completionModel.items.length, 2);

				// clean up
				model.clear();
				assert.strictEqual(disposeA, 2); // provide got called two times!
				assert.strictEqual(disposeB, 1);
			});

		});
	});


	test('Trigger (full) completions when (incomplete) completions are already active #99504', function () {

		let countA = 0;
		let countB = 0;

		disposables.add(registry.register({ scheme: 'test' }, {
			provideCompletionItems(doc, pos) {
				countA += 1;
				return {
					incomplete: false, // doesn't matter if incomplete or not
					suggestions: [{
						kind: CompletionItemKind.Class,
						label: 'Z aaa',
						insertText: 'Z aaa',
						range: new Range(1, 1, pos.lineNumber, pos.column)
					}],
				};
			}
		}));
		disposables.add(registry.register({ scheme: 'test' }, {
			provideCompletionItems(doc, pos) {
				countB += 1;
				if (!doc.getWordUntilPosition(pos).word.startsWith('a')) {
					// {{SQL CARBON EDIT}} strict null checks
					return undefined;
				}
				return {
					incomplete: false,
					suggestions: [{
						kind: CompletionItemKind.Folder,
						label: 'aaa',
						insertText: 'aaa',
						range: getDefaultSuggestRange(doc, pos)
					}],
				};
			},
		}));

		return withOracle(async (model, editor) => {

			await assertEvent(model.onDidSuggest, () => {
				editor.setValue('');
				editor.setSelection(new Selection(1, 1, 1, 1));
				editor.trigger('keyboard', Handler.Type, { text: 'Z' });

			}, event => {
				assert.strictEqual(event.auto, true);
				assert.strictEqual(event.completionModel.items.length, 1);
				assert.strictEqual(event.completionModel.items[0].textLabel, 'Z aaa');
			});

			await assertEvent(model.onDidSuggest, () => {
				// started another word: Z a|
				// item should be: Z aaa, aaa
				editor.trigger('keyboard', Handler.Type, { text: ' a' });
			}, event => {
				assert.strictEqual(event.auto, true);
				assert.strictEqual(event.completionModel.items.length, 2);
				assert.strictEqual(event.completionModel.items[0].textLabel, 'Z aaa');
				assert.strictEqual(event.completionModel.items[1].textLabel, 'aaa');

				assert.strictEqual(countA, 1); // should we keep the suggestions from the "active" provider?, Yes! See: #106573
				assert.strictEqual(countB, 2);
			});
		});
	});
<<<<<<< HEAD
=======

	test('registerCompletionItemProvider with letters as trigger characters block other completion items to show up #127815', async function () {

		disposables.add(registry.register({ scheme: 'test' }, {
			provideCompletionItems(doc, pos) {
				return {
					suggestions: [{
						kind: CompletionItemKind.Class,
						label: 'AAAA',
						insertText: 'WordTriggerA',
						range: new Range(pos.lineNumber, pos.column, pos.lineNumber, pos.column)
					}],
				};
			}
		}));
		disposables.add(registry.register({ scheme: 'test' }, {
			triggerCharacters: ['a', '.'],
			provideCompletionItems(doc, pos) {
				return {
					suggestions: [{
						kind: CompletionItemKind.Class,
						label: 'AAAA',
						insertText: 'AutoTriggerA',
						range: new Range(pos.lineNumber, pos.column, pos.lineNumber, pos.column)
					}],
				};
			},
		}));

		return withOracle(async (model, editor) => {

			await assertEvent(model.onDidSuggest, () => {
				editor.setValue('');
				editor.setSelection(new Selection(1, 1, 1, 1));
				editor.trigger('keyboard', Handler.Type, { text: '.' });

			}, event => {
				assert.strictEqual(event.auto, true);
				assert.strictEqual(event.completionModel.items.length, 1);
			});


			editor.getModel().setValue('');

			await assertEvent(model.onDidSuggest, () => {
				editor.setValue('');
				editor.setSelection(new Selection(1, 1, 1, 1));
				editor.trigger('keyboard', Handler.Type, { text: 'a' });

			}, event => {
				assert.strictEqual(event.auto, true);
				assert.strictEqual(event.completionModel.items.length, 2);
			});
		});
	});

	test('noSelect-flag makes it from request to suggest event', function () {

		disposables.add(registry.register({ scheme: 'test' }, alwaysSomethingSupport));

		return withOracle((model, editor) => {
			return assertEvent(model.onDidSuggest, () => {
				model.trigger({ auto: false, noSelect: true, shy: false });
			}, event => {
				assert.strictEqual(event.noSelect, true);
				assert.strictEqual(event.auto, false);
				assert.strictEqual(event.shy, false);
			});
		});
	});
>>>>>>> 78693265
});<|MERGE_RESOLUTION|>--- conflicted
+++ resolved
@@ -807,7 +807,6 @@
 		});
 	});
 
-
 	test('Trigger (full) completions when (incomplete) completions are already active #99504', function () {
 
 		let countA = 0;
@@ -874,8 +873,6 @@
 			});
 		});
 	});
-<<<<<<< HEAD
-=======
 
 	test('registerCompletionItemProvider with letters as trigger characters block other completion items to show up #127815', async function () {
 
@@ -946,5 +943,4 @@
 			});
 		});
 	});
->>>>>>> 78693265
 });