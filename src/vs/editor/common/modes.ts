--- conflicted
+++ resolved
@@ -1701,28 +1701,17 @@
 }
 
 
-<<<<<<< HEAD
-export enum InlayHintKind {
-=======
 export enum InlineHintKind {
->>>>>>> 3cb2f552
 	Other = 0,
 	Type = 1,
 	Parameter = 2,
 }
 
-<<<<<<< HEAD
-export interface InlayHint {
-	text: string;
-	position: IPosition;
-	kind: InlayHintKind;
-=======
 export interface InlineHint {
 	text: string;
 	range: IRange;
 	kind: InlineHintKind;
 	description?: string | IMarkdownString;
->>>>>>> 3cb2f552
 	whitespaceBefore?: boolean;
 	whitespaceAfter?: boolean;
 }
