/*---------------------------------------------------------------------------------------------
 *  Copyright (c) Microsoft Corporation. All rights reserved.
 *  Licensed under the Source EULA. See License.txt in the project root for license information.
 *--------------------------------------------------------------------------------------------*/

import { CallbackIterable, compareBy } from 'vs/base/common/arrays';
import { Emitter } from 'vs/base/common/event';
import { Disposable, DisposableStore, IDisposable, IReference, MutableDisposable } from 'vs/base/common/lifecycle';
import { IPosition, Position } from 'vs/editor/common/core/position';
import { Range } from 'vs/editor/common/core/range';
import { ILanguageConfigurationService } from 'vs/editor/common/languages/languageConfigurationRegistry';
import { ignoreBracketsInToken } from 'vs/editor/common/languages/supports';
<<<<<<< HEAD
import { RichEditBrackets, BracketsUtils, RichEditBracket } from 'vs/editor/common/languages/supports/richEditBrackets';
import { findLast } from 'vs/base/common/arrays'; // {{SQL CARBON EDIT}} - remove unused
=======
>>>>>>> 5b6af074
import { LanguageBracketsConfiguration } from 'vs/editor/common/languages/supports/languageBracketsConfiguration';
import { BracketsUtils, RichEditBracket, RichEditBrackets } from 'vs/editor/common/languages/supports/richEditBrackets';
import { BracketPairsTree } from 'vs/editor/common/model/bracketPairsTextModelPart/bracketPairsTree/bracketPairsTree';
import { TextModel } from 'vs/editor/common/model/textModel';
import { BracketInfo, BracketPairInfo, BracketPairWithMinIndentationInfo, IBracketPairsTextModelPart, IFoundBracket } from 'vs/editor/common/textModelBracketPairs';
import { IModelContentChangedEvent, IModelLanguageChangedEvent, IModelOptionsChangedEvent, IModelTokensChangedEvent } from 'vs/editor/common/textModelEvents';
import { LineTokens } from 'vs/editor/common/tokens/lineTokens';

export class BracketPairsTextModelPart extends Disposable implements IBracketPairsTextModelPart {
	private readonly bracketPairsTree = this._register(new MutableDisposable<IReference<BracketPairsTree>>());

	private readonly onDidChangeEmitter = new Emitter<void>();
	public readonly onDidChange = this.onDidChangeEmitter.event;

	private get canBuildAST() {
		const maxSupportedDocumentLength = /* max lines */ 50_000 * /* average column count */ 100;
		return this.textModel.getValueLength() <= maxSupportedDocumentLength;
	}

	private bracketsRequested = false;

	public constructor(
		private readonly textModel: TextModel,
		private readonly languageConfigurationService: ILanguageConfigurationService
	) {
		super();

		this._register(
			this.languageConfigurationService.onDidChange(e => {
				if (!e.languageId || this.bracketPairsTree.value?.object.didLanguageChange(e.languageId)) {
					this.bracketPairsTree.clear();
					this.updateBracketPairsTree();
				}
			})
		);
	}

	//#region TextModel events

	public handleDidChangeOptions(e: IModelOptionsChangedEvent): void {
		this.bracketPairsTree.clear();
		this.updateBracketPairsTree();
	}

	public handleDidChangeLanguage(e: IModelLanguageChangedEvent): void {
		this.bracketPairsTree.clear();
		this.updateBracketPairsTree();
	}

	public handleDidChangeContent(change: IModelContentChangedEvent) {
		this.bracketPairsTree.value?.object.handleContentChanged(change);
	}

	public handleDidChangeBackgroundTokenizationState(): void {
		this.bracketPairsTree.value?.object.handleDidChangeBackgroundTokenizationState();
	}

	public handleDidChangeTokens(e: IModelTokensChangedEvent): void {
		this.bracketPairsTree.value?.object.handleDidChangeTokens(e);
	}

	//#endregion

	private updateBracketPairsTree() {
		if (this.bracketsRequested && this.canBuildAST) {
			if (!this.bracketPairsTree.value) {
				const store = new DisposableStore();

				this.bracketPairsTree.value = createDisposableRef(
					store.add(
						new BracketPairsTree(this.textModel, (languageId) => {
							return this.languageConfigurationService.getLanguageConfiguration(languageId);
						})
					),
					store
				);
				store.add(this.bracketPairsTree.value.object.onDidChange(e => this.onDidChangeEmitter.fire(e)));
				this.onDidChangeEmitter.fire();
			}
		} else {
			if (this.bracketPairsTree.value) {
				this.bracketPairsTree.clear();
				// Important: Don't call fire if there was no change!
				this.onDidChangeEmitter.fire();
			}
		}
	}

	/**
	 * Returns all bracket pairs that intersect the given range.
	 * The result is sorted by the start position.
	*/
	public getBracketPairsInRange(range: Range): CallbackIterable<BracketPairInfo> {
		this.bracketsRequested = true;
		this.updateBracketPairsTree();
		return this.bracketPairsTree.value?.object.getBracketPairsInRange(range, false) || CallbackIterable.empty;
	}

	public getBracketPairsInRangeWithMinIndentation(range: Range): CallbackIterable<BracketPairWithMinIndentationInfo> {
		this.bracketsRequested = true;
		this.updateBracketPairsTree();
		return this.bracketPairsTree.value?.object.getBracketPairsInRange(range, true) || CallbackIterable.empty;
	}

	public getBracketsInRange(range: Range, onlyColorizedBrackets: boolean = false): CallbackIterable<BracketInfo> {
		this.bracketsRequested = true;
		this.updateBracketPairsTree();
		return this.bracketPairsTree.value?.object.getBracketsInRange(range, onlyColorizedBrackets) || CallbackIterable.empty;
	}

	public findMatchingBracketUp(_bracket: string, _position: IPosition, maxDuration?: number): Range | null {
		const position = this.textModel.validatePosition(_position);
		const languageId = this.textModel.getLanguageIdAtPosition(position.lineNumber, position.column);

		if (this.canBuildAST) {
			const closingBracketInfo = this.languageConfigurationService
				.getLanguageConfiguration(languageId)
				.bracketsNew.getClosingBracketInfo(_bracket);

			if (!closingBracketInfo) {
				return null;
			}

			const bracketPair = this.getBracketPairsInRange(Range.fromPositions(_position, _position)).findLast((b) =>
				closingBracketInfo.closes(b.openingBracketInfo)
			);

			if (bracketPair) {
				return bracketPair.openingBracketRange;
			}
			return null;
		} else {
			// Fallback to old bracket matching code:
			const bracket = _bracket.toLowerCase();

			const bracketsSupport = this.languageConfigurationService.getLanguageConfiguration(languageId).brackets;

			if (!bracketsSupport) {
				return null;
			}

			const data = bracketsSupport.textIsBracket[bracket];

			if (!data) {
				return null;
			}

			return stripBracketSearchCanceled(this._findMatchingBracketUp(data, position, createTimeBasedContinueBracketSearchPredicate(maxDuration)));
		}
	}

	public matchBracket(position: IPosition, maxDuration?: number): [Range, Range] | null {
<<<<<<< HEAD
		// {{SQL CARBON TODO}} - disable new bracket matching since it is not compatible with Notebook implementation
		// if (this.canBuildAST) {
		// 	const bracketPair = findLastMaxBy(
		// 		this.getBracketPairsInRange(
		// 			Range.fromPositions(position, position)
		// 		).filter(
		// 			(item) =>
		// 				item.closingBracketRange !== undefined &&
		// 				(item.openingBracketRange.containsPosition(position) ||
		// 					item.closingBracketRange.containsPosition(position))
		// 		),
		// 		compareBy(
		// 			(item) =>
		// 				item.openingBracketRange.containsPosition(position)
		// 					? item.openingBracketRange
		// 					: item.closingBracketRange,
		// 			Range.compareRangesUsingStarts
		// 		)
		// 	);
		// 	if (bracketPair) {
		// 		return [bracketPair.openingBracketRange, bracketPair.closingBracketRange!];
		// 	}
		// 	return null;
		// } else
		{
=======
		if (this.canBuildAST) {
			const bracketPair =
				this.getBracketPairsInRange(
					Range.fromPositions(position, position)
				).filter(
					(item) =>
						item.closingBracketRange !== undefined &&
						(item.openingBracketRange.containsPosition(position) ||
							item.closingBracketRange.containsPosition(position))
				).findLastMaxBy(
					compareBy(
						(item) =>
							item.openingBracketRange.containsPosition(position)
								? item.openingBracketRange
								: item.closingBracketRange,
						Range.compareRangesUsingStarts
					)
				);
			if (bracketPair) {
				return [bracketPair.openingBracketRange, bracketPair.closingBracketRange!];
			}
			return null;
		} else {
>>>>>>> 5b6af074
			// Fallback to old bracket matching code:
			const continueSearchPredicate = createTimeBasedContinueBracketSearchPredicate(maxDuration);
			return this._matchBracket(this.textModel.validatePosition(position), continueSearchPredicate);
		}
	}

	private _establishBracketSearchOffsets(position: Position, lineTokens: LineTokens, modeBrackets: RichEditBrackets, tokenIndex: number) {
		const tokenCount = lineTokens.getCount();
		const currentLanguageId = lineTokens.getLanguageId(tokenIndex);

		// limit search to not go before `maxBracketLength`
		let searchStartOffset = Math.max(0, position.column - 1 - modeBrackets.maxBracketLength);
		for (let i = tokenIndex - 1; i >= 0; i--) {
			const tokenEndOffset = lineTokens.getEndOffset(i);
			if (tokenEndOffset <= searchStartOffset) {
				break;
			}
			if (ignoreBracketsInToken(lineTokens.getStandardTokenType(i)) || lineTokens.getLanguageId(i) !== currentLanguageId) {
				searchStartOffset = tokenEndOffset;
				break;
			}
		}

		// limit search to not go after `maxBracketLength`
		let searchEndOffset = Math.min(lineTokens.getLineContent().length, position.column - 1 + modeBrackets.maxBracketLength);
		for (let i = tokenIndex + 1; i < tokenCount; i++) {
			const tokenStartOffset = lineTokens.getStartOffset(i);
			if (tokenStartOffset >= searchEndOffset) {
				break;
			}
			if (ignoreBracketsInToken(lineTokens.getStandardTokenType(i)) || lineTokens.getLanguageId(i) !== currentLanguageId) {
				searchEndOffset = tokenStartOffset;
				break;
			}
		}

		return { searchStartOffset, searchEndOffset };
	}

	private _matchBracket(position: Position, continueSearchPredicate: ContinueBracketSearchPredicate): [Range, Range] | null {
		const lineNumber = position.lineNumber;
		const lineTokens = this.textModel.tokenization.getLineTokens(lineNumber);
		const lineText = this.textModel.getLineContent(lineNumber);

		const tokenIndex = lineTokens.findTokenIndexAtOffset(position.column - 1);
		if (tokenIndex < 0) {
			return null;
		}
		const currentModeBrackets = this.languageConfigurationService.getLanguageConfiguration(lineTokens.getLanguageId(tokenIndex)).brackets;

		// check that the token is not to be ignored
		if (currentModeBrackets && !ignoreBracketsInToken(lineTokens.getStandardTokenType(tokenIndex))) {

			let { searchStartOffset, searchEndOffset } = this._establishBracketSearchOffsets(position, lineTokens, currentModeBrackets, tokenIndex);

			// it might be the case that [currentTokenStart -> currentTokenEnd] contains multiple brackets
			// `bestResult` will contain the most right-side result
			let bestResult: [Range, Range] | null = null;
			while (true) {
				const foundBracket = BracketsUtils.findNextBracketInRange(currentModeBrackets.forwardRegex, lineNumber, lineText, searchStartOffset, searchEndOffset);
				if (!foundBracket) {
					// there are no more brackets in this text
					break;
				}

				// check that we didn't hit a bracket too far away from position
				if (foundBracket.startColumn <= position.column && position.column <= foundBracket.endColumn) {
					const foundBracketText = lineText.substring(foundBracket.startColumn - 1, foundBracket.endColumn - 1).toLowerCase();
					const r = this._matchFoundBracket(foundBracket, currentModeBrackets.textIsBracket[foundBracketText], currentModeBrackets.textIsOpenBracket[foundBracketText], continueSearchPredicate);
					if (r) {
						if (r instanceof BracketSearchCanceled) {
							return null;
						}
						bestResult = r;
					}
				}

				searchStartOffset = foundBracket.endColumn - 1;
			}

			if (bestResult) {
				return bestResult;
			}
		}

		// If position is in between two tokens, try also looking in the previous token
		if (tokenIndex > 0 && lineTokens.getStartOffset(tokenIndex) === position.column - 1) {
			const prevTokenIndex = tokenIndex - 1;
			const prevModeBrackets = this.languageConfigurationService.getLanguageConfiguration(lineTokens.getLanguageId(prevTokenIndex)).brackets;

			// check that previous token is not to be ignored
			if (prevModeBrackets && !ignoreBracketsInToken(lineTokens.getStandardTokenType(prevTokenIndex))) {

				const { searchStartOffset, searchEndOffset } = this._establishBracketSearchOffsets(position, lineTokens, prevModeBrackets, prevTokenIndex);

				const foundBracket = BracketsUtils.findPrevBracketInRange(prevModeBrackets.reversedRegex, lineNumber, lineText, searchStartOffset, searchEndOffset);

				// check that we didn't hit a bracket too far away from position
				if (foundBracket && foundBracket.startColumn <= position.column && position.column <= foundBracket.endColumn) {
					const foundBracketText = lineText.substring(foundBracket.startColumn - 1, foundBracket.endColumn - 1).toLowerCase();
					const r = this._matchFoundBracket(foundBracket, prevModeBrackets.textIsBracket[foundBracketText], prevModeBrackets.textIsOpenBracket[foundBracketText], continueSearchPredicate);
					if (r) {
						if (r instanceof BracketSearchCanceled) {
							return null;
						}
						return r;
					}
				}
			}
		}

		return null;
	}

	private _matchFoundBracket(foundBracket: Range, data: RichEditBracket, isOpen: boolean, continueSearchPredicate: ContinueBracketSearchPredicate): [Range, Range] | null | BracketSearchCanceled {
		if (!data) {
			return null;
		}

		const matched = (
			isOpen
				? this._findMatchingBracketDown(data, foundBracket.getEndPosition(), continueSearchPredicate)
				: this._findMatchingBracketUp(data, foundBracket.getStartPosition(), continueSearchPredicate)
		);

		if (!matched) {
			return null;
		}

		if (matched instanceof BracketSearchCanceled) {
			return matched;
		}

		return [foundBracket, matched];
	}

	private _findMatchingBracketUp(bracket: RichEditBracket, position: Position, continueSearchPredicate: ContinueBracketSearchPredicate): Range | null | BracketSearchCanceled {
		// console.log('_findMatchingBracketUp: ', 'bracket: ', JSON.stringify(bracket), 'startPosition: ', String(position));

		const languageId = bracket.languageId;
		const reversedBracketRegex = bracket.reversedRegex;
		let count = -1;

		let totalCallCount = 0;
		const searchPrevMatchingBracketInRange = (lineNumber: number, lineText: string, searchStartOffset: number, searchEndOffset: number): Range | null | BracketSearchCanceled => {
			while (true) {
				if (continueSearchPredicate && (++totalCallCount) % 100 === 0 && !continueSearchPredicate()) {
					return BracketSearchCanceled.INSTANCE;
				}
				const r = BracketsUtils.findPrevBracketInRange(reversedBracketRegex, lineNumber, lineText, searchStartOffset, searchEndOffset);
				if (!r) {
					break;
				}

				const hitText = lineText.substring(r.startColumn - 1, r.endColumn - 1).toLowerCase();
				if (bracket.isOpen(hitText)) {
					count++;
				} else if (bracket.isClose(hitText)) {
					count--;
				}

				if (count === 0) {
					return r;
				}

				searchEndOffset = r.startColumn - 1;
			}

			return null;
		};

		for (let lineNumber = position.lineNumber; lineNumber >= 1; lineNumber--) {
			const lineTokens = this.textModel.tokenization.getLineTokens(lineNumber);
			const tokenCount = lineTokens.getCount();
			const lineText = this.textModel.getLineContent(lineNumber);

			let tokenIndex = tokenCount - 1;
			let searchStartOffset = lineText.length;
			let searchEndOffset = lineText.length;
			if (lineNumber === position.lineNumber) {
				tokenIndex = lineTokens.findTokenIndexAtOffset(position.column - 1);
				searchStartOffset = position.column - 1;
				searchEndOffset = position.column - 1;
			}

			let prevSearchInToken = true;
			for (; tokenIndex >= 0; tokenIndex--) {
				const searchInToken = (lineTokens.getLanguageId(tokenIndex) === languageId && !ignoreBracketsInToken(lineTokens.getStandardTokenType(tokenIndex)));

				if (searchInToken) {
					// this token should be searched
					if (prevSearchInToken) {
						// the previous token should be searched, simply extend searchStartOffset
						searchStartOffset = lineTokens.getStartOffset(tokenIndex);
					} else {
						// the previous token should not be searched
						searchStartOffset = lineTokens.getStartOffset(tokenIndex);
						searchEndOffset = lineTokens.getEndOffset(tokenIndex);
					}
				} else {
					// this token should not be searched
					if (prevSearchInToken && searchStartOffset !== searchEndOffset) {
						const r = searchPrevMatchingBracketInRange(lineNumber, lineText, searchStartOffset, searchEndOffset);
						if (r) {
							return r;
						}
					}
				}

				prevSearchInToken = searchInToken;
			}

			if (prevSearchInToken && searchStartOffset !== searchEndOffset) {
				const r = searchPrevMatchingBracketInRange(lineNumber, lineText, searchStartOffset, searchEndOffset);
				if (r) {
					return r;
				}
			}
		}

		return null;
	}

	private _findMatchingBracketDown(bracket: RichEditBracket, position: Position, continueSearchPredicate: ContinueBracketSearchPredicate): Range | null | BracketSearchCanceled {
		// console.log('_findMatchingBracketDown: ', 'bracket: ', JSON.stringify(bracket), 'startPosition: ', String(position));

		const languageId = bracket.languageId;
		const bracketRegex = bracket.forwardRegex;
		let count = 1;

		let totalCallCount = 0;
		const searchNextMatchingBracketInRange = (lineNumber: number, lineText: string, searchStartOffset: number, searchEndOffset: number): Range | null | BracketSearchCanceled => {
			while (true) {
				if (continueSearchPredicate && (++totalCallCount) % 100 === 0 && !continueSearchPredicate()) {
					return BracketSearchCanceled.INSTANCE;
				}
				const r = BracketsUtils.findNextBracketInRange(bracketRegex, lineNumber, lineText, searchStartOffset, searchEndOffset);
				if (!r) {
					break;
				}

				const hitText = lineText.substring(r.startColumn - 1, r.endColumn - 1).toLowerCase();
				if (bracket.isOpen(hitText)) {
					count++;
				} else if (bracket.isClose(hitText)) {
					count--;
				}

				if (count === 0) {
					return r;
				}

				searchStartOffset = r.endColumn - 1;
			}

			return null;
		};

		const lineCount = this.textModel.getLineCount();
		for (let lineNumber = position.lineNumber; lineNumber <= lineCount; lineNumber++) {
			const lineTokens = this.textModel.tokenization.getLineTokens(lineNumber);
			const tokenCount = lineTokens.getCount();
			const lineText = this.textModel.getLineContent(lineNumber);

			let tokenIndex = 0;
			let searchStartOffset = 0;
			let searchEndOffset = 0;
			if (lineNumber === position.lineNumber) {
				tokenIndex = lineTokens.findTokenIndexAtOffset(position.column - 1);
				searchStartOffset = position.column - 1;
				searchEndOffset = position.column - 1;
			}

			let prevSearchInToken = true;
			for (; tokenIndex < tokenCount; tokenIndex++) {
				const searchInToken = (lineTokens.getLanguageId(tokenIndex) === languageId && !ignoreBracketsInToken(lineTokens.getStandardTokenType(tokenIndex)));

				if (searchInToken) {
					// this token should be searched
					if (prevSearchInToken) {
						// the previous token should be searched, simply extend searchEndOffset
						searchEndOffset = lineTokens.getEndOffset(tokenIndex);
					} else {
						// the previous token should not be searched
						searchStartOffset = lineTokens.getStartOffset(tokenIndex);
						searchEndOffset = lineTokens.getEndOffset(tokenIndex);
					}
				} else {
					// this token should not be searched
					if (prevSearchInToken && searchStartOffset !== searchEndOffset) {
						const r = searchNextMatchingBracketInRange(lineNumber, lineText, searchStartOffset, searchEndOffset);
						if (r) {
							return r;
						}
					}
				}

				prevSearchInToken = searchInToken;
			}

			if (prevSearchInToken && searchStartOffset !== searchEndOffset) {
				const r = searchNextMatchingBracketInRange(lineNumber, lineText, searchStartOffset, searchEndOffset);
				if (r) {
					return r;
				}
			}
		}

		return null;
	}

	public findPrevBracket(_position: IPosition): IFoundBracket | null {
		const position = this.textModel.validatePosition(_position);

		if (this.canBuildAST) {
			this.bracketsRequested = true;
			this.updateBracketPairsTree();
			return this.bracketPairsTree.value?.object.getFirstBracketBefore(position) || null;
		}

		let languageId: string | null = null;
		let modeBrackets: RichEditBrackets | null = null;
		let bracketConfig: LanguageBracketsConfiguration | null = null;
		for (let lineNumber = position.lineNumber; lineNumber >= 1; lineNumber--) {
			const lineTokens = this.textModel.tokenization.getLineTokens(lineNumber);
			const tokenCount = lineTokens.getCount();
			const lineText = this.textModel.getLineContent(lineNumber);

			let tokenIndex = tokenCount - 1;
			let searchStartOffset = lineText.length;
			let searchEndOffset = lineText.length;
			if (lineNumber === position.lineNumber) {
				tokenIndex = lineTokens.findTokenIndexAtOffset(position.column - 1);
				searchStartOffset = position.column - 1;
				searchEndOffset = position.column - 1;
				const tokenLanguageId = lineTokens.getLanguageId(tokenIndex);
				if (languageId !== tokenLanguageId) {
					languageId = tokenLanguageId;
					modeBrackets = this.languageConfigurationService.getLanguageConfiguration(languageId).brackets;
					bracketConfig = this.languageConfigurationService.getLanguageConfiguration(languageId).bracketsNew;
				}
			}

			let prevSearchInToken = true;
			for (; tokenIndex >= 0; tokenIndex--) {
				const tokenLanguageId = lineTokens.getLanguageId(tokenIndex);

				if (languageId !== tokenLanguageId) {
					// language id change!
					if (modeBrackets && bracketConfig && prevSearchInToken && searchStartOffset !== searchEndOffset) {
						const r = BracketsUtils.findPrevBracketInRange(modeBrackets.reversedRegex, lineNumber, lineText, searchStartOffset, searchEndOffset);
						if (r) {
							return this._toFoundBracket(bracketConfig, r);
						}
						prevSearchInToken = false;
					}
					languageId = tokenLanguageId;
					modeBrackets = this.languageConfigurationService.getLanguageConfiguration(languageId).brackets;
					bracketConfig = this.languageConfigurationService.getLanguageConfiguration(languageId).bracketsNew;
				}

				const searchInToken = (!!modeBrackets && !ignoreBracketsInToken(lineTokens.getStandardTokenType(tokenIndex)));

				if (searchInToken) {
					// this token should be searched
					if (prevSearchInToken) {
						// the previous token should be searched, simply extend searchStartOffset
						searchStartOffset = lineTokens.getStartOffset(tokenIndex);
					} else {
						// the previous token should not be searched
						searchStartOffset = lineTokens.getStartOffset(tokenIndex);
						searchEndOffset = lineTokens.getEndOffset(tokenIndex);
					}
				} else {
					// this token should not be searched
					if (bracketConfig && modeBrackets && prevSearchInToken && searchStartOffset !== searchEndOffset) {
						const r = BracketsUtils.findPrevBracketInRange(modeBrackets.reversedRegex, lineNumber, lineText, searchStartOffset, searchEndOffset);
						if (r) {
							return this._toFoundBracket(bracketConfig, r);
						}
					}
				}

				prevSearchInToken = searchInToken;
			}

			if (bracketConfig && modeBrackets && prevSearchInToken && searchStartOffset !== searchEndOffset) {
				const r = BracketsUtils.findPrevBracketInRange(modeBrackets.reversedRegex, lineNumber, lineText, searchStartOffset, searchEndOffset);
				if (r) {
					return this._toFoundBracket(bracketConfig, r);
				}
			}
		}

		return null;
	}

	public findNextBracket(_position: IPosition): IFoundBracket | null {
		const position = this.textModel.validatePosition(_position);

		if (this.canBuildAST) {
			this.bracketsRequested = true;
			this.updateBracketPairsTree();
			return this.bracketPairsTree.value?.object.getFirstBracketAfter(position) || null;
		}

		const lineCount = this.textModel.getLineCount();

		let languageId: string | null = null;
		let modeBrackets: RichEditBrackets | null = null;
		let bracketConfig: LanguageBracketsConfiguration | null = null;
		for (let lineNumber = position.lineNumber; lineNumber <= lineCount; lineNumber++) {
			const lineTokens = this.textModel.tokenization.getLineTokens(lineNumber);
			const tokenCount = lineTokens.getCount();
			const lineText = this.textModel.getLineContent(lineNumber);

			let tokenIndex = 0;
			let searchStartOffset = 0;
			let searchEndOffset = 0;
			if (lineNumber === position.lineNumber) {
				tokenIndex = lineTokens.findTokenIndexAtOffset(position.column - 1);
				searchStartOffset = position.column - 1;
				searchEndOffset = position.column - 1;
				const tokenLanguageId = lineTokens.getLanguageId(tokenIndex);
				if (languageId !== tokenLanguageId) {
					languageId = tokenLanguageId;
					modeBrackets = this.languageConfigurationService.getLanguageConfiguration(languageId).brackets;
					bracketConfig = this.languageConfigurationService.getLanguageConfiguration(languageId).bracketsNew;
				}
			}

			let prevSearchInToken = true;
			for (; tokenIndex < tokenCount; tokenIndex++) {
				const tokenLanguageId = lineTokens.getLanguageId(tokenIndex);

				if (languageId !== tokenLanguageId) {
					// language id change!
					if (bracketConfig && modeBrackets && prevSearchInToken && searchStartOffset !== searchEndOffset) {
						const r = BracketsUtils.findNextBracketInRange(modeBrackets.forwardRegex, lineNumber, lineText, searchStartOffset, searchEndOffset);
						if (r) {
							return this._toFoundBracket(bracketConfig, r);
						}
						prevSearchInToken = false;
					}
					languageId = tokenLanguageId;
					modeBrackets = this.languageConfigurationService.getLanguageConfiguration(languageId).brackets;
					bracketConfig = this.languageConfigurationService.getLanguageConfiguration(languageId).bracketsNew;
				}

				const searchInToken = (!!modeBrackets && !ignoreBracketsInToken(lineTokens.getStandardTokenType(tokenIndex)));
				if (searchInToken) {
					// this token should be searched
					if (prevSearchInToken) {
						// the previous token should be searched, simply extend searchEndOffset
						searchEndOffset = lineTokens.getEndOffset(tokenIndex);
					} else {
						// the previous token should not be searched
						searchStartOffset = lineTokens.getStartOffset(tokenIndex);
						searchEndOffset = lineTokens.getEndOffset(tokenIndex);
					}
				} else {
					// this token should not be searched
					if (bracketConfig && modeBrackets && prevSearchInToken && searchStartOffset !== searchEndOffset) {
						const r = BracketsUtils.findNextBracketInRange(modeBrackets.forwardRegex, lineNumber, lineText, searchStartOffset, searchEndOffset);
						if (r) {
							return this._toFoundBracket(bracketConfig, r);
						}
					}
				}

				prevSearchInToken = searchInToken;
			}

			if (bracketConfig && modeBrackets && prevSearchInToken && searchStartOffset !== searchEndOffset) {
				const r = BracketsUtils.findNextBracketInRange(modeBrackets.forwardRegex, lineNumber, lineText, searchStartOffset, searchEndOffset);
				if (r) {
					return this._toFoundBracket(bracketConfig, r);
				}
			}
		}

		return null;
	}

	public findEnclosingBrackets(_position: IPosition, maxDuration?: number): [Range, Range] | null {
		const position = this.textModel.validatePosition(_position);

		if (this.canBuildAST) {
			const range = Range.fromPositions(position);
			const bracketPair =
				this.getBracketPairsInRange(Range.fromPositions(position, position)).findLast(
					(item) => item.closingBracketRange !== undefined && item.range.strictContainsRange(range)
				);
			if (bracketPair) {
				return [bracketPair.openingBracketRange, bracketPair.closingBracketRange!];
			}
			return null;
		}

		const continueSearchPredicate = createTimeBasedContinueBracketSearchPredicate(maxDuration);
		const lineCount = this.textModel.getLineCount();
		const savedCounts = new Map<string, number[]>();

		let counts: number[] = [];
		const resetCounts = (languageId: string, modeBrackets: RichEditBrackets | null) => {
			if (!savedCounts.has(languageId)) {
				const tmp = [];
				for (let i = 0, len = modeBrackets ? modeBrackets.brackets.length : 0; i < len; i++) {
					tmp[i] = 0;
				}
				savedCounts.set(languageId, tmp);
			}
			counts = savedCounts.get(languageId)!;
		};

		let totalCallCount = 0;
		const searchInRange = (modeBrackets: RichEditBrackets, lineNumber: number, lineText: string, searchStartOffset: number, searchEndOffset: number): [Range, Range] | null | BracketSearchCanceled => {
			while (true) {
				if (continueSearchPredicate && (++totalCallCount) % 100 === 0 && !continueSearchPredicate()) {
					return BracketSearchCanceled.INSTANCE;
				}
				const r = BracketsUtils.findNextBracketInRange(modeBrackets.forwardRegex, lineNumber, lineText, searchStartOffset, searchEndOffset);
				if (!r) {
					break;
				}

				const hitText = lineText.substring(r.startColumn - 1, r.endColumn - 1).toLowerCase();
				const bracket = modeBrackets.textIsBracket[hitText];
				if (bracket) {
					if (bracket.isOpen(hitText)) {
						counts[bracket.index]++;
					} else if (bracket.isClose(hitText)) {
						counts[bracket.index]--;
					}

					if (counts[bracket.index] === -1) {
						return this._matchFoundBracket(r, bracket, false, continueSearchPredicate);
					}
				}

				searchStartOffset = r.endColumn - 1;
			}
			return null;
		};

		let languageId: string | null = null;
		let modeBrackets: RichEditBrackets | null = null;
		for (let lineNumber = position.lineNumber; lineNumber <= lineCount; lineNumber++) {
			const lineTokens = this.textModel.tokenization.getLineTokens(lineNumber);
			const tokenCount = lineTokens.getCount();
			const lineText = this.textModel.getLineContent(lineNumber);

			let tokenIndex = 0;
			let searchStartOffset = 0;
			let searchEndOffset = 0;
			if (lineNumber === position.lineNumber) {
				tokenIndex = lineTokens.findTokenIndexAtOffset(position.column - 1);
				searchStartOffset = position.column - 1;
				searchEndOffset = position.column - 1;
				const tokenLanguageId = lineTokens.getLanguageId(tokenIndex);
				if (languageId !== tokenLanguageId) {
					languageId = tokenLanguageId;
					modeBrackets = this.languageConfigurationService.getLanguageConfiguration(languageId).brackets;
					resetCounts(languageId, modeBrackets);
				}
			}

			let prevSearchInToken = true;
			for (; tokenIndex < tokenCount; tokenIndex++) {
				const tokenLanguageId = lineTokens.getLanguageId(tokenIndex);

				if (languageId !== tokenLanguageId) {
					// language id change!
					if (modeBrackets && prevSearchInToken && searchStartOffset !== searchEndOffset) {
						const r = searchInRange(modeBrackets, lineNumber, lineText, searchStartOffset, searchEndOffset);
						if (r) {
							return stripBracketSearchCanceled(r);
						}
						prevSearchInToken = false;
					}
					languageId = tokenLanguageId;
					modeBrackets = this.languageConfigurationService.getLanguageConfiguration(languageId).brackets;
					resetCounts(languageId, modeBrackets);
				}

				const searchInToken = (!!modeBrackets && !ignoreBracketsInToken(lineTokens.getStandardTokenType(tokenIndex)));
				if (searchInToken) {
					// this token should be searched
					if (prevSearchInToken) {
						// the previous token should be searched, simply extend searchEndOffset
						searchEndOffset = lineTokens.getEndOffset(tokenIndex);
					} else {
						// the previous token should not be searched
						searchStartOffset = lineTokens.getStartOffset(tokenIndex);
						searchEndOffset = lineTokens.getEndOffset(tokenIndex);
					}
				} else {
					// this token should not be searched
					if (modeBrackets && prevSearchInToken && searchStartOffset !== searchEndOffset) {
						const r = searchInRange(modeBrackets, lineNumber, lineText, searchStartOffset, searchEndOffset);
						if (r) {
							return stripBracketSearchCanceled(r);
						}
					}
				}

				prevSearchInToken = searchInToken;
			}

			if (modeBrackets && prevSearchInToken && searchStartOffset !== searchEndOffset) {
				const r = searchInRange(modeBrackets, lineNumber, lineText, searchStartOffset, searchEndOffset);
				if (r) {
					return stripBracketSearchCanceled(r);
				}
			}
		}

		return null;
	}

	private _toFoundBracket(bracketConfig: LanguageBracketsConfiguration, r: Range): IFoundBracket | null {
		if (!r) {
			return null;
		}

		let text = this.textModel.getValueInRange(r);
		text = text.toLowerCase();

		const bracketInfo = bracketConfig.getBracketInfo(text);
		if (!bracketInfo) {
			return null;
		}

		return {
			range: r,
			bracketInfo
		};
	}
}

function createDisposableRef<T>(object: T, disposable?: IDisposable): IReference<T> {
	return {
		object,
		dispose: () => disposable?.dispose(),
	};
}

type ContinueBracketSearchPredicate = (() => boolean);

function createTimeBasedContinueBracketSearchPredicate(maxDuration: number | undefined): ContinueBracketSearchPredicate {
	if (typeof maxDuration === 'undefined') {
		return () => true;
	} else {
		const startTime = Date.now();
		return () => {
			return (Date.now() - startTime <= maxDuration);
		};
	}
}

class BracketSearchCanceled {
	public static INSTANCE = new BracketSearchCanceled();
	_searchCanceledBrand = undefined;
	private constructor() { }
}

function stripBracketSearchCanceled<T>(result: T | null | BracketSearchCanceled): T | null {
	if (result instanceof BracketSearchCanceled) {
		return null;
	}
	return result;
}<|MERGE_RESOLUTION|>--- conflicted
+++ resolved
@@ -10,11 +10,6 @@
 import { Range } from 'vs/editor/common/core/range';
 import { ILanguageConfigurationService } from 'vs/editor/common/languages/languageConfigurationRegistry';
 import { ignoreBracketsInToken } from 'vs/editor/common/languages/supports';
-<<<<<<< HEAD
-import { RichEditBrackets, BracketsUtils, RichEditBracket } from 'vs/editor/common/languages/supports/richEditBrackets';
-import { findLast } from 'vs/base/common/arrays'; // {{SQL CARBON EDIT}} - remove unused
-=======
->>>>>>> 5b6af074
 import { LanguageBracketsConfiguration } from 'vs/editor/common/languages/supports/languageBracketsConfiguration';
 import { BracketsUtils, RichEditBracket, RichEditBrackets } from 'vs/editor/common/languages/supports/richEditBrackets';
 import { BracketPairsTree } from 'vs/editor/common/model/bracketPairsTextModelPart/bracketPairsTree/bracketPairsTree';
@@ -22,6 +17,7 @@
 import { BracketInfo, BracketPairInfo, BracketPairWithMinIndentationInfo, IBracketPairsTextModelPart, IFoundBracket } from 'vs/editor/common/textModelBracketPairs';
 import { IModelContentChangedEvent, IModelLanguageChangedEvent, IModelOptionsChangedEvent, IModelTokensChangedEvent } from 'vs/editor/common/textModelEvents';
 import { LineTokens } from 'vs/editor/common/tokens/lineTokens';
+import { compareBy, findLast, findLastMaxBy } from 'vs/base/common/arrays';
 
 export class BracketPairsTextModelPart extends Disposable implements IBracketPairsTextModelPart {
 	private readonly bracketPairsTree = this._register(new MutableDisposable<IReference<BracketPairsTree>>());
@@ -167,10 +163,9 @@
 	}
 
 	public matchBracket(position: IPosition, maxDuration?: number): [Range, Range] | null {
-<<<<<<< HEAD
 		// {{SQL CARBON TODO}} - disable new bracket matching since it is not compatible with Notebook implementation
 		// if (this.canBuildAST) {
-		// 	const bracketPair = findLastMaxBy(
+		//	const bracketPair = findLastMaxBy(
 		// 		this.getBracketPairsInRange(
 		// 			Range.fromPositions(position, position)
 		// 		).filter(
@@ -178,7 +173,7 @@
 		// 				item.closingBracketRange !== undefined &&
 		// 				(item.openingBracketRange.containsPosition(position) ||
 		// 					item.closingBracketRange.containsPosition(position))
-		// 		),
+		//		),
 		// 		compareBy(
 		// 			(item) =>
 		// 				item.openingBracketRange.containsPosition(position)
@@ -193,31 +188,6 @@
 		// 	return null;
 		// } else
 		{
-=======
-		if (this.canBuildAST) {
-			const bracketPair =
-				this.getBracketPairsInRange(
-					Range.fromPositions(position, position)
-				).filter(
-					(item) =>
-						item.closingBracketRange !== undefined &&
-						(item.openingBracketRange.containsPosition(position) ||
-							item.closingBracketRange.containsPosition(position))
-				).findLastMaxBy(
-					compareBy(
-						(item) =>
-							item.openingBracketRange.containsPosition(position)
-								? item.openingBracketRange
-								: item.closingBracketRange,
-						Range.compareRangesUsingStarts
-					)
-				);
-			if (bracketPair) {
-				return [bracketPair.openingBracketRange, bracketPair.closingBracketRange!];
-			}
-			return null;
-		} else {
->>>>>>> 5b6af074
 			// Fallback to old bracket matching code:
 			const continueSearchPredicate = createTimeBasedContinueBracketSearchPredicate(maxDuration);
 			return this._matchBracket(this.textModel.validatePosition(position), continueSearchPredicate);
