--- conflicted
+++ resolved
@@ -2108,13 +2108,8 @@
 
 	constructor() {
 		const defaults: EditorMinimapOptions = {
-<<<<<<< HEAD
 			enabled: false, // {{SQL CARBON EDIT}} disable minimap by default
-			mode: 'actual',
-=======
-			enabled: true,
 			size: 'proportional',
->>>>>>> 8758dc9d
 			side: 'right',
 			showSlider: 'mouseover',
 			renderCharacters: true,
