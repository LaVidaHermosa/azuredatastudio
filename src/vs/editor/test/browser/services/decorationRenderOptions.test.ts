--- conflicted
+++ resolved
@@ -10,51 +10,9 @@
 import { TestCodeEditorService, TestGlobalStyleSheet } from 'vs/editor/test/browser/editorTestServices';
 import { TestColorTheme, TestThemeService } from 'vs/platform/theme/test/common/testThemeService';
 
-<<<<<<< HEAD
-const themeServiceMock = new TestThemeService();
-
-class TestCodeEditorServiceImpl extends CodeEditorServiceImpl {
-	getActiveCodeEditor(): ICodeEditor | null {
-		return null;
-	}
-
-	openCodeEditor(input: IResourceEditorInput, source: ICodeEditor | null, sideBySide?: boolean): Promise<ICodeEditor | null> {
-		return Promise.resolve(null);
-	}
-}
-
-class TestGlobalStyleSheet extends GlobalStyleSheet {
-
-	public rules: string[] = [];
-
-	constructor() {
-		super(null!);
-	}
-
-	public override insertRule(rule: string, index?: number): void {
-		this.rules.unshift(rule);
-	}
-
-	public override removeRulesContainingSelector(ruleName: string): void {
-		for (let i = 0; i < this.rules.length; i++) {
-			if (this.rules[i].indexOf(ruleName) >= 0) {
-				this.rules.splice(i, 1);
-				i--;
-			}
-		}
-	}
-
-	public read(): string {
-		return this.rules.join('\n');
-	}
-}
-
-suite.skip('Decoration Render Options', () => { // {{SQL CARBON EDIT}} skip suite
-=======
 suite('Decoration Render Options', () => {
 	const themeServiceMock = new TestThemeService();
 
->>>>>>> 559e9bee
 	let options: IDecorationRenderOptions = {
 		gutterIconPath: URI.parse('https://github.com/microsoft/vscode/blob/main/resources/linux/code.png'),
 		gutterIconSize: 'contain',
