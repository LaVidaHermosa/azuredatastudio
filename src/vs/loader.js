--- conflicted
+++ resolved
@@ -441,16 +441,10 @@
                     }
                 }
             }
-<<<<<<< HEAD
-            var result = moduleId;
-            var results;
+            let result = moduleId;
+            let results;
             // {{SQL CARBON EDIT}}
             if ((!AMDLoader.Utilities.endsWith(result, '.js') || result === 'chart.js' || result === 'mark.js') && !AMDLoader.Utilities.isAbsolutePath(result)) {
-=======
-            let result = moduleId;
-            let results;
-            if (!AMDLoader.Utilities.endsWith(result, '.js') && !AMDLoader.Utilities.isAbsolutePath(result)) {
->>>>>>> 5b6af074
                 results = this._applyPaths(result);
                 for (let i = 0, len = results.length; i < len; i++) {
                     if (this.isBuild() && results[i] === 'empty:') {
@@ -801,7 +795,6 @@
                 catch (_e) {
                     recorder.record(61 /* LoaderEventType.CachedDataMissed */, cachedDataPath);
                 }
-<<<<<<< HEAD
                 // {{SQL CARBON EDIT}} Add more details to compile error
                 var script;
                 try {
@@ -809,11 +802,7 @@
                 } catch (err) {
                     throw new Error(`Error compiling ${filename}. ${err}`);
                 }
-                var compileWrapper = script.runInThisContext(options);
-=======
-                const script = new that._vm.Script(scriptSource, options);
                 const compileWrapper = script.runInThisContext(options);
->>>>>>> 5b6af074
                 // run script
                 const dirname = that._path.dirname(filename);
                 const require = makeRequireFunction(this);
@@ -870,11 +859,10 @@
                     this._verifyCachedData(script, scriptSource, cachedDataPath, hashData, moduleManager);
                 });
             }
-<<<<<<< HEAD
-        };
-        NodeScriptLoader.prototype._createAndEvalScript = function (moduleManager, contents, options, callback, errorback) {
-            var recorder = moduleManager.getRecorder();
-            recorder.record(31 /* NodeBeginEvaluatingScript */, options.filename);
+        }
+        _createAndEvalScript(moduleManager, contents, options, callback, errorback) {
+            const recorder = moduleManager.getRecorder();
+            recorder.record(31 /* LoaderEventType.NodeBeginEvaluatingScript */, options.filename);
             // {{SQL CARBON EDIT}} Add more details to compile error
             var script;
             try {
@@ -882,21 +870,10 @@
             } catch (err) {
                 throw new Error(`Error compiling ${options.filename}. ${err}`);
             }
-            var ret = script.runInThisContext(options);
-            var globalDefineFunc = moduleManager.getGlobalAMDDefineFunc();
-            var receivedDefineCall = false;
-            var localDefineFunc = function () {
-=======
-        }
-        _createAndEvalScript(moduleManager, contents, options, callback, errorback) {
-            const recorder = moduleManager.getRecorder();
-            recorder.record(31 /* LoaderEventType.NodeBeginEvaluatingScript */, options.filename);
-            const script = new this._vm.Script(contents, options);
             const ret = script.runInThisContext(options);
             const globalDefineFunc = moduleManager.getGlobalAMDDefineFunc();
             let receivedDefineCall = false;
             const localDefineFunc = function () {
->>>>>>> 5b6af074
                 receivedDefineCall = true;
                 return globalDefineFunc.apply(null, arguments);
             };
