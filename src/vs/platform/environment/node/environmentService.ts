/*---------------------------------------------------------------------------------------------
 *  Copyright (c) Microsoft Corporation. All rights reserved.
 *  Licensed under the Source EULA. See License.txt in the project root for license information.
 *--------------------------------------------------------------------------------------------*/

import { IDebugParams, IExtensionHostDebugParams, INativeEnvironmentService } from 'vs/platform/environment/common/environment';
import { NativeParsedArgs } from 'vs/platform/environment/common/argv';
import * as paths from 'vs/base/node/paths';
import * as os from 'os';
import * as path from 'vs/base/common/path';
import * as resources from 'vs/base/common/resources';
import { memoize } from 'vs/base/common/decorators';
import product from 'vs/platform/product/common/product';
import { toLocalISOString } from 'vs/base/common/date';
import { FileAccess } from 'vs/base/common/network';
import { URI } from 'vs/base/common/uri';
import { createStaticIPCHandle } from 'vs/base/parts/ipc/node/ipc.net';

export class NativeEnvironmentService implements INativeEnvironmentService {

	declare readonly _serviceBrand: undefined;

	get args(): NativeParsedArgs { return this._args; }

	@memoize
	get appRoot(): string { return path.dirname(FileAccess.asFileUri('', require).fsPath); }

	readonly logsPath: string;

	@memoize
	get userHome(): URI { return URI.file(os.homedir()); }

	@memoize
	get userDataPath(): string {
		const vscodePortable = process.env['VSCODE_PORTABLE'];
		if (vscodePortable) {
			return path.join(vscodePortable, 'user-data');
		}

		return parseUserDataDir(this._args, process);
	}

	@memoize
	get appSettingsHome(): URI { return URI.file(path.join(this.userDataPath, 'User')); }

	@memoize
	get tmpDir(): URI { return URI.file(os.tmpdir()); }

	@memoize
	get userRoamingDataHome(): URI { return this.appSettingsHome; }

	@memoize
	get settingsResource(): URI { return resources.joinPath(this.userRoamingDataHome, 'settings.json'); }

	@memoize
	get userDataSyncHome(): URI { return resources.joinPath(this.userRoamingDataHome, 'sync'); }

	@memoize
	get userDataSyncLogResource(): URI { return URI.file(path.join(this.logsPath, 'userDataSync.log')); }

	@memoize
	get sync(): 'on' | 'off' | undefined { return this.args.sync; }

	@memoize
	get machineSettingsResource(): URI { return resources.joinPath(URI.file(path.join(this.userDataPath, 'Machine')), 'settings.json'); }

	@memoize
	get globalStorageHome(): URI { return URI.joinPath(this.appSettingsHome, 'globalStorage'); }

	@memoize
	get workspaceStorageHome(): URI { return URI.joinPath(this.appSettingsHome, 'workspaceStorage'); }

	@memoize
	get keybindingsResource(): URI { return resources.joinPath(this.userRoamingDataHome, 'keybindings.json'); }

	@memoize
	get keyboardLayoutResource(): URI { return resources.joinPath(this.userRoamingDataHome, 'keyboardLayout.json'); }

	@memoize
	get argvResource(): URI {
		const vscodePortable = process.env['VSCODE_PORTABLE'];
		if (vscodePortable) {
			return URI.file(path.join(vscodePortable, 'argv.json'));
		}

		return resources.joinPath(this.userHome, product.dataFolderName, 'argv.json');
	}

	@memoize
	get snippetsHome(): URI { return resources.joinPath(this.userRoamingDataHome, 'snippets'); }

	@memoize
	get isExtensionDevelopment(): boolean { return !!this._args.extensionDevelopmentPath; }

	@memoize
	get untitledWorkspacesHome(): URI { return URI.file(path.join(this.userDataPath, 'Workspaces')); }

	@memoize
	get installSourcePath(): string { return path.join(this.userDataPath, 'installSource'); }

	@memoize
	get builtinExtensionsPath(): string {
		const fromArgs = parsePathArg(this._args['builtin-extensions-dir'], process);
		if (fromArgs) {
			return fromArgs;
		} else {
			return path.normalize(path.join(FileAccess.asFileUri('', require).fsPath, '..', 'extensions'));
		}
	}

	get extensionsDownloadPath(): string {
		const fromArgs = parsePathArg(this._args['extensions-download-dir'], process);
		if (fromArgs) {
			return fromArgs;
		} else {
			return path.join(this.userDataPath, 'CachedExtensionVSIXs');
		}
	}

	@memoize
	get extensionsPath(): string {
		const fromArgs = parsePathArg(this._args['extensions-dir'], process);

		if (fromArgs) {
			return fromArgs;
		}

		const vscodeExtensions = process.env['VSCODE_EXTENSIONS'];
		if (vscodeExtensions) {
			return vscodeExtensions;
		}

		const vscodePortable = process.env['VSCODE_PORTABLE'];
		if (vscodePortable) {
			return path.join(vscodePortable, 'extensions');
		}

		return resources.joinPath(this.userHome, product.dataFolderName, 'extensions').fsPath;
	}

	@memoize
	get extensionDevelopmentLocationURI(): URI[] | undefined {
		const s = this._args.extensionDevelopmentPath;
		if (Array.isArray(s)) {
			return s.map(p => {
				if (/^[^:/?#]+?:\/\//.test(p)) {
					return URI.parse(p);
				}
				return URI.file(path.normalize(p));
			});
		}
		return undefined;
	}

	@memoize
	get extensionTestsLocationURI(): URI | undefined {
		const s = this._args.extensionTestsPath;
		if (s) {
			if (/^[^:/?#]+?:\/\//.test(s)) {
				return URI.parse(s);
			}
			return URI.file(path.normalize(s));
		}
		return undefined;
	}

	get disableExtensions(): boolean | string[] {
		if (this._args['disable-extensions']) {
			return true;
		}
		const disableExtensions = this._args['disable-extension'];
		if (disableExtensions) {
			if (typeof disableExtensions === 'string') {
				return [disableExtensions];
			}
			if (Array.isArray(disableExtensions) && disableExtensions.length > 0) {
				return disableExtensions;
			}
		}
		return false;
	}

	@memoize
	get debugExtensionHost(): IExtensionHostDebugParams { return parseExtensionHostPort(this._args, this.isBuilt); }
	get debugRenderer(): boolean { return !!this._args.debugRenderer; }

	get isBuilt(): boolean { return !process.env['VSCODE_DEV']; }
	get verbose(): boolean { return !!this._args.verbose; }
	get logLevel(): string | undefined { return this._args.log; }

	@memoize
	get sharedIPCHandle(): string { return createStaticIPCHandle(this.userDataPath, 'shared', product.version); }

	@memoize
	get serviceMachineIdResource(): URI { return resources.joinPath(URI.file(this.userDataPath), 'machineid'); }

	get crashReporterId(): string | undefined { return this._args['crash-reporter-id']; }
	get crashReporterDirectory(): string | undefined { return this._args['crash-reporter-directory']; }

	get driverHandle(): string | undefined { return this._args['driver']; }

	@memoize
	get telemetryLogResource(): URI { return URI.file(path.join(this.logsPath, 'telemetry.log')); }
	get disableTelemetry(): boolean { return !!this._args['disable-telemetry']; }

	constructor(protected _args: NativeParsedArgs) {
		if (!_args.logsPath) {
			const key = toLocalISOString(new Date()).replace(/-|:|\.\d+Z$/g, '');
			_args.logsPath = path.join(this.userDataPath, 'logs', key);
		}
<<<<<<< HEAD
		// {{SQL CARBON EDIT}} Note we keep the VSCODE_LOGS var above in case merges come in that use that so we don't
		//                     break functionality. ADS code should always use ADS_LOGS when referring to the log path
		if (!process.env['ADS_LOGS']) {
			const key = toLocalISOString(new Date()).replace(/-|:|\.\d+Z$/g, '');
			process.env['ADS_LOGS'] = path.join(this.userDataPath, 'logs', key);
		}

		this.logsPath = process.env['ADS_LOGS']!;
=======
		this.logsPath = _args.logsPath;
>>>>>>> 00c45729
	}
}

export function parseExtensionHostPort(args: NativeParsedArgs, isBuild: boolean): IExtensionHostDebugParams {
	return parseDebugPort(args['inspect-extensions'], args['inspect-brk-extensions'], 5870, isBuild, args.debugId);
}

export function parseSearchPort(args: NativeParsedArgs, isBuild: boolean): IDebugParams {
	return parseDebugPort(args['inspect-search'], args['inspect-brk-search'], 5876, isBuild);
}

function parseDebugPort(debugArg: string | undefined, debugBrkArg: string | undefined, defaultBuildPort: number, isBuild: boolean, debugId?: string): IExtensionHostDebugParams {
	const portStr = debugBrkArg || debugArg;
	const port = Number(portStr) || (!isBuild ? defaultBuildPort : null);
	const brk = port ? Boolean(!!debugBrkArg) : false;

	return { port, break: brk, debugId };
}

export function parsePathArg(arg: string | undefined, process: NodeJS.Process): string | undefined {
	if (!arg) {
		return undefined;
	}

	// Determine if the arg is relative or absolute, if relative use the original CWD
	// (VSCODE_CWD), not the potentially overridden one (process.cwd()).
	const resolved = path.resolve(arg);

	if (path.normalize(arg) === resolved) {
		return resolved;
	}

	return path.resolve(process.env['VSCODE_CWD'] || process.cwd(), arg);
}

export function parseUserDataDir(args: NativeParsedArgs, process: NodeJS.Process): string {
	return parsePathArg(args['user-data-dir'], process) || path.resolve(paths.getDefaultUserDataPath());
}<|MERGE_RESOLUTION|>--- conflicted
+++ resolved
@@ -208,7 +208,6 @@
 			const key = toLocalISOString(new Date()).replace(/-|:|\.\d+Z$/g, '');
 			_args.logsPath = path.join(this.userDataPath, 'logs', key);
 		}
-<<<<<<< HEAD
 		// {{SQL CARBON EDIT}} Note we keep the VSCODE_LOGS var above in case merges come in that use that so we don't
 		//                     break functionality. ADS code should always use ADS_LOGS when referring to the log path
 		if (!process.env['ADS_LOGS']) {
@@ -217,9 +216,6 @@
 		}
 
 		this.logsPath = process.env['ADS_LOGS']!;
-=======
-		this.logsPath = _args.logsPath;
->>>>>>> 00c45729
 	}
 }
 
