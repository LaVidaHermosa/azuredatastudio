/*---------------------------------------------------------------------------------------------
 *  Copyright (c) Microsoft Corporation. All rights reserved.
 *  Licensed under the Source EULA. See License.txt in the project root for license information.
 *--------------------------------------------------------------------------------------------*/

import * as minimist from 'minimist';
import * as os from 'os';
import { localize } from 'vs/nls';
import { ParsedArgs } from 'vs/platform/environment/common/environment';
import { join } from 'path';
import { writeFileSync } from 'fs';

/**
 * This code is also used by standalone cli's. Avoid adding any other dependencies.
 */

class HelpCategories {
	o = localize('optionsUpperCase', "Options");
	e = localize('extensionsManagement', "Extensions Management");
	t = localize('troubleshooting', "Troubleshooting");
}

export interface Option {
	id: string;
	type: 'boolean' | 'string';
	alias?: string;
	deprecates?: string; // old deprecated id
	args?: string | string[];
	description?: string;
	cat?: keyof HelpCategories;
}

export const options: Option[] = [
	{ id: 'diff', type: 'boolean', cat: 'o', alias: 'd', args: ['file', 'file'], description: localize('diff', "Compare two files with each other.") },
	{ id: 'add', type: 'boolean', cat: 'o', alias: 'a', args: 'folder', description: localize('add', "Add folder(s) to the last active window.") },
	{ id: 'goto', type: 'boolean', cat: 'o', alias: 'g', args: 'file:line[:character]', description: localize('goto', "Open a file at the path on the specified line and character position.") },
	{ id: 'new-window', type: 'boolean', cat: 'o', alias: 'n', description: localize('newWindow', "Force to open a new window.") },
	{ id: 'reuse-window', type: 'boolean', cat: 'o', alias: 'r', description: localize('reuseWindow', "Force to open a file or folder in an already opened window.") },
	{ id: 'wait', type: 'boolean', cat: 'o', alias: 'w', description: localize('wait', "Wait for the files to be closed before returning.") },
	{ id: 'locale', type: 'string', cat: 'o', args: 'locale', description: localize('locale', "The locale to use (e.g. en-US or zh-TW).") },
	{ id: 'user-data-dir', type: 'string', cat: 'o', args: 'dir', description: localize('userDataDir', "Specifies the directory that user data is kept in. Can be used to open multiple distinct instances of Code.") },
	{ id: 'version', type: 'boolean', cat: 'o', alias: 'v', description: localize('version', "Print version.") },
	{ id: 'help', type: 'boolean', cat: 'o', alias: 'h', description: localize('help', "Print usage.") },
	{ id: 'folder-uri', type: 'string', cat: 'o', args: 'uri', description: localize('folderUri', "Opens a window with given folder uri(s)") },
	{ id: 'file-uri', type: 'string', cat: 'o', args: 'uri', description: localize('fileUri', "Opens a window with given file uri(s)") },

	{ id: 'extensions-dir', type: 'string', deprecates: 'extensionHomePath', cat: 'e', args: 'dir', description: localize('extensionHomePath', "Set the root path for extensions.") },
	{ id: 'list-extensions', type: 'boolean', cat: 'e', description: localize('listExtensions', "List the installed extensions.") },
	{ id: 'show-versions', type: 'boolean', cat: 'e', description: localize('showVersions', "Show versions of installed extensions, when using --list-extension.") },
	{ id: 'install-extension', type: 'string', cat: 'e', args: 'extension-id', description: localize('installExtension', "Installs or updates the extension. Use `--force` argument to avoid prompts.") },
	{ id: 'uninstall-extension', type: 'string', cat: 'e', args: 'extension-id', description: localize('uninstallExtension', "Uninstalls an extension.") },
	{ id: 'enable-proposed-api', type: 'string', cat: 'e', args: 'extension-id', description: localize('experimentalApis', "Enables proposed API features for extensions. Can receive one or more extension IDs to enable individually.") },

	{ id: 'verbose', type: 'boolean', cat: 't', description: localize('verbose', "Print verbose output (implies --wait).") },
	{ id: 'log', type: 'string', cat: 't', args: 'level', description: localize('log', "Log level to use. Default is 'info'. Allowed values are 'critical', 'error', 'warn', 'info', 'debug', 'trace', 'off'.") },
	{ id: 'status', type: 'boolean', alias: 's', cat: 't', description: localize('status', "Print process usage and diagnostics information.") },
	{ id: 'prof-modules', type: 'boolean', alias: 'p', cat: 't', description: localize('prof-modules', "Capture performance markers while loading JS modules and print them with 'F1 > Developer: Startup Performance") },
	{ id: 'prof-startup', type: 'boolean', cat: 't', description: localize('prof-startup', "Run CPU profiler during startup") },
	{ id: 'disable-extensions', type: 'boolean', deprecates: 'disableExtensions', cat: 't', description: localize('disableExtensions', "Disable all installed extensions.") },
	{ id: 'disable-extension', type: 'string', cat: 't', args: 'extension-id', description: localize('disableExtension', "Disable an extension.") },

	{ id: 'inspect-extensions', type: 'string', deprecates: 'debugPluginHost', args: 'port', cat: 't', description: localize('inspect-extensions', "Allow debugging and profiling of extensions. Check the developer tools for the connection URI.") },
	{ id: 'inspect-brk-extensions', type: 'string', deprecates: 'debugBrkPluginHost', args: 'port', cat: 't', description: localize('inspect-brk-extensions', "Allow debugging and profiling of extensions with the extension host being paused after start. Check the developer tools for the connection URI.") },
	{ id: 'disable-gpu', type: 'boolean', cat: 't', description: localize('disableGPU', "Disable GPU hardware acceleration.") },
	{ id: 'upload-logs', type: 'string', cat: 't', description: localize('uploadLogs', "Uploads logs from current session to a secure endpoint.") },
	{ id: 'max-memory', type: 'string', cat: 't', description: localize('maxMemory', "Max memory size for a window (in Mbytes).") },

	{ id: 'remote', type: 'string' },
	{ id: 'extensionDevelopmentPath', type: 'string' },
	{ id: 'extensionTestsPath', type: 'string' },
	{ id: 'debugId', type: 'string' },
	{ id: 'inspect-search', type: 'string', deprecates: 'debugSearch' },
	{ id: 'inspect-brk-search', type: 'string', deprecates: 'debugBrkSearch' },
	{ id: 'export-default-configuration', type: 'string' },
	{ id: 'install-source', type: 'string' },
	{ id: 'driver', type: 'string' },
	{ id: 'logExtensionHostCommunication', type: 'boolean' },
	{ id: 'skip-getting-started', type: 'boolean' },
	{ id: 'skip-release-notes', type: 'boolean' },
	{ id: 'sticky-quickopen', type: 'boolean' },
	{ id: 'disable-restore-windows', type: 'boolean' },
	{ id: 'disable-telemetry', type: 'boolean' },
	{ id: 'disable-updates', type: 'boolean' },
	{ id: 'disable-crash-reporter', type: 'boolean' },
	{ id: 'skip-add-to-recently-opened', type: 'boolean' },
	{ id: 'unity-launch', type: 'boolean' },
	{ id: 'open-url', type: 'boolean' },
	{ id: 'nolazy', type: 'boolean' },
	{ id: 'issue', type: 'boolean' },
	{ id: 'file-write', type: 'boolean' },
	{ id: 'file-chmod', type: 'boolean' },
	{ id: 'driver-verbose', type: 'boolean' },
	{ id: 'force', type: 'boolean' },
	{ id: 'trace-category-filter', type: 'string' },
	{ id: 'trace-options', type: 'string' },
	{ id: 'prof-code-loading', type: 'boolean' },
	{ id: 'nodeless', type: 'boolean' }, // TODO@ben revisit electron5 nodeless support
<<<<<<< HEAD

	// {{SQL CARBON EDIT}}
	{ id: 'database', type: 'string', alias: 'D' },
	{ id: 'server', type: 'string', alias: 'S' },
	{ id: 'user', type: 'string', alias: 'U' },
	{ id: 'command', type: 'string', alias: 'c' },
	{ id: 'aad', type: 'boolean' },
	{ id: 'integrated', type: 'boolean', alias: 'E' }
	// {{SQL CARBON EDIT}} - End
=======
	{ id: '_', type: 'string' }
>>>>>>> 00232460
];

export function parseArgs(args: string[], isOptionSupported = (_: Option) => true): ParsedArgs {
	const alias: { [key: string]: string } = {};
	const string: string[] = [];
	const boolean: string[] = [];
	for (let o of options) {
		if (isOptionSupported(o)) {
			if (o.alias) {
				alias[o.id] = o.alias;
			}
		}

		if (o.type === 'string') {
			string.push(o.id);
			if (o.deprecates) {
				string.push(o.deprecates);
			}
		} else if (o.type === 'boolean') {
			boolean.push(o.id);
			if (o.deprecates) {
				boolean.push(o.deprecates);
			}
		}
	}
	// remote aliases to avoid confusion
	const parsedArgs = minimist(args, { string, boolean, alias }) as ParsedArgs;
	for (let o of options) {
		if (o.alias) {
			delete parsedArgs[o.alias];
		}
		if (o.deprecates && parsedArgs.hasOwnProperty(o.deprecates) && !parsedArgs[o.id]) {
			parsedArgs[o.id] = parsedArgs[o.deprecates];
			delete parsedArgs[o.deprecates];
		}
	}
	return parsedArgs;
}

function formatUsage(option: Option) {
	let args = '';
	if (option.args) {
		if (Array.isArray(option.args)) {
			args = ` <${option.args.join('> <')}>`;
		} else {
			args = ` <${option.args}>`;
		}
	}
	if (option.alias) {
		return `-${option.alias} --${option.id}${args}`;
	}
	return `--${option.id}${args}`;
}

// exported only for testing
export function formatOptions(docOptions: Option[], columns: number): string[] {
	let usageTexts = docOptions.map(formatUsage);
	let argLength = Math.max.apply(null, usageTexts.map(k => k.length)) + 2/*left padding*/ + 1/*right padding*/;
	if (columns - argLength < 25) {
		// Use a condensed version on narrow terminals
		return docOptions.reduce<string[]>((r, o, i) => r.concat([`  ${usageTexts[i]}`, `      ${o.description}`]), []);
	}
	let descriptionColumns = columns - argLength - 1;
	let result: string[] = [];
	docOptions.forEach((o, i) => {
		let usage = usageTexts[i];
		let wrappedDescription = wrapText(o.description!, descriptionColumns);
		let keyPadding = indent(argLength - usage.length - 2/*left padding*/);
		result.push('  ' + usage + keyPadding + wrappedDescription[0]);
		for (let i = 1; i < wrappedDescription.length; i++) {
			result.push(indent(argLength) + wrappedDescription[i]);
		}
	});
	return result;
}

function indent(count: number): string {
	return (<any>' ').repeat(count);
}

function wrapText(text: string, columns: number): string[] {
	let lines: string[] = [];
	while (text.length) {
		let index = text.length < columns ? text.length : text.lastIndexOf(' ', columns);
		let line = text.slice(0, index).trim();
		text = text.slice(index);
		lines.push(line);
	}
	return lines;
}

export function buildHelpMessage(productName: string, executableName: string, version: string, isOptionSupported = (_: Option) => true): string {
	const columns = (process.stdout).isTTY && (process.stdout).columns || 80;

	let categories = new HelpCategories();

	let help = [`${productName} ${version}`];
	help.push('');
	help.push(`${localize('usage', "Usage")}: ${executableName} [${localize('options', "options")}][${localize('paths', 'paths')}...]`);
	help.push('');
	if (os.platform() === 'win32') {
		help.push(localize('stdinWindows', "To read output from another program, append '-' (e.g. 'echo Hello World | {0} -')", executableName));
	} else {
		help.push(localize('stdinUnix', "To read from stdin, append '-' (e.g. 'ps aux | grep code | {0} -')", executableName));
	}
	help.push('');
	for (let key in categories) {
		let categoryOptions = options.filter(o => !!o.description && o.cat === key && isOptionSupported(o));
		if (categoryOptions.length) {
			help.push(categories[key]);
			help.push(...formatOptions(categoryOptions, columns));
			help.push('');
		}
	}
	return help.join('\n');
}

export function buildVersionMessage(version: string | undefined, commit: string | undefined): string {
	return `${version || localize('unknownVersion', "Unknown version")}\n${commit || localize('unknownCommit', "Unknown commit")}\n${process.arch}`;
}

/**
 * Converts an argument into an array
 * @param arg a argument value. Can be undefined, an entry or an array
 */
export function asArray(arg: string | string[] | undefined): string[] {
	if (arg) {
		if (Array.isArray(arg)) {
			return arg;
		}
		return [arg];
	}
	return [];
}

/**
 * Returns whether an argument is present.
 */
export function hasArgs(arg: string | string[] | undefined): boolean {
	if (arg) {
		if (Array.isArray(arg)) {
			return !!arg.length;
		}
		return true;
	}
	return false;
}

export function addArg(argv: string[], ...args: string[]): string[] {
	const endOfArgsMarkerIndex = argv.indexOf('--');
	if (endOfArgsMarkerIndex === -1) {
		argv.push(...args);
	} else {
		// if the we have an argument "--" (end of argument marker)
		// we cannot add arguments at the end. rather, we add
		// arguments before the "--" marker.
		argv.splice(endOfArgsMarkerIndex, 0, ...args);
	}

	return argv;
}

export function createWaitMarkerFile(verbose?: boolean): string | undefined {
	const randomWaitMarkerPath = join(os.tmpdir(), Math.random().toString(36).replace(/[^a-z]+/g, '').substr(0, 10));

	try {
		writeFileSync(randomWaitMarkerPath, '');
		if (verbose) {
			console.log(`Marker file for --wait created: ${randomWaitMarkerPath}`);
		}
		return randomWaitMarkerPath;
	} catch (err) {
		if (verbose) {
			console.error(`Failed to create marker file for --wait: ${err}`);
		}
		return undefined;
	}
}<|MERGE_RESOLUTION|>--- conflicted
+++ resolved
@@ -95,7 +95,6 @@
 	{ id: 'trace-options', type: 'string' },
 	{ id: 'prof-code-loading', type: 'boolean' },
 	{ id: 'nodeless', type: 'boolean' }, // TODO@ben revisit electron5 nodeless support
-<<<<<<< HEAD
 
 	// {{SQL CARBON EDIT}}
 	{ id: 'database', type: 'string', alias: 'D' },
@@ -103,11 +102,9 @@
 	{ id: 'user', type: 'string', alias: 'U' },
 	{ id: 'command', type: 'string', alias: 'c' },
 	{ id: 'aad', type: 'boolean' },
-	{ id: 'integrated', type: 'boolean', alias: 'E' }
+	{ id: 'integrated', type: 'boolean', alias: 'E' },
 	// {{SQL CARBON EDIT}} - End
-=======
 	{ id: '_', type: 'string' }
->>>>>>> 00232460
 ];
 
 export function parseArgs(args: string[], isOptionSupported = (_: Option) => true): ParsedArgs {
