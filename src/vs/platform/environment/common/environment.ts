/*---------------------------------------------------------------------------------------------
 *  Copyright (c) Microsoft Corporation. All rights reserved.
 *  Licensed under the Source EULA. See License.txt in the project root for license information.
 *--------------------------------------------------------------------------------------------*/

import { createDecorator } from 'vs/platform/instantiation/common/instantiation';
import { URI } from 'vs/base/common/uri';
import { IUserHomeProvider } from 'vs/base/common/labels';

export interface ParsedArgs {
	_: string[];
	'folder-uri'?: string[]; // undefined or array of 1 or more
	'file-uri'?: string[]; // undefined or array of 1 or more
	_urls?: string[];
	help?: boolean;
	version?: boolean;
	telemetry?: boolean;
	status?: boolean;
	wait?: boolean;
	waitMarkerFilePath?: string;
	diff?: boolean;
	add?: boolean;
	goto?: boolean;
	'new-window'?: boolean;
	'unity-launch'?: boolean; // Always open a new window, except if opening the first window or opening a file or folder as part of the launch.
	'reuse-window'?: boolean;
	locale?: string;
	'user-data-dir'?: string;
	'prof-startup'?: boolean;
	'prof-startup-prefix'?: string;
	'prof-append-timers'?: string;
	verbose?: boolean;
	trace?: boolean;
	'trace-category-filter'?: string;
	'trace-options'?: string;
	log?: string;
	logExtensionHostCommunication?: boolean;
	'extensions-dir'?: string;
	'builtin-extensions-dir'?: string;
	extensionDevelopmentPath?: string[]; // // undefined or array of 1 or more local paths or URIs
	extensionTestsPath?: string; // either a local path or a URI
	'inspect-extensions'?: string;
	'inspect-brk-extensions'?: string;
	debugId?: string;
	'inspect-search'?: string;
	'inspect-brk-search'?: string;
	'disable-extensions'?: boolean;
	'disable-extension'?: string[]; // undefined or array of 1 or more
	'list-extensions'?: boolean;
	'show-versions'?: boolean;
	'category'?: string;
	'install-extension'?: string[]; // undefined or array of 1 or more
	'uninstall-extension'?: string[]; // undefined or array of 1 or more
	'locate-extension'?: string[]; // undefined or array of 1 or more
	'enable-proposed-api'?: string[]; // undefined or array of 1 or more
	'open-url'?: boolean;
	'skip-getting-started'?: boolean;
	'skip-release-notes'?: boolean;
	'sticky-quickopen'?: boolean;
	'disable-restore-windows'?: boolean;
	'disable-telemetry'?: boolean;
	'export-default-configuration'?: string;
	'install-source'?: string;
	'disable-updates'?: boolean;
	'disable-crash-reporter'?: boolean;
	'skip-add-to-recently-opened'?: boolean;
	'max-memory'?: string;
	'file-write'?: boolean;
	'file-chmod'?: boolean;
	'driver'?: string;
	'driver-verbose'?: boolean;
	remote?: string;
	'disable-user-env-probe'?: boolean;
	'force'?: boolean;
	'force-user-env'?: boolean;
<<<<<<< HEAD
	// {{SQL CARBON EDIT}} Start
	aad?: boolean;
	database?: string;
	integrated?: boolean;
	server?: string;
	user?: string;
	command?: string;
	// {{SQL CARBON EDIT}} End
=======
	'sync'?: 'on' | 'off';

>>>>>>> 48fa5b2a
	// chromium command line args: https://electronjs.org/docs/all#supported-chrome-command-line-switches
	'no-proxy-server'?: boolean;
	'proxy-server'?: string;
	'proxy-bypass-list'?: string;
	'proxy-pac-url'?: string;
	'inspect'?: string;
	'inspect-brk'?: string;
	'js-flags'?: string;
	'disable-gpu'?: boolean;
	'nolazy'?: boolean;
	'force-device-scale-factor'?: string;
	'force-renderer-accessibility'?: boolean;
	'ignore-certificate-error'?: boolean;
	'allow-insecure-localhost'?: boolean;
}

export const IEnvironmentService = createDecorator<IEnvironmentService>('environmentService');

export interface IDebugParams {
	port: number | null;
	break: boolean;
}

export interface IExtensionHostDebugParams extends IDebugParams {
	debugId?: string;
}

export const BACKUPS = 'Backups';

export interface IEnvironmentService extends IUserHomeProvider {

	_serviceBrand: undefined;

	args: ParsedArgs;

	execPath: string;
	appRoot: string;

	userHome: string;
	userDataPath: string;

	appSettingsHome: URI;

	// user roaming data
	userRoamingDataHome: URI;
	settingsResource: URI;
	keybindingsResource: URI;
	keyboardLayoutResource: URI;
	argvResource: URI;

	// sync resources
	userDataSyncLogResource: URI;
	userDataSyncHome: URI;
	settingsSyncPreviewResource: URI;
	keybindingsSyncPreviewResource: URI;

	machineSettingsResource: URI;

	globalStorageHome: string;
	workspaceStorageHome: string;

	backupHome: URI;
	backupWorkspacesPath: string;

	untitledWorkspacesHome: URI;

	isExtensionDevelopment: boolean;
	disableExtensions: boolean | string[];
	builtinExtensionsPath: string;
	extensionsPath?: string;
	extensionDevelopmentLocationURI?: URI[];
	extensionTestsLocationURI?: URI;
	logExtensionHostCommunication?: boolean;

	debugExtensionHost: IExtensionHostDebugParams;

	isBuilt: boolean;

	logsPath: string;
	verbose: boolean;

	mainIPCHandle: string;
	sharedIPCHandle: string;

	nodeCachedDataDir?: string;

	installSourcePath: string;
	disableUpdates: boolean;

	driverHandle?: string;
	driverVerbose: boolean;

	galleryMachineIdResource?: URI;
}<|MERGE_RESOLUTION|>--- conflicted
+++ resolved
@@ -73,7 +73,6 @@
 	'disable-user-env-probe'?: boolean;
 	'force'?: boolean;
 	'force-user-env'?: boolean;
-<<<<<<< HEAD
 	// {{SQL CARBON EDIT}} Start
 	aad?: boolean;
 	database?: string;
@@ -82,10 +81,8 @@
 	user?: string;
 	command?: string;
 	// {{SQL CARBON EDIT}} End
-=======
 	'sync'?: 'on' | 'off';
 
->>>>>>> 48fa5b2a
 	// chromium command line args: https://electronjs.org/docs/all#supported-chrome-command-line-switches
 	'no-proxy-server'?: boolean;
 	'proxy-server'?: string;
