/*---------------------------------------------------------------------------------------------
 *  Copyright (c) Microsoft Corporation. All rights reserved.
 *  Licensed under the Source EULA. See License.txt in the project root for license information.
 *--------------------------------------------------------------------------------------------*/

import { createDecorator } from 'vs/platform/instantiation/common/instantiation';
import { URI } from 'vs/base/common/uri';

export interface ParsedArgs {
	_: string[];
	'folder-uri'?: string[]; // undefined or array of 1 or more
	'file-uri'?: string[]; // undefined or array of 1 or more
	_urls?: string[];
	help?: boolean;
	version?: boolean;
	telemetry?: boolean;
	status?: boolean;
	wait?: boolean;
	waitMarkerFilePath?: string;
	diff?: boolean;
	add?: boolean;
	goto?: boolean;
	'new-window'?: boolean;
	'unity-launch'?: boolean; // Always open a new window, except if opening the first window or opening a file or folder as part of the launch.
	'reuse-window'?: boolean;
	locale?: string;
	'user-data-dir'?: string;
	'prof-startup'?: boolean;
	'prof-startup-prefix'?: string;
	'prof-append-timers'?: string;
	verbose?: boolean;
	trace?: boolean;
	'trace-category-filter'?: string;
	'trace-options'?: string;
	log?: string;
	logExtensionHostCommunication?: boolean;
	'extensions-dir'?: string;
	'builtin-extensions-dir'?: string;
	extensionDevelopmentPath?: string[]; // // undefined or array of 1 or more local paths or URIs
	extensionTestsPath?: string; // either a local path or a URI
	'extension-development-confirm-save'?: boolean;
	'inspect-extensions'?: string;
	'inspect-brk-extensions'?: string;
	debugId?: string;
	'inspect-search'?: string;
	'inspect-brk-search'?: string;
	'disable-extensions'?: boolean;
	'disable-extension'?: string[]; // undefined or array of 1 or more
	'list-extensions'?: boolean;
	'show-versions'?: boolean;
	'category'?: string;
	'install-extension'?: string[]; // undefined or array of 1 or more
	'uninstall-extension'?: string[]; // undefined or array of 1 or more
	'locate-extension'?: string[]; // undefined or array of 1 or more
	'enable-proposed-api'?: string[]; // undefined or array of 1 or more
	'open-url'?: boolean;
	'skip-getting-started'?: boolean;
	'skip-release-notes'?: boolean;
	'sticky-quickopen'?: boolean;
	'disable-restore-windows'?: boolean;
	'disable-telemetry'?: boolean;
	'export-default-configuration'?: string;
	'install-source'?: string;
	'disable-updates'?: boolean;
	'disable-crash-reporter'?: boolean;
	'skip-add-to-recently-opened'?: boolean;
	'max-memory'?: string;
	'file-write'?: boolean;
	'file-chmod'?: boolean;
	'driver'?: string;
	'driver-verbose'?: boolean;
	remote?: string;
	'disable-user-env-probe'?: boolean;
	'force'?: boolean;
	'force-user-env'?: boolean;

<<<<<<< HEAD
	// {{SQL CARBON EDIT}}
	aad?: boolean;
	database?: string;
	integrated?: boolean;
	server?: string;
	user?: string;
	command?: string;
	// {{SQL CARBON EDIT}}

	// node flags
=======
	// chromium command line args: https://electronjs.org/docs/all#supported-chrome-command-line-switches
	'no-proxy-server'?: boolean;
	'proxy-server'?: string;
	'proxy-bypass-list'?: string;
	'proxy-pac-url'?: string;
	'inspect'?: string;
	'inspect-brk'?: string;
>>>>>>> 3e1276cb
	'js-flags'?: string;
	'disable-gpu'?: boolean;
	'nolazy'?: boolean;
}

export const IEnvironmentService = createDecorator<IEnvironmentService>('environmentService');

export interface IDebugParams {
	port: number | null;
	break: boolean;
}

export interface IExtensionHostDebugParams extends IDebugParams {
	debugId?: string;
}

export const BACKUPS = 'Backups';

export interface IEnvironmentService {

	_serviceBrand: undefined;

	args: ParsedArgs;

	execPath: string;
	cliPath: string;
	appRoot: string;

	userHome: string;
	userDataPath: string;

	appNameLong: string;
	appQuality?: string;
	appSettingsHome: URI;

	// user roaming data
	userRoamingDataHome: URI;
	settingsResource: URI;
	keybindingsResource: URI;
	keyboardLayoutResource: URI;
	argvResource: URI;

	// sync resources
	userDataSyncLogResource: URI;
	settingsSyncPreviewResource: URI;

	machineSettingsHome: URI;
	machineSettingsResource: URI;

	globalStorageHome: string;
	workspaceStorageHome: string;

	backupHome: URI;
	backupWorkspacesPath: string;

	untitledWorkspacesHome: URI;

	isExtensionDevelopment: boolean;
	disableExtensions: boolean | string[];
	builtinExtensionsPath: string;
	extensionsPath?: string;
	extensionDevelopmentLocationURI?: URI[];
	extensionTestsLocationURI?: URI;

	debugExtensionHost: IExtensionHostDebugParams;

	isBuilt: boolean;
	wait: boolean;
	status: boolean;

	log?: string;
	logsPath: string;
	verbose: boolean;

	mainIPCHandle: string;
	sharedIPCHandle: string;

	nodeCachedDataDir?: string;

	installSourcePath: string;
	disableUpdates: boolean;
	disableCrashReporter: boolean;

	driverHandle?: string;
	driverVerbose: boolean;

	galleryMachineIdResource?: URI;
}<|MERGE_RESOLUTION|>--- conflicted
+++ resolved
@@ -73,19 +73,14 @@
 	'disable-user-env-probe'?: boolean;
 	'force'?: boolean;
 	'force-user-env'?: boolean;
-
-<<<<<<< HEAD
-	// {{SQL CARBON EDIT}}
+	// {{SQL CARBON EDIT}} Start
 	aad?: boolean;
 	database?: string;
 	integrated?: boolean;
 	server?: string;
 	user?: string;
 	command?: string;
-	// {{SQL CARBON EDIT}}
-
-	// node flags
-=======
+	// {{SQL CARBON EDIT}} End
 	// chromium command line args: https://electronjs.org/docs/all#supported-chrome-command-line-switches
 	'no-proxy-server'?: boolean;
 	'proxy-server'?: string;
@@ -93,7 +88,6 @@
 	'proxy-pac-url'?: string;
 	'inspect'?: string;
 	'inspect-brk'?: string;
->>>>>>> 3e1276cb
 	'js-flags'?: string;
 	'disable-gpu'?: boolean;
 	'nolazy'?: boolean;
