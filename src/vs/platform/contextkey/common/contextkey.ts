--- conflicted
+++ resolved
@@ -46,7 +46,6 @@
 		return new ContextKeyAndExpr(expr);
 	}
 
-<<<<<<< HEAD
 	// {{SQL CARBON EDIT}}
 	public static greaterThanEquals(key: string, value: any): ContextKeyExpr {
 		return new ContextKeyGreaterThanEqualsExpr(key, value);
@@ -56,10 +55,7 @@
 	}
 	//
 
-	public static deserialize(serialized: string | null | undefined): ContextKeyExpr | null {
-=======
 	public static deserialize(serialized: string | null | undefined, strict: boolean = false): ContextKeyExpr | null {
->>>>>>> db7766c4
 		if (!serialized) {
 			return null;
 		}
@@ -90,11 +86,11 @@
 		// {{SQL CARBON EDIT}}
 		if (serializedOne.indexOf('>=') >= 0) {
 			let pieces = serializedOne.split('>=');
-			return new ContextKeyGreaterThanEqualsExpr(pieces[0].trim(), this._deserializeValue(pieces[1]));
+			return new ContextKeyGreaterThanEqualsExpr(pieces[0].trim(), this._deserializeValue(pieces[1], strict));
 		}
 		if (serializedOne.indexOf('<=') >= 0) {
 			let pieces = serializedOne.split('<=');
-			return new ContextKeyLessThanEqualsExpr(pieces[0].trim(), this._deserializeValue(pieces[1]));
+			return new ContextKeyLessThanEqualsExpr(pieces[0].trim(), this._deserializeValue(pieces[1], strict));
 		}
 		//
 
