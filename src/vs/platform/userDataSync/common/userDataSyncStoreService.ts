--- conflicted
+++ resolved
@@ -48,32 +48,6 @@
 		this.userDataSyncStore = this.toUserDataSyncStore(productService[CONFIGURATION_SYNC_STORE_KEY], configurationService.getValue<ConfigurationSyncStore>(CONFIGURATION_SYNC_STORE_KEY));
 	}
 
-<<<<<<< HEAD
-	protected toUserDataSyncStore(syncStore: ConfigurationSyncStore | undefined): UserDataSyncStore | undefined {
-		if (syncStore) {
-			if (syncStore
-				&& isString((syncStore as any).url)
-				&& isObject((syncStore as any).authenticationProviders)
-				&& Object.keys((syncStore as any).authenticationProviders).every(authenticationProviderId => isArray((syncStore as any).authenticationProviders[authenticationProviderId].scopes))
-			) {
-				const type: UserDataSyncStoreType | undefined = this.storageService.get(SYNC_SERVICE_URL_TYPE, StorageScope.GLOBAL) as UserDataSyncStoreType | undefined;
-				const url = this.configurationService.getValue<ConfigurationSyncStore>(CONFIGURATION_SYNC_STORE_KEY)?.url
-					|| (type === 'insiders' ? syncStore.insidersUrl : type === 'stable' ? syncStore.stableUrl : undefined)
-					|| syncStore.url;
-				return {
-					url: URI.parse(url),
-					type,
-					defaultType: syncStore.url === syncStore.insidersUrl ? 'insiders' : syncStore.url === syncStore.stableUrl ? 'stable' : undefined,
-					defaultUrl: URI.parse((syncStore as any).url),
-					stableUrl: syncStore.stableUrl ? URI.parse((syncStore as any).stableUrl) : undefined,
-					insidersUrl: syncStore.insidersUrl ? URI.parse((syncStore as any).insidersUrl) : undefined,
-					authenticationProviders: Object.keys((syncStore as any).authenticationProviders).reduce<IAuthenticationProvider[]>((result, id) => {
-						result.push({ id, scopes: (syncStore as any).authenticationProviders[id].scopes });
-						return result;
-					}, [])
-				};
-			}
-=======
 	protected toUserDataSyncStore(productStore: ConfigurationSyncStore | undefined, configuredStore?: ConfigurationSyncStore): UserDataSyncStore | undefined {
 		const value: Partial<ConfigurationSyncStore> = { ...(productStore || {}), ...(configuredStore || {}) };
 		if (value
@@ -98,7 +72,6 @@
 					return result;
 				}, [])
 			};
->>>>>>> 6b96cb8e
 		}
 		return undefined;
 	}
