--- conflicted
+++ resolved
@@ -61,25 +61,17 @@
 		this._register(storageService.onDidChangeValue(e => this.onDidStorageChange(e)));
 	}
 
-<<<<<<< HEAD
-	isEnabled(defaultEnablement?: boolean): boolean {
+	isEnabled(): boolean {
 		/* {{SQL CARBON EDIT}} Disable unused sync service
-=======
-	isEnabled(): boolean {
->>>>>>> 1df15a15
 		switch (this.environmentService.sync) {
 			case 'on':
 				return true;
 			case 'off':
 				return false;
 		}
-<<<<<<< HEAD
-		return this.storageService.getBoolean(enablementKey, StorageScope.GLOBAL, !!defaultEnablement);
+		return this.storageService.getBoolean(enablementKey, StorageScope.GLOBAL, false);
 		*/
 		return false;
-=======
-		return this.storageService.getBoolean(enablementKey, StorageScope.GLOBAL, false);
->>>>>>> 1df15a15
 	}
 
 	canToggleEnablement(): boolean {
