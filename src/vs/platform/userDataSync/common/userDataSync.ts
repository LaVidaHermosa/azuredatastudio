--- conflicted
+++ resolved
@@ -122,30 +122,6 @@
 		&& isArray(thing.scopes);
 }
 
-<<<<<<< HEAD
-export function getUserDataSyncStore(productService: IProductService, configurationService: IConfigurationService): IUserDataSyncStore | undefined {
-	const value = {
-		...(productService[CONFIGURATION_SYNC_STORE_KEY] || {}),
-		...(configurationService.getValue<ConfigurationSyncStore>(CONFIGURATION_SYNC_STORE_KEY) || {})
-	};
-	if (value
-		&& isString((value as any).url) // {{SQL CARBON EDIT}} strict-nulls
-		&& isObject((value as any).authenticationProviders) // {{SQL CARBON EDIT}} strict-nulls
-		&& Object.keys((value as any).authenticationProviders).every(authenticationProviderId => isArray((value as any).authenticationProviders[authenticationProviderId].scopes)) // {{SQL CARBON EDIT}} strict-nulls
-	) {
-		return {
-			url: joinPath(URI.parse((value as any).url), 'v1'), // {{SQL CARBON EDIT}} strict-nulls
-			authenticationProviders: Object.keys((value as any).authenticationProviders).reduce<IAuthenticationProvider[]>((result, id) => { // {{SQL CARBON EDIT}} strict-nulls
-				result.push({ id, scopes: (value as any).authenticationProviders[id].scopes }); // {{SQL CARBON EDIT}} strict-nulls
-				return result;
-			}, [])
-		};
-	}
-	return undefined;
-}
-
-=======
->>>>>>> 51cdb499
 export const enum SyncResource {
 	Settings = 'settings',
 	Keybindings = 'keybindings',
