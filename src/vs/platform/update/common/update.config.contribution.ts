--- conflicted
+++ resolved
@@ -27,17 +27,12 @@
 				localize('none', "Disable updates."),
 				localize('manual', "Disable automatic background update checks. Updates will be available if you manually check for updates."),
 				localize('start', "Check for updates only on startup. Disable automatic background update checks."),
-<<<<<<< HEAD
 				locConstants.updateConfigContributionDefault // {{SQL CARBON EDIT}} Change product name to ADS
-			]
-=======
-				localize('default', "Enable automatic update checks. Code will check for updates automatically and periodically.")
 			],
 			policy: {
 				name: 'UpdateMode',
 				minimumVersion: '1.67',
 			}
->>>>>>> 7599f3bd
 		},
 		'update.channel': {
 			type: 'string',
