--- conflicted
+++ resolved
@@ -51,41 +51,4 @@
 
 		this._enqueue(data);
 	}
-<<<<<<< HEAD
-
-	private _enqueue(e: ErrorEvent): void {
-
-		const idx = binarySearch(this._buffer, e, ErrorEvent.compare);
-		if (idx < 0) {
-			e.count = 1;
-			this._buffer.splice(~idx, 0, e);
-		} else {
-			if (!this._buffer[idx].count) {
-				this._buffer[idx].count = 0;
-			}
-			this._buffer[idx].count! += 1;
-		}
-
-		if (this._flushHandle === -1) {
-			this._flushHandle = setTimeout(() => {
-				this._flushBuffer();
-				this._flushHandle = -1;
-			}, this._flushDelay);
-		}
-	}
-
-	private _flushBuffer(): void {
-		for (let error of this._buffer) {
-			/* __GDPR__
-			"UnhandledError" : {
-					"${include}": [ "${ErrorEvent}" ]
-				}
-			*/
-			// {{SQL CARBON EDIT}}
-			//this._telemetryService.publicLog('UnhandledError', error, true);
-		}
-		this._buffer.length = 0;
-	}
-=======
->>>>>>> b53be6ef
 }