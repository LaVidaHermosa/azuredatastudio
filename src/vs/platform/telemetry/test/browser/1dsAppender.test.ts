/*---------------------------------------------------------------------------------------------
 *  Copyright (c) Microsoft Corporation. All rights reserved.
 *  Licensed under the Source EULA. See License.txt in the project root for license information.
 *--------------------------------------------------------------------------------------------*/
<<<<<<< HEAD

import { ITelemetryItem, ITelemetryUnloadState } from '@microsoft/1ds-core-js';
=======
import type { ITelemetryItem, ITelemetryUnloadState } from '@microsoft/1ds-core-js';
>>>>>>> 2db1f3b1
import * as assert from 'assert';
import { OneDataSystemWebAppender } from 'vs/platform/telemetry/browser/1dsAppender';
import { IAppInsightsCore } from 'vs/platform/telemetry/common/1dsAppender';

class AppInsightsCoreMock implements IAppInsightsCore {
	pluginVersionString: string = 'Test Runner';
	public events: any[] = [];
	public IsTrackingPageView: boolean = false;
	public exceptions: any[] = [];

	public track(event: ITelemetryItem) {
		this.events.push(event.baseData);
	}

	public unload(isAsync: boolean, unloadComplete: (unloadState: ITelemetryUnloadState) => void): void {
		// No-op
	}
}

suite('AIAdapter', () => {
	let appInsightsMock: AppInsightsCoreMock;
	let adapter: OneDataSystemWebAppender;
	const prefix = 'prefix';


	setup(() => {
		appInsightsMock = new AppInsightsCoreMock();
		adapter = new OneDataSystemWebAppender(false, prefix, undefined!, () => appInsightsMock);
	});

	teardown(() => {
		adapter.flush();
	});

	test('Simple event', () => {
		adapter.log('testEvent');

		assert.strictEqual(appInsightsMock.events.length, 1);
		assert.strictEqual(appInsightsMock.events[0].name, `${prefix}/testEvent`);
	});

	test('addional data', () => {
		adapter = new OneDataSystemWebAppender(false, prefix, { first: '1st', second: 2, third: true }, () => appInsightsMock);
		adapter.log('testEvent');

		assert.strictEqual(appInsightsMock.events.length, 1);
		const [first] = appInsightsMock.events;
		assert.strictEqual(first.name, `${prefix}/testEvent`);
		assert.strictEqual(first.properties!['first'], '1st');
		assert.strictEqual(first.measurements!['second'], 2);
		assert.strictEqual(first.measurements!['third'], 1);
	});

	test('property limits', () => {
		let reallyLongPropertyName = 'abcdefghijklmnopqrstuvwxyz';
		for (let i = 0; i < 6; i++) {
			reallyLongPropertyName += 'abcdefghijklmnopqrstuvwxyz';
		}
		assert(reallyLongPropertyName.length > 150);

		let reallyLongPropertyValue = 'abcdefghijklmnopqrstuvwxyz012345678901234567890123';
		for (let i = 0; i < 400; i++) {
			reallyLongPropertyValue += 'abcdefghijklmnopqrstuvwxyz012345678901234567890123';
		}
		assert(reallyLongPropertyValue.length > 8192);

		const data = Object.create(null);
		data[reallyLongPropertyName] = '1234';
		data['reallyLongPropertyValue'] = reallyLongPropertyValue;
		adapter.log('testEvent', data);

		assert.strictEqual(appInsightsMock.events.length, 1);

		for (const prop in appInsightsMock.events[0].properties!) {
			assert(prop.length < 150);
			assert(appInsightsMock.events[0].properties![prop].length < 8192);
		}
	});

	test('Different data types', () => {
		const date = new Date();
		adapter.log('testEvent', { favoriteDate: date, likeRed: false, likeBlue: true, favoriteNumber: 1, favoriteColor: 'blue', favoriteCars: ['bmw', 'audi', 'ford'] });

		assert.strictEqual(appInsightsMock.events.length, 1);
		assert.strictEqual(appInsightsMock.events[0].name, `${prefix}/testEvent`);
		assert.strictEqual(appInsightsMock.events[0].properties!['favoriteColor'], 'blue');
		assert.strictEqual(appInsightsMock.events[0].measurements!['likeRed'], 0);
		assert.strictEqual(appInsightsMock.events[0].measurements!['likeBlue'], 1);
		assert.strictEqual(appInsightsMock.events[0].properties!['favoriteDate'], date.toISOString());
		assert.strictEqual(appInsightsMock.events[0].properties!['favoriteCars'], JSON.stringify(['bmw', 'audi', 'ford']));
		assert.strictEqual(appInsightsMock.events[0].measurements!['favoriteNumber'], 1);
	});

	test('Nested data', () => {
		adapter.log('testEvent', {
			window: {
				title: 'some title',
				measurements: {
					width: 100,
					height: 200
				}
			},
			nestedObj: {
				nestedObj2: {
					nestedObj3: {
						testProperty: 'test',
					}
				},
				testMeasurement: 1
			}
		});

		assert.strictEqual(appInsightsMock.events.length, 1);
		assert.strictEqual(appInsightsMock.events[0].name, `${prefix}/testEvent`);

		assert.strictEqual(appInsightsMock.events[0].properties!['window.title'], 'some title');
		assert.strictEqual(appInsightsMock.events[0].measurements!['window.measurements.width'], 100);
		assert.strictEqual(appInsightsMock.events[0].measurements!['window.measurements.height'], 200);

		assert.strictEqual(appInsightsMock.events[0].properties!['nestedObj.nestedObj2.nestedObj3'], JSON.stringify({ 'testProperty': 'test' }));
		assert.strictEqual(appInsightsMock.events[0].measurements!['nestedObj.testMeasurement'], 1);
	});

});<|MERGE_RESOLUTION|>--- conflicted
+++ resolved
@@ -2,12 +2,7 @@
  *  Copyright (c) Microsoft Corporation. All rights reserved.
  *  Licensed under the Source EULA. See License.txt in the project root for license information.
  *--------------------------------------------------------------------------------------------*/
-<<<<<<< HEAD
-
-import { ITelemetryItem, ITelemetryUnloadState } from '@microsoft/1ds-core-js';
-=======
 import type { ITelemetryItem, ITelemetryUnloadState } from '@microsoft/1ds-core-js';
->>>>>>> 2db1f3b1
 import * as assert from 'assert';
 import { OneDataSystemWebAppender } from 'vs/platform/telemetry/browser/1dsAppender';
 import { IAppInsightsCore } from 'vs/platform/telemetry/common/1dsAppender';
