--- conflicted
+++ resolved
@@ -9,10 +9,9 @@
 import { generateUuid } from 'vs/base/common/uuid';
 import { URI } from 'vs/base/common/uri';
 
-<<<<<<< HEAD
 import product from 'vs/platform/product/common/product'; // {{SQL CARBON EDIT}}
 const productObject = product; // {{SQL CARBON EDIT}}
-=======
+
 function getPlatformDetail(hostname: string): string | undefined {
 	if (platform === Platform.Linux && /^penguin(\.|$)/i.test(hostname)) {
 		return 'chromebook';
@@ -20,7 +19,6 @@
 
 	return undefined;
 }
->>>>>>> cdb8d62f
 
 export async function resolveCommonProperties(
 	fileService: IFileService,
