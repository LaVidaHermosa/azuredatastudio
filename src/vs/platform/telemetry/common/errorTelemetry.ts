/*---------------------------------------------------------------------------------------------
 *  Copyright (c) Microsoft Corporation. All rights reserved.
 *  Licensed under the Source EULA. See License.txt in the project root for license information.
 *--------------------------------------------------------------------------------------------*/

import { binarySearch } from 'vs/base/common/arrays';
import * as Errors from 'vs/base/common/errors';
import { dispose, IDisposable, toDisposable } from 'vs/base/common/lifecycle';
import { safeStringify } from 'vs/base/common/objects';
import { ITelemetryService } from 'vs/platform/telemetry/common/telemetry';

type ErrorEventFragment = {
	callstack: { classification: 'CallstackOrException', purpose: 'PerformanceAndHealth' };
	msg?: { classification: 'CallstackOrException', purpose: 'PerformanceAndHealth' };
	file?: { classification: 'CallstackOrException', purpose: 'PerformanceAndHealth' };
	line?: { classification: 'CallstackOrException', purpose: 'PerformanceAndHealth', isMeasurement: true };
	column?: { classification: 'CallstackOrException', purpose: 'PerformanceAndHealth', isMeasurement: true };
	uncaught_error_name?: { classification: 'CallstackOrException', purpose: 'PerformanceAndHealth' };
	uncaught_error_msg?: { classification: 'CallstackOrException', purpose: 'PerformanceAndHealth' };
	count?: { classification: 'CallstackOrException', purpose: 'PerformanceAndHealth', isMeasurement: true };
};
export interface ErrorEvent {
	callstack: string;
	msg?: string;
	file?: string;
	line?: number;
	column?: number;
	uncaught_error_name?: string;
	uncaught_error_msg?: string;
	count?: number;
}

export namespace ErrorEvent {
	export function compare(a: ErrorEvent, b: ErrorEvent) {
		if (a.callstack < b.callstack) {
			return -1;
		} else if (a.callstack > b.callstack) {
			return 1;
		}
		return 0;
	}
}

export default abstract class BaseErrorTelemetry {

	public static ERROR_FLUSH_TIMEOUT: number = 5 * 1000;

	private _telemetryService: ITelemetryService;
	private _flushDelay: number;
	private _flushHandle: any = -1;
	private _buffer: ErrorEvent[] = [];
	protected _disposables: IDisposable[] = [];

	constructor(telemetryService: ITelemetryService, flushDelay = BaseErrorTelemetry.ERROR_FLUSH_TIMEOUT) {
		this._telemetryService = telemetryService;
		this._flushDelay = flushDelay;

		// (1) check for unexpected but handled errors
		const unbind = Errors.errorHandler.addListener((err) => this._onErrorEvent(err));
		this._disposables.push(toDisposable(unbind));

		// (2) install implementation-specific error listeners
		this.installErrorListeners();
	}

	dispose() {
		clearTimeout(this._flushHandle);
		this._flushBuffer();
		this._disposables = dispose(this._disposables);
	}

	protected installErrorListeners(): void {
		// to override
	}

	private _onErrorEvent(err: any): void {

		if (!err) {
			return;
		}

		// unwrap nested errors from loader
		if (err.detail && err.detail.stack) {
			err = err.detail;
		}

		// work around behavior in workerServer.ts that breaks up Error.stack
		let callstack = Array.isArray(err.stack) ? err.stack.join('\n') : err.stack;
		let msg = err.message ? err.message : safeStringify(err);

		// errors without a stack are not useful telemetry
		if (!callstack) {
			return;
		}

		this._enqueue({ msg, callstack });
	}

	protected _enqueue(e: ErrorEvent): void {

		const idx = binarySearch(this._buffer, e, ErrorEvent.compare);
		if (idx < 0) {
			e.count = 1;
			this._buffer.splice(~idx, 0, e);
		} else {
			if (!this._buffer[idx].count) {
				this._buffer[idx].count = 0;
			}
			this._buffer[idx].count! += 1;
		}

		if (this._flushHandle === -1) {
			this._flushHandle = setTimeout(() => {
				this._flushBuffer();
				this._flushHandle = -1;
			}, this._flushDelay);
		}
	}

	private _flushBuffer(): void {
		for (let error of this._buffer) {
<<<<<<< HEAD
			/* __GDPR__
			"UnhandledError" : {
					"${include}": [ "${ErrorEvent}" ]
				}
			*/
			// {{SQL CARBON EDIT}}
			// this._telemetryService.publicLog('UnhandledError', error, true);
=======
			type UnhandledErrorClassification = {} & ErrorEventFragment;
			this._telemetryService.publicLog2<ErrorEvent, UnhandledErrorClassification>('UnhandledError', error, true);
>>>>>>> 8c2de5ef
		}
		this._buffer.length = 0;
	}
}<|MERGE_RESOLUTION|>--- conflicted
+++ resolved
@@ -119,18 +119,8 @@
 
 	private _flushBuffer(): void {
 		for (let error of this._buffer) {
-<<<<<<< HEAD
-			/* __GDPR__
-			"UnhandledError" : {
-					"${include}": [ "${ErrorEvent}" ]
-				}
-			*/
-			// {{SQL CARBON EDIT}}
-			// this._telemetryService.publicLog('UnhandledError', error, true);
-=======
 			type UnhandledErrorClassification = {} & ErrorEventFragment;
-			this._telemetryService.publicLog2<ErrorEvent, UnhandledErrorClassification>('UnhandledError', error, true);
->>>>>>> 8c2de5ef
+			// this._telemetryService.publicLog2<ErrorEvent, UnhandledErrorClassification>('UnhandledError', error, true); {{SQL CARBON EDIT}} comment out log
 		}
 		this._buffer.length = 0;
 	}
