/*---------------------------------------------------------------------------------------------
 *  Copyright (c) Microsoft Corporation. All rights reserved.
 *  Licensed under the Source EULA. See License.txt in the project root for license information.
 *--------------------------------------------------------------------------------------------*/

import { binarySearch } from 'vs/base/common/arrays';
import { errorHandler, ErrorNoTelemetry } from 'vs/base/common/errors';
import { DisposableStore, toDisposable } from 'vs/base/common/lifecycle';
import { safeStringify } from 'vs/base/common/objects';
import { ITelemetryService } from 'vs/platform/telemetry/common/telemetry';

/*type ErrorEventFragment = { {{SQL CARBON EDIT}} comment out for no unused
	callstack: { classification: 'CallstackOrException', purpose: 'PerformanceAndHealth' };
	msg?: { classification: 'CallstackOrException', purpose: 'PerformanceAndHealth' };
	file?: { classification: 'CallstackOrException', purpose: 'PerformanceAndHealth' };
	line?: { classification: 'CallstackOrException', purpose: 'PerformanceAndHealth', isMeasurement: true };
	column?: { classification: 'CallstackOrException', purpose: 'PerformanceAndHealth', isMeasurement: true };
	uncaught_error_name?: { classification: 'CallstackOrException', purpose: 'PerformanceAndHealth' };
	uncaught_error_msg?: { classification: 'CallstackOrException', purpose: 'PerformanceAndHealth' };
	count?: { classification: 'CallstackOrException', purpose: 'PerformanceAndHealth', isMeasurement: true };
};*/
export interface ErrorEvent {
	callstack: string;
	msg?: string;
	file?: string;
	line?: number;
	column?: number;
	uncaught_error_name?: string;
	uncaught_error_msg?: string;
	count?: number;
}

export namespace ErrorEvent {
	export function compare(a: ErrorEvent, b: ErrorEvent) {
		if (a.callstack < b.callstack) {
			return -1;
		} else if (a.callstack > b.callstack) {
			return 1;
		}
		return 0;
	}
}

export default abstract class BaseErrorTelemetry {

	public static ERROR_FLUSH_TIMEOUT: number = 5 * 1000;

	// private _telemetryService: ITelemetryService; {{SQL CARBON EDIT}} comment out for no unused
	private _flushDelay: number;
	private _flushHandle: any = -1;
	private _buffer: ErrorEvent[] = [];
	protected readonly _disposables = new DisposableStore();

	constructor(telemetryService: ITelemetryService, flushDelay = BaseErrorTelemetry.ERROR_FLUSH_TIMEOUT) {
		// this._telemetryService = telemetryService; {{SQL CARBON EDIT}} comment out for no unused
		this._flushDelay = flushDelay;

		// (1) check for unexpected but handled errors
		const unbind = errorHandler.addListener((err) => this._onErrorEvent(err));
		this._disposables.add(toDisposable(unbind));

		// (2) install implementation-specific error listeners
		this.installErrorListeners();
	}

	dispose() {
		clearTimeout(this._flushHandle);
		this._flushBuffer();
		this._disposables.dispose();
	}

	protected installErrorListeners(): void {
		// to override
	}

	private _onErrorEvent(err: any): void {

		if (!err) {
			return;
		}

		// unwrap nested errors from loader
		if (err.detail && err.detail.stack) {
			err = err.detail;
		}

		// If it's the no telemetry error it doesn't get logged
		if (ErrorNoTelemetry.isErrorNoTelemetry(err)) {
			return;
		}

		// work around behavior in workerServer.ts that breaks up Error.stack
		const callstack = Array.isArray(err.stack) ? err.stack.join('\n') : err.stack;
		const msg = err.message ? err.message : safeStringify(err);

		// errors without a stack are not useful telemetry
		if (!callstack) {
			return;
		}

		this._enqueue({ msg, callstack });
	}

	protected _enqueue(e: ErrorEvent): void {

		const idx = binarySearch(this._buffer, e, ErrorEvent.compare);
		if (idx < 0) {
			e.count = 1;
			this._buffer.splice(~idx, 0, e);
		} else {
			if (!this._buffer[idx].count) {
				this._buffer[idx].count = 0;
			}
			this._buffer[idx].count! += 1;
		}

		if (this._flushHandle === -1) {
			this._flushHandle = setTimeout(() => {
				this._flushBuffer();
				this._flushHandle = -1;
			}, this._flushDelay);
		}
	}

	private _flushBuffer(): void {
<<<<<<< HEAD
		/*for (let error of this._buffer) { {{SQL CARBON EDIT}} don't log errors
=======
		for (const error of this._buffer) {
>>>>>>> 268c941b
			type UnhandledErrorClassification = {} & ErrorEventFragment;
			this._telemetryService.publicLogError2<ErrorEvent, UnhandledErrorClassification>('UnhandledError', error);
		}*/
		this._buffer.length = 0;
	}
}<|MERGE_RESOLUTION|>--- conflicted
+++ resolved
@@ -123,11 +123,7 @@
 	}
 
 	private _flushBuffer(): void {
-<<<<<<< HEAD
 		/*for (let error of this._buffer) { {{SQL CARBON EDIT}} don't log errors
-=======
-		for (const error of this._buffer) {
->>>>>>> 268c941b
 			type UnhandledErrorClassification = {} & ErrorEventFragment;
 			this._telemetryService.publicLogError2<ErrorEvent, UnhandledErrorClassification>('UnhandledError', error);
 		}*/
