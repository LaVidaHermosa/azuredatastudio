/*---------------------------------------------------------------------------------------------
 *  Copyright (c) Microsoft Corporation. All rights reserved.
 *  Licensed under the Source EULA. See License.txt in the project root for license information.
 *--------------------------------------------------------------------------------------------*/

import * as Platform from 'vs/base/common/platform';
import * as os from 'os';
import * as uuid from 'vs/base/common/uuid';
import { readFile } from 'vs/base/node/pfs';

<<<<<<< HEAD
// {{SQL CARBON EDIT}}
import product from 'vs/platform/product/node/product';

export function resolveCommonProperties(commit: string | undefined, version: string, machineId: string | undefined, installSourcePath: string): Promise<{ [name: string]: string | undefined; }> {
=======
export function resolveCommonProperties(commit: string | undefined, version: string | undefined, machineId: string | undefined, installSourcePath: string): Promise<{ [name: string]: string | undefined; }> {
>>>>>>> 9b39b7b1
	const result: { [name: string]: string | undefined; } = Object.create(null);

	// {{SQL CARBON EDIT}}
	// __GDPR__COMMON__ "common.machineId" : { "endPoint": "MacAddressHash", "classification": "EndUserPseudonymizedInformation", "purpose": "FeatureInsight" }
	// result['common.machineId'] = machineId;
	result['common.machineId'] = '';
	// // __GDPR__COMMON__ "sessionID" : { "classification": "SystemMetaData", "purpose": "FeatureInsight" }
	// result['sessionID'] = uuid.generateUuid() + Date.now();
	result['sessionID'] = '';

	// __GDPR__COMMON__ "commitHash" : { "classification": "SystemMetaData", "purpose": "FeatureInsight" }
	result['commitHash'] = '';
	// __GDPR__COMMON__ "version" : { "classification": "SystemMetaData", "purpose": "FeatureInsight" }
	result['version'] = version;
	// __GDPR__COMMON__ "common.platformVersion" : { "classification": "SystemMetaData", "purpose": "FeatureInsight" }
	result['common.platformVersion'] = (os.release() || '').replace(/^(\d+)(\.\d+)?(\.\d+)?(.*)/, '$1$2$3');
	// __GDPR__COMMON__ "common.platform" : { "classification": "SystemMetaData", "purpose": "FeatureInsight" }
	result['common.platform'] = Platform.PlatformToString(Platform.platform);
	// __GDPR__COMMON__ "common.nodePlatform" : { "classification": "SystemMetaData", "purpose": "PerformanceAndHealth" }
	result['common.nodePlatform'] = process.platform;
	// __GDPR__COMMON__ "common.nodeArch" : { "classification": "SystemMetaData", "purpose": "PerformanceAndHealth" }
	result['common.nodeArch'] = process.arch;

	// {{SQL CARBON EDIT}}
	result['common.application.name'] = product.nameLong;

	// dynamic properties which value differs on each call
	let seq = 0;
	const startTime = Date.now();
	Object.defineProperties(result, {
		// __GDPR__COMMON__ "timestamp" : { "classification": "SystemMetaData", "purpose": "FeatureInsight" }
		'timestamp': {
			get: () => new Date(),
			enumerable: true
		},
		// __GDPR__COMMON__ "common.timesincesessionstart" : { "classification": "SystemMetaData", "purpose": "FeatureInsight", "isMeasurement": true }
		'common.timesincesessionstart': {
			get: () => Date.now() - startTime,
			enumerable: true
		},
		// __GDPR__COMMON__ "common.sequence" : { "classification": "SystemMetaData", "purpose": "FeatureInsight", "isMeasurement": true }
		'common.sequence': {
			get: () => seq++,
			enumerable: true
		}
	});

	return readFile(installSourcePath, 'utf8').then(contents => {

		// __GDPR__COMMON__ "common.source" : { "classification": "SystemMetaData", "purpose": "FeatureInsight" }
		result['common.source'] = contents.slice(0, 30);

		return result;
	}, error => {
		return result;
	});
}<|MERGE_RESOLUTION|>--- conflicted
+++ resolved
@@ -8,14 +8,10 @@
 import * as uuid from 'vs/base/common/uuid';
 import { readFile } from 'vs/base/node/pfs';
 
-<<<<<<< HEAD
 // {{SQL CARBON EDIT}}
 import product from 'vs/platform/product/node/product';
 
-export function resolveCommonProperties(commit: string | undefined, version: string, machineId: string | undefined, installSourcePath: string): Promise<{ [name: string]: string | undefined; }> {
-=======
 export function resolveCommonProperties(commit: string | undefined, version: string | undefined, machineId: string | undefined, installSourcePath: string): Promise<{ [name: string]: string | undefined; }> {
->>>>>>> 9b39b7b1
 	const result: { [name: string]: string | undefined; } = Object.create(null);
 
 	// {{SQL CARBON EDIT}}
