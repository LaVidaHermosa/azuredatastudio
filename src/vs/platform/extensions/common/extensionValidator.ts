/*---------------------------------------------------------------------------------------------
 *  Copyright (c) Microsoft Corporation. All rights reserved.
 *  Licensed under the Source EULA. See License.txt in the project root for license information.
 *--------------------------------------------------------------------------------------------*/

import * as nls from 'vs/nls';

export interface IParsedVersion {
	hasCaret: boolean;
	hasGreaterEquals: boolean;
	majorBase: number;
	majorMustEqual: boolean;
	minorBase: number;
	minorMustEqual: boolean;
	patchBase: number;
	patchMustEqual: boolean;
	preRelease: string | null;
}

export interface INormalizedVersion {
	majorBase: number;
	majorMustEqual: boolean;
	minorBase: number;
	minorMustEqual: boolean;
	patchBase: number;
	patchMustEqual: boolean;
	notBefore: number; /* milliseconds timestamp, or 0 */
	isMinimum: boolean;
}

const VERSION_REGEXP = /^(\^|>=)?((\d+)|x)\.((\d+)|x)\.((\d+)|x)(\-.*)?$/;
const NOT_BEFORE_REGEXP = /^-(\d{4})(\d{2})(\d{2})$/;

export function isValidVersionStr(version: string): boolean {
	version = version.trim();
	return (version === '*' || VERSION_REGEXP.test(version));
}

export function parseVersion(version: string): IParsedVersion | null {
	if (!isValidVersionStr(version)) {
		return null;
	}

	version = version.trim();

	if (version === '*') {
		return {
			hasCaret: false,
			hasGreaterEquals: false,
			majorBase: 0,
			majorMustEqual: false,
			minorBase: 0,
			minorMustEqual: false,
			patchBase: 0,
			patchMustEqual: false,
			preRelease: null
		};
	}

	let m = version.match(VERSION_REGEXP);
	if (!m) {
		return null;
	}
	return {
		hasCaret: m[1] === '^',
		hasGreaterEquals: m[1] === '>=',
		majorBase: m[2] === 'x' ? 0 : parseInt(m[2], 10),
		majorMustEqual: (m[2] === 'x' ? false : true),
		minorBase: m[4] === 'x' ? 0 : parseInt(m[4], 10),
		minorMustEqual: (m[4] === 'x' ? false : true),
		patchBase: m[6] === 'x' ? 0 : parseInt(m[6], 10),
		patchMustEqual: (m[6] === 'x' ? false : true),
		preRelease: m[8] || null
	};
}

export function normalizeVersion(version: IParsedVersion | null): INormalizedVersion | null {
	if (!version) {
		return null;
	}

	let majorBase = version.majorBase,
		majorMustEqual = version.majorMustEqual,
		minorBase = version.minorBase,
		minorMustEqual = version.minorMustEqual,
		patchBase = version.patchBase,
		patchMustEqual = version.patchMustEqual;

	if (version.hasCaret) {
		if (majorBase === 0) {
			patchMustEqual = false;
		} else {
			minorMustEqual = false;
			patchMustEqual = false;
		}
	}

	let notBefore = 0;
	if (version.preRelease) {
		const match = NOT_BEFORE_REGEXP.exec(version.preRelease);
		if (match) {
			const [, year, month, day] = match;
			notBefore = Date.UTC(Number(year), Number(month) - 1, Number(day));
		}
	}

	return {
		majorBase: majorBase,
		majorMustEqual: majorMustEqual,
		minorBase: minorBase,
		minorMustEqual: minorMustEqual,
		patchBase: patchBase,
		patchMustEqual: patchMustEqual,
		isMinimum: version.hasGreaterEquals,
		notBefore,
	};
}

export function isValidVersion(_inputVersion: string | INormalizedVersion, _inputDate: ProductDate, _desiredVersion: string | INormalizedVersion): boolean {
	let version: INormalizedVersion | null;
	if (typeof _inputVersion === 'string') {
		version = normalizeVersion(parseVersion(_inputVersion));
	} else {
		version = _inputVersion;
	}

	let productTs: number | undefined;
	if (_inputDate instanceof Date) {
		productTs = _inputDate.getTime();
	} else if (typeof _inputDate === 'string') {
		productTs = new Date(_inputDate).getTime();
	}

	let desiredVersion: INormalizedVersion | null;
	if (typeof _desiredVersion === 'string') {
		desiredVersion = normalizeVersion(parseVersion(_desiredVersion));
	} else {
		desiredVersion = _desiredVersion;
	}

	if (!version || !desiredVersion) {
		return false;
	}

	let majorBase = version.majorBase;
	let minorBase = version.minorBase;
	let patchBase = version.patchBase;

	let desiredMajorBase = desiredVersion.majorBase;
	let desiredMinorBase = desiredVersion.minorBase;
	let desiredPatchBase = desiredVersion.patchBase;
	let desiredNotBefore = desiredVersion.notBefore;

	let majorMustEqual = desiredVersion.majorMustEqual;
	let minorMustEqual = desiredVersion.minorMustEqual;
	let patchMustEqual = desiredVersion.patchMustEqual;

	if (desiredVersion.isMinimum) {
		if (majorBase > desiredMajorBase) {
			return true;
		}

		if (majorBase < desiredMajorBase) {
			return false;
		}

		if (minorBase > desiredMinorBase) {
			return true;
		}

		if (minorBase < desiredMinorBase) {
			return false;
		}

		if (productTs && productTs < desiredNotBefore) {
			return false;
		}

		return patchBase >= desiredPatchBase;
	}

	// Anything < 1.0.0 is compatible with >= 1.0.0, except exact matches
	if (majorBase === 1 && desiredMajorBase === 0 && (!majorMustEqual || !minorMustEqual || !patchMustEqual)) {
		desiredMajorBase = 1;
		desiredMinorBase = 0;
		desiredPatchBase = 0;
		majorMustEqual = true;
		minorMustEqual = false;
		patchMustEqual = false;
	}

	if (majorBase < desiredMajorBase) {
		// smaller major version
		return false;
	}

	if (majorBase > desiredMajorBase) {
		// higher major version
		return (!majorMustEqual);
	}

	// at this point, majorBase are equal

	if (minorBase < desiredMinorBase) {
		// smaller minor version
		return false;
	}

	if (minorBase > desiredMinorBase) {
		// higher minor version
		return (!minorMustEqual);
	}

	// at this point, minorBase are equal

	if (patchBase < desiredPatchBase) {
		// smaller patch version
		return false;
	}

	if (patchBase > desiredPatchBase) {
		// higher patch version
		return (!patchMustEqual);
	}

	// at this point, patchBase are equal

	if (productTs && productTs < desiredNotBefore) {
		return false;
	}

	return true;
}

export interface IReducedExtensionDescription {
	isBuiltin: boolean;
	engines: {
		vscode: string;
		// {{SQL CARBON EDIT}}
		azdata?: string;
	};
	main?: string;
}

type ProductDate = string | Date | undefined;

export function isValidExtensionVersion(version: string, date: ProductDate, extensionDesc: IReducedExtensionDescription, notices: string[]): boolean {

	if (extensionDesc.isBuiltin || typeof extensionDesc.main === 'undefined') {
		// No version check for builtin or declarative extensions
		return true;
	}

<<<<<<< HEAD
	// {{SQL CARBON EDIT}}
	return extensionDesc.engines.azdata ? extensionDesc.engines.azdata === '*' || isVersionValid(version, extensionDesc.engines.azdata, notices) : true;
}

// {{SQL CARBON EDIT}}
export function isEngineValid(engine: string, version: string): boolean {
=======
	return isVersionValid(version, date, extensionDesc.engines.vscode, notices);
}

export function isEngineValid(engine: string, version: string, date: ProductDate): boolean {
>>>>>>> 1b591be3
	// TODO@joao: discuss with alex '*' doesn't seem to be a valid engine version
	return engine === '*' || isVersionValid(version, date, engine);
}

function isVersionValid(currentVersion: string, date: ProductDate, requestedVersion: string, notices: string[] = []): boolean {

	let desiredVersion = normalizeVersion(parseVersion(requestedVersion));
	if (!desiredVersion) {
		notices.push(nls.localize('versionSyntax', "Could not parse `engines.vscode` value {0}. Please use, for example: ^1.22.0, ^1.22.x, etc.", requestedVersion));
		return false;
	}

	// enforce that a breaking API version is specified.
	// for 0.X.Y, that means up to 0.X must be specified
	// otherwise for Z.X.Y, that means Z must be specified
	if (desiredVersion.majorBase === 0) {
		// force that major and minor must be specific
		if (!desiredVersion.majorMustEqual || !desiredVersion.minorMustEqual) {
			notices.push(nls.localize('versionSpecificity1', "Version specified in `engines.vscode` ({0}) is not specific enough. For vscode versions before 1.0.0, please define at a minimum the major and minor desired version. E.g. ^0.10.0, 0.10.x, 0.11.0, etc.", requestedVersion));
			return false;
		}
	} else {
		// force that major must be specific
		if (!desiredVersion.majorMustEqual) {
			notices.push(nls.localize('versionSpecificity2', "Version specified in `engines.vscode` ({0}) is not specific enough. For vscode versions after 1.0.0, please define at a minimum the major desired version. E.g. ^1.10.0, 1.10.x, 1.x.x, 2.x.x, etc.", requestedVersion));
			return false;
		}
	}

	if (!isValidVersion(currentVersion, date, desiredVersion)) {
		notices.push(nls.localize('versionMismatch', "Extension is not compatible with Code {0}. Extension requires: {1}.", currentVersion, requestedVersion));
		return false;
	}

	return true;
}<|MERGE_RESOLUTION|>--- conflicted
+++ resolved
@@ -251,19 +251,12 @@
 		return true;
 	}
 
-<<<<<<< HEAD
 	// {{SQL CARBON EDIT}}
-	return extensionDesc.engines.azdata ? extensionDesc.engines.azdata === '*' || isVersionValid(version, extensionDesc.engines.azdata, notices) : true;
+	return extensionDesc.engines.azdata ? extensionDesc.engines.azdata === '*' || isVersionValid(version, date, extensionDesc.engines.azdata, notices) : true;
 }
 
 // {{SQL CARBON EDIT}}
-export function isEngineValid(engine: string, version: string): boolean {
-=======
-	return isVersionValid(version, date, extensionDesc.engines.vscode, notices);
-}
-
 export function isEngineValid(engine: string, version: string, date: ProductDate): boolean {
->>>>>>> 1b591be3
 	// TODO@joao: discuss with alex '*' doesn't seem to be a valid engine version
 	return engine === '*' || isVersionValid(version, date, engine);
 }
