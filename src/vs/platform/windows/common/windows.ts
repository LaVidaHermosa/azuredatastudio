/*---------------------------------------------------------------------------------------------
 *  Copyright (c) Microsoft Corporation. All rights reserved.
 *  Licensed under the Source EULA. See License.txt in the project root for license information.
 *--------------------------------------------------------------------------------------------*/

import { createDecorator } from 'vs/platform/instantiation/common/instantiation';
import { Event } from 'vs/base/common/event';
import { ITelemetryData } from 'vs/platform/telemetry/common/telemetry';
import { IProcessEnvironment, isMacintosh, isLinux } from 'vs/base/common/platform';
import { ParsedArgs, IEnvironmentService } from 'vs/platform/environment/common/environment';
import { IWorkspaceIdentifier, ISingleFolderWorkspaceIdentifier } from 'vs/platform/workspaces/common/workspaces';
import { IRecentlyOpened } from 'vs/platform/history/common/history';
import { ISerializableCommandAction } from 'vs/platform/actions/common/actions';
import { ExportData } from 'vs/base/common/performance';
import { LogLevel } from 'vs/platform/log/common/log';
import { IDisposable, dispose } from 'vs/base/common/lifecycle';
import { URI, UriComponents } from 'vs/base/common/uri';
import { IConfigurationService } from 'vs/platform/configuration/common/configuration';

export const IWindowsService = createDecorator<IWindowsService>('windowsService');

export interface INativeOpenDialogOptions {
	windowId?: number;
	forceNewWindow?: boolean;

	dialogOptions?: OpenDialogOptions;

	telemetryEventName?: string;
	telemetryExtraData?: ITelemetryData;
}

export interface IEnterWorkspaceResult {
	workspace: IWorkspaceIdentifier;
	backupPath?: string;
}

export interface CrashReporterStartOptions {
	companyName?: string;
	submitURL: string;
	productName?: string;
	uploadToServer?: boolean;
	ignoreSystemCrashHandler?: boolean;
	extra?: any;
	crashesDirectory?: string;
}

export interface OpenDialogOptions {
	title?: string;
	defaultPath?: string;
	buttonLabel?: string;
	filters?: FileFilter[];
	properties?: Array<'openFile' | 'openDirectory' | 'multiSelections' | 'showHiddenFiles' | 'createDirectory' | 'promptToCreate' | 'noResolveAliases' | 'treatPackageAsDirectory'>;
	message?: string;
}

export interface FileFilter {
	extensions: string[];
	name: string;
}

export interface MessageBoxOptions {
	type?: string;
	buttons?: string[];
	defaultId?: number;
	title?: string;
	message: string;
	detail?: string;
	checkboxLabel?: string;
	checkboxChecked?: boolean;
	cancelId?: number;
	noLink?: boolean;
	normalizeAccessKeys?: boolean;
}

export interface SaveDialogOptions {
	title?: string;
	defaultPath?: string;
	buttonLabel?: string;
	filters?: FileFilter[];
	message?: string;
	nameFieldLabel?: string;
	showsTagField?: boolean;
}

export interface INewWindowOptions {
	remoteAuthority?: string;
}

export interface IDevToolsOptions {
	mode: 'right' | 'bottom' | 'undocked' | 'detach';
}

export interface IWindowsService {

	_serviceBrand: any;

	onWindowOpen: Event<number>;
	onWindowFocus: Event<number>;
	onWindowBlur: Event<number>;
	onWindowMaximize: Event<number>;
	onWindowUnmaximize: Event<number>;
	onRecentlyOpenedChange: Event<void>;

	// Dialogs
	pickFileFolderAndOpen(options: INativeOpenDialogOptions): Promise<void>;
	pickFileAndOpen(options: INativeOpenDialogOptions): Promise<void>;
	pickFolderAndOpen(options: INativeOpenDialogOptions): Promise<void>;
	pickWorkspaceAndOpen(options: INativeOpenDialogOptions): Promise<void>;
	showMessageBox(windowId: number, options: MessageBoxOptions): Promise<IMessageBoxResult>;
	showSaveDialog(windowId: number, options: SaveDialogOptions): Promise<string>;
	showOpenDialog(windowId: number, options: OpenDialogOptions): Promise<string[]>;

	reloadWindow(windowId: number, args?: ParsedArgs): Promise<void>;
	openDevTools(windowId: number, options?: IDevToolsOptions): Promise<void>;
	toggleDevTools(windowId: number): Promise<void>;
	closeWorkspace(windowId: number): Promise<void>;
	enterWorkspace(windowId: number, path: URI): Promise<IEnterWorkspaceResult | undefined>;
	toggleFullScreen(windowId: number): Promise<void>;
	setRepresentedFilename(windowId: number, fileName: string): Promise<void>;
	addRecentlyOpened(files: URI[]): Promise<void>;
	removeFromRecentlyOpened(paths: Array<IWorkspaceIdentifier | ISingleFolderWorkspaceIdentifier | URI | string>): Promise<void>;
	clearRecentlyOpened(): Promise<void>;
	getRecentlyOpened(windowId: number): Promise<IRecentlyOpened>;
	focusWindow(windowId: number): Promise<void>;
	closeWindow(windowId: number): Promise<void>;
	isFocused(windowId: number): Promise<boolean>;
	isMaximized(windowId: number): Promise<boolean>;
	maximizeWindow(windowId: number): Promise<void>;
	unmaximizeWindow(windowId: number): Promise<void>;
	minimizeWindow(windowId: number): Promise<void>;
	onWindowTitleDoubleClick(windowId: number): Promise<void>;
	setDocumentEdited(windowId: number, flag: boolean): Promise<void>;
	quit(): Promise<void>;
	relaunch(options: { addArgs?: string[], removeArgs?: string[] }): Promise<void>;

	// macOS Native Tabs
	newWindowTab(): Promise<void>;
	showPreviousWindowTab(): Promise<void>;
	showNextWindowTab(): Promise<void>;
	moveWindowTabToNewWindow(): Promise<void>;
	mergeAllWindowTabs(): Promise<void>;
	toggleWindowTabsBar(): Promise<void>;

	// macOS TouchBar
	updateTouchBar(windowId: number, items: ISerializableCommandAction[][]): Promise<void>;

	// Shared process
	whenSharedProcessReady(): Promise<void>;
	toggleSharedProcess(): Promise<void>;

	// Global methods
	openWindow(windowId: number, uris: IURIToOpen[], options?: IOpenSettings): Promise<void>;
	openNewWindow(options?: INewWindowOptions): Promise<void>;
	showWindow(windowId: number): Promise<void>;
	getWindows(): Promise<{ id: number; workspace?: IWorkspaceIdentifier; folderUri?: ISingleFolderWorkspaceIdentifier; title: string; filename?: string; }[]>;
	getWindowCount(): Promise<number>;
	log(severity: string, ...messages: string[]): Promise<void>;
	showItemInFolder(path: string): Promise<void>;
	getActiveWindowId(): Promise<number | undefined>;

	// This needs to be handled from browser process to prevent
	// foreground ordering issues on Windows
	openExternal(url: string): Promise<boolean>;

	// TODO: this is a bit backwards
	startCrashReporter(config: CrashReporterStartOptions): Promise<void>;

	openAboutDialog(): Promise<void>;
	resolveProxy(windowId: number, url: string): Promise<string | undefined>;
}

export const IWindowService = createDecorator<IWindowService>('windowService');

export interface IMessageBoxResult {
	button: number;
	checkboxChecked?: boolean;
}

export interface IOpenSettings {
	forceNewWindow?: boolean;
	forceReuseWindow?: boolean;
	forceOpenWorkspaceAsFile?: boolean;
	diffMode?: boolean;
	addMode?: boolean;
	args?: ParsedArgs;
}

export type URIType = 'file' | 'folder';

export interface IURIToOpen {
	uri: URI;
	typeHint?: URIType;
}

export interface IWindowService {

	_serviceBrand: any;

	readonly onDidChangeFocus: Event<boolean>;
	readonly onDidChangeMaximize: Event<boolean>;

	readonly hasFocus: boolean;

	getConfiguration(): IWindowConfiguration;
	getCurrentWindowId(): number;
	pickFileFolderAndOpen(options: INativeOpenDialogOptions): Promise<void>;
	pickFileAndOpen(options: INativeOpenDialogOptions): Promise<void>;
	pickFolderAndOpen(options: INativeOpenDialogOptions): Promise<void>;
	pickWorkspaceAndOpen(options: INativeOpenDialogOptions): Promise<void>;
	reloadWindow(args?: ParsedArgs): Promise<void>;
	openDevTools(options?: IDevToolsOptions): Promise<void>;
	toggleDevTools(): Promise<void>;
	closeWorkspace(): Promise<void>;
	updateTouchBar(items: ISerializableCommandAction[][]): Promise<void>;
	enterWorkspace(path: URI): Promise<IEnterWorkspaceResult | undefined>;
	toggleFullScreen(): Promise<void>;
	setRepresentedFilename(fileName: string): Promise<void>;
	getRecentlyOpened(): Promise<IRecentlyOpened>;
	focusWindow(): Promise<void>;
	closeWindow(): Promise<void>;
	openWindow(uris: IURIToOpen[], options?: IOpenSettings): Promise<void>;
	isFocused(): Promise<boolean>;
	setDocumentEdited(flag: boolean): Promise<void>;
	isMaximized(): Promise<boolean>;
	maximizeWindow(): Promise<void>;
	unmaximizeWindow(): Promise<void>;
	minimizeWindow(): Promise<void>;
	onWindowTitleDoubleClick(): Promise<void>;
	show(): Promise<void>;
	showMessageBox(options: MessageBoxOptions): Promise<IMessageBoxResult>;
	showSaveDialog(options: SaveDialogOptions): Promise<string>;
	showOpenDialog(options: OpenDialogOptions): Promise<string[]>;
	resolveProxy(url: string): Promise<string | undefined>;
}

export type MenuBarVisibility = 'default' | 'visible' | 'toggle' | 'hidden';

export interface IWindowsConfiguration {
	window: IWindowSettings;
}

export interface IWindowSettings {
	openFilesInNewWindow: 'on' | 'off' | 'default';
	openFoldersInNewWindow: 'on' | 'off' | 'default';
	openWithoutArgumentsInNewWindow: 'on' | 'off';
	restoreWindows: 'all' | 'folders' | 'one' | 'none';
	restoreFullscreen: boolean;
	zoomLevel: number;
	titleBarStyle: 'native' | 'custom';
	autoDetectHighContrast: boolean;
	menuBarVisibility: MenuBarVisibility;
	newWindowDimensions: 'default' | 'inherit' | 'maximized' | 'fullscreen';
	nativeTabs: boolean;
	nativeFullScreen: boolean;
	enableMenuBarMnemonics: boolean;
	closeWhenEmpty: boolean;
	clickThroughInactive: boolean;
}

export function getTitleBarStyle(configurationService: IConfigurationService, environment: IEnvironmentService, isExtensionDevelopment = environment.isExtensionDevelopment): 'native' | 'custom' {
	const configuration = configurationService.getValue<IWindowSettings>('window');

	const isDev = !environment.isBuilt || isExtensionDevelopment;
	if (isMacintosh && isDev) {
		return 'native'; // not enabled when developing due to https://github.com/electron/electron/issues/3647
	}

	if (configuration) {
		const useNativeTabs = isMacintosh && configuration.nativeTabs === true;
		if (useNativeTabs) {
			return 'native'; // native tabs on sierra do not work with custom title style
		}

		const useSimpleFullScreen = isMacintosh && configuration.nativeFullScreen === false;
		if (useSimpleFullScreen) {
			return 'native'; // simple fullscreen does not work well with custom title style (https://github.com/Microsoft/vscode/issues/63291)
		}

		const style = configuration.titleBarStyle;
		if (style === 'native' || style === 'custom') {
			return style;
		}
	}

<<<<<<< HEAD
	// {{SQL CARBON EDIT}} - Always use native toolbar
	return 'native';
	// return 'custom'; // default to custom on all OS
=======
	return isLinux ? 'native' : 'custom'; // default to custom on all macOS and Windows
>>>>>>> f8f8f519
}

export const enum OpenContext {

	// opening when running from the command line
	CLI,

	// macOS only: opening from the dock (also when opening files to a running instance from desktop)
	DOCK,

	// opening from the main application window
	MENU,

	// opening from a file or folder dialog
	DIALOG,

	// opening from the OS's UI
	DESKTOP,

	// opening through the API
	API
}

export const enum ReadyState {

	/**
	 * This window has not loaded any HTML yet
	 */
	NONE,

	/**
	 * This window is loading HTML
	 */
	LOADING,

	/**
	 * This window is navigating to another HTML
	 */
	NAVIGATING,

	/**
	 * This window is done loading HTML
	 */
	READY
}

export interface IPath extends IPathData {

	// the file path to open within a Code instance
	fileUri?: URI;
}

export interface IPathsToWaitFor extends IPathsToWaitForData {
	paths: IPath[];
}

export interface IPathsToWaitForData {
	paths: IPathData[];
	waitMarkerFilePath: string;
}

export interface IPathData {

	// the file path to open within a Code instance
	fileUri?: UriComponents;

	// the line number in the file path to open
	lineNumber?: number;

	// the column number in the file path to open
	columnNumber?: number;
}

export interface IOpenFileRequest {
	filesToOpen?: IPathData[];
	filesToCreate?: IPathData[];
	filesToDiff?: IPathData[];
	filesToWait?: IPathsToWaitForData;
	termProgram?: string;
}

export interface IAddFoldersRequest {
	foldersToAdd: UriComponents[];
}

export interface IWindowConfiguration extends ParsedArgs {
	machineId: string;
	windowId: number;
	logLevel: LogLevel;

	mainPid: number;

	appRoot: string;
	execPath: string;
	isInitialStartup?: boolean;

	userEnv: IProcessEnvironment;
	nodeCachedDataDir?: string;

	backupPath?: string;

	workspace?: IWorkspaceIdentifier;
	folderUri?: ISingleFolderWorkspaceIdentifier;

	remoteAuthority?: string;

	zoomLevel?: number;
	fullscreen?: boolean;
	maximized?: boolean;
	highContrast?: boolean;
	frameless?: boolean;
	accessibilitySupport?: boolean;
	partsSplashPath?: string;

	perfStartTime?: number;
	perfAppReady?: number;
	perfWindowLoadTime?: number;
	perfEntries: ExportData;

	filesToOpen?: IPath[];
	filesToCreate?: IPath[];
	filesToDiff?: IPath[];
	filesToWait?: IPathsToWaitFor;
	termProgram?: string;
}

export interface IRunActionInWindowRequest {
	id: string;
	from: 'menu' | 'touchbar' | 'mouse';
	args?: any[];
}

export interface IRunKeybindingInWindowRequest {
	userSettingsLabel: string;
}

export class ActiveWindowManager implements IDisposable {

	private disposables: IDisposable[] = [];
	private firstActiveWindowIdPromise: Promise<any> | null;
	private _activeWindowId: number | undefined;

	constructor(@IWindowsService windowsService: IWindowsService) {
		const onActiveWindowChange = Event.latch(Event.any(windowsService.onWindowOpen, windowsService.onWindowFocus));
		onActiveWindowChange(this.setActiveWindow, this, this.disposables);

		this.firstActiveWindowIdPromise = windowsService.getActiveWindowId()
			.then(id => (typeof this._activeWindowId === 'undefined') && this.setActiveWindow(id));
	}

	private setActiveWindow(windowId: number | undefined) {
		if (this.firstActiveWindowIdPromise) {
			this.firstActiveWindowIdPromise = null;
		}

		this._activeWindowId = windowId;
	}

	getActiveClientId(): Promise<string> {
		if (this.firstActiveWindowIdPromise) {
			return this.firstActiveWindowIdPromise;
		}

		return Promise.resolve(`window:${this._activeWindowId}`);
	}

	dispose() {
		this.disposables = dispose(this.disposables);
	}
}<|MERGE_RESOLUTION|>--- conflicted
+++ resolved
@@ -282,13 +282,9 @@
 		}
 	}
 
-<<<<<<< HEAD
 	// {{SQL CARBON EDIT}} - Always use native toolbar
 	return 'native';
-	// return 'custom'; // default to custom on all OS
-=======
-	return isLinux ? 'native' : 'custom'; // default to custom on all macOS and Windows
->>>>>>> f8f8f519
+	// return isLinux ? 'native' : 'custom'; // default to custom on all macOS and Windows
 }
 
 export const enum OpenContext {
