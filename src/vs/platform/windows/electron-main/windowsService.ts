--- conflicted
+++ resolved
@@ -380,11 +380,8 @@
 			version = `${version} (${product.target} setup)`;
 		}
 
-<<<<<<< HEAD
+		const isSnap = process.platform === 'linux' && process.env.SNAP && process.env.SNAP_REVISION;
 		// {{SQL CARBON EDIT}}
-=======
-		const isSnap = process.platform === 'linux' && process.env.SNAP && process.env.SNAP_REVISION;
->>>>>>> 1a0da289
 		const detail = nls.localize('aboutDetail',
 			"Version: {0}\nCommit: {1}\nDate: {2}\nVS Code {8}\nElectron: {3}\nChrome: {4}\nNode.js: {5}\nV8: {6}\nOS: {7}",
 			version,
@@ -394,12 +391,8 @@
 			process.versions['chrome'],
 			process.versions['node'],
 			process.versions['v8'],
-<<<<<<< HEAD
-			`${os.type()} ${os.arch()} ${os.release()}`,
+			`${os.type()} ${os.arch()} ${os.release()}${isSnap ? ' snap' : ''}`,
 			product.vscodeVersion
-=======
-			`${os.type()} ${os.arch()} ${os.release()}${isSnap ? ' snap' : ''}`
->>>>>>> 1a0da289
 		);
 
 		const ok = nls.localize('okButton', "OK");
