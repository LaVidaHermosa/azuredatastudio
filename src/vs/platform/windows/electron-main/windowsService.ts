--- conflicted
+++ resolved
@@ -403,57 +403,6 @@
 
 	}
 
-<<<<<<< HEAD
-	async openAboutDialog(): Promise<void> {
-		this.logService.trace('windowsService#openAboutDialog');
-
-		let version = app.getVersion();
-		if (product.target) {
-			version = `${version} (${product.target} setup)`;
-		}
-
-		const isSnap = process.platform === 'linux' && process.env.SNAP && process.env.SNAP_REVISION;
-		// {{SQL CARBON EDIT}}
-		const detail = nls.localize('aboutDetail',
-			"Version: {0}\nCommit: {1}\nDate: {2}\nVS Code {8}\nElectron: {3}\nChrome: {4}\nNode.js: {5}\nV8: {6}\nOS: {7}",
-			version,
-			product.commit || 'Unknown',
-			product.date || 'Unknown',
-			process.versions['electron'],
-			process.versions['chrome'],
-			process.versions['node'],
-			process.versions['v8'],
-			`${os.type()} ${os.arch()} ${os.release()}${isSnap ? ' snap' : ''}`,
-			product.vscodeVersion
-		);
-
-		const ok = nls.localize('okButton', "OK");
-		const copy = mnemonicButtonLabel(nls.localize({ key: 'copy', comment: ['&& denotes a mnemonic'] }, "&&Copy"));
-		let buttons: string[];
-		if (isLinux) {
-			buttons = [copy, ok];
-		} else {
-			buttons = [ok, copy];
-		}
-
-		const result = await this.windowsMainService.showMessageBox({
-			title: product.nameLong,
-			type: 'info',
-			message: product.nameLong,
-			detail: `\n${detail}`,
-			buttons,
-			noLink: true,
-			defaultId: buttons.indexOf(ok),
-			cancelId: buttons.indexOf(ok)
-		}, this.windowsMainService.getFocusedWindow() || this.windowsMainService.getLastActiveWindow());
-
-		if (buttons[result.button] === copy) {
-			clipboard.writeText(detail);
-		}
-	}
-
-=======
->>>>>>> 96bf508c
 	async handleURL(uri: URI): Promise<boolean> {
 
 		// Catch file URLs
