/*---------------------------------------------------------------------------------------------
 *  Copyright (c) Microsoft Corporation. All rights reserved.
 *  Licensed under the Source EULA. See License.txt in the project root for license information.
 *--------------------------------------------------------------------------------------------*/

import { app, JumpListCategory, JumpListItem } from 'electron';
import { coalesce } from 'vs/base/common/arrays';
import { ThrottledDelayer } from 'vs/base/common/async';
import { Emitter, Event as CommonEvent } from 'vs/base/common/event';
import { normalizeDriveLetter, splitName } from 'vs/base/common/labels';
import { Disposable } from 'vs/base/common/lifecycle';
import { Schemas } from 'vs/base/common/network';
import { isMacintosh, isWindows } from 'vs/base/common/platform';
import { basename, extUriBiasedIgnorePathCase, originalFSPath } from 'vs/base/common/resources';
import { URI } from 'vs/base/common/uri';
import { Promises } from 'vs/base/node/pfs';
import { localize } from 'vs/nls';
import { createDecorator } from 'vs/platform/instantiation/common/instantiation';
import { ILifecycleMainService, LifecycleMainPhase } from 'vs/platform/lifecycle/electron-main/lifecycleMainService';
import { ILogService } from 'vs/platform/log/common/log';
<<<<<<< HEAD
import { StorageScope, StorageTarget } from 'vs/platform/storage/common/storage';
import { IGlobalStorageMainService } from 'vs/platform/storage/electron-main/storageMainService';
import { ICodeWindow } from 'vs/platform/window/electron-main/window';
import { IRecent, IRecentFile, IRecentFolder, IRecentlyOpened, IRecentWorkspace, isRecentFile, isRecentFolder, isRecentWorkspace, restoreRecentlyOpened, toStoreData } from 'vs/platform/workspaces/common/workspaces';
import { isSingleFolderWorkspaceIdentifier, isWorkspaceIdentifier, IWorkspaceIdentifier, WORKSPACE_EXTENSION } from 'vs/platform/workspace/common/workspace';
=======
import { IStateMainService } from 'vs/platform/state/electron-main/state';
import { IRecent, IRecentFile, IRecentFolder, IRecentlyOpened, IRecentWorkspace, isRecentFile, isRecentFolder, isRecentWorkspace, IWorkspaceIdentifier, RecentlyOpenedStorageData, restoreRecentlyOpened, toStoreData, WORKSPACE_EXTENSION } from 'vs/platform/workspaces/common/workspaces';
>>>>>>> a78a158a
import { IWorkspacesManagementMainService } from 'vs/platform/workspaces/electron-main/workspacesManagementMainService';

export const IWorkspacesHistoryMainService = createDecorator<IWorkspacesHistoryMainService>('workspacesHistoryMainService');

export interface IWorkspacesHistoryMainService {

	readonly _serviceBrand: undefined;

	readonly onDidChangeRecentlyOpened: CommonEvent<void>;

<<<<<<< HEAD
	addRecentlyOpened(recents: IRecent[]): Promise<void>;
	getRecentlyOpened(include?: ICodeWindow): Promise<IRecentlyOpened>;
	removeRecentlyOpened(paths: URI[]): Promise<void>;
	clearRecentlyOpened(): Promise<void>;
=======
	addRecentlyOpened(recents: IRecent[]): void;
	getRecentlyOpened(): IRecentlyOpened;
	removeRecentlyOpened(paths: URI[]): void;
	clearRecentlyOpened(): void;

	updateWindowsJumpList(): void;
>>>>>>> a78a158a
}

export class WorkspacesHistoryMainService extends Disposable implements IWorkspacesHistoryMainService {

	private static readonly MAX_TOTAL_RECENT_ENTRIES = 500;

	private static readonly RECENTLY_OPENED_STORAGE_KEY = 'history.recentlyOpenedPathsList';

	declare readonly _serviceBrand: undefined;

	private readonly _onDidChangeRecentlyOpened = this._register(new Emitter<void>());
	readonly onDidChangeRecentlyOpened = this._onDidChangeRecentlyOpened.event;

	constructor(
		@ILogService private readonly logService: ILogService,
		@IWorkspacesManagementMainService private readonly workspacesManagementMainService: IWorkspacesManagementMainService,
		@ILifecycleMainService private readonly lifecycleMainService: ILifecycleMainService,
		@IGlobalStorageMainService private readonly globalStorageMainService: IGlobalStorageMainService
	) {
		super();

		this.registerListeners();
	}

	private registerListeners(): void {

		// Install window jump list after opening window
		this.lifecycleMainService.when(LifecycleMainPhase.AfterWindowOpen).then(() => this.handleWindowsJumpList());

		// Add to history when entering workspace
		this._register(this.workspacesManagementMainService.onDidEnterWorkspace(event => this.addRecentlyOpened([{ workspace: event.workspace, remoteAuthority: event.window.remoteAuthority }])));
	}

	//#region Workspaces History

	async addRecentlyOpened(recentToAdd: IRecent[]): Promise<void> {
		const workspaces: Array<IRecentFolder | IRecentWorkspace> = [];
		const files: IRecentFile[] = [];

		for (let recent of recentToAdd) {

			// Workspace
			if (isRecentWorkspace(recent)) {
				if (!this.workspacesManagementMainService.isUntitledWorkspace(recent.workspace) && this.indexOfWorkspace(workspaces, recent.workspace) === -1) {
					workspaces.push(recent);
				}
			}

			// Folder
			else if (isRecentFolder(recent)) {
				if (this.indexOfFolder(workspaces, recent.folderUri) === -1) {
					workspaces.push(recent);
				}
			}

			// File
			else {
				const alreadyExistsInHistory = this.indexOfFile(files, recent.fileUri) >= 0;
				const shouldBeFiltered = recent.fileUri.scheme === Schemas.file && WorkspacesHistoryMainService.COMMON_FILES_FILTER.indexOf(basename(recent.fileUri)) >= 0;

				if (!alreadyExistsInHistory && !shouldBeFiltered) {
					files.push(recent);

					// Add to recent documents (Windows only, macOS later)
					if (isWindows && recent.fileUri.scheme === Schemas.file) {
						app.addRecentDocument(recent.fileUri.fsPath);
					}
				}
			}
		}

		await this.addEntriesFromStorage(workspaces, files);

		if (workspaces.length > WorkspacesHistoryMainService.MAX_TOTAL_RECENT_ENTRIES) {
			workspaces.length = WorkspacesHistoryMainService.MAX_TOTAL_RECENT_ENTRIES;
		}

		if (files.length > WorkspacesHistoryMainService.MAX_TOTAL_RECENT_ENTRIES) {
			files.length = WorkspacesHistoryMainService.MAX_TOTAL_RECENT_ENTRIES;
		}

		await this.saveRecentlyOpened({ workspaces, files });
		this._onDidChangeRecentlyOpened.fire();

		// Schedule update to recent documents on macOS dock
		if (isMacintosh) {
			this.macOSRecentDocumentsUpdater.trigger(() => this.updateMacOSRecentDocuments());
		}
	}

	async removeRecentlyOpened(recentToRemove: URI[]): Promise<void> {
		const keep = (recent: IRecent) => {
			const uri = this.location(recent);
			for (const resourceToRemove of recentToRemove) {
				if (extUriBiasedIgnorePathCase.isEqual(resourceToRemove, uri)) {
					return false;
				}
			}

			return true;
		};

		const mru = await this.getRecentlyOpened();
		const workspaces = mru.workspaces.filter(keep);
		const files = mru.files.filter(keep);

		if (workspaces.length !== mru.workspaces.length || files.length !== mru.files.length) {
			await this.saveRecentlyOpened({ files, workspaces });
			this._onDidChangeRecentlyOpened.fire();

			// Schedule update to recent documents on macOS dock
			if (isMacintosh) {
				this.macOSRecentDocumentsUpdater.trigger(() => this.updateMacOSRecentDocuments());
			}
		}
	}

	async clearRecentlyOpened(): Promise<void> {
		await this.saveRecentlyOpened({ workspaces: [], files: [] });
		app.clearRecentDocuments();

		// Event
		this._onDidChangeRecentlyOpened.fire();
	}

<<<<<<< HEAD
	async getRecentlyOpened(include?: ICodeWindow): Promise<IRecentlyOpened> {
		const workspaces: Array<IRecentFolder | IRecentWorkspace> = [];
		const files: IRecentFile[] = [];

		// Add current workspace to beginning if set
		if (include) {
			const currentWorkspace = include.config?.workspace;
			if (isWorkspaceIdentifier(currentWorkspace) && !this.workspacesManagementMainService.isUntitledWorkspace(currentWorkspace)) {
				workspaces.push({ workspace: currentWorkspace, remoteAuthority: include.remoteAuthority });
			} else if (isSingleFolderWorkspaceIdentifier(currentWorkspace)) {
				workspaces.push({ folderUri: currentWorkspace.uri, remoteAuthority: include.remoteAuthority });
			}
		}

		// Add currently files to open to the beginning if any
		const currentFiles = include?.config?.filesToOpenOrCreate;
		if (currentFiles) {
			for (let currentFile of currentFiles) {
				const fileUri = currentFile.fileUri;
				if (fileUri && this.indexOfFile(files, fileUri) === -1) {
					files.push({ fileUri });
				}
			}
		}

		await this.addEntriesFromStorage(workspaces, files);
=======
	getRecentlyOpened(): IRecentlyOpened {
		const workspaces: Array<IRecentFolder | IRecentWorkspace> = [];
		const files: IRecentFile[] = [];

		this.addEntriesFromStorage(workspaces, files);
>>>>>>> a78a158a

		return { workspaces, files };
	}

	private async addEntriesFromStorage(workspaces: Array<IRecentFolder | IRecentWorkspace>, files: IRecentFile[]): Promise<void> {

		// Get from storage
		let recents = await this.getRecentlyOpenedFromStorage();
		for (let recent of recents.workspaces) {
			let index = isRecentFolder(recent) ? this.indexOfFolder(workspaces, recent.folderUri) : this.indexOfWorkspace(workspaces, recent.workspace);
			if (index >= 0) {
				workspaces[index].label = workspaces[index].label || recent.label;
			} else {
				workspaces.push(recent);
			}
		}

		for (let recent of recents.files) {
			let index = this.indexOfFile(files, recent.fileUri);
			if (index >= 0) {
				files[index].label = files[index].label || recent.label;
			} else {
				files.push(recent);
			}
		}
	}

	private async getRecentlyOpenedFromStorage(): Promise<IRecentlyOpened> {

		// Wait for global storage to be ready
		await this.globalStorageMainService.whenReady;

		let storedRecentlyOpened: object | undefined = undefined;

		// First try with storage service
		const storedRecentlyOpenedRaw = this.globalStorageMainService.get(WorkspacesHistoryMainService.RECENTLY_OPENED_STORAGE_KEY, StorageScope.GLOBAL);
		if (typeof storedRecentlyOpenedRaw === 'string') {
			try {
				storedRecentlyOpened = JSON.parse(storedRecentlyOpenedRaw);
			} catch (error) {
				this.logService.error('Unexpected error parsing opened paths list', error);
			}
		}

		return restoreRecentlyOpened(storedRecentlyOpened, this.logService);
	}

	private async saveRecentlyOpened(recent: IRecentlyOpened): Promise<void> {

		// Wait for global storage to be ready
		await this.globalStorageMainService.whenReady;

		// Store in global storage (but do not sync since this is mainly local paths)
		this.globalStorageMainService.store(WorkspacesHistoryMainService.RECENTLY_OPENED_STORAGE_KEY, JSON.stringify(toStoreData(recent)), StorageScope.GLOBAL, StorageTarget.MACHINE);
	}

	private location(recent: IRecent): URI {
		if (isRecentFolder(recent)) {
			return recent.folderUri;
		}

		if (isRecentFile(recent)) {
			return recent.fileUri;
		}

		return recent.workspace.configPath;
	}

	private indexOfWorkspace(recents: IRecent[], candidate: IWorkspaceIdentifier): number {
		return recents.findIndex(recent => isRecentWorkspace(recent) && recent.workspace.id === candidate.id);
	}

	private indexOfFolder(recents: IRecent[], candidate: URI): number {
		return recents.findIndex(recent => isRecentFolder(recent) && extUriBiasedIgnorePathCase.isEqual(recent.folderUri, candidate));
	}

	private indexOfFile(recents: IRecentFile[], candidate: URI): number {
		return recents.findIndex(recent => extUriBiasedIgnorePathCase.isEqual(recent.fileUri, candidate));
	}

	//#endregion


	//#region macOS Dock / Windows JumpList

	private static readonly MAX_MACOS_DOCK_RECENT_WORKSPACES = 7; 		// prefer higher number of workspaces...
	private static readonly MAX_MACOS_DOCK_RECENT_ENTRIES_TOTAL = 10; 	// ...over number of files

	private static readonly MAX_WINDOWS_JUMP_LIST_ENTRIES = 7;

	// Exclude some very common files from the dock/taskbar
	private static readonly COMMON_FILES_FILTER = [
		'COMMIT_EDITMSG',
		'MERGE_MSG'
	];

	private readonly macOSRecentDocumentsUpdater = this._register(new ThrottledDelayer<void>(800));

	private async handleWindowsJumpList(): Promise<void> {
		if (!isWindows) {
			return; // only on windows
		}

		await this.updateWindowsJumpList();
		this._register(this.onDidChangeRecentlyOpened(() => this.updateWindowsJumpList()));
	}

	private async updateWindowsJumpList(): Promise<void> {
		if (!isWindows) {
			return; // only on windows
		}

		const jumpList: JumpListCategory[] = [];

		// Tasks
		jumpList.push({
			type: 'tasks',
			items: [
				{
					type: 'task',
					title: localize('newWindow', "New Window"),
					description: localize('newWindowDesc', "Opens a new window"),
					program: process.execPath,
					args: '-n', // force new window
					iconPath: process.execPath,
					iconIndex: 0
				}
			]
		});

		// Recent Workspaces
		if ((await this.getRecentlyOpened()).workspaces.length > 0) {

			// The user might have meanwhile removed items from the jump list and we have to respect that
			// so we need to update our list of recent paths with the choice of the user to not add them again
			// Also: Windows will not show our custom category at all if there is any entry which was removed
			// by the user! See https://github.com/microsoft/vscode/issues/15052
			let toRemove: URI[] = [];
			for (let item of app.getJumpListSettings().removedItems) {
				const args = item.args;
				if (args) {
					const match = /^--(folder|file)-uri\s+"([^"]+)"$/.exec(args);
					if (match) {
						toRemove.push(URI.parse(match[2]));
					}
				}
			}
			await this.removeRecentlyOpened(toRemove);

			// Add entries
			let hasWorkspaces = false;
			const items: JumpListItem[] = coalesce((await this.getRecentlyOpened()).workspaces.slice(0, WorkspacesHistoryMainService.MAX_WINDOWS_JUMP_LIST_ENTRIES).map(recent => {
				const workspace = isRecentWorkspace(recent) ? recent.workspace : recent.folderUri;

				const { title, description } = this.getWindowsJumpListLabel(workspace, recent.label);
				let args;
				if (URI.isUri(workspace)) {
					args = `--folder-uri "${workspace.toString()}"`;
				} else {
					hasWorkspaces = true;
					args = `--file-uri "${workspace.configPath.toString()}"`;
				}

				return {
					type: 'task',
					title: title.substr(0, 255), 				// Windows seems to be picky around the length of entries
					description: description.substr(0, 255),	// (see https://github.com/microsoft/vscode/issues/111177)
					program: process.execPath,
					args,
					iconPath: 'explorer.exe', // simulate folder icon
					iconIndex: 0
				};
			}));

			if (items.length > 0) {
				jumpList.push({
					type: 'custom',
					name: hasWorkspaces ? localize('recentFoldersAndWorkspaces', "Recent Folders & Workspaces") : localize('recentFolders', "Recent Folders"),
					items
				});
			}
		}

		// Recent
		jumpList.push({
			type: 'recent' // this enables to show files in the "recent" category
		});

		try {
			app.setJumpList(jumpList);
		} catch (error) {
			this.logService.warn('updateWindowsJumpList#setJumpList', error); // since setJumpList is relatively new API, make sure to guard for errors
		}
	}

	private getWindowsJumpListLabel(workspace: IWorkspaceIdentifier | URI, recentLabel: string | undefined): { title: string; description: string } {

		// Prefer recent label
		if (recentLabel) {
			return { title: splitName(recentLabel).name, description: recentLabel };
		}

		// Single Folder
		if (URI.isUri(workspace)) {
			return { title: basename(workspace), description: this.renderJumpListPathDescription(workspace) };
		}

		// Workspace: Untitled
		if (this.workspacesManagementMainService.isUntitledWorkspace(workspace)) {
			return { title: localize('untitledWorkspace', "Untitled (Workspace)"), description: '' };
		}

		// Workspace: normal
		let filename = basename(workspace.configPath);
		if (filename.endsWith(WORKSPACE_EXTENSION)) {
			filename = filename.substr(0, filename.length - WORKSPACE_EXTENSION.length - 1);
		}

		return { title: localize('workspaceName', "{0} (Workspace)", filename), description: this.renderJumpListPathDescription(workspace.configPath) };
	}

	private renderJumpListPathDescription(uri: URI) {
		return uri.scheme === 'file' ? normalizeDriveLetter(uri.fsPath) : uri.toString();
	}

	private async updateMacOSRecentDocuments(): Promise<void> {
		if (!isMacintosh) {
			return;
		}

		// We clear all documents first to ensure an up-to-date view on the set. Since entries
		// can get deleted on disk, this ensures that the list is always valid
		app.clearRecentDocuments();

		const mru = await this.getRecentlyOpened();

		// Collect max-N recent workspaces that are known to exist
		const workspaceEntries: string[] = [];
		let entries = 0;
		for (let i = 0; i < mru.workspaces.length && entries < WorkspacesHistoryMainService.MAX_MACOS_DOCK_RECENT_WORKSPACES; i++) {
			const loc = this.location(mru.workspaces[i]);
			if (loc.scheme === Schemas.file) {
				const workspacePath = originalFSPath(loc);
				if (await Promises.exists(workspacePath)) {
					workspaceEntries.push(workspacePath);
					entries++;
				}
			}
		}

		// Collect max-N recent files that are known to exist
		const fileEntries: string[] = [];
		for (let i = 0; i < mru.files.length && entries < WorkspacesHistoryMainService.MAX_MACOS_DOCK_RECENT_ENTRIES_TOTAL; i++) {
			const loc = this.location(mru.files[i]);
			if (loc.scheme === Schemas.file) {
				const filePath = originalFSPath(loc);
				if (
					WorkspacesHistoryMainService.COMMON_FILES_FILTER.includes(basename(loc)) || // skip some well known file entries
					workspaceEntries.includes(filePath)											// prefer a workspace entry over a file entry (e.g. for .code-workspace)
				) {
					continue;
				}

				if (await Promises.exists(filePath)) {
					fileEntries.push(filePath);
					entries++;
				}
			}
		}

		// The apple guidelines (https://developer.apple.com/design/human-interface-guidelines/macos/menus/menu-anatomy/)
		// explain that most recent entries should appear close to the interaction by the user (e.g. close to the
		// mouse click). Most native macOS applications that add recent documents to the dock, show the most recent document
		// to the bottom (because the dock menu is not appearing from top to bottom, but from the bottom to the top). As such
		// we fill in the entries in reverse order so that the most recent shows up at the bottom of the menu.
		//
		// On top of that, the maximum number of documents can be configured by the user (defaults to 10). To ensure that
		// we are not failing to show the most recent entries, we start by adding files first (in reverse order of recency)
		// and then add folders (in reverse order of recency). Given that strategy, we can ensure that the most recent
		// N folders are always appearing, even if the limit is low (https://github.com/microsoft/vscode/issues/74788)
		fileEntries.reverse().forEach(fileEntry => app.addRecentDocument(fileEntry));
		workspaceEntries.reverse().forEach(workspaceEntry => app.addRecentDocument(workspaceEntry));
	}

	//#endregion
}<|MERGE_RESOLUTION|>--- conflicted
+++ resolved
@@ -18,16 +18,11 @@
 import { createDecorator } from 'vs/platform/instantiation/common/instantiation';
 import { ILifecycleMainService, LifecycleMainPhase } from 'vs/platform/lifecycle/electron-main/lifecycleMainService';
 import { ILogService } from 'vs/platform/log/common/log';
-<<<<<<< HEAD
 import { StorageScope, StorageTarget } from 'vs/platform/storage/common/storage';
 import { IGlobalStorageMainService } from 'vs/platform/storage/electron-main/storageMainService';
-import { ICodeWindow } from 'vs/platform/window/electron-main/window';
-import { IRecent, IRecentFile, IRecentFolder, IRecentlyOpened, IRecentWorkspace, isRecentFile, isRecentFolder, isRecentWorkspace, restoreRecentlyOpened, toStoreData } from 'vs/platform/workspaces/common/workspaces';
+import { ICodeWindow } from 'vs/platform/windows/electron-main/windows';
+import { IRecent, IRecentFile, IRecentFolder, IRecentlyOpened, IRecentWorkspace, isRecentFile, isRecentFolder, isRecentWorkspace, isSingleFolderWorkspaceIdentifier, isWorkspaceIdentifier, IWorkspaceIdentifier, RecentlyOpenedStorageData, restoreRecentlyOpened, toStoreData, WORKSPACE_EXTENSION } from 'vs/platform/workspaces/common/workspaces';
 import { isSingleFolderWorkspaceIdentifier, isWorkspaceIdentifier, IWorkspaceIdentifier, WORKSPACE_EXTENSION } from 'vs/platform/workspace/common/workspace';
-=======
-import { IStateMainService } from 'vs/platform/state/electron-main/state';
-import { IRecent, IRecentFile, IRecentFolder, IRecentlyOpened, IRecentWorkspace, isRecentFile, isRecentFolder, isRecentWorkspace, IWorkspaceIdentifier, RecentlyOpenedStorageData, restoreRecentlyOpened, toStoreData, WORKSPACE_EXTENSION } from 'vs/platform/workspaces/common/workspaces';
->>>>>>> a78a158a
 import { IWorkspacesManagementMainService } from 'vs/platform/workspaces/electron-main/workspacesManagementMainService';
 
 export const IWorkspacesHistoryMainService = createDecorator<IWorkspacesHistoryMainService>('workspacesHistoryMainService');
@@ -38,19 +33,10 @@
 
 	readonly onDidChangeRecentlyOpened: CommonEvent<void>;
 
-<<<<<<< HEAD
 	addRecentlyOpened(recents: IRecent[]): Promise<void>;
 	getRecentlyOpened(include?: ICodeWindow): Promise<IRecentlyOpened>;
 	removeRecentlyOpened(paths: URI[]): Promise<void>;
 	clearRecentlyOpened(): Promise<void>;
-=======
-	addRecentlyOpened(recents: IRecent[]): void;
-	getRecentlyOpened(): IRecentlyOpened;
-	removeRecentlyOpened(paths: URI[]): void;
-	clearRecentlyOpened(): void;
-
-	updateWindowsJumpList(): void;
->>>>>>> a78a158a
 }
 
 export class WorkspacesHistoryMainService extends Disposable implements IWorkspacesHistoryMainService {
@@ -176,40 +162,11 @@
 		this._onDidChangeRecentlyOpened.fire();
 	}
 
-<<<<<<< HEAD
 	async getRecentlyOpened(include?: ICodeWindow): Promise<IRecentlyOpened> {
 		const workspaces: Array<IRecentFolder | IRecentWorkspace> = [];
 		const files: IRecentFile[] = [];
 
-		// Add current workspace to beginning if set
-		if (include) {
-			const currentWorkspace = include.config?.workspace;
-			if (isWorkspaceIdentifier(currentWorkspace) && !this.workspacesManagementMainService.isUntitledWorkspace(currentWorkspace)) {
-				workspaces.push({ workspace: currentWorkspace, remoteAuthority: include.remoteAuthority });
-			} else if (isSingleFolderWorkspaceIdentifier(currentWorkspace)) {
-				workspaces.push({ folderUri: currentWorkspace.uri, remoteAuthority: include.remoteAuthority });
-			}
-		}
-
-		// Add currently files to open to the beginning if any
-		const currentFiles = include?.config?.filesToOpenOrCreate;
-		if (currentFiles) {
-			for (let currentFile of currentFiles) {
-				const fileUri = currentFile.fileUri;
-				if (fileUri && this.indexOfFile(files, fileUri) === -1) {
-					files.push({ fileUri });
-				}
-			}
-		}
-
 		await this.addEntriesFromStorage(workspaces, files);
-=======
-	getRecentlyOpened(): IRecentlyOpened {
-		const workspaces: Array<IRecentFolder | IRecentWorkspace> = [];
-		const files: IRecentFile[] = [];
-
-		this.addEntriesFromStorage(workspaces, files);
->>>>>>> a78a158a
 
 		return { workspaces, files };
 	}
