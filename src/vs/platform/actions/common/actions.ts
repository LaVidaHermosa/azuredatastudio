/*---------------------------------------------------------------------------------------------
 *  Copyright (c) Microsoft Corporation. All rights reserved.
 *  Licensed under the Source EULA. See License.txt in the project root for license information.
 *--------------------------------------------------------------------------------------------*/

import { Action } from 'vs/base/common/actions';
import { SyncDescriptor0, createSyncDescriptor } from 'vs/platform/instantiation/common/descriptors';
import { IConstructorSignature2, createDecorator, BrandedService, ServicesAccessor } from 'vs/platform/instantiation/common/instantiation';
import { IKeybindings, KeybindingsRegistry, IKeybindingRule } from 'vs/platform/keybinding/common/keybindingsRegistry';
import { ContextKeyExpr, IContextKeyService } from 'vs/platform/contextkey/common/contextkey';
import { ICommandService, CommandsRegistry, ICommandHandlerDescription } from 'vs/platform/commands/common/commands';
import { IDisposable, DisposableStore } from 'vs/base/common/lifecycle';
import { Event, Emitter } from 'vs/base/common/event';
import { URI, UriComponents } from 'vs/base/common/uri';
import { ThemeIcon } from 'vs/platform/theme/common/themeService';

export interface ILocalizedString {
	value: string;
	original: string;
}

export interface ICommandAction {
	id: string;
	title: string | ILocalizedString;
	category?: string | ILocalizedString;
	icon?: { dark?: URI; light?: URI; } | ThemeIcon;
	precondition?: ContextKeyExpr;
	toggled?: ContextKeyExpr;
}

type Serialized<T> = { [K in keyof T]: T[K] extends URI ? UriComponents : Serialized<T[K]> };

export type ISerializableCommandAction = Serialized<ICommandAction>;

export interface IMenuItem {
	command: ICommandAction;
	alt?: ICommandAction;
	when?: ContextKeyExpr;
	group?: 'navigation' | string;
	order?: number;
}

export interface ISubmenuItem {
	title: string | ILocalizedString;
	submenu: MenuId;
	when?: ContextKeyExpr;
	group?: 'navigation' | string;
	order?: number;
}

export function isIMenuItem(item: IMenuItem | ISubmenuItem): item is IMenuItem {
	return (item as IMenuItem).command !== undefined;
}

export function isISubmenuItem(item: IMenuItem | ISubmenuItem): item is ISubmenuItem {
	return (item as ISubmenuItem).submenu !== undefined;
}

export class MenuId {

	private static _idPool = 0;

	static readonly CommandPalette = new MenuId('CommandPalette');
	static readonly DebugBreakpointsContext = new MenuId('DebugBreakpointsContext');
	static readonly DebugCallStackContext = new MenuId('DebugCallStackContext');
	static readonly DebugConsoleContext = new MenuId('DebugConsoleContext');
	static readonly DebugVariablesContext = new MenuId('DebugVariablesContext');
	static readonly DebugWatchContext = new MenuId('DebugWatchContext');
	static readonly DebugToolBar = new MenuId('DebugToolBar');
	static readonly EditorContext = new MenuId('EditorContext');
	static readonly EditorContextPeek = new MenuId('EditorContextPeek');
	static readonly EditorTitle = new MenuId('EditorTitle');
	static readonly EditorTitleContext = new MenuId('EditorTitleContext');
	static readonly EmptyEditorGroupContext = new MenuId('EmptyEditorGroupContext');
	static readonly ExplorerContext = new MenuId('ExplorerContext');
	static readonly ExtensionContext = new MenuId('ExtensionContext');
	static readonly GlobalActivity = new MenuId('GlobalActivity');
	static readonly MenubarAppearanceMenu = new MenuId('MenubarAppearanceMenu');
	static readonly MenubarDebugMenu = new MenuId('MenubarDebugMenu');
	static readonly MenubarEditMenu = new MenuId('MenubarEditMenu');
	static readonly MenubarFileMenu = new MenuId('MenubarFileMenu');
	static readonly MenubarGoMenu = new MenuId('MenubarGoMenu');
	static readonly MenubarHelpMenu = new MenuId('MenubarHelpMenu');
	static readonly MenubarLayoutMenu = new MenuId('MenubarLayoutMenu');
	static readonly MenubarNewBreakpointMenu = new MenuId('MenubarNewBreakpointMenu');
	static readonly MenubarPreferencesMenu = new MenuId('MenubarPreferencesMenu');
	static readonly MenubarRecentMenu = new MenuId('MenubarRecentMenu');
	static readonly MenubarSelectionMenu = new MenuId('MenubarSelectionMenu');
	static readonly MenubarSwitchEditorMenu = new MenuId('MenubarSwitchEditorMenu');
	static readonly MenubarSwitchGroupMenu = new MenuId('MenubarSwitchGroupMenu');
	static readonly MenubarTerminalMenu = new MenuId('MenubarTerminalMenu');
	static readonly MenubarViewMenu = new MenuId('MenubarViewMenu');
	static readonly OpenEditorsContext = new MenuId('OpenEditorsContext');
	static readonly ProblemsPanelContext = new MenuId('ProblemsPanelContext');
	static readonly SCMChangeContext = new MenuId('SCMChangeContext');
	static readonly SCMResourceContext = new MenuId('SCMResourceContext');
	static readonly SCMResourceFolderContext = new MenuId('SCMResourceFolderContext');
	static readonly SCMResourceGroupContext = new MenuId('SCMResourceGroupContext');
	static readonly SCMSourceControl = new MenuId('SCMSourceControl');
	static readonly SCMTitle = new MenuId('SCMTitle');
	static readonly SearchContext = new MenuId('SearchContext');
	static readonly StatusBarWindowIndicatorMenu = new MenuId('StatusBarWindowIndicatorMenu');
	static readonly TouchBarContext = new MenuId('TouchBarContext');
	static readonly TitleBarContext = new MenuId('TitleBarContext');
	static readonly TunnelContext = new MenuId('TunnelContext');
	static readonly TunnelInline = new MenuId('TunnelInline');
	static readonly TunnelTitle = new MenuId('TunnelTitle');
	static readonly ViewItemContext = new MenuId('ViewItemContext');
	static readonly ViewTitle = new MenuId('ViewTitle');
	static readonly ViewTitleContext = new MenuId('ViewTitleContext');
	static readonly CommentThreadTitle = new MenuId('CommentThreadTitle');
	static readonly CommentThreadActions = new MenuId('CommentThreadActions');
	static readonly CommentTitle = new MenuId('CommentTitle');
	static readonly CommentActions = new MenuId('CommentActions');
	static readonly BulkEditTitle = new MenuId('BulkEditTitle');
	static readonly BulkEditContext = new MenuId('BulkEditContext');
<<<<<<< HEAD
	static readonly ObjectExplorerItemContext = new MenuId('ObjectExplorerItemContext'); // {{SQL CARBON EDIT}}
	static readonly NotebookToolbar = new MenuId('NotebookToolbar'); // {{SQL CARBON EDIT}}
	static readonly DataExplorerContext = new MenuId('DataExplorerContext'); // {{SQL CARBON EDIT}}
	static readonly DataExplorerAction = new MenuId('DataExplorerAction'); // {{SQL CARBON EDIT}}
	static readonly ExplorerWidgetContext = new MenuId('ExplorerWidgetContext'); // {{SQL CARBON EDIT}}

=======
	static readonly TimelineItemContext = new MenuId('TimelineItemContext');
	static readonly TimelineTitle = new MenuId('TimelineTitle');
	static readonly TimelineTitleContext = new MenuId('TimelineTitleContext');
>>>>>>> 5c017be3

	readonly id: number;
	readonly _debugName: string;

	constructor(debugName: string) {
		this.id = MenuId._idPool++;
		this._debugName = debugName;
	}
}

export interface IMenuActionOptions {
	arg?: any;
	shouldForwardArgs?: boolean;
}

export interface IMenu extends IDisposable {
	readonly onDidChange: Event<IMenu | undefined>;
	getActions(options?: IMenuActionOptions): [string, Array<MenuItemAction | SubmenuItemAction>][];
}

export const IMenuService = createDecorator<IMenuService>('menuService');

export interface IMenuService {

	_serviceBrand: undefined;

	createMenu(id: MenuId, scopedKeybindingService: IContextKeyService): IMenu;
}

export type ICommandsMap = Map<string, ICommandAction>;

export interface IMenuRegistry {
	addCommand(userCommand: ICommandAction): IDisposable;
	getCommand(id: string): ICommandAction | undefined;
	getCommands(): ICommandsMap;
	appendMenuItem(menu: MenuId, item: IMenuItem | ISubmenuItem): IDisposable;
	getMenuItems(loc: MenuId): Array<IMenuItem | ISubmenuItem>;
	readonly onDidChangeMenu: Event<MenuId>;
}

export const MenuRegistry: IMenuRegistry = new class implements IMenuRegistry {

	private readonly _commands = new Map<string, ICommandAction>();
	private readonly _menuItems = new Map<MenuId, Array<IMenuItem | ISubmenuItem>>();
	private readonly _onDidChangeMenu = new Emitter<MenuId>();

	readonly onDidChangeMenu: Event<MenuId> = this._onDidChangeMenu.event;

	addCommand(command: ICommandAction): IDisposable {
		this._commands.set(command.id, command);
		this._onDidChangeMenu.fire(MenuId.CommandPalette);
		return {
			dispose: () => {
				if (this._commands.delete(command.id)) {
					this._onDidChangeMenu.fire(MenuId.CommandPalette);
				}
			}
		};
	}

	getCommand(id: string): ICommandAction | undefined {
		return this._commands.get(id);
	}

	getCommands(): ICommandsMap {
		const map = new Map<string, ICommandAction>();
		this._commands.forEach((value, key) => map.set(key, value));
		return map;
	}

	appendMenuItem(id: MenuId, item: IMenuItem | ISubmenuItem): IDisposable {
		let array = this._menuItems.get(id);
		if (!array) {
			array = [item];
			this._menuItems.set(id, array);
		} else {
			array.push(item);
		}
		this._onDidChangeMenu.fire(id);
		return {
			dispose: () => {
				const idx = array!.indexOf(item);
				if (idx >= 0) {
					array!.splice(idx, 1);
					this._onDidChangeMenu.fire(id);
				}
			}
		};
	}

	getMenuItems(id: MenuId): Array<IMenuItem | ISubmenuItem> {
		const result = (this._menuItems.get(id) || []).slice(0);

		if (id === MenuId.CommandPalette) {
			// CommandPalette is special because it shows
			// all commands by default
			this._appendImplicitItems(result);
		}
		return result;
	}

	private _appendImplicitItems(result: Array<IMenuItem | ISubmenuItem>) {
		const set = new Set<string>();

		const temp = result.filter(item => { return isIMenuItem(item); }) as IMenuItem[];

		for (const { command, alt } of temp) {
			set.add(command.id);
			if (alt) {
				set.add(alt.id);
			}
		}
		this._commands.forEach((command, id) => {
			if (!set.has(id)) {
				result.push({ command });
			}
		});
	}
};

export class ExecuteCommandAction extends Action {

	constructor(
		id: string,
		label: string,
		@ICommandService private readonly _commandService: ICommandService) {

		super(id, label);
	}

	run(...args: any[]): Promise<any> {
		return this._commandService.executeCommand(this.id, ...args);
	}
}

export class SubmenuItemAction extends Action {

	readonly item: ISubmenuItem;
	constructor(item: ISubmenuItem) {
		typeof item.title === 'string' ? super('', item.title, 'submenu') : super('', item.title.value, 'submenu');
		this.item = item;
	}
}

export class MenuItemAction extends ExecuteCommandAction {

	readonly item: ICommandAction;
	readonly alt: MenuItemAction | undefined;

	private _options: IMenuActionOptions;

	constructor(
		item: ICommandAction,
		alt: ICommandAction | undefined,
		options: IMenuActionOptions,
		@IContextKeyService contextKeyService: IContextKeyService,
		@ICommandService commandService: ICommandService
	) {
		typeof item.title === 'string' ? super(item.id, item.title, commandService) : super(item.id, item.title.value, commandService);
		this._cssClass = undefined;
		this._enabled = !item.precondition || contextKeyService.contextMatchesRules(item.precondition);
		this._checked = Boolean(item.toggled && contextKeyService.contextMatchesRules(item.toggled));

		this._options = options || {};

		this.item = item;
		this.alt = alt ? new MenuItemAction(alt, undefined, this._options, contextKeyService, commandService) : undefined;
	}

	dispose(): void {
		if (this.alt) {
			this.alt.dispose();
		}
		super.dispose();
	}

	run(...args: any[]): Promise<any> {
		let runArgs: any[] = [];

		if (this._options.arg) {
			runArgs = [...runArgs, this._options.arg];
		}

		if (this._options.shouldForwardArgs) {
			runArgs = [...runArgs, ...args];
		}

		return super.run(...runArgs);
	}
}

export class SyncActionDescriptor {

	private readonly _descriptor: SyncDescriptor0<Action>;

	private readonly _id: string;
	private readonly _label?: string;
	private readonly _keybindings: IKeybindings | undefined;
	private readonly _keybindingContext: ContextKeyExpr | undefined;
	private readonly _keybindingWeight: number | undefined;

	public static create<Services extends BrandedService[]>(ctor: { new(id: string, label: string, ...services: Services): Action },
		id: string, label: string | undefined, keybindings?: IKeybindings, keybindingContext?: ContextKeyExpr, keybindingWeight?: number
	): SyncActionDescriptor {
		return new SyncActionDescriptor(ctor as IConstructorSignature2<string, string | undefined, Action>, id, label, keybindings, keybindingContext, keybindingWeight);
	}

	private constructor(ctor: IConstructorSignature2<string, string | undefined, Action>,
		id: string, label: string | undefined, keybindings?: IKeybindings, keybindingContext?: ContextKeyExpr, keybindingWeight?: number
	) {
		this._id = id;
		this._label = label;
		this._keybindings = keybindings;
		this._keybindingContext = keybindingContext;
		this._keybindingWeight = keybindingWeight;
		this._descriptor = createSyncDescriptor(ctor, this._id, this._label);
	}

	public get syncDescriptor(): SyncDescriptor0<Action> {
		return this._descriptor;
	}

	public get id(): string {
		return this._id;
	}

	public get label(): string | undefined {
		return this._label;
	}

	public get keybindings(): IKeybindings | undefined {
		return this._keybindings;
	}

	public get keybindingContext(): ContextKeyExpr | undefined {
		return this._keybindingContext;
	}

	public get keybindingWeight(): number | undefined {
		return this._keybindingWeight;
	}
}

//#region --- IAction2

type OneOrN<T> = T | T[];

export interface IAction2Options extends ICommandAction {

	/**
	 * Shorthand to add this command to the command palette
	 */
	f1?: boolean;

	/**
	 * One or many menu items.
	 */
	menu?: OneOrN<{ id: MenuId } & Omit<IMenuItem, 'command'>>;

	/**
	 * One keybinding.
	 */
	keybinding?: OneOrN<Omit<IKeybindingRule, 'id'>>;

	/**
	 * Metadata about this command, used for API commands or when
	 * showing keybindings that have no other UX.
	 */
	description?: ICommandHandlerDescription;
}

export abstract class Action2 {
	constructor(readonly desc: Readonly<IAction2Options>) { }
	abstract run(accessor: ServicesAccessor, ...args: any[]): any;
}

export function registerAction2(ctor: { new(): Action2 }): IDisposable {
	const disposables = new DisposableStore();
	const action = new ctor();

	// command
	disposables.add(CommandsRegistry.registerCommand({
		id: action.desc.id,
		handler: (accessor, ...args) => action.run(accessor, ...args),
		description: action.desc.description,
	}));

	// menu
	if (Array.isArray(action.desc.menu)) {
		for (let item of action.desc.menu) {
			disposables.add(MenuRegistry.appendMenuItem(item.id, { command: action.desc, ...item }));
		}
	} else if (action.desc.menu) {
		disposables.add(MenuRegistry.appendMenuItem(action.desc.menu.id, { command: action.desc, ...action.desc.menu }));
	}
	if (action.desc.f1) {
		disposables.add(MenuRegistry.appendMenuItem(MenuId.CommandPalette, { command: action.desc, ...action.desc }));
	}

	// keybinding
	if (Array.isArray(action.desc.keybinding)) {
		for (let item of action.desc.keybinding) {
			KeybindingsRegistry.registerKeybindingRule({
				...item,
				id: action.desc.id,
				when: ContextKeyExpr.and(action.desc.precondition, item.when)
			});
		}
	} else if (action.desc.keybinding) {
		KeybindingsRegistry.registerKeybindingRule({
			...action.desc.keybinding,
			id: action.desc.id,
			when: ContextKeyExpr.and(action.desc.precondition, action.desc.keybinding.when)
		});
	}

	return disposables;
}
//#endregion<|MERGE_RESOLUTION|>--- conflicted
+++ resolved
@@ -114,18 +114,14 @@
 	static readonly CommentActions = new MenuId('CommentActions');
 	static readonly BulkEditTitle = new MenuId('BulkEditTitle');
 	static readonly BulkEditContext = new MenuId('BulkEditContext');
-<<<<<<< HEAD
 	static readonly ObjectExplorerItemContext = new MenuId('ObjectExplorerItemContext'); // {{SQL CARBON EDIT}}
 	static readonly NotebookToolbar = new MenuId('NotebookToolbar'); // {{SQL CARBON EDIT}}
 	static readonly DataExplorerContext = new MenuId('DataExplorerContext'); // {{SQL CARBON EDIT}}
 	static readonly DataExplorerAction = new MenuId('DataExplorerAction'); // {{SQL CARBON EDIT}}
 	static readonly ExplorerWidgetContext = new MenuId('ExplorerWidgetContext'); // {{SQL CARBON EDIT}}
-
-=======
 	static readonly TimelineItemContext = new MenuId('TimelineItemContext');
 	static readonly TimelineTitle = new MenuId('TimelineTitle');
 	static readonly TimelineTitleContext = new MenuId('TimelineTitleContext');
->>>>>>> 5c017be3
 
 	readonly id: number;
 	readonly _debugName: string;
