--- conflicted
+++ resolved
@@ -95,18 +95,15 @@
 	TouchBarContext,
 	ViewItemContext,
 	ViewTitle,
-<<<<<<< HEAD
 	// {{SQL CARBON EDIT}}
 	ObjectExplorerItemContext,
 	NotebookToolbar,
 	DataExplorerContext,
 	DataExplorerAction,
-=======
 	CommentThreadTitle,
 	CommentThreadActions,
 	CommentTitle,
 	CommentActions
->>>>>>> 7b078e11
 }
 
 export interface IMenuActionOptions {
