/*---------------------------------------------------------------------------------------------
 *  Copyright (c) Microsoft Corporation. All rights reserved.
 *  Licensed under the Source EULA. See License.txt in the project root for license information.
 *--------------------------------------------------------------------------------------------*/

import { RunOnceScheduler } from 'vs/base/common/async';
import { Emitter, Event } from 'vs/base/common/event';
import { DisposableStore } from 'vs/base/common/lifecycle';
import { IMenu, IMenuActionOptions, IMenuItem, IMenuService, isIMenuItem, ISubmenuItem, MenuId, MenuItemAction, MenuRegistry, SubmenuItemAction, ILocalizedString } from 'vs/platform/actions/common/actions';
import { ICommandService } from 'vs/platform/commands/common/commands';
import { IContextKeyService, ContextKeyExpression } from 'vs/platform/contextkey/common/contextkey';

export class MenuService implements IMenuService {

	declare readonly _serviceBrand: undefined;

	constructor(
		@ICommandService private readonly _commandService: ICommandService
	) {
		//
	}

	/**
	 * Create a new menu for the given menu identifier. A menu sends events when it's entries
	 * have changed (placement, enablement, checked-state). By default it does send events for
	 * sub menu entries. That is more expensive and must be explicitly enabled with the
	 * `emitEventsForSubmenuChanges` flag.
	 */
	createMenu(id: MenuId, contextKeyService: IContextKeyService, emitEventsForSubmenuChanges: boolean = false): IMenu {
		return new Menu(id, emitEventsForSubmenuChanges, this._commandService, contextKeyService, this);
	}
}


type MenuItemGroup = [string, Array<IMenuItem | ISubmenuItem>];

class Menu implements IMenu {

	private readonly _dispoables = new DisposableStore();

	private readonly _onDidChange = new Emitter<IMenu>();
	readonly onDidChange: Event<IMenu> = this._onDidChange.event;

	private _menuGroups: MenuItemGroup[] = [];
	private _contextKeys: Set<string> = new Set();

	constructor(
		private readonly _id: MenuId,
		private readonly _fireEventsForSubmenuChanges: boolean,
		@ICommandService private readonly _commandService: ICommandService,
		@IContextKeyService private readonly _contextKeyService: IContextKeyService,
		@IMenuService private readonly _menuService: IMenuService
	) {
		this._build();

		// rebuild this menu whenever the menu registry reports an
		// event for this MenuId
		const rebuildMenuSoon = new RunOnceScheduler(() => this._build(), 50);
		this._dispoables.add(rebuildMenuSoon);
		this._dispoables.add(MenuRegistry.onDidChangeMenu(e => {
			if (e.has(_id)) {
				rebuildMenuSoon.schedule();
			}
		}));

		// when context keys change we need to check if the menu also
		// has changed
		const fireChangeSoon = new RunOnceScheduler(() => this._onDidChange.fire(this), 50);
		this._dispoables.add(fireChangeSoon);
		this._dispoables.add(_contextKeyService.onDidChangeContext(e => {
			if (e.affectsSome(this._contextKeys)) {
				fireChangeSoon.schedule();
			}
		}));
	}

	dispose(): void {
		this._dispoables.dispose();
		this._onDidChange.dispose();
	}

	private _build(): void {

		// reset
		this._menuGroups.length = 0;
		this._contextKeys.clear();

		const menuItems = MenuRegistry.getMenuItems(this._id);

		let group: MenuItemGroup | undefined;
		menuItems.sort(Menu._compareMenuItems);

		for (let item of menuItems) {
			// group by groupId
			const groupName = item.group || '';
			if (!group || group[0] !== groupName) {
				group = [groupName, []];
				this._menuGroups.push(group);
			}
			group![1].push(item);

			// keep keys for eventing
			this._collectContextKeys(item);
		}
		this._onDidChange.fire(this);
	}

<<<<<<< HEAD
			if (isIMenuItem(item)) {
				// keep precondition keys for event if applicable
				if (item.command.precondition) {
					Menu._fillInKbExprKeys(item.command.precondition, this._contextKeys);
				}
				// keep toggled keys for event if applicable
				if (item.command.toggled) {
					const toggledExpression: any = (item.command.toggled as { condition: ContextKeyExpression }).condition || item.command.toggled;
					Menu._fillInKbExprKeys(toggledExpression, this._contextKeys);
				}
=======
	private _collectContextKeys(item: IMenuItem | ISubmenuItem): void {

		Menu._fillInKbExprKeys(item.when, this._contextKeys);

		if (isIMenuItem(item)) {
			// keep precondition keys for event if applicable
			if (item.command.precondition) {
				Menu._fillInKbExprKeys(item.command.precondition, this._contextKeys);
			}
			// keep toggled keys for event if applicable
			if (item.command.toggled) {
				const toggledExpression: ContextKeyExpression = (item.command.toggled as { condition: ContextKeyExpression }).condition || item.command.toggled;
				Menu._fillInKbExprKeys(toggledExpression, this._contextKeys);
>>>>>>> f08f99a1
			}

		} else if (this._fireEventsForSubmenuChanges) {
			// recursively collect context keys from submenus so that this
			// menu fires events when context key changes affect submenus
			MenuRegistry.getMenuItems(item.submenu).forEach(this._collectContextKeys, this);
		}
	}

	getActions(options?: IMenuActionOptions): [string, Array<MenuItemAction | SubmenuItemAction>][] {
		const result: [string, Array<MenuItemAction | SubmenuItemAction>][] = [];
		for (let group of this._menuGroups) {
			const [id, items] = group;
			const activeActions: Array<MenuItemAction | SubmenuItemAction> = [];
			for (const item of items) {
				if (this._contextKeyService.contextMatchesRules(item.when)) {
					const action = isIMenuItem(item)
						? new MenuItemAction(item.command, item.alt, options, this._contextKeyService, this._commandService)
						: new SubmenuItemAction(item, this._menuService, this._contextKeyService, options);

					activeActions.push(action);
				}
			}
			if (activeActions.length > 0) {
				result.push([id, activeActions]);
			}
		}
		return result;
	}

	private static _fillInKbExprKeys(exp: ContextKeyExpression | undefined, set: Set<string>): void {
		if (exp) {
			for (let key of exp.keys()) {
				set.add(key);
			}
		}
	}

	private static _compareMenuItems(a: IMenuItem | ISubmenuItem, b: IMenuItem | ISubmenuItem): number {

		let aGroup = a.group;
		let bGroup = b.group;

		if (aGroup !== bGroup) {

			// Falsy groups come last
			if (!aGroup) {
				return 1;
			} else if (!bGroup) {
				return -1;
			}

			// 'navigation' group comes first
			if (aGroup === 'navigation') {
				return -1;
			} else if (bGroup === 'navigation') {
				return 1;
			}

			// lexical sort for groups
			let value = aGroup.localeCompare(bGroup);
			if (value !== 0) {
				return value;
			}
		}

		// sort on priority - default is 0
		let aPrio = a.order || 0;
		let bPrio = b.order || 0;
		if (aPrio < bPrio) {
			return -1;
		} else if (aPrio > bPrio) {
			return 1;
		}

		// sort on titles
		return Menu._compareTitles(
			isIMenuItem(a) ? a.command.title : a.title,
			isIMenuItem(b) ? b.command.title : b.title
		);
	}

	private static _compareTitles(a: string | ILocalizedString, b: string | ILocalizedString) {
		const aStr = typeof a === 'string' ? a : a.original;
		const bStr = typeof b === 'string' ? b : b.original;
		return aStr.localeCompare(bStr);
	}
}<|MERGE_RESOLUTION|>--- conflicted
+++ resolved
@@ -1,6 +1,6 @@
 /*---------------------------------------------------------------------------------------------
  *  Copyright (c) Microsoft Corporation. All rights reserved.
- *  Licensed under the Source EULA. See License.txt in the project root for license information.
+ *  Licensed under the MIT License. See License.txt in the project root for license information.
  *--------------------------------------------------------------------------------------------*/
 
 import { RunOnceScheduler } from 'vs/base/common/async';
@@ -105,18 +105,6 @@
 		this._onDidChange.fire(this);
 	}
 
-<<<<<<< HEAD
-			if (isIMenuItem(item)) {
-				// keep precondition keys for event if applicable
-				if (item.command.precondition) {
-					Menu._fillInKbExprKeys(item.command.precondition, this._contextKeys);
-				}
-				// keep toggled keys for event if applicable
-				if (item.command.toggled) {
-					const toggledExpression: any = (item.command.toggled as { condition: ContextKeyExpression }).condition || item.command.toggled;
-					Menu._fillInKbExprKeys(toggledExpression, this._contextKeys);
-				}
-=======
 	private _collectContextKeys(item: IMenuItem | ISubmenuItem): void {
 
 		Menu._fillInKbExprKeys(item.when, this._contextKeys);
@@ -130,7 +118,6 @@
 			if (item.command.toggled) {
 				const toggledExpression: ContextKeyExpression = (item.command.toggled as { condition: ContextKeyExpression }).condition || item.command.toggled;
 				Menu._fillInKbExprKeys(toggledExpression, this._contextKeys);
->>>>>>> f08f99a1
 			}
 
 		} else if (this._fireEventsForSubmenuChanges) {
