/*---------------------------------------------------------------------------------------------
 *  Copyright (c) Microsoft Corporation. All rights reserved.
 *  Licensed under the Source EULA. See License.txt in the project root for license information.
 *--------------------------------------------------------------------------------------------*/

import { $, addDisposableListener, append, asCSSUrl, EventType, ModifierKeyEmitter, prepend } from 'vs/base/browser/dom';
import { StandardKeyboardEvent } from 'vs/base/browser/keyboardEvent';
import { ActionViewItem, BaseActionViewItem, SelectActionViewItem } from 'vs/base/browser/ui/actionbar/actionViewItems';
import { DropdownMenuActionViewItem, IDropdownMenuActionViewItemOptions } from 'vs/base/browser/ui/dropdown/dropdownActionViewItem';
import { ActionRunner, IAction, IRunEvent, Separator, SubmenuAction } from 'vs/base/common/actions';
import { Event } from 'vs/base/common/event';
import { UILabelProvider } from 'vs/base/common/keybindingLabels';
import { KeyCode } from 'vs/base/common/keyCodes';
import { combinedDisposable, MutableDisposable, toDisposable } from 'vs/base/common/lifecycle';
import { isLinux, isWindows, OS } from 'vs/base/common/platform';
import 'vs/css!./menuEntryActionViewItem';
import { localize } from 'vs/nls';
import { IMenu, IMenuActionOptions, IMenuService, MenuItemAction, SubmenuItemAction } from 'vs/platform/actions/common/actions';
import { ICommandAction, isICommandActionToggleInfo } from 'vs/platform/action/common/action';
import { IContextKeyService } from 'vs/platform/contextkey/common/contextkey';
import { IContextMenuService, IContextViewService } from 'vs/platform/contextview/browser/contextView';
import { IInstantiationService } from 'vs/platform/instantiation/common/instantiation';
import { IKeybindingService } from 'vs/platform/keybinding/common/keybinding';
import { INotificationService } from 'vs/platform/notification/common/notification';
import { IStorageService, StorageScope, StorageTarget } from 'vs/platform/storage/common/storage';
import { IThemeService } from 'vs/platform/theme/common/themeService';
import { ThemeIcon } from 'vs/base/common/themables';
import { isDark } from 'vs/platform/theme/common/theme';
import { IHoverDelegate } from 'vs/base/browser/ui/iconLabel/iconHoverDelegate';
import { assertType } from 'vs/base/common/types';
import { asCssVariable, selectBorder } from 'vs/platform/theme/common/colorRegistry';
import { defaultSelectBoxStyles } from 'vs/platform/theme/browser/defaultStyles';

export function createAndFillInContextMenuActions(menu: IMenu, options: IMenuActionOptions | undefined, target: IAction[] | { primary: IAction[]; secondary: IAction[] }, primaryGroup?: string): void {
	const groups = menu.getActions(options);
	const modifierKeyEmitter = ModifierKeyEmitter.getInstance();
	const useAlternativeActions = modifierKeyEmitter.keyStatus.altKey || ((isWindows || isLinux) && modifierKeyEmitter.keyStatus.shiftKey);
	fillInActions(groups, target, useAlternativeActions, primaryGroup ? actionGroup => actionGroup === primaryGroup : actionGroup => actionGroup === 'navigation');
}

export function createAndFillInActionBarActions(menu: IMenu, options: IMenuActionOptions | undefined, target: IAction[] | { primary: IAction[]; secondary: IAction[] }, primaryGroup?: string | ((actionGroup: string) => boolean), shouldInlineSubmenu?: (action: SubmenuAction, group: string, groupSize: number) => boolean, useSeparatorsInPrimaryActions?: boolean): void {
	const groups = menu.getActions(options);
	const isPrimaryAction = typeof primaryGroup === 'string' ? (actionGroup: string) => actionGroup === primaryGroup : primaryGroup;

	// Action bars handle alternative actions on their own so the alternative actions should be ignored
	fillInActions(groups, target, false, isPrimaryAction, shouldInlineSubmenu, useSeparatorsInPrimaryActions);
}

<<<<<<< HEAD
function asDisposable(groups: ReadonlyArray<[string, ReadonlyArray<MenuItemAction | SubmenuItemAction>]>): IDisposable {
	const disposables = new DisposableStore();
	for (const [, actions] of groups) {
		for (const action of actions) {
			disposables.add(action);
		}
	}
	return disposables;
}

export function fillInActions( // {{SQL CARBON EDIT}} add export modifier
=======
function fillInActions(
>>>>>>> 5b6af074
	groups: ReadonlyArray<[string, ReadonlyArray<MenuItemAction | SubmenuItemAction>]>, target: IAction[] | { primary: IAction[]; secondary: IAction[] },
	useAlternativeActions: boolean,
	isPrimaryAction: (actionGroup: string) => boolean = actionGroup => actionGroup === 'navigation',
	shouldInlineSubmenu: (action: SubmenuAction, group: string, groupSize: number) => boolean = () => false,
	useSeparatorsInPrimaryActions: boolean = false
): void {

	let primaryBucket: IAction[];
	let secondaryBucket: IAction[];
	if (Array.isArray(target)) {
		primaryBucket = target;
		secondaryBucket = target;
	} else {
		primaryBucket = target.primary;
		secondaryBucket = target.secondary;
	}

	const submenuInfo = new Set<{ group: string; action: SubmenuAction; index: number }>();

	for (const [group, actions] of groups) {

		let target: IAction[];
		if (isPrimaryAction(group)) {
			target = primaryBucket;
			if (target.length > 0 && useSeparatorsInPrimaryActions) {
				target.push(new Separator());
			}
		} else {
			target = secondaryBucket;
			if (target.length > 0) {
				target.push(new Separator());
			}
		}

		for (let action of actions) {
			if (useAlternativeActions) {
				action = action instanceof MenuItemAction && action.alt ? action.alt : action;
			}
			const newLen = target.push(action);
			// keep submenu info for later inlining
			if (action instanceof SubmenuAction) {
				submenuInfo.add({ group, action, index: newLen - 1 });
			}
		}
	}

	// ask the outside if submenu should be inlined or not. only ask when
	// there would be enough space
	for (const { group, action, index } of submenuInfo) {
		const target = isPrimaryAction(group) ? primaryBucket : secondaryBucket;

		// inlining submenus with length 0 or 1 is easy,
		// larger submenus need to be checked with the overall limit
		const submenuActions = action.actions;
		if (submenuActions.length <= 1 && shouldInlineSubmenu(action, group, target.length)) {
			target.splice(index, 1, ...submenuActions);
		}
	}
}

export interface IMenuEntryActionViewItemOptions {
	draggable?: boolean;
	keybinding?: string;
	hoverDelegate?: IHoverDelegate;
}

export class MenuEntryActionViewItem extends ActionViewItem {

	private _wantsAltCommand: boolean = false;
	private readonly _itemClassDispose = this._register(new MutableDisposable());
	private readonly _altKey: ModifierKeyEmitter;

	constructor(
		action: MenuItemAction,
		options: IMenuEntryActionViewItemOptions | undefined,
		@IKeybindingService protected readonly _keybindingService: IKeybindingService,
		@INotificationService protected _notificationService: INotificationService,
		@IContextKeyService protected _contextKeyService: IContextKeyService,
		@IThemeService protected _themeService: IThemeService,
		@IContextMenuService protected _contextMenuService: IContextMenuService
	) {
		super(undefined, action, { icon: !!(action.class || action.item.icon), label: !action.class && !action.item.icon, draggable: options?.draggable, keybinding: options?.keybinding, hoverDelegate: options?.hoverDelegate });
		this._altKey = ModifierKeyEmitter.getInstance();
	}

	protected get _menuItemAction(): MenuItemAction {
		return <MenuItemAction>this._action;
	}

	protected get _commandAction(): MenuItemAction {
		return this._wantsAltCommand && this._menuItemAction.alt || this._menuItemAction;
	}

	override async onClick(event: MouseEvent): Promise<void> {
		event.preventDefault();
		event.stopPropagation();

		try {
			await this.actionRunner.run(this._commandAction, this._context);
		} catch (err) {
			this._notificationService.error(err);
		}
	}

	override render(container: HTMLElement): void {
		super.render(container);
		container.classList.add('menu-entry');

		this._updateItemClass(this._menuItemAction.item);

		let mouseOver = false;

		let alternativeKeyDown = this._altKey.keyStatus.altKey || ((isWindows || isLinux) && this._altKey.keyStatus.shiftKey);

		const updateAltState = () => {
			const wantsAltCommand = mouseOver && alternativeKeyDown && !!this._commandAction.alt?.enabled;
			if (wantsAltCommand !== this._wantsAltCommand) {
				this._wantsAltCommand = wantsAltCommand;
				this.updateLabel();
				this.updateTooltip();
				this.updateClass();
			}
		};

		if (this._menuItemAction.alt) {
			this._register(this._altKey.event(value => {
				alternativeKeyDown = value.altKey || ((isWindows || isLinux) && value.shiftKey);
				updateAltState();
			}));
		}

		this._register(addDisposableListener(container, 'mouseleave', _ => {
			mouseOver = false;
			updateAltState();
		}));

		this._register(addDisposableListener(container, 'mouseenter', _ => {
			mouseOver = true;
			updateAltState();
		}));
	}

	protected override updateLabel(): void {
		if (this.options.label && this.label) {
			this.label.textContent = this._commandAction.label;
		}
	}

	protected override getTooltip() {
		const keybinding = this._keybindingService.lookupKeybinding(this._commandAction.id, this._contextKeyService);
		const keybindingLabel = keybinding && keybinding.getLabel();

		const tooltip = this._commandAction.tooltip || this._commandAction.label;
		let title = keybindingLabel
			? localize('titleAndKb', "{0} ({1})", tooltip, keybindingLabel)
			: tooltip;
		if (!this._wantsAltCommand && this._menuItemAction.alt?.enabled) {
			const altTooltip = this._menuItemAction.alt.tooltip || this._menuItemAction.alt.label;
			const altKeybinding = this._keybindingService.lookupKeybinding(this._menuItemAction.alt.id, this._contextKeyService);
			const altKeybindingLabel = altKeybinding && altKeybinding.getLabel();
			const altTitleSection = altKeybindingLabel
				? localize('titleAndKb', "{0} ({1})", altTooltip, altKeybindingLabel)
				: altTooltip;

			title = localize('titleAndKbAndAlt', "{0}\n[{1}] {2}", title, UILabelProvider.modifierLabels[OS].altKey, altTitleSection);
		}
		return title;
	}

	protected override updateClass(): void {
		if (this.options.icon) {
			if (this._commandAction !== this._menuItemAction) {
				if (this._menuItemAction.alt) {
					this._updateItemClass(this._menuItemAction.alt.item);
				}
			} else {
				this._updateItemClass(this._menuItemAction.item);
			}
		}
	}

	protected _updateItemClass(item: ICommandAction): void { // {{SQL CARBON EDIT}} make it overwritable
		this._itemClassDispose.value = undefined;

		const { element, label } = this;
		if (!element || !label) {
			return;
		}

		const icon = this._commandAction.checked && isICommandActionToggleInfo(item.toggled) && item.toggled.icon ? item.toggled.icon : item.icon;

		if (!icon) {
			return;
		}

		if (ThemeIcon.isThemeIcon(icon)) {
			// theme icons
			const iconClasses = ThemeIcon.asClassNameArray(icon);
			label.classList.add(...iconClasses);
			this._itemClassDispose.value = toDisposable(() => {
				label.classList.remove(...iconClasses);
			});

		} else {
			// icon path/url
			label.style.backgroundImage = (
				isDark(this._themeService.getColorTheme().type)
					? asCSSUrl(icon.dark)
					: asCSSUrl(icon.light)
			);
			label.classList.add('icon');
			this._itemClassDispose.value = combinedDisposable(
				toDisposable(() => {
					label.style.backgroundImage = '';
					label.classList.remove('icon');
				}),
				this._themeService.onDidColorThemeChange(() => {
					// refresh when the theme changes in case we go between dark <-> light
					this.updateClass();
				})
			);
		}
	}
}

export class SubmenuEntryActionViewItem extends DropdownMenuActionViewItem {

	constructor(
		action: SubmenuItemAction,
		options: IDropdownMenuActionViewItemOptions | undefined,
		@IKeybindingService protected _keybindingService: IKeybindingService,
		@IContextMenuService protected _contextMenuService: IContextMenuService,
		@IThemeService protected _themeService: IThemeService
	) {
<<<<<<< HEAD
		super(action, { getActions: () => action.actions }, _contextMenuService, Object.assign({}, options ?? Object.create(null), { // {{SQL CARBON EDIT}} Removed dropDownOptions assignment to fix super must be called before anything else error
			menuAsChild: options?.menuAsChild ?? false,
			classNames: options?.classNames ?? (ThemeIcon.isThemeIcon(action.item.icon) ? ThemeIcon.asClassName(action.item.icon) : undefined),
		}));
=======
		const dropdownOptions: IDropdownMenuActionViewItemOptions = {
			...options,
			menuAsChild: options?.menuAsChild ?? false,
			classNames: options?.classNames ?? (ThemeIcon.isThemeIcon(action.item.icon) ? ThemeIcon.asClassName(action.item.icon) : undefined),
			keybindingProvider: options?.keybindingProvider ?? (action => _keybindingService.lookupKeybinding(action.id))
		};

		super(action, { getActions: () => action.actions }, _contextMenuService, dropdownOptions);
>>>>>>> 5b6af074
	}

	override render(container: HTMLElement): void {
		super.render(container);
		assertType(this.element);

		container.classList.add('menu-entry');
		const action = <SubmenuItemAction>this._action;
		const { icon } = action.item;
		if (icon && !ThemeIcon.isThemeIcon(icon)) {
			this.element.classList.add('icon');
			const setBackgroundImage = () => {
				if (this.element) {
					this.element.style.backgroundImage = (
						isDark(this._themeService.getColorTheme().type)
							? asCSSUrl(icon.dark)
							: asCSSUrl(icon.light)
					);
				}
			};
			setBackgroundImage();
			this._register(this._themeService.onDidColorThemeChange(() => {
				// refresh when the theme changes in case we go between dark <-> light
				setBackgroundImage();
			}));
		}
	}
}

export interface IDropdownWithDefaultActionViewItemOptions extends IDropdownMenuActionViewItemOptions {
	renderKeybindingWithDefaultActionLabel?: boolean;
}

export class DropdownWithDefaultActionViewItem extends BaseActionViewItem {
	private readonly _options: IDropdownWithDefaultActionViewItemOptions | undefined;
	private _defaultAction: ActionViewItem;
	private _dropdown: DropdownMenuActionViewItem;
	private _container: HTMLElement | null = null;
	private _storageKey: string;

	get onDidChangeDropdownVisibility(): Event<boolean> {
		return this._dropdown.onDidChangeVisibility;
	}

	constructor(
		submenuAction: SubmenuItemAction,
		options: IDropdownWithDefaultActionViewItemOptions | undefined,
		@IKeybindingService protected readonly _keybindingService: IKeybindingService,
		@INotificationService protected _notificationService: INotificationService,
		@IContextMenuService protected _contextMenuService: IContextMenuService,
		@IMenuService protected _menuService: IMenuService,
		@IInstantiationService protected _instaService: IInstantiationService,
		@IStorageService protected _storageService: IStorageService
	) {
		super(null, submenuAction);
		this._options = options;
		this._storageKey = `${submenuAction.item.submenu.id}_lastActionId`;

		// determine default action
		let defaultAction: IAction | undefined;
		const defaultActionId = _storageService.get(this._storageKey, StorageScope.WORKSPACE);
		if (defaultActionId) {
			defaultAction = submenuAction.actions.find(a => defaultActionId === a.id);
		}
		if (!defaultAction) {
			defaultAction = submenuAction.actions[0];
		}

		this._defaultAction = this._instaService.createInstance(MenuEntryActionViewItem, <MenuItemAction>defaultAction, { keybinding: this._getDefaultActionKeybindingLabel(defaultAction) });

		const dropdownOptions = Object.assign({}, options ?? Object.create(null), {
			menuAsChild: options?.menuAsChild ?? true,
			classNames: options?.classNames ?? ['codicon', 'codicon-chevron-down'],
			actionRunner: options?.actionRunner ?? new ActionRunner()
		});

		this._dropdown = new DropdownMenuActionViewItem(submenuAction, submenuAction.actions, this._contextMenuService, dropdownOptions);
		this._dropdown.actionRunner.onDidRun((e: IRunEvent) => {
			if (e.action instanceof MenuItemAction) {
				this.update(e.action);
			}
		});
	}

	private update(lastAction: MenuItemAction): void {
		this._storageService.store(this._storageKey, lastAction.id, StorageScope.WORKSPACE, StorageTarget.USER);

		this._defaultAction.dispose();
		this._defaultAction = this._instaService.createInstance(MenuEntryActionViewItem, lastAction, { keybinding: this._getDefaultActionKeybindingLabel(lastAction) });
		this._defaultAction.actionRunner = new class extends ActionRunner {
			protected override async runAction(action: IAction, context?: unknown): Promise<void> {
				await action.run(undefined);
			}
		}();

		if (this._container) {
			this._defaultAction.render(prepend(this._container, $('.action-container')));
		}
	}

	private _getDefaultActionKeybindingLabel(defaultAction: IAction) {
		let defaultActionKeybinding: string | undefined;
		if (this._options?.renderKeybindingWithDefaultActionLabel) {
			const kb = this._keybindingService.lookupKeybinding(defaultAction.id);
			if (kb) {
				defaultActionKeybinding = `(${kb.getLabel()})`;
			}
		}
		return defaultActionKeybinding;
	}

	override setActionContext(newContext: unknown): void {
		super.setActionContext(newContext);
		this._defaultAction.setActionContext(newContext);
		this._dropdown.setActionContext(newContext);
	}

	override render(container: HTMLElement): void {
		this._container = container;
		super.render(this._container);

		this._container.classList.add('monaco-dropdown-with-default');

		const primaryContainer = $('.action-container');
		this._defaultAction.render(append(this._container, primaryContainer));
		this._register(addDisposableListener(primaryContainer, EventType.KEY_DOWN, (e: KeyboardEvent) => {
			const event = new StandardKeyboardEvent(e);
			if (event.equals(KeyCode.RightArrow)) {
				this._defaultAction.element!.tabIndex = -1;
				this._dropdown.focus();
				event.stopPropagation();
			}
		}));

		const dropdownContainer = $('.dropdown-action-container');
		this._dropdown.render(append(this._container, dropdownContainer));
		this._register(addDisposableListener(dropdownContainer, EventType.KEY_DOWN, (e: KeyboardEvent) => {
			const event = new StandardKeyboardEvent(e);
			if (event.equals(KeyCode.LeftArrow)) {
				this._defaultAction.element!.tabIndex = 0;
				this._dropdown.setFocusable(false);
				this._defaultAction.element?.focus();
				event.stopPropagation();
			}
		}));
	}

	override focus(fromRight?: boolean): void {
		if (fromRight) {
			this._dropdown.focus();
		} else {
			this._defaultAction.element!.tabIndex = 0;
			this._defaultAction.element!.focus();
		}
	}

	override blur(): void {
		this._defaultAction.element!.tabIndex = -1;
		this._dropdown.blur();
		this._container!.blur();
	}

	override setFocusable(focusable: boolean): void {
		if (focusable) {
			this._defaultAction.element!.tabIndex = 0;
		} else {
			this._defaultAction.element!.tabIndex = -1;
			this._dropdown.setFocusable(false);
		}
	}

	override dispose() {
		this._defaultAction.dispose();
		this._dropdown.dispose();
		super.dispose();
	}
}

class SubmenuEntrySelectActionViewItem extends SelectActionViewItem {

	constructor(
		action: SubmenuItemAction,
		@IContextViewService contextViewService: IContextViewService
	) {
		super(null, action, action.actions.map(a => ({
			text: a.id === Separator.ID ? '\u2500\u2500\u2500\u2500\u2500\u2500\u2500\u2500\u2500' : a.label,
			isDisabled: !a.enabled,
		})), 0, contextViewService, defaultSelectBoxStyles, { ariaLabel: action.tooltip, optionsAsChildren: true });
		this.select(Math.max(0, action.actions.findIndex(a => a.checked)));
	}

	override render(container: HTMLElement): void {
		super.render(container);
		container.style.borderColor = asCssVariable(selectBorder);
	}

	protected override runAction(option: string, index: number): void {
		const action = (this.action as SubmenuItemAction).actions[index];
		if (action) {
			this.actionRunner.run(action);
		}
	}

}

/**
 * Creates action view items for menu actions or submenu actions.
 */
export function createActionViewItem(instaService: IInstantiationService, action: IAction, options?: IDropdownMenuActionViewItemOptions | IMenuEntryActionViewItemOptions): undefined | MenuEntryActionViewItem | SubmenuEntryActionViewItem | BaseActionViewItem {
	if (action instanceof MenuItemAction) {
		return instaService.createInstance(MenuEntryActionViewItem, action, options);
	} else if (action instanceof SubmenuItemAction) {
		if (action.item.isSelection) {
			return instaService.createInstance(SubmenuEntrySelectActionViewItem, action);
		} else {
			if (action.item.rememberDefaultAction) {
				return instaService.createInstance(DropdownWithDefaultActionViewItem, action, options);
			} else {
				return instaService.createInstance(SubmenuEntryActionViewItem, action, options);
			}
		}
	} else {
		return undefined;
	}
}<|MERGE_RESOLUTION|>--- conflicted
+++ resolved
@@ -46,21 +46,7 @@
 	fillInActions(groups, target, false, isPrimaryAction, shouldInlineSubmenu, useSeparatorsInPrimaryActions);
 }
 
-<<<<<<< HEAD
-function asDisposable(groups: ReadonlyArray<[string, ReadonlyArray<MenuItemAction | SubmenuItemAction>]>): IDisposable {
-	const disposables = new DisposableStore();
-	for (const [, actions] of groups) {
-		for (const action of actions) {
-			disposables.add(action);
-		}
-	}
-	return disposables;
-}
-
 export function fillInActions( // {{SQL CARBON EDIT}} add export modifier
-=======
-function fillInActions(
->>>>>>> 5b6af074
 	groups: ReadonlyArray<[string, ReadonlyArray<MenuItemAction | SubmenuItemAction>]>, target: IAction[] | { primary: IAction[]; secondary: IAction[] },
 	useAlternativeActions: boolean,
 	isPrimaryAction: (actionGroup: string) => boolean = actionGroup => actionGroup === 'navigation',
@@ -295,12 +281,6 @@
 		@IContextMenuService protected _contextMenuService: IContextMenuService,
 		@IThemeService protected _themeService: IThemeService
 	) {
-<<<<<<< HEAD
-		super(action, { getActions: () => action.actions }, _contextMenuService, Object.assign({}, options ?? Object.create(null), { // {{SQL CARBON EDIT}} Removed dropDownOptions assignment to fix super must be called before anything else error
-			menuAsChild: options?.menuAsChild ?? false,
-			classNames: options?.classNames ?? (ThemeIcon.isThemeIcon(action.item.icon) ? ThemeIcon.asClassName(action.item.icon) : undefined),
-		}));
-=======
 		const dropdownOptions: IDropdownMenuActionViewItemOptions = {
 			...options,
 			menuAsChild: options?.menuAsChild ?? false,
@@ -309,7 +289,6 @@
 		};
 
 		super(action, { getActions: () => action.actions }, _contextMenuService, dropdownOptions);
->>>>>>> 5b6af074
 	}
 
 	override render(container: HTMLElement): void {
