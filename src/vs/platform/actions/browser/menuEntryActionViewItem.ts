/*---------------------------------------------------------------------------------------------
 *  Copyright (c) Microsoft Corporation. All rights reserved.
 *  Licensed under the Source EULA. See License.txt in the project root for license information.
 *--------------------------------------------------------------------------------------------*/

import 'vs/css!./menuEntryActionViewItem';
import { asCSSUrl, ModifierKeyEmitter } from 'vs/base/browser/dom';
import { domEvent } from 'vs/base/browser/event';
import { IAction, Separator } from 'vs/base/common/actions';
<<<<<<< HEAD
import { IdGenerator } from 'vs/base/common/idGenerator';
import { IDisposable, toDisposable, MutableDisposable, DisposableStore, dispose } from 'vs/base/common/lifecycle'; // {{SQL CARBON EDIT}}
=======
import { IDisposable, toDisposable, MutableDisposable, DisposableStore } from 'vs/base/common/lifecycle';
>>>>>>> bab55b86
import { localize } from 'vs/nls';
import { ICommandAction, IMenu, IMenuActionOptions, MenuItemAction, SubmenuItemAction, Icon } from 'vs/platform/actions/common/actions';
import { IContextMenuService } from 'vs/platform/contextview/browser/contextView';
import { IKeybindingService } from 'vs/platform/keybinding/common/keybinding';
import { INotificationService } from 'vs/platform/notification/common/notification';
import { ThemeIcon } from 'vs/platform/theme/common/themeService';
import { ActionViewItem } from 'vs/base/browser/ui/actionbar/actionViewItems';
import { DropdownMenuActionViewItem } from 'vs/base/browser/ui/dropdown/dropdownActionViewItem';
import { isWindows, isLinux } from 'vs/base/common/platform';
import { IInstantiationService } from 'vs/platform/instantiation/common/instantiation';

export function createAndFillInContextMenuActions(menu: IMenu, options: IMenuActionOptions | undefined, target: IAction[] | { primary: IAction[]; secondary: IAction[]; }, isPrimaryGroup?: (group: string) => boolean): IDisposable {
	const groups = menu.getActions(options);
	const modifierKeyEmitter = ModifierKeyEmitter.getInstance();
	const useAlternativeActions = modifierKeyEmitter.keyStatus.altKey || ((isWindows || isLinux) && modifierKeyEmitter.keyStatus.shiftKey);
	fillInActions(groups, target, useAlternativeActions, isPrimaryGroup);
	return asDisposable(groups);
}

export function createAndFillInActionBarActions(menu: IMenu, options: IMenuActionOptions | undefined, target: IAction[] | { primary: IAction[]; secondary: IAction[]; }, isPrimaryGroup?: (group: string) => boolean): IDisposable {
	const groups = menu.getActions(options);
	// Action bars handle alternative actions on their own so the alternative actions should be ignored
	fillInActions(groups, target, false, isPrimaryGroup);
	return asDisposable(groups);
}

function asDisposable(groups: ReadonlyArray<[string, ReadonlyArray<MenuItemAction | SubmenuItemAction>]>): IDisposable {
	const disposables = new DisposableStore();
	for (const [, actions] of groups) {
		for (const action of actions) {
			disposables.add(action);
		}
	}
	return disposables;
}

<<<<<<< HEAD
// {{SQL CARBON EDIT}} add export modifier
export function fillInActions(groups: ReadonlyArray<[string, ReadonlyArray<MenuItemAction | SubmenuItemAction>]>, target: IAction[] | { primary: IAction[]; secondary: IAction[]; }, useAlternativeActions: boolean, isPrimaryGroup: (group: string) => boolean = group => group === 'navigation'): void {
	for (let tuple of groups) {
		let [group, actions] = tuple;
=======
function fillInActions(groups: ReadonlyArray<[string, ReadonlyArray<MenuItemAction | SubmenuItemAction>]>, target: IAction[] | { primary: IAction[]; secondary: IAction[]; }, useAlternativeActions: boolean, isPrimaryGroup: (group: string) => boolean = group => group === 'navigation'): void {
	for (let [group, actions] of groups) {
>>>>>>> bab55b86
		if (useAlternativeActions) {
			actions = actions.map(a => (a instanceof MenuItemAction) && !!a.alt ? a.alt : a);
		}

		if (isPrimaryGroup(group)) {
			const to = Array.isArray(target) ? target : target.primary;

			to.unshift(...actions);
		} else {
			const to = Array.isArray(target) ? target : target.secondary;

			if (to.length > 0) {
				to.push(new Separator());
			}

			to.push(...actions);
		}
	}
}

export class MenuEntryActionViewItem extends ActionViewItem {

	private _wantsAltCommand: boolean = false;
	private readonly _itemClassDispose = this._register(new MutableDisposable());
	private readonly _altKey: ModifierKeyEmitter;

	constructor(
		readonly _action: MenuItemAction,
		@IKeybindingService protected readonly _keybindingService: IKeybindingService,
		@INotificationService protected _notificationService: INotificationService
	) {
		super(undefined, _action, { icon: !!(_action.class || _action.item.icon), label: !_action.class && !_action.item.icon });
		this._altKey = ModifierKeyEmitter.getInstance();
	}

	protected get _commandAction(): MenuItemAction {
		return this._wantsAltCommand && (<MenuItemAction>this._action).alt || this._action;
	}

	onClick(event: MouseEvent): void {
		event.preventDefault();
		event.stopPropagation();

		this.actionRunner
			.run(this._commandAction, this._context)
			.catch(err => this._notificationService.error(err));
	}

	render(container: HTMLElement): void {
		super.render(container);
		container.classList.add('menu-entry');

		this._updateItemClass(this._action.item);

		let mouseOver = false;

		let alternativeKeyDown = this._altKey.keyStatus.altKey || ((isWindows || isLinux) && this._altKey.keyStatus.shiftKey);

		const updateAltState = () => {
			const wantsAltCommand = mouseOver && alternativeKeyDown;
			if (wantsAltCommand !== this._wantsAltCommand) {
				this._wantsAltCommand = wantsAltCommand;
				this.updateLabel();
				this.updateTooltip();
				this.updateClass();
			}
		};

		if (this._action.alt) {
			this._register(this._altKey.event(value => {
				alternativeKeyDown = value.altKey || ((isWindows || isLinux) && value.shiftKey);
				updateAltState();
			}));
		}

		this._register(domEvent(container, 'mouseleave')(_ => {
			mouseOver = false;
			updateAltState();
		}));

		this._register(domEvent(container, 'mouseenter')(e => {
			mouseOver = true;
			updateAltState();
		}));
	}

	updateLabel(): void {
		if (this.options.label && this.label) {
			this.label.textContent = this._commandAction.label;
		}
	}

	updateTooltip(): void {
		if (this.label) {
			const keybinding = this._keybindingService.lookupKeybinding(this._commandAction.id);
			const keybindingLabel = keybinding && keybinding.getLabel();

			const tooltip = this._commandAction.tooltip || this._commandAction.label;
			this.label.title = keybindingLabel
				? localize('titleAndKb', "{0} ({1})", tooltip, keybindingLabel)
				: tooltip;
		}
	}

	updateClass(): void {
		if (this.options.icon) {
			if (this._commandAction !== this._action) {
				if (this._action.alt) {
					this._updateItemClass(this._action.alt.item);
				}
			} else if ((<MenuItemAction>this._action).alt) {
				this._updateItemClass(this._action.item);
			}
		}
	}

	protected _updateItemClass(item: ICommandAction): void { // {{SQL CARBON EDIT}} make it overwritable
		this._itemClassDispose.value = undefined;

		const { element, label } = this;
		if (!element || !label) {
			return;
		}

		const icon = this._commandAction.checked && (item.toggled as { icon?: Icon })?.icon ? (item.toggled as { icon: Icon }).icon : item.icon;

		if (!icon) {
			return;
		}

		if (ThemeIcon.isThemeIcon(icon)) {
			// theme icons
			const iconClass = ThemeIcon.asClassName(icon);
			label.classList.add(...iconClass.split(' '));
			this._itemClassDispose.value = toDisposable(() => {
				label.classList.remove(...iconClass.split(' '));
			});

		} else {
			// icon path/url
			if (icon.light) {
				label.style.setProperty('--menu-entry-icon-light', asCSSUrl(icon.light));
			}
			if (icon.dark) {
				label.style.setProperty('--menu-entry-icon-dark', asCSSUrl(icon.dark));
			}
			label.classList.add('icon');
			this._itemClassDispose.value = toDisposable(() => {
				label.classList.remove('icon');
				label.style.removeProperty('--menu-entry-icon-light');
				label.style.removeProperty('--menu-entry-icon-dark');
			});
		}
	}
}

export class SubmenuEntryActionViewItem extends DropdownMenuActionViewItem {

	constructor(
		action: SubmenuItemAction,
		@IContextMenuService contextMenuService: IContextMenuService
	) {
		super(action, { getActions: () => action.actions }, contextMenuService, {
			menuAsChild: true,
			classNames: ThemeIcon.isThemeIcon(action.item.icon) ? ThemeIcon.asClassName(action.item.icon) : undefined,
		});
	}

	render(container: HTMLElement): void {
		super.render(container);
		if (this.element) {
			container.classList.add('menu-entry');
			const { icon } = (<SubmenuItemAction>this._action).item;
			if (icon && !ThemeIcon.isThemeIcon(icon)) {
				this.element.classList.add('icon');
				if (icon.light) {
					this.element.style.setProperty('--menu-entry-icon-light', asCSSUrl(icon.light));
				}
				if (icon.dark) {
					this.element.style.setProperty('--menu-entry-icon-dark', asCSSUrl(icon.dark));
				}
			}
		}
	}
}

/**
 * Creates action view items for menu actions or submenu actions.
 */
export function createActionViewItem(instaService: IInstantiationService, action: IAction): undefined | MenuEntryActionViewItem | SubmenuEntryActionViewItem {
	if (action instanceof MenuItemAction) {
		return instaService.createInstance(MenuEntryActionViewItem, action);
	} else if (action instanceof SubmenuItemAction) {
		return instaService.createInstance(SubmenuEntryActionViewItem, action);
	} else {
		return undefined;
	}
}

// {{SQL CARBON EDIT}} - This is here to use the 'ids' generator above
// Always show label for action items, instead of whether they don't have
// an icon/CSS class. Useful for some toolbar scenarios in particular with
// contributed actions from other extensions
export class LabeledMenuItemActionItem extends MenuEntryActionViewItem {
	private _labeledItemClassDispose?: IDisposable;

	constructor(
		public _action: MenuItemAction,
		@IKeybindingService labeledkeybindingService: IKeybindingService,
		@INotificationService protected _notificationService: INotificationService,
		private readonly _defaultCSSClassToAdd: string = ''
	) {
		super(_action, labeledkeybindingService, _notificationService);
	}

	updateLabel(): void {
		if (this.label) {
			this.label.innerText = this._commandAction.label;
		}
	}

	// Overwrite item class to ensure that we can pass in a CSS class that other items use
	// Leverages the _defaultCSSClassToAdd property that's passed into the constructor
	protected _updateItemClass(item: ICommandAction): void {
		dispose(this._labeledItemClassDispose);
		this._labeledItemClassDispose = undefined;

		if (ThemeIcon.isThemeIcon(item.icon)) {
			// TODO
		} else if (item.icon) {
			let iconClass: string;


			if (item.icon?.dark?.scheme) {
				const iconPathMapKey = item.icon.dark.toString();

				if (ICON_PATH_TO_CSS_RULES.has(iconPathMapKey)) {
					iconClass = ICON_PATH_TO_CSS_RULES.get(iconPathMapKey)!;
				} else {
					iconClass = ids.nextId();
					createCSSRule(`.codicon.${iconClass}`, `background-image: ${asCSSUrl(item.icon.light || item.icon.dark)}`);
					createCSSRule(`.vs-dark .codicon.${iconClass}, .hc-black .codicon.${iconClass}`, `background-image: ${asCSSUrl(item.icon.dark)}`);
					ICON_PATH_TO_CSS_RULES.set(iconPathMapKey, iconClass);
				}

				if (this.label) {
					this.label.classList.add('codicon', this._defaultCSSClassToAdd, ...iconClass.split(' '));
					this._labeledItemClassDispose = toDisposable(() => {
						if (this.label) {
							this.label.classList.remove('codicon', this._defaultCSSClassToAdd, ...iconClass.split(' '));
						}
					});
				}
			}
		}
	}

	dispose(): void {
		if (this._labeledItemClassDispose) {
			dispose(this._labeledItemClassDispose);
			this._labeledItemClassDispose = undefined;
		}

		super.dispose();
	}
}
// {{SQL CARBON EDIT}} - End<|MERGE_RESOLUTION|>--- conflicted
+++ resolved
@@ -7,12 +7,7 @@
 import { asCSSUrl, ModifierKeyEmitter } from 'vs/base/browser/dom';
 import { domEvent } from 'vs/base/browser/event';
 import { IAction, Separator } from 'vs/base/common/actions';
-<<<<<<< HEAD
-import { IdGenerator } from 'vs/base/common/idGenerator';
-import { IDisposable, toDisposable, MutableDisposable, DisposableStore, dispose } from 'vs/base/common/lifecycle'; // {{SQL CARBON EDIT}}
-=======
 import { IDisposable, toDisposable, MutableDisposable, DisposableStore } from 'vs/base/common/lifecycle';
->>>>>>> bab55b86
 import { localize } from 'vs/nls';
 import { ICommandAction, IMenu, IMenuActionOptions, MenuItemAction, SubmenuItemAction, Icon } from 'vs/platform/actions/common/actions';
 import { IContextMenuService } from 'vs/platform/contextview/browser/contextView';
@@ -49,15 +44,9 @@
 	return disposables;
 }
 
-<<<<<<< HEAD
 // {{SQL CARBON EDIT}} add export modifier
 export function fillInActions(groups: ReadonlyArray<[string, ReadonlyArray<MenuItemAction | SubmenuItemAction>]>, target: IAction[] | { primary: IAction[]; secondary: IAction[]; }, useAlternativeActions: boolean, isPrimaryGroup: (group: string) => boolean = group => group === 'navigation'): void {
-	for (let tuple of groups) {
-		let [group, actions] = tuple;
-=======
-function fillInActions(groups: ReadonlyArray<[string, ReadonlyArray<MenuItemAction | SubmenuItemAction>]>, target: IAction[] | { primary: IAction[]; secondary: IAction[]; }, useAlternativeActions: boolean, isPrimaryGroup: (group: string) => boolean = group => group === 'navigation'): void {
 	for (let [group, actions] of groups) {
->>>>>>> bab55b86
 		if (useAlternativeActions) {
 			actions = actions.map(a => (a instanceof MenuItemAction) && !!a.alt ? a.alt : a);
 		}
