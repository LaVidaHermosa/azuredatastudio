/*---------------------------------------------------------------------------------------------
 *  Copyright (c) Microsoft Corporation. All rights reserved.
 *  Licensed under the Source EULA. See License.txt in the project root for license information.
 *--------------------------------------------------------------------------------------------*/

import { addClasses, createCSSRule, removeClasses } from 'vs/base/browser/dom';
import { domEvent } from 'vs/base/browser/event';
import { ActionViewItem, Separator } from 'vs/base/browser/ui/actionbar/actionbar';
import { IAction } from 'vs/base/common/actions';
import { Emitter } from 'vs/base/common/event';
import { IdGenerator } from 'vs/base/common/idGenerator';
import { dispose, IDisposable, toDisposable, MutableDisposable, DisposableStore } from 'vs/base/common/lifecycle';
import { isLinux, isWindows } from 'vs/base/common/platform';
import { localize } from 'vs/nls';
import { ICommandAction, IMenu, IMenuActionOptions, MenuItemAction, SubmenuItemAction } from 'vs/platform/actions/common/actions';
import { IContextMenuService } from 'vs/platform/contextview/browser/contextView';
import { IKeybindingService } from 'vs/platform/keybinding/common/keybinding';
import { INotificationService } from 'vs/platform/notification/common/notification';

// The alternative key on all platforms is alt. On windows we also support shift as an alternative key #44136
class AlternativeKeyEmitter extends Emitter<boolean> {

	private _subscriptions: IDisposable[] = [];
	private _isPressed: boolean;
	private static instance: AlternativeKeyEmitter;
	private _suppressAltKeyUp: boolean = false;

	private constructor(contextMenuService: IContextMenuService) {
		super();

		this._subscriptions.push(domEvent(document.body, 'keydown')(e => {
			this.isPressed = e.altKey || ((isWindows || isLinux) && e.shiftKey);
		}));
		this._subscriptions.push(domEvent(document.body, 'keyup')(e => {
			if (this.isPressed) {
				if (this._suppressAltKeyUp) {
					e.preventDefault();
				}
			}

			this._suppressAltKeyUp = false;
			this.isPressed = false;
		}));
		this._subscriptions.push(domEvent(document.body, 'mouseleave')(e => this.isPressed = false));
		this._subscriptions.push(domEvent(document.body, 'blur')(e => this.isPressed = false));
		// Workaround since we do not get any events while a context menu is shown
		this._subscriptions.push(contextMenuService.onDidContextMenu(() => this.isPressed = false));
	}

	get isPressed(): boolean {
		return this._isPressed;
	}

	set isPressed(value: boolean) {
		this._isPressed = value;
		this.fire(this._isPressed);
	}

	suppressAltKeyUp() {
		// Sometimes the native alt behavior needs to be suppresed since the alt was already used as an alternative key
		// Example: windows behavior to toggle tha top level menu #44396
		this._suppressAltKeyUp = true;
	}

	static getInstance(contextMenuService: IContextMenuService) {
		if (!AlternativeKeyEmitter.instance) {
			AlternativeKeyEmitter.instance = new AlternativeKeyEmitter(contextMenuService);
		}

		return AlternativeKeyEmitter.instance;
	}

	dispose() {
		super.dispose();
		this._subscriptions = dispose(this._subscriptions);
	}
}

export function createAndFillInContextMenuActions(menu: IMenu, options: IMenuActionOptions | undefined, target: IAction[] | { primary: IAction[]; secondary: IAction[]; }, contextMenuService: IContextMenuService, isPrimaryGroup?: (group: string) => boolean): IDisposable {
	const groups = menu.getActions(options);
	const useAlternativeActions = AlternativeKeyEmitter.getInstance(contextMenuService).isPressed;
	fillInActions(groups, target, useAlternativeActions, isPrimaryGroup);
	return asDisposable(groups);
}

export function createAndFillInActionBarActions(menu: IMenu, options: IMenuActionOptions | undefined, target: IAction[] | { primary: IAction[]; secondary: IAction[]; }, isPrimaryGroup?: (group: string) => boolean): IDisposable {
	const groups = menu.getActions(options);
	// Action bars handle alternative actions on their own so the alternative actions should be ignored
	fillInActions(groups, target, false, isPrimaryGroup);
	return asDisposable(groups);
}

function asDisposable(groups: ReadonlyArray<[string, ReadonlyArray<MenuItemAction | SubmenuItemAction>]>): IDisposable {
	const disposables = new DisposableStore();
	for (const [, actions] of groups) {
		for (const action of actions) {
			disposables.add(action);
		}
	}
	return disposables;
}

<<<<<<< HEAD
// {{SQL CARBON EDIT}} add export modifier
export function fillInActions(groups: [string, Array<MenuItemAction | SubmenuItemAction>][], target: IAction[] | { primary: IAction[]; secondary: IAction[]; }, useAlternativeActions: boolean, isPrimaryGroup: (group: string) => boolean = group => group === 'navigation'): void {
=======
function fillInActions(groups: ReadonlyArray<[string, ReadonlyArray<MenuItemAction | SubmenuItemAction>]>, target: IAction[] | { primary: IAction[]; secondary: IAction[]; }, useAlternativeActions: boolean, isPrimaryGroup: (group: string) => boolean = group => group === 'navigation'): void {
>>>>>>> 8c2de5ef
	for (let tuple of groups) {
		let [group, actions] = tuple;
		if (useAlternativeActions) {
			actions = actions.map(a => (a instanceof MenuItemAction) && !!a.alt ? a.alt : a);
		}

		if (isPrimaryGroup(group)) {
			const to = Array.isArray<IAction>(target) ? target : target.primary;

			to.unshift(...actions);
		} else {
			const to = Array.isArray<IAction>(target) ? target : target.secondary;

			if (to.length > 0) {
				to.push(new Separator());
			}

			to.push(...actions);
		}
	}
}


export function createActionViewItem(action: IAction, keybindingService: IKeybindingService, notificationService: INotificationService, contextMenuService: IContextMenuService): ActionViewItem | undefined {
	if (action instanceof MenuItemAction) {
		return new MenuEntryActionViewItem(action, keybindingService, notificationService, contextMenuService);
	}
	return undefined;
}

const ids = new IdGenerator('menu-item-action-item-icon-');

export class MenuEntryActionViewItem extends ActionViewItem {

	static readonly ICON_PATH_TO_CSS_RULES: Map<string /* path*/, string /* CSS rule */> = new Map<string, string>();

	private _wantsAltCommand: boolean;
	private readonly _itemClassDispose = this._register(new MutableDisposable());
	private readonly _altKey: AlternativeKeyEmitter;

	constructor(
		readonly _action: MenuItemAction,
		@IKeybindingService private readonly _keybindingService: IKeybindingService,
		@INotificationService protected _notificationService: INotificationService,
		@IContextMenuService _contextMenuService: IContextMenuService
	) {
		super(undefined, _action, { icon: !!(_action.class || _action.item.iconLocation), label: !_action.class && !_action.item.iconLocation });
		this._altKey = AlternativeKeyEmitter.getInstance(_contextMenuService);
	}

	protected get _commandAction(): IAction {
		return this._wantsAltCommand && (<MenuItemAction>this._action).alt || this._action;
	}

	onClick(event: MouseEvent): void {
		event.preventDefault();
		event.stopPropagation();

		if (this._altKey.isPressed) {
			this._altKey.suppressAltKeyUp();
		}

		this.actionRunner.run(this._commandAction)
			.then(undefined, err => this._notificationService.error(err));
	}

	render(container: HTMLElement): void {
		super.render(container);

		this._updateItemClass(this._action.item);

		let mouseOver = false;

		let alternativeKeyDown = this._altKey.isPressed;

		const updateAltState = () => {
			const wantsAltCommand = mouseOver && alternativeKeyDown;
			if (wantsAltCommand !== this._wantsAltCommand) {
				this._wantsAltCommand = wantsAltCommand;
				this.updateLabel();
				this.updateTooltip();
				this.updateClass();
			}
		};

		if (this._action.alt) {
			this._register(this._altKey.event(value => {
				alternativeKeyDown = value;
				updateAltState();
			}));
		}

		this._register(domEvent(container, 'mouseleave')(_ => {
			mouseOver = false;
			updateAltState();
		}));

		this._register(domEvent(container, 'mouseenter')(e => {
			mouseOver = true;
			updateAltState();
		}));
	}

	updateLabel(): void {
		if (this.options.label) {
			this.label.textContent = this._commandAction.label;
		}
	}

	updateTooltip(): void {
		const element = this.label;
		const keybinding = this._keybindingService.lookupKeybinding(this._commandAction.id);
		const keybindingLabel = keybinding && keybinding.getLabel();

		element.title = keybindingLabel
			? localize('titleAndKb', "{0} ({1})", this._commandAction.label, keybindingLabel)
			: this._commandAction.label;
	}

	updateClass(): void {
		if (this.options.icon) {
			if (this._commandAction !== this._action) {
				if (this._action.alt) {
					this._updateItemClass(this._action.alt.item);
				}
			} else if ((<MenuItemAction>this._action).alt) {
				this._updateItemClass(this._action.item);
			}
		}
	}

	_updateItemClass(item: ICommandAction): void {
		this._itemClassDispose.value = undefined;

		if (item.iconLocation) {
			let iconClass: string;

			const iconPathMapKey = item.iconLocation.dark.toString();

			if (MenuEntryActionViewItem.ICON_PATH_TO_CSS_RULES.has(iconPathMapKey)) {
				iconClass = MenuEntryActionViewItem.ICON_PATH_TO_CSS_RULES.get(iconPathMapKey)!;
			} else {
				iconClass = ids.nextId();
				createCSSRule(`.icon.${iconClass}`, `background-image: url("${(item.iconLocation.light || item.iconLocation.dark).toString()}")`);
				createCSSRule(`.vs-dark .icon.${iconClass}, .hc-black .icon.${iconClass}`, `background-image: url("${item.iconLocation.dark.toString()}")`);
				MenuEntryActionViewItem.ICON_PATH_TO_CSS_RULES.set(iconPathMapKey, iconClass);
			}

			addClasses(this.label, 'icon', iconClass);
			this._itemClassDispose.value = toDisposable(() => removeClasses(this.label, 'icon', iconClass));
		}
	}
}

// Need to subclass MenuEntryActionViewItem in order to respect
// the action context coming from any action bar, without breaking
// existing users
export class ContextAwareMenuEntryActionViewItem extends MenuEntryActionViewItem {

	onClick(event: MouseEvent): void {
		event.preventDefault();
		event.stopPropagation();

		this.actionRunner.run(this._commandAction, this._context)
			.then(undefined, err => this._notificationService.error(err));
	}
}

// {{SQL CARBON EDIT}} - This is here to use the 'ids' generator above
// Always show label for action items, instead of whether they don't have
// an icon/CSS class. Useful for some toolbar scenarios in particular with
// contributed actions from other extensions
export class LabeledMenuItemActionItem extends MenuEntryActionViewItem {
	private _labeledItemClassDispose?: IDisposable;

	constructor(
		public _action: MenuItemAction,
		@IKeybindingService labeledkeybindingService: IKeybindingService,
		@IContextMenuService labeledcontextMenuService: IContextMenuService,
		@INotificationService protected _notificationService: INotificationService,
		private readonly _defaultCSSClassToAdd: string = ''
	) {
		super(_action, labeledkeybindingService, _notificationService, labeledcontextMenuService);
	}

	updateLabel(): void {
		this.label.innerText = this._commandAction.label;
	}

	// Overwrite item class to ensure that we can pass in a CSS class that other items use
	// Leverages the _defaultCSSClassToAdd property that's passed into the constructor
	_updateItemClass(item: ICommandAction): void {
		dispose(this._labeledItemClassDispose);
		this._labeledItemClassDispose = undefined;

		if (item.iconLocation) {
			let iconClass: string;

			const iconPathMapKey = item.iconLocation.dark.toString();

			if (MenuEntryActionViewItem.ICON_PATH_TO_CSS_RULES.has(iconPathMapKey)) {
				iconClass = MenuEntryActionViewItem.ICON_PATH_TO_CSS_RULES.get(iconPathMapKey)!;
			} else {
				iconClass = ids.nextId();
				createCSSRule(`.icon.${iconClass}`, `background-image: url("${(item.iconLocation.light || item.iconLocation.dark).toString()}")`);
				createCSSRule(`.vs-dark .icon.${iconClass}, .hc-black .icon.${iconClass}`, `background-image: url("${item.iconLocation.dark.toString()}")`);
				MenuEntryActionViewItem.ICON_PATH_TO_CSS_RULES.set(iconPathMapKey, iconClass);
			}

			addClasses(this.label, 'icon', iconClass, this._defaultCSSClassToAdd);
			this._labeledItemClassDispose = toDisposable(() => removeClasses(this.label, 'icon', iconClass, this._defaultCSSClassToAdd));
		}
	}

	dispose(): void {
		if (this._labeledItemClassDispose) {
			dispose(this._labeledItemClassDispose);
			this._labeledItemClassDispose = undefined;
		}

		super.dispose();
	}
}
// {{SQL CARBON EDIT}} - End<|MERGE_RESOLUTION|>--- conflicted
+++ resolved
@@ -100,12 +100,8 @@
 	return disposables;
 }
 
-<<<<<<< HEAD
 // {{SQL CARBON EDIT}} add export modifier
-export function fillInActions(groups: [string, Array<MenuItemAction | SubmenuItemAction>][], target: IAction[] | { primary: IAction[]; secondary: IAction[]; }, useAlternativeActions: boolean, isPrimaryGroup: (group: string) => boolean = group => group === 'navigation'): void {
-=======
-function fillInActions(groups: ReadonlyArray<[string, ReadonlyArray<MenuItemAction | SubmenuItemAction>]>, target: IAction[] | { primary: IAction[]; secondary: IAction[]; }, useAlternativeActions: boolean, isPrimaryGroup: (group: string) => boolean = group => group === 'navigation'): void {
->>>>>>> 8c2de5ef
+export function fillInActions(groups: ReadonlyArray<[string, ReadonlyArray<MenuItemAction | SubmenuItemAction>]>, target: IAction[] | { primary: IAction[]; secondary: IAction[]; }, useAlternativeActions: boolean, isPrimaryGroup: (group: string) => boolean = group => group === 'navigation'): void {
 	for (let tuple of groups) {
 		let [group, actions] = tuple;
 		if (useAlternativeActions) {
