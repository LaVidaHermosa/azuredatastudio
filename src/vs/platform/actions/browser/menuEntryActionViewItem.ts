/*---------------------------------------------------------------------------------------------
 *  Copyright (c) Microsoft Corporation. All rights reserved.
 *  Licensed under the Source EULA. See License.txt in the project root for license information.
 *--------------------------------------------------------------------------------------------*/

import 'vs/css!./menuEntryActionViewItem';
import { asCSSUrl, createCSSRule, ModifierKeyEmitter } from 'vs/base/browser/dom';
import { domEvent } from 'vs/base/browser/event';
import { IAction, Separator } from 'vs/base/common/actions';
import { IdGenerator } from 'vs/base/common/idGenerator'; // {{SQL CARBON EDIT}}
import { IDisposable, toDisposable, MutableDisposable, DisposableStore, dispose } from 'vs/base/common/lifecycle'; // {{SQL CARBON EDIT}}
import { localize } from 'vs/nls';
import { ICommandAction, IMenu, IMenuActionOptions, MenuItemAction, SubmenuItemAction, Icon } from 'vs/platform/actions/common/actions';
import { IContextMenuService } from 'vs/platform/contextview/browser/contextView';
import { IKeybindingService } from 'vs/platform/keybinding/common/keybinding';
import { INotificationService } from 'vs/platform/notification/common/notification';
import { ThemeIcon } from 'vs/platform/theme/common/themeService';
import { ActionViewItem } from 'vs/base/browser/ui/actionbar/actionViewItems';
import { DropdownMenuActionViewItem } from 'vs/base/browser/ui/dropdown/dropdownActionViewItem';
import { isWindows, isLinux } from 'vs/base/common/platform';
import { IInstantiationService } from 'vs/platform/instantiation/common/instantiation';

export function createAndFillInContextMenuActions(menu: IMenu, options: IMenuActionOptions | undefined, target: IAction[] | { primary: IAction[]; secondary: IAction[]; }, isPrimaryGroup?: (group: string) => boolean): IDisposable {
	const groups = menu.getActions(options);
	const modifierKeyEmitter = ModifierKeyEmitter.getInstance();
	const useAlternativeActions = modifierKeyEmitter.keyStatus.altKey || ((isWindows || isLinux) && modifierKeyEmitter.keyStatus.shiftKey);
	fillInActions(groups, target, useAlternativeActions, isPrimaryGroup);
	return asDisposable(groups);
}

export function createAndFillInActionBarActions(menu: IMenu, options: IMenuActionOptions | undefined, target: IAction[] | { primary: IAction[]; secondary: IAction[]; }, isPrimaryGroup?: (group: string) => boolean, primaryMaxCount?: number): IDisposable {
	const groups = menu.getActions(options);
	// Action bars handle alternative actions on their own so the alternative actions should be ignored
	fillInActions(groups, target, false, isPrimaryGroup, primaryMaxCount);
	return asDisposable(groups);
}

function asDisposable(groups: ReadonlyArray<[string, ReadonlyArray<MenuItemAction | SubmenuItemAction>]>): IDisposable {
	const disposables = new DisposableStore();
	for (const [, actions] of groups) {
		for (const action of actions) {
			disposables.add(action);
		}
	}
	return disposables;
}

<<<<<<< HEAD
// {{SQL CARBON EDIT}} add export modifier
export function fillInActions(groups: ReadonlyArray<[string, ReadonlyArray<MenuItemAction | SubmenuItemAction>]>, target: IAction[] | { primary: IAction[]; secondary: IAction[]; }, useAlternativeActions: boolean, isPrimaryGroup: (group: string) => boolean = group => group === 'navigation'): void {
=======
function fillInActions(groups: ReadonlyArray<[string, ReadonlyArray<MenuItemAction | SubmenuItemAction>]>, target: IAction[] | { primary: IAction[]; secondary: IAction[]; }, useAlternativeActions: boolean, isPrimaryGroup: (group: string) => boolean = group => group === 'navigation', primaryMaxCount: number = Number.MAX_SAFE_INTEGER): void {

	let primaryBucket: IAction[];
	let secondaryBucket: IAction[];
	if (Array.isArray(target)) {
		primaryBucket = target;
		secondaryBucket = target;
	} else {
		primaryBucket = target.primary;
		secondaryBucket = target.secondary;
	}

>>>>>>> 0eb2d455
	for (let [group, actions] of groups) {
		if (useAlternativeActions) {
			actions = actions.map(a => (a instanceof MenuItemAction) && !!a.alt ? a.alt : a);
		}

		if (isPrimaryGroup(group)) {
			primaryBucket.unshift(...actions);
		} else {
			if (secondaryBucket.length > 0) {
				secondaryBucket.push(new Separator());
			}
			secondaryBucket.push(...actions);
		}
	}

	// overflow items from the primary group into the secondary bucket
	if (primaryBucket !== secondaryBucket && primaryBucket.length > primaryMaxCount) {
		const overflow = primaryBucket.splice(primaryMaxCount, primaryBucket.length - primaryMaxCount);
		secondaryBucket.unshift(...overflow, new Separator());
	}
}

const ids = new IdGenerator('menu-item-action-item-icon-'); // {{SQL CARBON EDIT}} - add back since custom toolbar menu is using below

const ICON_PATH_TO_CSS_RULES = new Map<string /* path*/, string /* CSS rule */>(); // {{SQL CARBON EDIT}} - add back since custom toolbar menu is using below

export class MenuEntryActionViewItem extends ActionViewItem {

	private _wantsAltCommand: boolean = false;
	private readonly _itemClassDispose = this._register(new MutableDisposable());
	private readonly _altKey: ModifierKeyEmitter;

	constructor(
		readonly _action: MenuItemAction,
		@IKeybindingService protected readonly _keybindingService: IKeybindingService,
		@INotificationService protected _notificationService: INotificationService
	) {
		super(undefined, _action, { icon: !!(_action.class || _action.item.icon), label: !_action.class && !_action.item.icon });
		this._altKey = ModifierKeyEmitter.getInstance();
	}

	protected get _commandAction(): MenuItemAction {
		return this._wantsAltCommand && (<MenuItemAction>this._action).alt || this._action;
	}

	onClick(event: MouseEvent): void {
		event.preventDefault();
		event.stopPropagation();

		this.actionRunner
			.run(this._commandAction, this._context)
			.catch(err => this._notificationService.error(err));
	}

	render(container: HTMLElement): void {
		super.render(container);
		container.classList.add('menu-entry');

		this._updateItemClass(this._action.item);

		let mouseOver = false;

		let alternativeKeyDown = this._altKey.keyStatus.altKey || ((isWindows || isLinux) && this._altKey.keyStatus.shiftKey);

		const updateAltState = () => {
			const wantsAltCommand = mouseOver && alternativeKeyDown;
			if (wantsAltCommand !== this._wantsAltCommand) {
				this._wantsAltCommand = wantsAltCommand;
				this.updateLabel();
				this.updateTooltip();
				this.updateClass();
			}
		};

		if (this._action.alt) {
			this._register(this._altKey.event(value => {
				alternativeKeyDown = value.altKey || ((isWindows || isLinux) && value.shiftKey);
				updateAltState();
			}));
		}

		this._register(domEvent(container, 'mouseleave')(_ => {
			mouseOver = false;
			updateAltState();
		}));

		this._register(domEvent(container, 'mouseenter')(e => {
			mouseOver = true;
			updateAltState();
		}));
	}

	updateLabel(): void {
		if (this.options.label && this.label) {
			this.label.textContent = this._commandAction.label;
		}
	}

	updateTooltip(): void {
		if (this.label) {
			const keybinding = this._keybindingService.lookupKeybinding(this._commandAction.id);
			const keybindingLabel = keybinding && keybinding.getLabel();

			const tooltip = this._commandAction.tooltip || this._commandAction.label;
			this.label.title = keybindingLabel
				? localize('titleAndKb', "{0} ({1})", tooltip, keybindingLabel)
				: tooltip;
		}
	}

	updateClass(): void {
		if (this.options.icon) {
			if (this._commandAction !== this._action) {
				if (this._action.alt) {
					this._updateItemClass(this._action.alt.item);
				}
			} else if ((<MenuItemAction>this._action).alt) {
				this._updateItemClass(this._action.item);
			}
		}
	}

	protected _updateItemClass(item: ICommandAction): void { // {{SQL CARBON EDIT}} make it overwritable
		this._itemClassDispose.value = undefined;

		const { element, label } = this;
		if (!element || !label) {
			return;
		}

		const icon = this._commandAction.checked && (item.toggled as { icon?: Icon })?.icon ? (item.toggled as { icon: Icon }).icon : item.icon;

		if (!icon) {
			return;
		}

		if (ThemeIcon.isThemeIcon(icon)) {
			// theme icons
			const iconClass = ThemeIcon.asClassName(icon);
			label.classList.add(...iconClass.split(' '));
			this._itemClassDispose.value = toDisposable(() => {
				label.classList.remove(...iconClass.split(' '));
			});

		} else {
			// icon path/url
			if (icon.light) {
				label.style.setProperty('--menu-entry-icon-light', asCSSUrl(icon.light));
			}
			if (icon.dark) {
				label.style.setProperty('--menu-entry-icon-dark', asCSSUrl(icon.dark));
			}
			label.classList.add('icon');
			this._itemClassDispose.value = toDisposable(() => {
				label.classList.remove('icon');
				label.style.removeProperty('--menu-entry-icon-light');
				label.style.removeProperty('--menu-entry-icon-dark');
			});
		}
	}
}

export class SubmenuEntryActionViewItem extends DropdownMenuActionViewItem {

	constructor(
		action: SubmenuItemAction,
		@IContextMenuService contextMenuService: IContextMenuService
	) {
		super(action, { getActions: () => action.actions }, contextMenuService, {
			menuAsChild: true,
			classNames: ThemeIcon.isThemeIcon(action.item.icon) ? ThemeIcon.asClassName(action.item.icon) : undefined,
		});
	}

	render(container: HTMLElement): void {
		super.render(container);
		if (this.element) {
			container.classList.add('menu-entry');
			const { icon } = (<SubmenuItemAction>this._action).item;
			if (icon && !ThemeIcon.isThemeIcon(icon)) {
				this.element.classList.add('icon');
				if (icon.light) {
					this.element.style.setProperty('--menu-entry-icon-light', asCSSUrl(icon.light));
				}
				if (icon.dark) {
					this.element.style.setProperty('--menu-entry-icon-dark', asCSSUrl(icon.dark));
				}
			}
		}
	}
}

/**
 * Creates action view items for menu actions or submenu actions.
 */
export function createActionViewItem(instaService: IInstantiationService, action: IAction): undefined | MenuEntryActionViewItem | SubmenuEntryActionViewItem {
	if (action instanceof MenuItemAction) {
		return instaService.createInstance(MenuEntryActionViewItem, action);
	} else if (action instanceof SubmenuItemAction) {
		return instaService.createInstance(SubmenuEntryActionViewItem, action);
	} else {
		return undefined;
	}
}

// {{SQL CARBON EDIT}} - This is here to use the 'ids' generator above
// Always show label for action items, instead of whether they don't have
// an icon/CSS class. Useful for some toolbar scenarios in particular with
// contributed actions from other extensions
export class LabeledMenuItemActionItem extends MenuEntryActionViewItem {
	private _labeledItemClassDispose?: IDisposable;

	constructor(
		public _action: MenuItemAction,
		@IKeybindingService labeledkeybindingService: IKeybindingService,
		@INotificationService protected _notificationService: INotificationService,
		private readonly _defaultCSSClassToAdd: string = ''
	) {
		super(_action, labeledkeybindingService, _notificationService);
	}

	updateLabel(): void {
		if (this.label) {
			this.label.innerText = this._commandAction.label;
		}
	}

	// Overwrite item class to ensure that we can pass in a CSS class that other items use
	// Leverages the _defaultCSSClassToAdd property that's passed into the constructor
	protected _updateItemClass(item: ICommandAction): void {
		dispose(this._labeledItemClassDispose);
		this._labeledItemClassDispose = undefined;

		if (ThemeIcon.isThemeIcon(item.icon)) {
			// TODO
		} else if (item.icon) {
			let iconClass: string;


			if (item.icon?.dark?.scheme) {
				const iconPathMapKey = item.icon.dark.toString();

				if (ICON_PATH_TO_CSS_RULES.has(iconPathMapKey)) {
					iconClass = ICON_PATH_TO_CSS_RULES.get(iconPathMapKey)!;
				} else {
					iconClass = ids.nextId();
					createCSSRule(`.codicon.${iconClass}`, `background-image: ${asCSSUrl(item.icon.light || item.icon.dark)}`);
					createCSSRule(`.vs-dark .codicon.${iconClass}, .hc-black .codicon.${iconClass}`, `background-image: ${asCSSUrl(item.icon.dark)}`);
					ICON_PATH_TO_CSS_RULES.set(iconPathMapKey, iconClass);
				}

				if (this.label) {
					this.label.classList.add('codicon', this._defaultCSSClassToAdd, ...iconClass.split(' '));
					this._labeledItemClassDispose = toDisposable(() => {
						if (this.label) {
							this.label.classList.remove('codicon', this._defaultCSSClassToAdd, ...iconClass.split(' '));
						}
					});
				}
			}
		}
	}

	dispose(): void {
		if (this._labeledItemClassDispose) {
			dispose(this._labeledItemClassDispose);
			this._labeledItemClassDispose = undefined;
		}

		super.dispose();
	}
}
// {{SQL CARBON EDIT}} - End<|MERGE_RESOLUTION|>--- conflicted
+++ resolved
@@ -45,11 +45,8 @@
 	return disposables;
 }
 
-<<<<<<< HEAD
 // {{SQL CARBON EDIT}} add export modifier
 export function fillInActions(groups: ReadonlyArray<[string, ReadonlyArray<MenuItemAction | SubmenuItemAction>]>, target: IAction[] | { primary: IAction[]; secondary: IAction[]; }, useAlternativeActions: boolean, isPrimaryGroup: (group: string) => boolean = group => group === 'navigation'): void {
-=======
-function fillInActions(groups: ReadonlyArray<[string, ReadonlyArray<MenuItemAction | SubmenuItemAction>]>, target: IAction[] | { primary: IAction[]; secondary: IAction[]; }, useAlternativeActions: boolean, isPrimaryGroup: (group: string) => boolean = group => group === 'navigation', primaryMaxCount: number = Number.MAX_SAFE_INTEGER): void {
 
 	let primaryBucket: IAction[];
 	let secondaryBucket: IAction[];
@@ -61,7 +58,6 @@
 		secondaryBucket = target.secondary;
 	}
 
->>>>>>> 0eb2d455
 	for (let [group, actions] of groups) {
 		if (useAlternativeActions) {
 			actions = actions.map(a => (a instanceof MenuItemAction) && !!a.alt ? a.alt : a);
