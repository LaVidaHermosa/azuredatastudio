--- conflicted
+++ resolved
@@ -151,14 +151,10 @@
 
 	}
 
-<<<<<<< HEAD
-	install(vsix: URI): Promise<ILocalExtension> {
+	install(vsix: URI, isDefault?: boolean): Promise<ILocalExtension> {
 		// {{SQL CARBON EDIT}}
 		let startTime = new Date().getTime();
 
-=======
-	install(vsix: URI, isDefault?: boolean): Promise<ILocalExtension> {
->>>>>>> 9b4e59b7
 		this.logService.trace('ExtensionManagementService#install', vsix.toString());
 		return createCancelablePromise(token => {
 			return this.downloadVsix(vsix).then(downloadLocation => {
@@ -199,16 +195,9 @@
 							.then(() => {
 								this.logService.info('Installing the extension:', identifier.id);
 								this._onInstallExtension.fire({ identifier, zipPath });
-<<<<<<< HEAD
 								// {{SQL CARBON EDIT}}
 								// Until there's a gallery for SQL Ops Studio, skip retrieving the metadata from the gallery
-								return this.installExtension({ zipPath, identifierWithVersion, metadata: null }, token)
-=======
-								return this.getGalleryMetadata(getGalleryExtensionId(manifest.publisher, manifest.name))
-									.then(
-										metadata => this.installFromZipPath(identifierWithVersion, zipPath, { ...metadata, isDefault }, operation, token),
-										() => this.installFromZipPath(identifierWithVersion, zipPath, isDefault ? { isDefault } : undefined, operation, token))
->>>>>>> 9b4e59b7
+								return this.installExtension({ zipPath, identifierWithVersion, metadata: { isDefault } }, token)
 									.then(
 										local => {
 											this.reportTelemetry(this.getTelemetryEvent(InstallOperation.Install), getLocalExtensionTelemetryData(local), new Date().getTime() - startTime, void 0);
@@ -245,11 +234,7 @@
 		return this.downloadService.download(vsix, URI.file(downloadedLocation)).then(() => URI.file(downloadedLocation));
 	}
 
-<<<<<<< HEAD
-	/*private installFromZipPath(identifierWithVersion: ExtensionIdentifierWithVersion, zipPath: string, metadata: IGalleryMetadata | null, operation: InstallOperation, token: CancellationToken): Promise<ILocalExtension> { {{SQL CARBON EDIT}} comment out for no unused
-=======
-	private installFromZipPath(identifierWithVersion: ExtensionIdentifierWithVersion, zipPath: string, metadata: IMetadata | undefined, operation: InstallOperation, token: CancellationToken): Promise<ILocalExtension> {
->>>>>>> 9b4e59b7
+	/*private installFromZipPath(identifierWithVersion: ExtensionIdentifierWithVersion, zipPath: string, metadata: IMetadata | undefined, operation: InstallOperation, token: CancellationToken): Promise<ILocalExtension> { {{SQL CARBON EDIT}}
 		return this.toNonCancellablePromise(this.installExtension({ zipPath, identifierWithVersion, metadata }, token)
 			.then(local => this.installDependenciesAndPackExtensions(local, undefined)
 				.then(
@@ -518,17 +503,10 @@
 		return local;
 	}
 
-<<<<<<< HEAD
-	/*private getMetadata(extensionName: string): Promise<IGalleryMetadata | null> { {{SQL CARBON EDIT}} comment out function for no unused
-		return this.findGalleryExtensionByName(extensionName)
-			.then(galleryExtension => galleryExtension ? <IGalleryMetadata>{ id: galleryExtension.identifier.uuid, publisherDisplayName: galleryExtension.publisherDisplayName, publisherId: galleryExtension.publisherId } : null);
-	}*/
-=======
-	private getGalleryMetadata(extensionName: string): Promise<IGalleryMetadata | undefined> {
+	/*private getGalleryMetadata(extensionName: string): Promise<IGalleryMetadata | undefined> { {{SQL CARBON EDIT}}
 		return this.findGalleryExtensionByName(extensionName)
 			.then(galleryExtension => galleryExtension ? <IGalleryMetadata>{ id: galleryExtension.identifier.uuid, publisherDisplayName: galleryExtension.publisherDisplayName, publisherId: galleryExtension.publisherId } : undefined);
-	}
->>>>>>> 9b4e59b7
+	}*/
 
 	private findGalleryExtension(local: ILocalExtension): Promise<IGalleryExtension> {
 		if (local.identifier.uuid) {
