--- conflicted
+++ resolved
@@ -137,7 +137,6 @@
 
 		const downloadLocation = await this.downloadVsix(vsix);
 		const manifest = await getManifest(path.resolve(downloadLocation.fsPath));
-<<<<<<< HEAD
 		// {{SQL CARBON EDIT}} Do our own engine checks
 		const id = getGalleryExtensionId(manifest.publisher, manifest.name);
 		if (manifest.engines?.vscode && !isEngineValid(manifest.engines.vscode, product.vscodeVersion, product.date)) {
@@ -147,12 +146,8 @@
 			throw new Error(nls.localize('incompatibleAzdata', "Unable to install extension '{0}' as it is not compatible with Azure Data Studio '{1}'.", id, product.version));
 		}
 		/*
-		if (manifest.engines && manifest.engines.vscode && !isEngineValid(manifest.engines.vscode, product.version, product.date)) {
-			throw new Error(nls.localize('incompatible', "Unable to install extension '{0}' as it is not compatible with VS Code '{1}'.", getGalleryExtensionId(manifest.publisher, manifest.name), product.version));
-=======
 		if (manifest.engines && manifest.engines.vscode && !isEngineValid(manifest.engines.vscode, this.productService.version, this.productService.date)) {
 			throw new Error(nls.localize('incompatible', "Unable to install extension '{0}' as it is not compatible with VS Code '{1}'.", getGalleryExtensionId(manifest.publisher, manifest.name), this.productService.version));
->>>>>>> 65a6230a
 		}
 		*/
 
