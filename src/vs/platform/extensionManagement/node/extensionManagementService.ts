/*---------------------------------------------------------------------------------------------
 *  Copyright (c) Microsoft Corporation. All rights reserved.
 *  Licensed under the Source EULA. See License.txt in the project root for license information.
 *--------------------------------------------------------------------------------------------*/

import * as nls from 'vs/nls';
import * as path from 'vs/base/common/path';
import * as pfs from 'vs/base/node/pfs';
import { toDisposable, Disposable } from 'vs/base/common/lifecycle';
import { zip, IFile } from 'vs/base/node/zip';
import {
	IExtensionManagementService, IExtensionGalleryService, ILocalExtension,
	IGalleryExtension, IGalleryMetadata,
	InstallExtensionEvent, DidInstallExtensionEvent, DidUninstallExtensionEvent,
	StatisticType,
	IExtensionIdentifier,
	IReportedExtension,
	InstallOperation,
	INSTALL_ERROR_MALICIOUS,
	INSTALL_ERROR_INCOMPATIBLE,
	ExtensionManagementError
} from 'vs/platform/extensionManagement/common/extensionManagement';
import { areSameExtensions, getGalleryExtensionId, getMaliciousExtensionsSet, getGalleryExtensionTelemetryData, getLocalExtensionTelemetryData, ExtensionIdentifierWithVersion } from 'vs/platform/extensionManagement/common/extensionManagementUtil';
import { IEnvironmentService, INativeEnvironmentService } from 'vs/platform/environment/common/environment';
import { createCancelablePromise, CancelablePromise } from 'vs/base/common/async';
import { Event, Emitter } from 'vs/base/common/event';
import * as semver from 'semver-umd';
import { URI } from 'vs/base/common/uri';
import product from 'vs/platform/product/common/product';
import { isMacintosh } from 'vs/base/common/platform';
import { ILogService } from 'vs/platform/log/common/log';
import { ExtensionsManifestCache } from 'vs/platform/extensionManagement/node/extensionsManifestCache';
import { toErrorMessage } from 'vs/base/common/errorMessage';
import { ITelemetryService } from 'vs/platform/telemetry/common/telemetry';
import { isEngineValid } from 'vs/platform/extensions/common/extensionValidator';
import { tmpdir } from 'os';
import { generateUuid } from 'vs/base/common/uuid';
import { IDownloadService } from 'vs/platform/download/common/download';
import { optional, IInstantiationService } from 'vs/platform/instantiation/common/instantiation';
import { Schemas } from 'vs/base/common/network';
import { CancellationToken } from 'vs/base/common/cancellation';
import { getManifest } from 'vs/platform/extensionManagement/node/extensionManagementUtil';
import { IExtensionManifest, ExtensionType } from 'vs/platform/extensions/common/extensions';
import { ExtensionsDownloader } from 'vs/platform/extensionManagement/node/extensionDownloader';
import { ExtensionsScanner, IMetadata } from 'vs/platform/extensionManagement/node/extensionsScanner';
import { ExtensionsLifecycle } from 'vs/platform/extensionManagement/node/extensionLifecycle';

const INSTALL_ERROR_UNSET_UNINSTALLED = 'unsetUninstalled';
const INSTALL_ERROR_DOWNLOADING = 'downloading';
const INSTALL_ERROR_VALIDATING = 'validating';
const INSTALL_ERROR_LOCAL = 'local';
const ERROR_UNKNOWN = 'unknown';

interface InstallableExtension {
	zipPath: string;
	identifierWithVersion: ExtensionIdentifierWithVersion;
	metadata?: IMetadata;
}

export class ExtensionManagementService extends Disposable implements IExtensionManagementService {

	declare readonly _serviceBrand: undefined;

	private readonly extensionsScanner: ExtensionsScanner;
	private reportedExtensions: Promise<IReportedExtension[]> | undefined;
	private lastReportTimestamp = 0;
	private readonly installingExtensions = new Map<string, CancelablePromise<ILocalExtension>>();
	private readonly uninstallingExtensions: Map<string, CancelablePromise<void>> = new Map<string, CancelablePromise<void>>();
	private readonly manifestCache: ExtensionsManifestCache;
	private readonly extensionsDownloader: ExtensionsDownloader;

	private readonly _onInstallExtension = this._register(new Emitter<InstallExtensionEvent>());
	readonly onInstallExtension: Event<InstallExtensionEvent> = this._onInstallExtension.event;

	private readonly _onDidInstallExtension = this._register(new Emitter<DidInstallExtensionEvent>());
	readonly onDidInstallExtension: Event<DidInstallExtensionEvent> = this._onDidInstallExtension.event;

	private readonly _onUninstallExtension = this._register(new Emitter<IExtensionIdentifier>());
	readonly onUninstallExtension: Event<IExtensionIdentifier> = this._onUninstallExtension.event;

	private _onDidUninstallExtension = this._register(new Emitter<DidUninstallExtensionEvent>());
	onDidUninstallExtension: Event<DidUninstallExtensionEvent> = this._onDidUninstallExtension.event;

	constructor(
		@IEnvironmentService environmentService: INativeEnvironmentService,
		@IExtensionGalleryService private readonly galleryService: IExtensionGalleryService,
		@ILogService private readonly logService: ILogService,
		@optional(IDownloadService) private downloadService: IDownloadService,
		@ITelemetryService private readonly telemetryService: ITelemetryService,
		@IInstantiationService instantiationService: IInstantiationService,
	) {
		super();
		const extensionLifecycle = this._register(instantiationService.createInstance(ExtensionsLifecycle));
		this.extensionsScanner = this._register(instantiationService.createInstance(ExtensionsScanner, extension => extensionLifecycle.postUninstall(extension)));
		this.manifestCache = this._register(new ExtensionsManifestCache(environmentService, this));
		this.extensionsDownloader = this._register(instantiationService.createInstance(ExtensionsDownloader));

		this._register(toDisposable(() => {
			this.installingExtensions.forEach(promise => promise.cancel());
			this.uninstallingExtensions.forEach(promise => promise.cancel());
			this.installingExtensions.clear();
			this.uninstallingExtensions.clear();
		}));
	}

	async zip(extension: ILocalExtension): Promise<URI> {
		this.logService.trace('ExtensionManagementService#zip', extension.identifier.id);
		const files = await this.collectFiles(extension);
		const location = await zip(path.join(tmpdir(), generateUuid()), files);
		return URI.file(location);
	}

	async unzip(zipLocation: URI): Promise<IExtensionIdentifier> {
		this.logService.trace('ExtensionManagementService#unzip', zipLocation.toString());
		const local = await this.install(zipLocation);
		return local.identifier;
	}

	async getManifest(vsix: URI): Promise<IExtensionManifest> {
		const downloadLocation = await this.downloadVsix(vsix);
		const zipPath = path.resolve(downloadLocation.fsPath);
		return getManifest(zipPath);
	}

	private async collectFiles(extension: ILocalExtension): Promise<IFile[]> {

		const collectFilesFromDirectory = async (dir: string): Promise<string[]> => {
			let entries = await pfs.readdir(dir);
			entries = entries.map(e => path.join(dir, e));
			const stats = await Promise.all(entries.map(e => pfs.stat(e)));
			let promise: Promise<string[]> = Promise.resolve([]);
			stats.forEach((stat, index) => {
				const entry = entries[index];
				if (stat.isFile()) {
					promise = promise.then(result => ([...result, entry]));
				}
				if (stat.isDirectory()) {
					promise = promise
						.then(result => collectFilesFromDirectory(entry)
							.then(files => ([...result, ...files])));
				}
			});
			return promise;
		};

		const files = await collectFilesFromDirectory(extension.location.fsPath);
		return files.map(f => (<IFile>{ path: `extension/${path.relative(extension.location.fsPath, f)}`, localPath: f }));
	}

<<<<<<< HEAD
	install(vsix: URI, isMachineScoped?: boolean): Promise<ILocalExtension> {
		// {{SQL CARBON EDIT}}
		let startTime = new Date().getTime();

		this.logService.trace('ExtensionManagementService#install', vsix.toString());
		return createCancelablePromise(token => {
			return this.downloadVsix(vsix).then(downloadLocation => {
				const zipPath = path.resolve(downloadLocation.fsPath);

				return getManifest(zipPath)
					.then(manifest => {
						const identifier = { id: getGalleryExtensionId(manifest.publisher, manifest.name) };
						// let operation: InstallOperation = InstallOperation.Install; {{SQL CARBON EDIT}} comment out for no unused
						// {{SQL CARBON EDIT - Check VSCode and ADS version}}
						if (manifest.engines && ((manifest.engines.vscode && !isEngineValid(manifest.engines.vscode, product.vscodeVersion)) || (manifest.engines.azdata && !isEngineValid(manifest.engines.azdata, product.version)))) {
							return Promise.reject(new Error(nls.localize('incompatible', "Unable to install extension '{0}' as it is not compatible with Azure Data Studio '{1}'.", identifier.id, product.version)));
						}
						const identifierWithVersion = new ExtensionIdentifierWithVersion(identifier, manifest.version);
						return this.getInstalled(ExtensionType.User)
							.then(installedExtensions => {
								const existing = installedExtensions.filter(i => areSameExtensions(identifier, i.identifier))[0];
								if (existing) {
									isMachineScoped = isMachineScoped || existing.isMachineScoped;
									// operation = InstallOperation.Update;
									if (identifierWithVersion.equals(new ExtensionIdentifierWithVersion(existing.identifier, existing.manifest.version))) {
										return this.extensionsScanner.removeExtension(existing, 'existing').then(null, e => Promise.reject(new Error(nls.localize('restartCode', "Please restart Azure Data Studio before reinstalling {0}.", manifest.displayName || manifest.name))));
									} else if (semver.gt(existing.manifest.version, manifest.version)) {
										return this.uninstallExtension(existing);
									}
								} else {
									// Remove the extension with same version if it is already uninstalled.
									// Installing a VSIX extension shall replace the existing extension always.
									return this.unsetUninstalledAndGetLocal(identifierWithVersion)
										.then(existing => {
											if (existing) {
												return this.extensionsScanner.removeExtension(existing, 'existing').then(null, e => Promise.reject(new Error(nls.localize('restartCode', "Please restart Azure Data Studio before reinstalling {0}.", manifest.displayName || manifest.name))));
											}
											return undefined;
										});
								}
								return undefined;
							})
							.then(() => {
								this.logService.info('Installing the extension:', identifier.id);
								this._onInstallExtension.fire({ identifier, zipPath });
								// {{SQL CARBON EDIT}}
								// Until there's a gallery for SQL Ops Studio, skip retrieving the metadata from the gallery
								return this.installExtension({ zipPath, identifierWithVersion, metadata: { isMachineScoped } }, token)
									.then(
										local => {
											this.reportTelemetry(this.getTelemetryEvent(InstallOperation.Install), getLocalExtensionTelemetryData(local), new Date().getTime() - startTime, void 0);
											this._onDidInstallExtension.fire({ identifier, zipPath, local, operation: InstallOperation.Install });
											return local;
										},
										error => { this._onDidInstallExtension.fire({ identifier, zipPath, error, operation: InstallOperation.Install }); return Promise.reject(error); }
									);
								// return this.getMetadata(getGalleryExtensionId(manifest.publisher, manifest.name))
								// 	.then(
								// 		metadata => this.installFromZipPath(identifierWithVersion, zipPath, metadata, type, operation, token),
								// () => this.installFromZipPath(identifierWithVersion, zipPath, null, type, operation, token))
								// .then(
								// 	local => { this.logService.info('Successfully installed the extension:', identifier.id); return local; },
								// 	e => {
								// 		this.logService.error('Failed to install the extension:', identifier.id, e.message);
								// 		return Promise.reject(e);
								// 	});
								// {{SQL CARBON EDIT}} - End
							});
					});
			});
=======
	async install(vsix: URI, isMachineScoped?: boolean): Promise<ILocalExtension> {
		this.logService.trace('ExtensionManagementService#install', vsix.toString());
		return createCancelablePromise(async token => {

			const downloadLocation = await this.downloadVsix(vsix);
			const zipPath = path.resolve(downloadLocation.fsPath);

			const manifest = await getManifest(zipPath);
			const identifier = { id: getGalleryExtensionId(manifest.publisher, manifest.name) };
			let operation: InstallOperation = InstallOperation.Install;
			if (manifest.engines && manifest.engines.vscode && !isEngineValid(manifest.engines.vscode, product.version)) {
				throw new Error(nls.localize('incompatible', "Unable to install extension '{0}' as it is not compatible with VS Code '{1}'.", identifier.id, product.version));
			}

			const identifierWithVersion = new ExtensionIdentifierWithVersion(identifier, manifest.version);
			const installedExtensions = await this.getInstalled(ExtensionType.User);
			const existing = installedExtensions.find(i => areSameExtensions(identifier, i.identifier));
			if (existing) {
				isMachineScoped = isMachineScoped || existing.isMachineScoped;
				operation = InstallOperation.Update;
				if (identifierWithVersion.equals(new ExtensionIdentifierWithVersion(existing.identifier, existing.manifest.version))) {
					try {
						await this.extensionsScanner.removeExtension(existing, 'existing');
					} catch (e) {
						throw new Error(nls.localize('restartCode', "Please restart VS Code before reinstalling {0}.", manifest.displayName || manifest.name));
					}
				} else if (semver.gt(existing.manifest.version, manifest.version)) {
					await this.uninstallExtension(existing);
				}
			} else {
				// Remove the extension with same version if it is already uninstalled.
				// Installing a VSIX extension shall replace the existing extension always.
				const existing = await this.unsetUninstalledAndGetLocal(identifierWithVersion);
				if (existing) {
					try {
						await this.extensionsScanner.removeExtension(existing, 'existing');
					} catch (e) {
						throw new Error(nls.localize('restartCode', "Please restart VS Code before reinstalling {0}.", manifest.displayName || manifest.name));
					}
				}
			}

			this.logService.info('Installing the extension:', identifier.id);
			this._onInstallExtension.fire({ identifier, zipPath });

			let metadata: IGalleryMetadata | undefined;
			try {
				metadata = await this.getGalleryMetadata(getGalleryExtensionId(manifest.publisher, manifest.name));
			} catch (e) { /* Ignore */ }

			try {
				const local = await this.installFromZipPath(identifierWithVersion, zipPath, isMachineScoped ? { ...(metadata || {}), isMachineScoped } : metadata, operation, token);
				this.logService.info('Successfully installed the extension:', identifier.id);
				return local;
			} catch (e) {
				this.logService.error('Failed to install the extension:', identifier.id, e.message);
				throw e;
			}
>>>>>>> 6518457d
		});
	}

	private async downloadVsix(vsix: URI): Promise<URI> {
		if (vsix.scheme === Schemas.file) {
			return vsix;
		}
		if (!this.downloadService) {
			throw new Error('Download service is not available');
		}
<<<<<<< HEAD
		const downloadedLocation = path.join(tmpdir(), generateUuid());
		return this.downloadService.download(vsix, URI.file(downloadedLocation)).then(() => URI.file(downloadedLocation));
	}

	/*private installFromZipPath(identifierWithVersion: ExtensionIdentifierWithVersion, zipPath: string, metadata: IMetadata | undefined, operation: InstallOperation, token: CancellationToken): Promise<ILocalExtension> { {{SQL CARBON EDIT}}
		return this.toNonCancellablePromise(this.installExtension({ zipPath, identifierWithVersion, metadata }, token)
			.then(local => this.installDependenciesAndPackExtensions(local, undefined)
				.then(
					() => local,
					error => {
						if (isNonEmptyArray(local.manifest.extensionDependencies)) {
							this.logService.warn(`Cannot install dependencies of extension:`, local.identifier.id, error.message);
						}
						if (isNonEmptyArray(local.manifest.extensionPack)) {
							this.logService.warn(`Cannot install packed extensions of extension:`, local.identifier.id, error.message);
						}
						return local;
					}))
			.then(
				local => { this._onDidInstallExtension.fire({ identifier: identifierWithVersion.identifier, zipPath, local, operation }); return local; },
				error => { this._onDidInstallExtension.fire({ identifier: identifierWithVersion.identifier, zipPath, operation, error }); return Promise.reject(error); }
			));
	}*/
=======

		const downloadedLocation = URI.file(path.join(tmpdir(), generateUuid()));
		await this.downloadService.download(vsix, downloadedLocation);
		return downloadedLocation;
	}

	private async installFromZipPath(identifierWithVersion: ExtensionIdentifierWithVersion, zipPath: string, metadata: IMetadata | undefined, operation: InstallOperation, token: CancellationToken): Promise<ILocalExtension> {
		try {
			const local = await this.installExtension({ zipPath, identifierWithVersion, metadata }, token);
			try {
				await this.installDependenciesAndPackExtensions(local, undefined);
			} catch (error) {
				if (isNonEmptyArray(local.manifest.extensionDependencies)) {
					this.logService.warn(`Cannot install dependencies of extension:`, local.identifier.id, error.message);
				}
				if (isNonEmptyArray(local.manifest.extensionPack)) {
					this.logService.warn(`Cannot install packed extensions of extension:`, local.identifier.id, error.message);
				}
			}
			this._onDidInstallExtension.fire({ identifier: identifierWithVersion.identifier, zipPath, local, operation });
			return local;
		} catch (error) {
			this._onDidInstallExtension.fire({ identifier: identifierWithVersion.identifier, zipPath, operation, error });
			throw error;
		}
	}
>>>>>>> 6518457d

	async canInstall(extension: IGalleryExtension): Promise<boolean> {
		return true;
	}

	async installFromGallery(extension: IGalleryExtension, isMachineScoped?: boolean): Promise<ILocalExtension> {
		if (!this.galleryService.isEnabled()) {
			throw new Error(nls.localize('MarketPlaceDisabled', "Marketplace is not enabled"));
		}

		try {
			extension = await this.checkAndGetCompatibleVersion(extension);
		} catch (error) {
			const errorCode = error && (<ExtensionManagementError>error).code ? (<ExtensionManagementError>error).code : ERROR_UNKNOWN;
			this.logService.error(`Failed to install extension:`, extension.identifier.id, error ? error.message : errorCode);
			this.reportTelemetry(this.getTelemetryEvent(InstallOperation.Install), getGalleryExtensionTelemetryData(extension), undefined, error);
			if (error instanceof Error) {
				error.name = errorCode;
			}
			throw error;
		}

		const key = new ExtensionIdentifierWithVersion(extension.identifier, extension.version).key();
		let cancellablePromise = this.installingExtensions.get(key);
		if (!cancellablePromise) {
			cancellablePromise = createCancelablePromise(token => this.doInstallFromGallery(extension, !!isMachineScoped, token));
			this.installingExtensions.set(key, cancellablePromise);
			cancellablePromise.finally(() => this.installingExtensions.delete(key));
		}

		return cancellablePromise;
	}

	private async doInstallFromGallery(extension: IGalleryExtension, isMachineScoped: boolean, token: CancellationToken): Promise<ILocalExtension> {
		const startTime = new Date().getTime();
		let operation: InstallOperation = InstallOperation.Install;
		this.logService.info('Installing extension:', extension.identifier.id);
		this._onInstallExtension.fire({ identifier: extension.identifier, gallery: extension });

		try {
			const installed = await this.getInstalled(ExtensionType.User);
			const existingExtension = installed.find(i => areSameExtensions(i.identifier, extension.identifier));
			if (existingExtension) {
				operation = InstallOperation.Update;
			}

			const installableExtension = await this.downloadInstallableExtension(extension, operation);
			installableExtension.metadata.isMachineScoped = isMachineScoped || existingExtension?.isMachineScoped;
			const local = await this.installExtension(installableExtension, token);

			try { await this.extensionsDownloader.delete(URI.file(installableExtension.zipPath)); } catch (error) { /* Ignore */ }

			try {
				await this.installDependenciesAndPackExtensions(local, existingExtension);
			} catch (error) {
				try { await this.uninstall(local); } catch (error) { /* Ignore */ }
				throw error;
			}

			if (existingExtension && semver.neq(existingExtension.manifest.version, extension.version)) {
				await this.setUninstalled(existingExtension);
			}

			this.logService.info(`Extensions installed successfully:`, extension.identifier.id);
			this._onDidInstallExtension.fire({ identifier: extension.identifier, gallery: extension, local, operation });
			this.reportTelemetry(this.getTelemetryEvent(operation), getGalleryExtensionTelemetryData(extension), new Date().getTime() - startTime, undefined);
			return local;

		} catch (error) {
			const errorCode = error && (<ExtensionManagementError>error).code ? (<ExtensionManagementError>error).code : ERROR_UNKNOWN;
			this.logService.error(`Failed to install extension:`, extension.identifier.id, error ? error.message : errorCode);
			this._onDidInstallExtension.fire({ identifier: extension.identifier, gallery: extension, operation, error: errorCode });
			this.reportTelemetry(this.getTelemetryEvent(operation), getGalleryExtensionTelemetryData(extension), new Date().getTime() - startTime, error);
			if (error instanceof Error) {
				error.name = errorCode;
			}
			throw error;
		}
	}

	private async checkAndGetCompatibleVersion(extension: IGalleryExtension): Promise<IGalleryExtension> {
		if (await this.isMalicious(extension)) {
			throw new ExtensionManagementError(nls.localize('malicious extension', "Can't install extension since it was reported to be problematic."), INSTALL_ERROR_MALICIOUS);
		}

		const compatibleExtension = await this.galleryService.getCompatibleExtension(extension);
		if (!compatibleExtension) {
			throw new ExtensionManagementError(nls.localize('notFoundCompatibleDependency', "Unable to install '{0}' extension because it is not compatible with the current version of VS Code (version {1}).", extension.identifier.id, product.version), INSTALL_ERROR_INCOMPATIBLE);
		}

		return compatibleExtension;
	}

	async reinstallFromGallery(extension: ILocalExtension): Promise<void> {
		this.logService.trace('ExtensionManagementService#reinstallFromGallery', extension.identifier.id);
		if (!this.galleryService.isEnabled()) {
			throw new Error(nls.localize('MarketPlaceDisabled', "Marketplace is not enabled"));
		}

		const galleryExtension = await this.findGalleryExtension(extension);
		if (!galleryExtension) {
			throw new Error(nls.localize('Not a Marketplace extension', "Only Marketplace Extensions can be reinstalled"));
		}

		await this.setUninstalled(extension);
		try {
			await this.extensionsScanner.removeUninstalledExtension(extension);
		} catch (e) {
			throw new Error(nls.localize('removeError', "Error while removing the extension: {0}. Please Quit and Start VS Code before trying again.", toErrorMessage(e)));
		}

		await this.installFromGallery(galleryExtension);
	}

	private getTelemetryEvent(operation: InstallOperation): string {
		return operation === InstallOperation.Update ? 'extensionGallery:update' : 'extensionGallery:install';
	}

	private async isMalicious(extension: IGalleryExtension): Promise<boolean> {
		const report = await this.getExtensionsReport();
		return getMaliciousExtensionsSet(report).has(extension.identifier.id);
	}

	private async downloadInstallableExtension(extension: IGalleryExtension, operation: InstallOperation): Promise<Required<InstallableExtension>> {
		const metadata = <IGalleryMetadata>{
			id: extension.identifier.uuid,
			publisherId: extension.publisherId,
			publisherDisplayName: extension.publisherDisplayName,
		};

		let zipPath;
		try {
			this.logService.trace('Started downloading extension:', extension.identifier.id);
			const zip = await this.extensionsDownloader.downloadExtension(extension, operation);
			this.logService.info('Downloaded extension:', extension.identifier.id, zipPath);
			zipPath = zip.fsPath;
		} catch (error) {
			throw new ExtensionManagementError(this.joinErrors(error).message, INSTALL_ERROR_DOWNLOADING);
		}

		try {
			const manifest = await getManifest(zipPath);
			return (<Required<InstallableExtension>>{ zipPath, identifierWithVersion: new ExtensionIdentifierWithVersion(extension.identifier, manifest.version), metadata });
		} catch (error) {
			throw new ExtensionManagementError(this.joinErrors(error).message, INSTALL_ERROR_VALIDATING);
		}
	}

	private async installExtension(installableExtension: InstallableExtension, token: CancellationToken): Promise<ILocalExtension> {
		try {
			const local = await this.unsetUninstalledAndGetLocal(installableExtension.identifierWithVersion);
			if (local) {
				return local;
			}
		} catch (e) {
			if (isMacintosh) {
				throw new ExtensionManagementError(nls.localize('quitCode', "Unable to install the extension. Please Quit and Start VS Code before reinstalling."), INSTALL_ERROR_UNSET_UNINSTALLED);
			} else {
				throw new ExtensionManagementError(nls.localize('exitCode', "Unable to install the extension. Please Exit and Start VS Code before reinstalling."), INSTALL_ERROR_UNSET_UNINSTALLED);
			}
		}
		return this.extractAndInstall(installableExtension, token);
	}

	private async unsetUninstalledAndGetLocal(identifierWithVersion: ExtensionIdentifierWithVersion): Promise<ILocalExtension | null> {
		const isUninstalled = await this.isUninstalled(identifierWithVersion);
		if (!isUninstalled) {
			return null;
		}

		this.logService.trace('Removing the extension from uninstalled list:', identifierWithVersion.identifier.id);
		// If the same version of extension is marked as uninstalled, remove it from there and return the local.
		await this.unsetUninstalled(identifierWithVersion);
		this.logService.info('Removed the extension from uninstalled list:', identifierWithVersion.identifier.id);

		const installed = await this.getInstalled(ExtensionType.User);
		return installed.find(i => new ExtensionIdentifierWithVersion(i.identifier, i.manifest.version).equals(identifierWithVersion)) || null;
	}

	private async extractAndInstall({ zipPath, identifierWithVersion, metadata }: InstallableExtension, token: CancellationToken): Promise<ILocalExtension> {
		const { identifier } = identifierWithVersion;
		let local = await this.extensionsScanner.extractUserExtension(identifierWithVersion, zipPath, token);
		this.logService.info('Installation completed.', identifier.id);
		if (metadata) {
			local = await this.extensionsScanner.saveMetadataForLocalExtension(local, metadata);
		}
		return local;
	}

	private async installDependenciesAndPackExtensions(installed: ILocalExtension, existing: ILocalExtension | undefined): Promise<void> {
		if (!this.galleryService.isEnabled()) {
			return;
		}
		const dependenciesAndPackExtensions: string[] = installed.manifest.extensionDependencies || [];
		if (installed.manifest.extensionPack) {
			for (const extension of installed.manifest.extensionPack) {
				// add only those extensions which are new in currently installed extension
				if (!(existing && existing.manifest.extensionPack && existing.manifest.extensionPack.some(old => areSameExtensions({ id: old }, { id: extension })))) {
					if (dependenciesAndPackExtensions.every(e => !areSameExtensions({ id: e }, { id: extension }))) {
						dependenciesAndPackExtensions.push(extension);
					}
				}
			}
<<<<<<< HEAD
			if (dependenciesAndPackExtensions.length) {
				return this.getInstalled()
					.then(installed => {
						// filter out installed extensions
						const names = dependenciesAndPackExtensions.filter(id => installed.every(({ identifier: galleryIdentifier }) => !areSameExtensions(galleryIdentifier, { id })));
						if (names.length) {
							return this.galleryService.query({ names, pageSize: dependenciesAndPackExtensions.length }, CancellationToken.None)
								.then(galleryResult => {
									const extensionsToInstall = galleryResult.firstPage;
									return Promise.all(extensionsToInstall.map(e => this.installFromGallery(e)))
										.then(undefined, errors => this.rollback(extensionsToInstall).then(() => Promise.reject(errors), () => Promise.reject(errors)));
								});
						}
						return undefined; // {{SQL CARBON EDIT}} strict-null-checks
					});
=======
		}
		if (dependenciesAndPackExtensions.length) {
			const installed = await this.getInstalled();
			// filter out installed extensions
			const names = dependenciesAndPackExtensions.filter(id => installed.every(({ identifier: galleryIdentifier }) => !areSameExtensions(galleryIdentifier, { id })));
			if (names.length) {
				const galleryResult = await this.galleryService.query({ names, pageSize: dependenciesAndPackExtensions.length }, CancellationToken.None);
				const extensionsToInstall = galleryResult.firstPage;
				try {
					await Promise.all(extensionsToInstall.map(e => this.installFromGallery(e)));
				} catch (error) {
					try { await this.rollback(extensionsToInstall); } catch (e) { /* ignore */ }
					throw error;
				}
>>>>>>> 6518457d
			}
		}
	}

	private async rollback(extensions: IGalleryExtension[]): Promise<void> {
		const installed = await this.getInstalled(ExtensionType.User);
		const extensionsToUninstall = installed.filter(local => extensions.some(galleryExtension => new ExtensionIdentifierWithVersion(local.identifier, local.manifest.version).equals(new ExtensionIdentifierWithVersion(galleryExtension.identifier, galleryExtension.version)))); // Check with version because we want to rollback the exact version
		await Promise.all(extensionsToUninstall.map(local => this.uninstall(local)));
	}

	async uninstall(extension: ILocalExtension): Promise<void> {
		this.logService.trace('ExtensionManagementService#uninstall', extension.identifier.id);
		const installed = await this.getInstalled(ExtensionType.User);
		const extensionToUninstall = installed.find(e => areSameExtensions(e.identifier, extension.identifier));
		if (!extensionToUninstall) {
			throw new Error(nls.localize('notInstalled', "Extension '{0}' is not installed.", extension.manifest.displayName || extension.manifest.name));
		}

		try {
			await this.checkForDependenciesAndUninstall(extensionToUninstall, installed);
		} catch (error) {
			throw this.joinErrors(error);
		}
	}

	async updateMetadata(local: ILocalExtension, metadata: IGalleryMetadata): Promise<ILocalExtension> {
		this.logService.trace('ExtensionManagementService#updateMetadata', local.identifier.id);
		local = await this.extensionsScanner.saveMetadataForLocalExtension(local, { ...metadata, isMachineScoped: local.isMachineScoped });
		this.manifestCache.invalidate();
		return local;
	}

<<<<<<< HEAD
	/*private getGalleryMetadata(extensionName: string): Promise<IGalleryMetadata | undefined> { {{SQL CARBON EDIT}}
		return this.findGalleryExtensionByName(extensionName)
			.then(galleryExtension => galleryExtension ? <IGalleryMetadata>{ id: galleryExtension.identifier.uuid, publisherDisplayName: galleryExtension.publisherDisplayName, publisherId: galleryExtension.publisherId } : undefined);
	}*/
=======
	private async getGalleryMetadata(extensionName: string): Promise<IGalleryMetadata | undefined> {
		const galleryExtension = await this.findGalleryExtensionByName(extensionName);
		return galleryExtension ? <IGalleryMetadata>{ id: galleryExtension.identifier.uuid, publisherDisplayName: galleryExtension.publisherDisplayName, publisherId: galleryExtension.publisherId } : undefined;
	}
>>>>>>> 6518457d

	private async findGalleryExtension(local: ILocalExtension): Promise<IGalleryExtension> {
		if (local.identifier.uuid) {
			const galleryExtension = await this.findGalleryExtensionById(local.identifier.uuid);
			return galleryExtension ? galleryExtension : this.findGalleryExtensionByName(local.identifier.id);
		}
		return this.findGalleryExtensionByName(local.identifier.id);
	}

	private async findGalleryExtensionById(uuid: string): Promise<IGalleryExtension> {
		const galleryResult = await this.galleryService.query({ ids: [uuid], pageSize: 1 }, CancellationToken.None);
		return galleryResult.firstPage[0];
	}

	private async findGalleryExtensionByName(name: string): Promise<IGalleryExtension> {
		const galleryResult = await this.galleryService.query({ names: [name], pageSize: 1 }, CancellationToken.None);
		return galleryResult.firstPage[0];
	}

	private joinErrors(errorOrErrors: (Error | string) | (Array<Error | string>)): Error {
		const errors = Array.isArray(errorOrErrors) ? errorOrErrors : [errorOrErrors];
		if (errors.length === 1) {
			return errors[0] instanceof Error ? <Error>errors[0] : new Error(<string>errors[0]);
		}
		return errors.reduce<Error>((previousValue: Error, currentValue: Error | string) => {
			return new Error(`${previousValue.message}${previousValue.message ? ',' : ''}${currentValue instanceof Error ? currentValue.message : currentValue}`);
		}, new Error(''));
	}

	private async checkForDependenciesAndUninstall(extension: ILocalExtension, installed: ILocalExtension[]): Promise<void> {
		try {
			await this.preUninstallExtension(extension);
			const packedExtensions = this.getAllPackExtensionsToUninstall(extension, installed);
			if (packedExtensions.length) {
				await this.uninstallExtensions(extension, packedExtensions, installed);
			} else {
				await this.uninstallExtensions(extension, [], installed);
			}
		} catch (error) {
			await this.postUninstallExtension(extension, new ExtensionManagementError(error instanceof Error ? error.message : error, INSTALL_ERROR_LOCAL));
			throw error;
		}
		await this.postUninstallExtension(extension);
	}

	private async uninstallExtensions(extension: ILocalExtension, otherExtensionsToUninstall: ILocalExtension[], installed: ILocalExtension[]): Promise<void> {
		const extensionsToUninstall = [extension, ...otherExtensionsToUninstall];
		for (const e of extensionsToUninstall) {
			this.checkForDependents(e, extensionsToUninstall, installed, extension);
		}
		await Promise.all([this.uninstallExtension(extension), ...otherExtensionsToUninstall.map(d => this.doUninstall(d))]);
	}

	private checkForDependents(extension: ILocalExtension, extensionsToUninstall: ILocalExtension[], installed: ILocalExtension[], extensionToUninstall: ILocalExtension): void {
		const dependents = this.getDependents(extension, installed);
		if (dependents.length) {
			const remainingDependents = dependents.filter(dependent => extensionsToUninstall.indexOf(dependent) === -1);
			if (remainingDependents.length) {
				throw new Error(this.getDependentsErrorMessage(extension, remainingDependents, extensionToUninstall));
			}
		}
	}

	private getDependentsErrorMessage(dependingExtension: ILocalExtension, dependents: ILocalExtension[], extensionToUninstall: ILocalExtension): string {
		if (extensionToUninstall === dependingExtension) {
			if (dependents.length === 1) {
				return nls.localize('singleDependentError', "Cannot uninstall '{0}' extension. '{1}' extension depends on this.",
					extensionToUninstall.manifest.displayName || extensionToUninstall.manifest.name, dependents[0].manifest.displayName || dependents[0].manifest.name);
			}
			if (dependents.length === 2) {
				return nls.localize('twoDependentsError', "Cannot uninstall '{0}' extension. '{1}' and '{2}' extensions depend on this.",
					extensionToUninstall.manifest.displayName || extensionToUninstall.manifest.name, dependents[0].manifest.displayName || dependents[0].manifest.name, dependents[1].manifest.displayName || dependents[1].manifest.name);
			}
			return nls.localize('multipleDependentsError', "Cannot uninstall '{0}' extension. '{1}', '{2}' and other extension depend on this.",
				extensionToUninstall.manifest.displayName || extensionToUninstall.manifest.name, dependents[0].manifest.displayName || dependents[0].manifest.name, dependents[1].manifest.displayName || dependents[1].manifest.name);
		}
		if (dependents.length === 1) {
			return nls.localize('singleIndirectDependentError', "Cannot uninstall '{0}' extension . It includes uninstalling '{1}' extension and '{2}' extension depends on this.",
				extensionToUninstall.manifest.displayName || extensionToUninstall.manifest.name, dependingExtension.manifest.displayName
			|| dependingExtension.manifest.name, dependents[0].manifest.displayName || dependents[0].manifest.name);
		}
		if (dependents.length === 2) {
			return nls.localize('twoIndirectDependentsError', "Cannot uninstall '{0}' extension. It includes uninstalling '{1}' extension and '{2}' and '{3}' extensions depend on this.",
				extensionToUninstall.manifest.displayName || extensionToUninstall.manifest.name, dependingExtension.manifest.displayName
			|| dependingExtension.manifest.name, dependents[0].manifest.displayName || dependents[0].manifest.name, dependents[1].manifest.displayName || dependents[1].manifest.name);
		}
		return nls.localize('multipleIndirectDependentsError', "Cannot uninstall '{0}' extension. It includes uninstalling '{1}' extension and '{2}', '{3}' and other extensions depend on this.",
			extensionToUninstall.manifest.displayName || extensionToUninstall.manifest.name, dependingExtension.manifest.displayName
		|| dependingExtension.manifest.name, dependents[0].manifest.displayName || dependents[0].manifest.name, dependents[1].manifest.displayName || dependents[1].manifest.name);

	}

	private getAllPackExtensionsToUninstall(extension: ILocalExtension, installed: ILocalExtension[], checked: ILocalExtension[] = []): ILocalExtension[] {
		if (checked.indexOf(extension) !== -1) {
			return [];
		}
		checked.push(extension);
		const extensionsPack = extension.manifest.extensionPack ? extension.manifest.extensionPack : [];
		if (extensionsPack.length) {
			const packedExtensions = installed.filter(i => extensionsPack.some(id => areSameExtensions({ id }, i.identifier)));
			const packOfPackedExtensions: ILocalExtension[] = [];
			for (const packedExtension of packedExtensions) {
				packOfPackedExtensions.push(...this.getAllPackExtensionsToUninstall(packedExtension, installed, checked));
			}
			return [...packedExtensions, ...packOfPackedExtensions];
		}
		return [];
	}

	private getDependents(extension: ILocalExtension, installed: ILocalExtension[]): ILocalExtension[] {
		return installed.filter(e => e.manifest.extensionDependencies && e.manifest.extensionDependencies.some(id => areSameExtensions({ id }, extension.identifier)));
	}

	private async doUninstall(extension: ILocalExtension): Promise<void> {
		try {
			await this.preUninstallExtension(extension);
			await this.uninstallExtension(extension);
		} catch (error) {
			await this.postUninstallExtension(extension, new ExtensionManagementError(error instanceof Error ? error.message : error, INSTALL_ERROR_LOCAL));
			throw error;
		}
		await this.postUninstallExtension(extension);
	}

	private async preUninstallExtension(extension: ILocalExtension): Promise<void> {
		const exists = await pfs.exists(extension.location.fsPath);
		if (!exists) {
			throw new Error(nls.localize('notExists', "Could not find extension"));
		}
		this.logService.info('Uninstalling extension:', extension.identifier.id);
		this._onUninstallExtension.fire(extension.identifier);
	}

	private async uninstallExtension(local: ILocalExtension): Promise<void> {
		let promise = this.uninstallingExtensions.get(local.identifier.id);
		if (!promise) {
			// Set all versions of the extension as uninstalled
			promise = createCancelablePromise(async () => {
				const userExtensions = await this.extensionsScanner.scanUserExtensions(false);
				await this.setUninstalled(...userExtensions.filter(u => areSameExtensions(u.identifier, local.identifier)));
			});
			this.uninstallingExtensions.set(local.identifier.id, promise);
			promise.finally(() => this.uninstallingExtensions.delete(local.identifier.id));
		}
		return promise;
	}

	private async postUninstallExtension(extension: ILocalExtension, error?: Error): Promise<void> {
		if (error) {
			this.logService.error('Failed to uninstall extension:', extension.identifier.id, error.message);
		} else {
			this.logService.info('Successfully uninstalled extension:', extension.identifier.id);
			// only report if extension has a mapped gallery extension. UUID identifies the gallery extension.
			if (extension.identifier.uuid) {
				try {
					await this.galleryService.reportStatistic(extension.manifest.publisher, extension.manifest.name, extension.manifest.version, StatisticType.Uninstall);
				} catch (error) { /* ignore */ }
			}
		}
		this.reportTelemetry('extensionGallery:uninstall', getLocalExtensionTelemetryData(extension), undefined, error);
		const errorcode = error ? error instanceof ExtensionManagementError ? error.code : ERROR_UNKNOWN : undefined;
		this._onDidUninstallExtension.fire({ identifier: extension.identifier, error: errorcode });
	}

	getInstalled(type: ExtensionType | null = null): Promise<ILocalExtension[]> {
		return this.extensionsScanner.scanExtensions(type);
	}

	removeDeprecatedExtensions(): Promise<void> {
		return this.extensionsScanner.cleanUp();
	}

	private async isUninstalled(identifier: ExtensionIdentifierWithVersion): Promise<boolean> {
		const uninstalled = await this.filterUninstalled(identifier);
		return uninstalled.length === 1;
	}

	private filterUninstalled(...identifiers: ExtensionIdentifierWithVersion[]): Promise<string[]> {
		return this.extensionsScanner.withUninstalledExtensions(allUninstalled => {
			const uninstalled: string[] = [];
			for (const identifier of identifiers) {
				if (!!allUninstalled[identifier.key()]) {
					uninstalled.push(identifier.key());
				}
			}
			return uninstalled;
		});
	}

	private setUninstalled(...extensions: ILocalExtension[]): Promise<{ [id: string]: boolean }> {
		const ids: ExtensionIdentifierWithVersion[] = extensions.map(e => new ExtensionIdentifierWithVersion(e.identifier, e.manifest.version));
		return this.extensionsScanner.withUninstalledExtensions(uninstalled => {
			ids.forEach(id => uninstalled[id.key()] = true);
			return uninstalled;
		});
	}

	private unsetUninstalled(extensionIdentifier: ExtensionIdentifierWithVersion): Promise<void> {
		return this.extensionsScanner.withUninstalledExtensions<void>(uninstalled => delete uninstalled[extensionIdentifier.key()]);
	}

	getExtensionsReport(): Promise<IReportedExtension[]> {
		const now = new Date().getTime();

		if (!this.reportedExtensions || now - this.lastReportTimestamp > 1000 * 60 * 5) { // 5 minute cache freshness
			this.reportedExtensions = this.updateReportCache();
			this.lastReportTimestamp = now;
		}

		return this.reportedExtensions;
	}

	private async updateReportCache(): Promise<IReportedExtension[]> {
		try {
			this.logService.trace('ExtensionManagementService.refreshReportedCache');
			const result = await this.galleryService.getExtensionsReport();
			this.logService.trace(`ExtensionManagementService.refreshReportedCache - got ${result.length} reported extensions from service`);
			return result;
		} catch (err) {
			this.logService.trace('ExtensionManagementService.refreshReportedCache - failed to get extension report');
			return [];
		}
	}

	private reportTelemetry(eventName: string, extensionData: any, duration?: number, error?: Error): void {
		const errorcode = error ? error instanceof ExtensionManagementError ? error.code : ERROR_UNKNOWN : undefined;
		/* __GDPR__
			"extensionGallery:install" : {
				"success": { "classification": "SystemMetaData", "purpose": "PerformanceAndHealth", "isMeasurement": true },
				"duration" : { "classification": "SystemMetaData", "purpose": "PerformanceAndHealth", "isMeasurement": true },
				"errorcode": { "classification": "CallstackOrException", "purpose": "PerformanceAndHealth" },
				"recommendationReason": { "retiredFromVersion": "1.23.0", "classification": "SystemMetaData", "purpose": "FeatureInsight", "isMeasurement": true },
				"${include}": [
					"${GalleryExtensionTelemetryData}"
				]
			}
		*/
		/* __GDPR__
			"extensionGallery:uninstall" : {
				"success": { "classification": "SystemMetaData", "purpose": "PerformanceAndHealth", "isMeasurement": true },
				"duration" : { "classification": "SystemMetaData", "purpose": "PerformanceAndHealth", "isMeasurement": true },
				"errorcode": { "classification": "CallstackOrException", "purpose": "PerformanceAndHealth" },
				"${include}": [
					"${GalleryExtensionTelemetryData}"
				]
			}
		*/
		/* __GDPR__
			"extensionGallery:update" : {
				"success": { "classification": "SystemMetaData", "purpose": "PerformanceAndHealth", "isMeasurement": true },
				"duration" : { "classification": "SystemMetaData", "purpose": "PerformanceAndHealth", "isMeasurement": true },
				"errorcode": { "classification": "CallstackOrException", "purpose": "PerformanceAndHealth" },
				"${include}": [
					"${GalleryExtensionTelemetryData}"
				]
			}
		*/
		this.telemetryService.publicLogError(eventName, { ...extensionData, success: !error, duration, errorcode });
	}
}<|MERGE_RESOLUTION|>--- conflicted
+++ resolved
@@ -147,80 +147,11 @@
 		return files.map(f => (<IFile>{ path: `extension/${path.relative(extension.location.fsPath, f)}`, localPath: f }));
 	}
 
-<<<<<<< HEAD
-	install(vsix: URI, isMachineScoped?: boolean): Promise<ILocalExtension> {
+	async install(vsix: URI, isMachineScoped?: boolean): Promise<ILocalExtension> {
 		// {{SQL CARBON EDIT}}
 		let startTime = new Date().getTime();
 
 		this.logService.trace('ExtensionManagementService#install', vsix.toString());
-		return createCancelablePromise(token => {
-			return this.downloadVsix(vsix).then(downloadLocation => {
-				const zipPath = path.resolve(downloadLocation.fsPath);
-
-				return getManifest(zipPath)
-					.then(manifest => {
-						const identifier = { id: getGalleryExtensionId(manifest.publisher, manifest.name) };
-						// let operation: InstallOperation = InstallOperation.Install; {{SQL CARBON EDIT}} comment out for no unused
-						// {{SQL CARBON EDIT - Check VSCode and ADS version}}
-						if (manifest.engines && ((manifest.engines.vscode && !isEngineValid(manifest.engines.vscode, product.vscodeVersion)) || (manifest.engines.azdata && !isEngineValid(manifest.engines.azdata, product.version)))) {
-							return Promise.reject(new Error(nls.localize('incompatible', "Unable to install extension '{0}' as it is not compatible with Azure Data Studio '{1}'.", identifier.id, product.version)));
-						}
-						const identifierWithVersion = new ExtensionIdentifierWithVersion(identifier, manifest.version);
-						return this.getInstalled(ExtensionType.User)
-							.then(installedExtensions => {
-								const existing = installedExtensions.filter(i => areSameExtensions(identifier, i.identifier))[0];
-								if (existing) {
-									isMachineScoped = isMachineScoped || existing.isMachineScoped;
-									// operation = InstallOperation.Update;
-									if (identifierWithVersion.equals(new ExtensionIdentifierWithVersion(existing.identifier, existing.manifest.version))) {
-										return this.extensionsScanner.removeExtension(existing, 'existing').then(null, e => Promise.reject(new Error(nls.localize('restartCode', "Please restart Azure Data Studio before reinstalling {0}.", manifest.displayName || manifest.name))));
-									} else if (semver.gt(existing.manifest.version, manifest.version)) {
-										return this.uninstallExtension(existing);
-									}
-								} else {
-									// Remove the extension with same version if it is already uninstalled.
-									// Installing a VSIX extension shall replace the existing extension always.
-									return this.unsetUninstalledAndGetLocal(identifierWithVersion)
-										.then(existing => {
-											if (existing) {
-												return this.extensionsScanner.removeExtension(existing, 'existing').then(null, e => Promise.reject(new Error(nls.localize('restartCode', "Please restart Azure Data Studio before reinstalling {0}.", manifest.displayName || manifest.name))));
-											}
-											return undefined;
-										});
-								}
-								return undefined;
-							})
-							.then(() => {
-								this.logService.info('Installing the extension:', identifier.id);
-								this._onInstallExtension.fire({ identifier, zipPath });
-								// {{SQL CARBON EDIT}}
-								// Until there's a gallery for SQL Ops Studio, skip retrieving the metadata from the gallery
-								return this.installExtension({ zipPath, identifierWithVersion, metadata: { isMachineScoped } }, token)
-									.then(
-										local => {
-											this.reportTelemetry(this.getTelemetryEvent(InstallOperation.Install), getLocalExtensionTelemetryData(local), new Date().getTime() - startTime, void 0);
-											this._onDidInstallExtension.fire({ identifier, zipPath, local, operation: InstallOperation.Install });
-											return local;
-										},
-										error => { this._onDidInstallExtension.fire({ identifier, zipPath, error, operation: InstallOperation.Install }); return Promise.reject(error); }
-									);
-								// return this.getMetadata(getGalleryExtensionId(manifest.publisher, manifest.name))
-								// 	.then(
-								// 		metadata => this.installFromZipPath(identifierWithVersion, zipPath, metadata, type, operation, token),
-								// () => this.installFromZipPath(identifierWithVersion, zipPath, null, type, operation, token))
-								// .then(
-								// 	local => { this.logService.info('Successfully installed the extension:', identifier.id); return local; },
-								// 	e => {
-								// 		this.logService.error('Failed to install the extension:', identifier.id, e.message);
-								// 		return Promise.reject(e);
-								// 	});
-								// {{SQL CARBON EDIT}} - End
-							});
-					});
-			});
-=======
-	async install(vsix: URI, isMachineScoped?: boolean): Promise<ILocalExtension> {
-		this.logService.trace('ExtensionManagementService#install', vsix.toString());
 		return createCancelablePromise(async token => {
 
 			const downloadLocation = await this.downloadVsix(vsix);
@@ -228,8 +159,9 @@
 
 			const manifest = await getManifest(zipPath);
 			const identifier = { id: getGalleryExtensionId(manifest.publisher, manifest.name) };
-			let operation: InstallOperation = InstallOperation.Install;
-			if (manifest.engines && manifest.engines.vscode && !isEngineValid(manifest.engines.vscode, product.version)) {
+			// let operation: InstallOperation = InstallOperation.Install; {{ SQL CARBON EDIT }}
+			// {{ SQL CARBON EDIT }}
+			if (manifest.engines && ((manifest.engines.vscode && !isEngineValid(manifest.engines.vscode, product.vscodeVersion)) || (manifest.engines.azdata && !isEngineValid(manifest.engines.azdata, product.version)))) {
 				throw new Error(nls.localize('incompatible', "Unable to install extension '{0}' as it is not compatible with VS Code '{1}'.", identifier.id, product.version));
 			}
 
@@ -238,7 +170,7 @@
 			const existing = installedExtensions.find(i => areSameExtensions(identifier, i.identifier));
 			if (existing) {
 				isMachineScoped = isMachineScoped || existing.isMachineScoped;
-				operation = InstallOperation.Update;
+				// operation = InstallOperation.Update; {{ SQL CARBON EDIT }}
 				if (identifierWithVersion.equals(new ExtensionIdentifierWithVersion(existing.identifier, existing.manifest.version))) {
 					try {
 						await this.extensionsScanner.removeExtension(existing, 'existing');
@@ -264,20 +196,30 @@
 			this.logService.info('Installing the extension:', identifier.id);
 			this._onInstallExtension.fire({ identifier, zipPath });
 
-			let metadata: IGalleryMetadata | undefined;
-			try {
-				metadata = await this.getGalleryMetadata(getGalleryExtensionId(manifest.publisher, manifest.name));
-			} catch (e) { /* Ignore */ }
-
-			try {
-				const local = await this.installFromZipPath(identifierWithVersion, zipPath, isMachineScoped ? { ...(metadata || {}), isMachineScoped } : metadata, operation, token);
-				this.logService.info('Successfully installed the extension:', identifier.id);
-				return local;
-			} catch (e) {
-				this.logService.error('Failed to install the extension:', identifier.id, e.message);
-				throw e;
-			}
->>>>>>> 6518457d
+			// {{SQL CARBON EDIT}}
+			// Until there's a gallery for SQL Ops Studio, skip retrieving the metadata from the gallery
+			return this.installExtension({ zipPath, identifierWithVersion, metadata: { isMachineScoped } }, token)
+				.then(
+					local => {
+						this.reportTelemetry(this.getTelemetryEvent(InstallOperation.Install), getLocalExtensionTelemetryData(local), new Date().getTime() - startTime, void 0);
+						this._onDidInstallExtension.fire({ identifier, zipPath, local, operation: InstallOperation.Install });
+						return local;
+					},
+					error => { this._onDidInstallExtension.fire({ identifier, zipPath, error, operation: InstallOperation.Install }); return Promise.reject(error); }
+				);
+			// {{ SQL CARBON EDIT }}
+			// let metadata: IGalleryMetadata | undefined;
+			// try {
+			// 	metadata = await this.getGalleryMetadata(getGalleryExtensionId(manifest.publisher, manifest.name));
+			// } catch (e) { /* Ignore */ }
+			// try {
+			// 	const local = await this.installFromZipPath(identifierWithVersion, zipPath, isMachineScoped ? { ...(metadata || {}), isMachineScoped } : metadata, operation, token);
+			// 	this.logService.info('Successfully installed the extension:', identifier.id);
+			// 	return local;
+			// } catch (e) {
+			// 	this.logService.error('Failed to install the extension:', identifier.id, e.message);
+			// 	throw e;
+			// }
 		});
 	}
 
@@ -288,38 +230,14 @@
 		if (!this.downloadService) {
 			throw new Error('Download service is not available');
 		}
-<<<<<<< HEAD
-		const downloadedLocation = path.join(tmpdir(), generateUuid());
-		return this.downloadService.download(vsix, URI.file(downloadedLocation)).then(() => URI.file(downloadedLocation));
-	}
-
-	/*private installFromZipPath(identifierWithVersion: ExtensionIdentifierWithVersion, zipPath: string, metadata: IMetadata | undefined, operation: InstallOperation, token: CancellationToken): Promise<ILocalExtension> { {{SQL CARBON EDIT}}
-		return this.toNonCancellablePromise(this.installExtension({ zipPath, identifierWithVersion, metadata }, token)
-			.then(local => this.installDependenciesAndPackExtensions(local, undefined)
-				.then(
-					() => local,
-					error => {
-						if (isNonEmptyArray(local.manifest.extensionDependencies)) {
-							this.logService.warn(`Cannot install dependencies of extension:`, local.identifier.id, error.message);
-						}
-						if (isNonEmptyArray(local.manifest.extensionPack)) {
-							this.logService.warn(`Cannot install packed extensions of extension:`, local.identifier.id, error.message);
-						}
-						return local;
-					}))
-			.then(
-				local => { this._onDidInstallExtension.fire({ identifier: identifierWithVersion.identifier, zipPath, local, operation }); return local; },
-				error => { this._onDidInstallExtension.fire({ identifier: identifierWithVersion.identifier, zipPath, operation, error }); return Promise.reject(error); }
-			));
-	}*/
-=======
 
 		const downloadedLocation = URI.file(path.join(tmpdir(), generateUuid()));
 		await this.downloadService.download(vsix, downloadedLocation);
 		return downloadedLocation;
 	}
 
-	private async installFromZipPath(identifierWithVersion: ExtensionIdentifierWithVersion, zipPath: string, metadata: IMetadata | undefined, operation: InstallOperation, token: CancellationToken): Promise<ILocalExtension> {
+	// {{ SQL CARBON EDIT }}
+	/*private async installFromZipPath(identifierWithVersion: ExtensionIdentifierWithVersion, zipPath: string, metadata: IMetadata | undefined, operation: InstallOperation, token: CancellationToken): Promise<ILocalExtension> {
 		try {
 			const local = await this.installExtension({ zipPath, identifierWithVersion, metadata }, token);
 			try {
@@ -338,8 +256,7 @@
 			this._onDidInstallExtension.fire({ identifier: identifierWithVersion.identifier, zipPath, operation, error });
 			throw error;
 		}
-	}
->>>>>>> 6518457d
+	}*/
 
 	async canInstall(extension: IGalleryExtension): Promise<boolean> {
 		return true;
@@ -543,23 +460,6 @@
 					}
 				}
 			}
-<<<<<<< HEAD
-			if (dependenciesAndPackExtensions.length) {
-				return this.getInstalled()
-					.then(installed => {
-						// filter out installed extensions
-						const names = dependenciesAndPackExtensions.filter(id => installed.every(({ identifier: galleryIdentifier }) => !areSameExtensions(galleryIdentifier, { id })));
-						if (names.length) {
-							return this.galleryService.query({ names, pageSize: dependenciesAndPackExtensions.length }, CancellationToken.None)
-								.then(galleryResult => {
-									const extensionsToInstall = galleryResult.firstPage;
-									return Promise.all(extensionsToInstall.map(e => this.installFromGallery(e)))
-										.then(undefined, errors => this.rollback(extensionsToInstall).then(() => Promise.reject(errors), () => Promise.reject(errors)));
-								});
-						}
-						return undefined; // {{SQL CARBON EDIT}} strict-null-checks
-					});
-=======
 		}
 		if (dependenciesAndPackExtensions.length) {
 			const installed = await this.getInstalled();
@@ -574,7 +474,6 @@
 					try { await this.rollback(extensionsToInstall); } catch (e) { /* ignore */ }
 					throw error;
 				}
->>>>>>> 6518457d
 			}
 		}
 	}
@@ -607,17 +506,11 @@
 		return local;
 	}
 
-<<<<<<< HEAD
-	/*private getGalleryMetadata(extensionName: string): Promise<IGalleryMetadata | undefined> { {{SQL CARBON EDIT}}
-		return this.findGalleryExtensionByName(extensionName)
-			.then(galleryExtension => galleryExtension ? <IGalleryMetadata>{ id: galleryExtension.identifier.uuid, publisherDisplayName: galleryExtension.publisherDisplayName, publisherId: galleryExtension.publisherId } : undefined);
-	}*/
-=======
-	private async getGalleryMetadata(extensionName: string): Promise<IGalleryMetadata | undefined> {
+	// {{ SQL CARBON EDIT }}
+	/*private async getGalleryMetadata(extensionName: string): Promise<IGalleryMetadata | undefined> {
 		const galleryExtension = await this.findGalleryExtensionByName(extensionName);
 		return galleryExtension ? <IGalleryMetadata>{ id: galleryExtension.identifier.uuid, publisherDisplayName: galleryExtension.publisherDisplayName, publisherId: galleryExtension.publisherId } : undefined;
-	}
->>>>>>> 6518457d
+	}*/
 
 	private async findGalleryExtension(local: ILocalExtension): Promise<IGalleryExtension> {
 		if (local.identifier.uuid) {
