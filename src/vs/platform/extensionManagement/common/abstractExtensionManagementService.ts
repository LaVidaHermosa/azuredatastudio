/*---------------------------------------------------------------------------------------------
 *  Copyright (c) Microsoft Corporation. All rights reserved.
 *  Licensed under the Source EULA. See License.txt in the project root for license information.
 *--------------------------------------------------------------------------------------------*/

import { isNonEmptyArray } from 'vs/base/common/arrays';
import { Barrier, CancelablePromise, createCancelablePromise } from 'vs/base/common/async';
import { CancellationToken } from 'vs/base/common/cancellation';
import { canceled, getErrorMessage } from 'vs/base/common/errors';
import { Emitter, Event } from 'vs/base/common/event';
import { Disposable, toDisposable } from 'vs/base/common/lifecycle';
import { isWeb } from 'vs/base/common/platform';
import { URI } from 'vs/base/common/uri';
import * as nls from 'vs/nls';
import {
	DidUninstallExtensionEvent, ExtensionManagementError, IExtensionGalleryService, IExtensionIdentifier, IExtensionManagementParticipant, IExtensionManagementService, IGalleryExtension, IGalleryMetadata, ILocalExtension, InstallExtensionEvent, InstallExtensionResult, InstallOperation, InstallOptions,
	InstallVSIXOptions, IReportedExtension, StatisticType, UninstallOptions, TargetPlatform, isTargetPlatformCompatible, TargetPlatformToString, ExtensionManagementErrorCode
} from 'vs/platform/extensionManagement/common/extensionManagement';
import { areSameExtensions, ExtensionIdentifierWithVersion, getGalleryExtensionTelemetryData, getLocalExtensionTelemetryData, getMaliciousExtensionsSet } from 'vs/platform/extensionManagement/common/extensionManagementUtil';
import { ExtensionType, IExtensionManifest } from 'vs/platform/extensions/common/extensions';
import { ILogService } from 'vs/platform/log/common/log';
import { IProductService } from 'vs/platform/product/common/productService';
import { ITelemetryService } from 'vs/platform/telemetry/common/telemetry';

export interface IInstallExtensionTask {
	readonly identifier: IExtensionIdentifier;
	readonly source: IGalleryExtension | URI;
	readonly operation: InstallOperation;
	run(): Promise<ILocalExtension>;
	waitUntilTaskIsFinished(): Promise<ILocalExtension>;
	cancel(): void;
}

export type UninstallExtensionTaskOptions = { readonly remove?: boolean; readonly versionOnly?: boolean };

export interface IUninstallExtensionTask {
	readonly extension: ILocalExtension;
	run(): Promise<void>;
	waitUntilTaskIsFinished(): Promise<void>;
	cancel(): void;
}

export abstract class AbstractExtensionManagementService extends Disposable implements IExtensionManagementService {

	declare readonly _serviceBrand: undefined;

	private reportedExtensions: Promise<IReportedExtension[]> | undefined;
	private lastReportTimestamp = 0;
	private readonly installingExtensions = new Map<string, IInstallExtensionTask>();
	private readonly uninstallingExtensions = new Map<string, IUninstallExtensionTask>();

	private readonly _onInstallExtension = this._register(new Emitter<InstallExtensionEvent>());
	readonly onInstallExtension: Event<InstallExtensionEvent> = this._onInstallExtension.event;

	protected readonly _onDidInstallExtensions = this._register(new Emitter<InstallExtensionResult[]>());
	readonly onDidInstallExtensions = this._onDidInstallExtensions.event;

	protected readonly _onUninstallExtension = this._register(new Emitter<IExtensionIdentifier>());
	readonly onUninstallExtension: Event<IExtensionIdentifier> = this._onUninstallExtension.event;

	protected _onDidUninstallExtension = this._register(new Emitter<DidUninstallExtensionEvent>());
	onDidUninstallExtension: Event<DidUninstallExtensionEvent> = this._onDidUninstallExtension.event;

	private readonly participants: IExtensionManagementParticipant[] = [];

	constructor(
		@IExtensionGalleryService protected readonly galleryService: IExtensionGalleryService,
		@ITelemetryService protected readonly telemetryService: ITelemetryService,
		@ILogService protected readonly logService: ILogService,
		@IProductService protected readonly productService: IProductService
	) {
		super();
		this._register(toDisposable(() => {
			this.installingExtensions.forEach(task => task.cancel());
			this.uninstallingExtensions.forEach(promise => promise.cancel());
			this.installingExtensions.clear();
			this.uninstallingExtensions.clear();
		}));
	}

	async canInstall(extension: IGalleryExtension): Promise<boolean> {
		const currentTargetPlatform = await this.getTargetPlatform();
		return extension.allTargetPlatforms.some(targetPlatform => isTargetPlatformCompatible(targetPlatform, extension.allTargetPlatforms, currentTargetPlatform));
	}

	async installFromGallery(extension: IGalleryExtension, options: InstallOptions = {}): Promise<ILocalExtension> {
		try {
			return await this.doInstallFromGallery(extension, options);
		} catch (error) {
			this.logService.error(`Failed to install extension.`, extension.identifier.id);
			this.logService.error(error);
			throw toExtensionManagementError(error);
		}
<<<<<<< HEAD

		/* {{SQL CARBON EDIT}} Remove this check as we don't want to enforce the manifest versions matching since those are often coming directly from the main branch
		if (manifest.version !== extension.version) {
			const error = new ExtensionManagementError(`Cannot install '${extension.identifier.id}' extension because of version mismatch in Marketplace`, ExtensionManagementErrorCode.Invalid);
			this.logService.error(error.message);
			reportTelemetry(this.telemetryService, 'extensionGallery:install', getGalleryExtensionTelemetryData(extension), undefined, error);
			throw error;
		}
		*/

		return this.installExtension(manifest, extension, options);
=======
>>>>>>> 18777d92
	}

	async uninstall(extension: ILocalExtension, options: UninstallOptions = {}): Promise<void> {
		this.logService.trace('ExtensionManagementService#uninstall', extension.identifier.id);
		return this.unininstallExtension(extension, options);
	}

	async reinstallFromGallery(extension: ILocalExtension): Promise<void> {
		this.logService.trace('ExtensionManagementService#reinstallFromGallery', extension.identifier.id);
		if (!this.galleryService.isEnabled()) {
			throw new Error(nls.localize('MarketPlaceDisabled', "Marketplace is not enabled"));
		}

		const galleryExtension = await this.findGalleryExtension(extension);
		if (!galleryExtension) {
			throw new Error(nls.localize('Not a Marketplace extension', "Only Marketplace Extensions can be reinstalled"));
		}

		await this.createUninstallExtensionTask(extension, { remove: true, versionOnly: true }).run();
		await this.installFromGallery(galleryExtension);
	}

	getExtensionsReport(): Promise<IReportedExtension[]> {
		const now = new Date().getTime();

		if (!this.reportedExtensions || now - this.lastReportTimestamp > 1000 * 60 * 5) { // 5 minute cache freshness
			this.reportedExtensions = this.updateReportCache();
			this.lastReportTimestamp = now;
		}

		return this.reportedExtensions;
	}

	registerParticipant(participant: IExtensionManagementParticipant): void {
		this.participants.push(participant);
	}

	private async doInstallFromGallery(extension: IGalleryExtension, options: InstallOptions = {}): Promise<ILocalExtension> {
		if (!this.galleryService.isEnabled()) {
			throw new ExtensionManagementError(nls.localize('MarketPlaceDisabled', "Marketplace is not enabled"), ExtensionManagementErrorCode.Internal);
		}

		if (!await this.canInstall(extension)) {
			const targetPlatform = await this.getTargetPlatform();
			const error = new ExtensionManagementError(nls.localize('incompatible platform', "The '{0}' extension is not available in {1} for {2}.", extension.identifier.id, this.productService.nameLong, TargetPlatformToString(targetPlatform)), ExtensionManagementErrorCode.Incompatible);
			reportTelemetry(this.telemetryService, 'extensionGallery:install', getGalleryExtensionTelemetryData(extension), undefined, error);
			throw error;
		}

		try {
			extension = await this.checkAndGetCompatibleVersion(extension, !options.installGivenVersion);
		} catch (error) {
			reportTelemetry(this.telemetryService, 'extensionGallery:install', getGalleryExtensionTelemetryData(extension), undefined, error);
			throw error;
		}

		const manifest = await this.galleryService.getManifest(extension, CancellationToken.None);
		if (manifest === null) {
			const error = new ExtensionManagementError(`Missing manifest for extension ${extension.identifier.id}`, ExtensionManagementErrorCode.Invalid);
			reportTelemetry(this.telemetryService, 'extensionGallery:install', getGalleryExtensionTelemetryData(extension), undefined, error);
			throw error;
		}

		if (manifest.version !== extension.version) {
			const error = new ExtensionManagementError(`Cannot install '${extension.identifier.id}' extension because of version mismatch in Marketplace`, ExtensionManagementErrorCode.Invalid);
			reportTelemetry(this.telemetryService, 'extensionGallery:install', getGalleryExtensionTelemetryData(extension), undefined, error);
			throw error;
		}

		return this.installExtension(manifest, extension, options);
	}

	protected async installExtension(manifest: IExtensionManifest, extension: URI | IGalleryExtension, options: InstallOptions & InstallVSIXOptions): Promise<ILocalExtension> {
		// only cache gallery extensions tasks
		if (!URI.isUri(extension)) {
			let installExtensionTask = this.installingExtensions.get(new ExtensionIdentifierWithVersion(extension.identifier, extension.version).key());
			if (installExtensionTask) {
				this.logService.info('Extensions is already requested to install', extension.identifier.id);
				return installExtensionTask.waitUntilTaskIsFinished();
			}
			options = { ...options, installOnlyNewlyAddedFromExtensionPack: true /* always true for gallery extensions */ };
		}

		const allInstallExtensionTasks: { task: IInstallExtensionTask, manifest: IExtensionManifest }[] = [];
		const installResults: (InstallExtensionResult & { local: ILocalExtension })[] = [];
		const installExtensionTask = this.createInstallExtensionTask(manifest, extension, options);
		if (!URI.isUri(extension)) {
			this.installingExtensions.set(new ExtensionIdentifierWithVersion(installExtensionTask.identifier, manifest.version).key(), installExtensionTask);
		}
		this._onInstallExtension.fire({ identifier: installExtensionTask.identifier, source: extension });
		this.logService.info('Installing extension:', installExtensionTask.identifier.id);
		allInstallExtensionTasks.push({ task: installExtensionTask, manifest });
		let installExtensionHasDependents: boolean = false;

		try {
			if (options.donotIncludePackAndDependencies) {
				this.logService.info('Installing the extension without checking dependencies and pack', installExtensionTask.identifier.id);
			} else {
				try {
					const allDepsAndPackExtensionsToInstall = await this.getAllDepsAndPackExtensionsToInstall(installExtensionTask.identifier, manifest, !!options.installOnlyNewlyAddedFromExtensionPack);
					for (const { gallery, manifest } of allDepsAndPackExtensionsToInstall) {
						installExtensionHasDependents = installExtensionHasDependents || !!manifest.extensionDependencies?.some(id => areSameExtensions({ id }, installExtensionTask.identifier));
						if (this.installingExtensions.has(new ExtensionIdentifierWithVersion(gallery.identifier, gallery.version).key())) {
							this.logService.info('Extension is already requested to install', gallery.identifier.id);
						} else {
							const task = this.createInstallExtensionTask(manifest, gallery, { ...options, donotIncludePackAndDependencies: true });
							this.installingExtensions.set(new ExtensionIdentifierWithVersion(task.identifier, manifest.version).key(), task);
							this._onInstallExtension.fire({ identifier: task.identifier, source: gallery });
							this.logService.info('Installing extension:', task.identifier.id);
							allInstallExtensionTasks.push({ task, manifest });
						}
					}
				} catch (error) {
					// Installing through VSIX
					if (URI.isUri(installExtensionTask.source)) {
						// Ignore installing dependencies and packs
						if (isNonEmptyArray(manifest.extensionDependencies)) {
							this.logService.warn(`Cannot install dependencies of extension:`, installExtensionTask.identifier.id, error.message);
						}
						if (isNonEmptyArray(manifest.extensionPack)) {
							this.logService.warn(`Cannot install packed extensions of extension:`, installExtensionTask.identifier.id, error.message);
						}
					} else {
						this.logService.error('Error while preparing to install dependencies and extension packs of the extension:', installExtensionTask.identifier.id);
						throw error;
					}
				}
			}

			const extensionsToInstallMap = allInstallExtensionTasks.reduce((result, { task, manifest }) => {
				result.set(task.identifier.id.toLowerCase(), { task, manifest });
				return result;
			}, new Map<string, { task: IInstallExtensionTask, manifest: IExtensionManifest }>());

			while (extensionsToInstallMap.size) {
				let extensionsToInstall;
				const extensionsWithoutDepsToInstall = [...extensionsToInstallMap.values()].filter(({ manifest }) => !manifest.extensionDependencies?.some(id => extensionsToInstallMap.has(id.toLowerCase())));
				if (extensionsWithoutDepsToInstall.length) {
					extensionsToInstall = extensionsToInstallMap.size === 1 ? extensionsWithoutDepsToInstall
						/* If the main extension has no dependents remove it and install it at the end */
						: extensionsWithoutDepsToInstall.filter(({ task }) => !(task === installExtensionTask && !installExtensionHasDependents));
				} else {
					this.logService.info('Found extensions with circular dependencies', extensionsWithoutDepsToInstall.map(({ task }) => task.identifier.id));
					extensionsToInstall = [...extensionsToInstallMap.values()];
				}

				// Install extensions in parallel and wait until all extensions are installed / failed
				await this.joinAllSettled(extensionsToInstall.map(async ({ task }) => {
					const startTime = new Date().getTime();
					try {
						const local = await task.run();
						await this.joinAllSettled(this.participants.map(participant => participant.postInstall(local, task.source, options, CancellationToken.None)));
						if (!URI.isUri(task.source)) {
							reportTelemetry(this.telemetryService, task.operation === InstallOperation.Update ? 'extensionGallery:update' : 'extensionGallery:install', getGalleryExtensionTelemetryData(task.source), new Date().getTime() - startTime, undefined);
							// In web, report extension install statistics explicitly. In Desktop, statistics are automatically updated while downloading the VSIX.
							if (isWeb && task.operation === InstallOperation.Install) {
								try {
									await this.galleryService.reportStatistic(local.manifest.publisher, local.manifest.name, local.manifest.version, StatisticType.Install);
								} catch (error) { /* ignore */ }
							}
						}
						installResults.push({ local, identifier: task.identifier, operation: task.operation, source: task.source });
					} catch (error) {
						if (!URI.isUri(task.source)) {
							reportTelemetry(this.telemetryService, task.operation === InstallOperation.Update ? 'extensionGallery:update' : 'extensionGallery:install', getGalleryExtensionTelemetryData(task.source), new Date().getTime() - startTime, error);
						}
						this.logService.error('Error while installing the extension:', task.identifier.id);
						throw error;
					} finally { extensionsToInstallMap.delete(task.identifier.id.toLowerCase()); }
				}));
			}

			installResults.forEach(({ identifier }) => this.logService.info(`Extension installed successfully:`, identifier.id));
			this._onDidInstallExtensions.fire(installResults);
			return installResults.filter(({ identifier }) => areSameExtensions(identifier, installExtensionTask.identifier))[0].local;

		} catch (error) {

			// cancel all tasks
			allInstallExtensionTasks.forEach(({ task }) => task.cancel());

			// rollback installed extensions
			if (installResults.length) {
				try {
					const result = await Promise.allSettled(installResults.map(({ local }) => this.createUninstallExtensionTask(local, { versionOnly: true }).run()));
					for (let index = 0; index < result.length; index++) {
						const r = result[index];
						const { identifier } = installResults[index];
						if (r.status === 'fulfilled') {
							this.logService.info('Rollback: Uninstalled extension', identifier.id);
						} else {
							this.logService.warn('Rollback: Error while uninstalling extension', identifier.id, getErrorMessage(r.reason));
						}
					}
				} catch (error) {
					// ignore error
					this.logService.warn('Error while rolling back extensions', getErrorMessage(error), installResults.map(({ identifier }) => identifier.id));
				}
			}

			this._onDidInstallExtensions.fire(allInstallExtensionTasks.map(({ task }) => ({ identifier: task.identifier, operation: InstallOperation.Install, source: task.source })));
			throw error;
		} finally {
			/* Remove the gallery tasks from the cache */
			for (const { task, manifest } of allInstallExtensionTasks) {
				if (!URI.isUri(task.source)) {
					const key = new ExtensionIdentifierWithVersion(task.identifier, manifest.version).key();
					if (!this.installingExtensions.delete(key)) {
						this.logService.warn('Installation task is not found in the cache', key);
					}
				}
			}
		}
	}

	private async joinAllSettled<T>(promises: Promise<T>[]): Promise<T[]> {
		const results: T[] = [];
		const errors: any[] = [];
		const promiseResults = await Promise.allSettled(promises);
		for (const r of promiseResults) {
			if (r.status === 'fulfilled') {
				results.push(r.value);
			} else {
				errors.push(r.reason);
			}
		}
		// If there are errors, throw the error.
		if (errors.length) { throw joinErrors(errors); }
		return results;
	}

	private async getAllDepsAndPackExtensionsToInstall(extensionIdentifier: IExtensionIdentifier, manifest: IExtensionManifest, getOnlyNewlyAddedFromExtensionPack: boolean): Promise<{ gallery: IGalleryExtension, manifest: IExtensionManifest }[]> {
		if (!this.galleryService.isEnabled()) {
			return [];
		}

		let installed = await this.getInstalled();
		const knownIdentifiers = [extensionIdentifier, ...(installed).map(i => i.identifier)];

		const allDependenciesAndPacks: { gallery: IGalleryExtension, manifest: IExtensionManifest }[] = [];
		const collectDependenciesAndPackExtensionsToInstall = async (extensionIdentifier: IExtensionIdentifier, manifest: IExtensionManifest): Promise<void> => {
			const dependecies: string[] = manifest.extensionDependencies || [];
			const dependenciesAndPackExtensions = [...dependecies];
			if (manifest.extensionPack) {
				const existing = getOnlyNewlyAddedFromExtensionPack ? installed.find(e => areSameExtensions(e.identifier, extensionIdentifier)) : undefined;
				for (const extension of manifest.extensionPack) {
					// add only those extensions which are new in currently installed extension
					if (!(existing && existing.manifest.extensionPack && existing.manifest.extensionPack.some(old => areSameExtensions({ id: old }, { id: extension })))) {
						if (dependenciesAndPackExtensions.every(e => !areSameExtensions({ id: e }, { id: extension }))) {
							dependenciesAndPackExtensions.push(extension);
						}
					}
				}
			}

			if (dependenciesAndPackExtensions.length) {
				// filter out installed and known extensions
				const identifiers = [...knownIdentifiers, ...allDependenciesAndPacks.map(r => r.gallery.identifier)];
				const names = dependenciesAndPackExtensions.filter(id => identifiers.every(galleryIdentifier => !areSameExtensions(galleryIdentifier, { id })));
				if (names.length) {
					const galleryResult = await this.galleryService.query({ names, pageSize: dependenciesAndPackExtensions.length }, CancellationToken.None);
					for (const galleryExtension of galleryResult.firstPage) {
						if (identifiers.find(identifier => areSameExtensions(identifier, galleryExtension.identifier))) {
							continue;
						}
						const isDependency = dependecies.some(id => areSameExtensions({ id }, galleryExtension.identifier));
						if (!isDependency && !await this.canInstall(galleryExtension)) {
							this.logService.info('Skipping the packed extension as it cannot be installed', galleryExtension.identifier.id);
							continue;
						}
						const compatibleExtension = await this.checkAndGetCompatibleVersion(galleryExtension, true);
						const manifest = await this.galleryService.getManifest(compatibleExtension, CancellationToken.None);
						if (manifest === null) {
							throw new ExtensionManagementError(`Missing manifest for extension ${compatibleExtension.identifier.id}`, ExtensionManagementErrorCode.Invalid);
						}
						allDependenciesAndPacks.push({ gallery: compatibleExtension, manifest });
						await collectDependenciesAndPackExtensionsToInstall(compatibleExtension.identifier, manifest);
					}
				}
			}
		};

		await collectDependenciesAndPackExtensionsToInstall(extensionIdentifier, manifest);
		installed = await this.getInstalled();
		return allDependenciesAndPacks.filter(e => !installed.some(i => areSameExtensions(i.identifier, e.gallery.identifier)));
	}

	private async checkAndGetCompatibleVersion(extension: IGalleryExtension, fetchCompatibleVersion: boolean): Promise<IGalleryExtension> {
		if (await this.isMalicious(extension)) {
			throw new ExtensionManagementError(nls.localize('malicious extension', "Can't install '{0}' extension since it was reported to be problematic.", extension.identifier.id), ExtensionManagementErrorCode.Malicious);
		}

		const compatibleExtension = await this.getCompatibleVersion(extension, fetchCompatibleVersion);
		if (!compatibleExtension) {
			throw new ExtensionManagementError(nls.localize('notFoundCompatibleDependency', "Can't install '{0}' extension because it is not compatible with the current version of {1} (version {2}).", extension.identifier.id, this.productService.nameLong, this.productService.version), ExtensionManagementErrorCode.Incompatible);
		}

		return compatibleExtension;
	}

	protected async getCompatibleVersion(extension: IGalleryExtension, fetchCompatibleVersion: boolean): Promise<IGalleryExtension | null> {
		const targetPlatform = await this.getTargetPlatform();
		let compatibleExtension: IGalleryExtension | null = null;
		if (await this.galleryService.isExtensionCompatible(extension, targetPlatform)) {
			compatibleExtension = extension;
		}

		if (!compatibleExtension && fetchCompatibleVersion) {
			compatibleExtension = await this.galleryService.getCompatibleExtension(extension, targetPlatform);
		}

		return compatibleExtension;
	}

	private async isMalicious(extension: IGalleryExtension): Promise<boolean> {
		const report = await this.getExtensionsReport();
		return getMaliciousExtensionsSet(report).has(extension.identifier.id);
	}

	private async unininstallExtension(extension: ILocalExtension, options: UninstallOptions): Promise<void> {
		const uninstallExtensionTask = this.uninstallingExtensions.get(extension.identifier.id.toLowerCase());
		if (uninstallExtensionTask) {
			this.logService.info('Extensions is already requested to uninstall', extension.identifier.id);
			return uninstallExtensionTask.waitUntilTaskIsFinished();
		}

		const createUninstallExtensionTask = (extension: ILocalExtension, options: UninstallExtensionTaskOptions): IUninstallExtensionTask => {
			const uninstallExtensionTask = this.createUninstallExtensionTask(extension, options);
			this.uninstallingExtensions.set(uninstallExtensionTask.extension.identifier.id.toLowerCase(), uninstallExtensionTask);
			this.logService.info('Uninstalling extension:', extension.identifier.id);
			this._onUninstallExtension.fire(extension.identifier);
			return uninstallExtensionTask;
		};

		const postUninstallExtension = (extension: ILocalExtension, error?: ExtensionManagementError): void => {
			if (error) {
				this.logService.error('Failed to uninstall extension:', extension.identifier.id, error.message);
			} else {
				this.logService.info('Successfully uninstalled extension:', extension.identifier.id);
			}
			reportTelemetry(this.telemetryService, 'extensionGallery:uninstall', getLocalExtensionTelemetryData(extension), undefined, error);
			this._onDidUninstallExtension.fire({ identifier: extension.identifier, error: error?.code });
		};

		const allTasks: IUninstallExtensionTask[] = [];
		const processedTasks: IUninstallExtensionTask[] = [];

		try {
			allTasks.push(createUninstallExtensionTask(extension, {}));
			const installed = await this.getInstalled(ExtensionType.User);

			if (options.donotIncludePack) {
				this.logService.info('Uninstalling the extension without including packed extension', extension.identifier.id);
			} else {
				const packedExtensions = this.getAllPackExtensionsToUninstall(extension, installed);
				for (const packedExtension of packedExtensions) {
					if (this.uninstallingExtensions.has(packedExtension.identifier.id.toLowerCase())) {
						this.logService.info('Extensions is already requested to uninstall', packedExtension.identifier.id);
					} else {
						allTasks.push(createUninstallExtensionTask(packedExtension, {}));
					}
				}
			}

			if (options.donotCheckDependents) {
				this.logService.info('Uninstalling the extension without checking dependents', extension.identifier.id);
			} else {
				this.checkForDependents(allTasks.map(task => task.extension), installed, extension);
			}

			// Uninstall extensions in parallel and wait until all extensions are uninstalled / failed
			await this.joinAllSettled(allTasks.map(async task => {
				try {
					await task.run();
					await this.joinAllSettled(this.participants.map(participant => participant.postUninstall(task.extension, options, CancellationToken.None)));
					// only report if extension has a mapped gallery extension. UUID identifies the gallery extension.
					if (task.extension.identifier.uuid) {
						try {
							await this.galleryService.reportStatistic(task.extension.manifest.publisher, task.extension.manifest.name, task.extension.manifest.version, StatisticType.Uninstall);
						} catch (error) { /* ignore */ }
					}
					postUninstallExtension(task.extension);
				} catch (e) {
					const error = e instanceof ExtensionManagementError ? e : new ExtensionManagementError(getErrorMessage(e), ExtensionManagementErrorCode.Internal);
					postUninstallExtension(task.extension, error);
					throw error;
				} finally {
					processedTasks.push(task);
				}
			}));

		} catch (e) {
			const error = e instanceof ExtensionManagementError ? e : new ExtensionManagementError(getErrorMessage(e), ExtensionManagementErrorCode.Internal);
			for (const task of allTasks) {
				// cancel the tasks
				try { task.cancel(); } catch (error) { /* ignore */ }
				if (!processedTasks.includes(task)) {
					postUninstallExtension(task.extension, error);
				}
			}
			throw error;
		} finally {
			// Remove tasks from cache
			for (const task of allTasks) {
				if (!this.uninstallingExtensions.delete(task.extension.identifier.id.toLowerCase())) {
					this.logService.warn('Uninstallation task is not found in the cache', task.extension.identifier.id);
				}
			}
		}
	}

	private checkForDependents(extensionsToUninstall: ILocalExtension[], installed: ILocalExtension[], extensionToUninstall: ILocalExtension): void {
		for (const extension of extensionsToUninstall) {
			const dependents = this.getDependents(extension, installed);
			if (dependents.length) {
				const remainingDependents = dependents.filter(dependent => !extensionsToUninstall.some(e => areSameExtensions(e.identifier, dependent.identifier)));
				if (remainingDependents.length) {
					throw new Error(this.getDependentsErrorMessage(extension, remainingDependents, extensionToUninstall));
				}
			}
		}
	}

	private getDependentsErrorMessage(dependingExtension: ILocalExtension, dependents: ILocalExtension[], extensionToUninstall: ILocalExtension): string {
		if (extensionToUninstall === dependingExtension) {
			if (dependents.length === 1) {
				return nls.localize('singleDependentError', "Cannot uninstall '{0}' extension. '{1}' extension depends on this.",
					extensionToUninstall.manifest.displayName || extensionToUninstall.manifest.name, dependents[0].manifest.displayName || dependents[0].manifest.name);
			}
			if (dependents.length === 2) {
				return nls.localize('twoDependentsError', "Cannot uninstall '{0}' extension. '{1}' and '{2}' extensions depend on this.",
					extensionToUninstall.manifest.displayName || extensionToUninstall.manifest.name, dependents[0].manifest.displayName || dependents[0].manifest.name, dependents[1].manifest.displayName || dependents[1].manifest.name);
			}
			return nls.localize('multipleDependentsError', "Cannot uninstall '{0}' extension. '{1}', '{2}' and other extension depend on this.",
				extensionToUninstall.manifest.displayName || extensionToUninstall.manifest.name, dependents[0].manifest.displayName || dependents[0].manifest.name, dependents[1].manifest.displayName || dependents[1].manifest.name);
		}
		if (dependents.length === 1) {
			return nls.localize('singleIndirectDependentError', "Cannot uninstall '{0}' extension . It includes uninstalling '{1}' extension and '{2}' extension depends on this.",
				extensionToUninstall.manifest.displayName || extensionToUninstall.manifest.name, dependingExtension.manifest.displayName
			|| dependingExtension.manifest.name, dependents[0].manifest.displayName || dependents[0].manifest.name);
		}
		if (dependents.length === 2) {
			return nls.localize('twoIndirectDependentsError', "Cannot uninstall '{0}' extension. It includes uninstalling '{1}' extension and '{2}' and '{3}' extensions depend on this.",
				extensionToUninstall.manifest.displayName || extensionToUninstall.manifest.name, dependingExtension.manifest.displayName
			|| dependingExtension.manifest.name, dependents[0].manifest.displayName || dependents[0].manifest.name, dependents[1].manifest.displayName || dependents[1].manifest.name);
		}
		return nls.localize('multipleIndirectDependentsError', "Cannot uninstall '{0}' extension. It includes uninstalling '{1}' extension and '{2}', '{3}' and other extensions depend on this.",
			extensionToUninstall.manifest.displayName || extensionToUninstall.manifest.name, dependingExtension.manifest.displayName
		|| dependingExtension.manifest.name, dependents[0].manifest.displayName || dependents[0].manifest.name, dependents[1].manifest.displayName || dependents[1].manifest.name);

	}

	private getAllPackExtensionsToUninstall(extension: ILocalExtension, installed: ILocalExtension[], checked: ILocalExtension[] = []): ILocalExtension[] {
		if (checked.indexOf(extension) !== -1) {
			return [];
		}
		checked.push(extension);
		const extensionsPack = extension.manifest.extensionPack ? extension.manifest.extensionPack : [];
		if (extensionsPack.length) {
			const packedExtensions = installed.filter(i => !i.isBuiltin && extensionsPack.some(id => areSameExtensions({ id }, i.identifier)));
			const packOfPackedExtensions: ILocalExtension[] = [];
			for (const packedExtension of packedExtensions) {
				packOfPackedExtensions.push(...this.getAllPackExtensionsToUninstall(packedExtension, installed, checked));
			}
			return [...packedExtensions, ...packOfPackedExtensions];
		}
		return [];
	}

	private getDependents(extension: ILocalExtension, installed: ILocalExtension[]): ILocalExtension[] {
		return installed.filter(e => e.manifest.extensionDependencies && e.manifest.extensionDependencies.some(id => areSameExtensions({ id }, extension.identifier)));
	}

	private async findGalleryExtension(local: ILocalExtension): Promise<IGalleryExtension> {
		if (local.identifier.uuid) {
			const galleryExtension = await this.findGalleryExtensionById(local.identifier.uuid);
			return galleryExtension ? galleryExtension : this.findGalleryExtensionByName(local.identifier.id);
		}
		return this.findGalleryExtensionByName(local.identifier.id);
	}

	private async findGalleryExtensionById(uuid: string): Promise<IGalleryExtension> {
		const galleryResult = await this.galleryService.query({ ids: [uuid], pageSize: 1 }, CancellationToken.None);
		return galleryResult.firstPage[0];
	}

	private async findGalleryExtensionByName(name: string): Promise<IGalleryExtension> {
		const galleryResult = await this.galleryService.query({ names: [name], pageSize: 1 }, CancellationToken.None);
		return galleryResult.firstPage[0];
	}

	private async updateReportCache(): Promise<IReportedExtension[]> {
		try {
			this.logService.trace('ExtensionManagementService.refreshReportedCache');
			const result = await this.galleryService.getExtensionsReport();
			this.logService.trace(`ExtensionManagementService.refreshReportedCache - got ${result.length} reported extensions from service`);
			return result;
		} catch (err) {
			this.logService.trace('ExtensionManagementService.refreshReportedCache - failed to get extension report');
			return [];
		}
	}

	abstract getTargetPlatform(): Promise<TargetPlatform>;
	abstract zip(extension: ILocalExtension): Promise<URI>;
	abstract unzip(zipLocation: URI): Promise<IExtensionIdentifier>;
	abstract getManifest(vsix: URI): Promise<IExtensionManifest>;
	abstract install(vsix: URI, options?: InstallVSIXOptions): Promise<ILocalExtension>;
	abstract getInstalled(type?: ExtensionType): Promise<ILocalExtension[]>;

	abstract updateMetadata(local: ILocalExtension, metadata: IGalleryMetadata): Promise<ILocalExtension>;
	abstract updateExtensionScope(local: ILocalExtension, isMachineScoped: boolean): Promise<ILocalExtension>;

	protected abstract createInstallExtensionTask(manifest: IExtensionManifest, extension: URI | IGalleryExtension, options: InstallOptions & InstallVSIXOptions): IInstallExtensionTask;
	protected abstract createUninstallExtensionTask(extension: ILocalExtension, options: UninstallExtensionTaskOptions): IUninstallExtensionTask;
}

export function joinErrors(errorOrErrors: (Error | string) | (Array<Error | string>)): Error {
	const errors = Array.isArray(errorOrErrors) ? errorOrErrors : [errorOrErrors];
	if (errors.length === 1) {
		return errors[0] instanceof Error ? <Error>errors[0] : new Error(<string>errors[0]);
	}
	return errors.reduce<Error>((previousValue: Error, currentValue: Error | string) => {
		return new Error(`${previousValue.message}${previousValue.message ? ',' : ''}${currentValue instanceof Error ? currentValue.message : currentValue}`);
	}, new Error(''));
}

function toExtensionManagementError(error: Error): ExtensionManagementError {
	if (error instanceof ExtensionManagementError) {
		return error;
	}
	const e = new ExtensionManagementError(error.message, ExtensionManagementErrorCode.Internal);
	e.stack = error.stack;
	return e;
}

export function reportTelemetry(telemetryService: ITelemetryService, eventName: string, extensionData: any, duration?: number, error?: Error): void {
	const errorcode = error ? error instanceof ExtensionManagementError ? error.code : ExtensionManagementErrorCode.Internal : undefined;
	/* __GDPR__
		"extensionGallery:install" : {
			"success": { "classification": "SystemMetaData", "purpose": "PerformanceAndHealth", "isMeasurement": true },
			"duration" : { "classification": "SystemMetaData", "purpose": "PerformanceAndHealth", "isMeasurement": true },
			"errorcode": { "classification": "CallstackOrException", "purpose": "PerformanceAndHealth" },
			"recommendationReason": { "retiredFromVersion": "1.23.0", "classification": "SystemMetaData", "purpose": "FeatureInsight", "isMeasurement": true },
			"${include}": [
				"${GalleryExtensionTelemetryData}"
			]
		}
	*/
	/* __GDPR__
		"extensionGallery:uninstall" : {
			"success": { "classification": "SystemMetaData", "purpose": "PerformanceAndHealth", "isMeasurement": true },
			"duration" : { "classification": "SystemMetaData", "purpose": "PerformanceAndHealth", "isMeasurement": true },
			"errorcode": { "classification": "CallstackOrException", "purpose": "PerformanceAndHealth" },
			"${include}": [
				"${GalleryExtensionTelemetryData}"
			]
		}
	*/
	/* __GDPR__
		"extensionGallery:update" : {
			"success": { "classification": "SystemMetaData", "purpose": "PerformanceAndHealth", "isMeasurement": true },
			"duration" : { "classification": "SystemMetaData", "purpose": "PerformanceAndHealth", "isMeasurement": true },
			"errorcode": { "classification": "CallstackOrException", "purpose": "PerformanceAndHealth" },
			"${include}": [
				"${GalleryExtensionTelemetryData}"
			]
		}
	*/
	telemetryService.publicLogError(eventName, { ...extensionData, success: !error, duration, errorcode });
}

export abstract class AbstractExtensionTask<T> {

	private readonly barrier = new Barrier();
	private cancellablePromise: CancelablePromise<T> | undefined;

	async waitUntilTaskIsFinished(): Promise<T> {
		await this.barrier.wait();
		return this.cancellablePromise!;
	}

	async run(): Promise<T> {
		if (!this.cancellablePromise) {
			this.cancellablePromise = createCancelablePromise(token => this.doRun(token));
		}
		this.barrier.open();
		return this.cancellablePromise;
	}

	cancel(): void {
		if (!this.cancellablePromise) {
			this.cancellablePromise = createCancelablePromise(token => {
				return new Promise((c, e) => {
					const disposable = token.onCancellationRequested(() => {
						disposable.dispose();
						e(canceled());
					});
				});
			});
			this.barrier.open();
		}
		this.cancellablePromise.cancel();
	}

	protected abstract doRun(token: CancellationToken): Promise<T>;
}<|MERGE_RESOLUTION|>--- conflicted
+++ resolved
@@ -91,20 +91,6 @@
 			this.logService.error(error);
 			throw toExtensionManagementError(error);
 		}
-<<<<<<< HEAD
-
-		/* {{SQL CARBON EDIT}} Remove this check as we don't want to enforce the manifest versions matching since those are often coming directly from the main branch
-		if (manifest.version !== extension.version) {
-			const error = new ExtensionManagementError(`Cannot install '${extension.identifier.id}' extension because of version mismatch in Marketplace`, ExtensionManagementErrorCode.Invalid);
-			this.logService.error(error.message);
-			reportTelemetry(this.telemetryService, 'extensionGallery:install', getGalleryExtensionTelemetryData(extension), undefined, error);
-			throw error;
-		}
-		*/
-
-		return this.installExtension(manifest, extension, options);
-=======
->>>>>>> 18777d92
 	}
 
 	async uninstall(extension: ILocalExtension, options: UninstallOptions = {}): Promise<void> {
@@ -168,11 +154,13 @@
 			throw error;
 		}
 
+		/* {{SQL CARBON EDIT}} Remove this check as we don't want to enforce the manifest versions matching since those are often coming directly from the main branch
 		if (manifest.version !== extension.version) {
 			const error = new ExtensionManagementError(`Cannot install '${extension.identifier.id}' extension because of version mismatch in Marketplace`, ExtensionManagementErrorCode.Invalid);
 			reportTelemetry(this.telemetryService, 'extensionGallery:install', getGalleryExtensionTelemetryData(extension), undefined, error);
 			throw error;
 		}
+		*/
 
 		return this.installExtension(manifest, extension, options);
 	}
