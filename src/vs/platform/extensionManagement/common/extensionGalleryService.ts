/*---------------------------------------------------------------------------------------------
 *  Copyright (c) Microsoft Corporation. All rights reserved.
 *  Licensed under the Source EULA. See License.txt in the project root for license information.
 *--------------------------------------------------------------------------------------------*/

import { getErrorMessage, isPromiseCanceledError, canceled } from 'vs/base/common/errors';
import { StatisticType, IGalleryExtension, IExtensionGalleryService, IGalleryExtensionAsset, IQueryOptions, SortBy, SortOrder, IExtensionIdentifier, IReportedExtension, InstallOperation, ITranslation, IGalleryExtensionVersion, IGalleryExtensionAssets, isIExtensionIdentifier, DefaultIconPath } from 'vs/platform/extensionManagement/common/extensionManagement';
import { getGalleryExtensionId, getGalleryExtensionTelemetryData, adoptToGalleryExtensionId } from 'vs/platform/extensionManagement/common/extensionManagementUtil';
import { getOrDefault } from 'vs/base/common/objects';
import { ITelemetryService } from 'vs/platform/telemetry/common/telemetry';
import { IPager } from 'vs/base/common/paging';
import { IRequestService, asJson, asText } from 'vs/platform/request/common/request';
import { IRequestOptions, IRequestContext, IHeaders } from 'vs/base/parts/request/common/request';
import { isEngineValid } from 'vs/platform/extensions/common/extensionValidator';
import { IEnvironmentService } from 'vs/platform/environment/common/environment';
import { IConfigurationService } from 'vs/platform/configuration/common/configuration'; // {{SQL CARBON EDIT}}
import { CancellationToken } from 'vs/base/common/cancellation';
import { ILogService } from 'vs/platform/log/common/log';
import { IExtensionManifest, ExtensionsPolicy, ExtensionsPolicyKey } from 'vs/platform/extensions/common/extensions'; // {{SQL CARBON EDIT}} add imports
import { IFileService } from 'vs/platform/files/common/files';
import { URI } from 'vs/base/common/uri';
import { IProductService } from 'vs/platform/product/common/productService';
import { IStorageService, StorageScope } from 'vs/platform/storage/common/storage';
import { find } from 'vs/base/common/arrays';
import { getServiceMachineId } from 'vs/platform/serviceMachineId/common/serviceMachineId';
import { optional } from 'vs/platform/instantiation/common/instantiation';
import { joinPath } from 'vs/base/common/resources';

interface IRawGalleryExtensionFile {
	assetType: string;
	source: string;
}

interface IRawGalleryExtensionProperty {
	key: string;
	value: string;
}

interface IRawGalleryExtensionVersion {
	version: string;
	lastUpdated: string;
	assetUri: string;
	fallbackAssetUri: string;
	files: IRawGalleryExtensionFile[];
	properties?: IRawGalleryExtensionProperty[];
}

interface IRawGalleryExtensionStatistics {
	statisticName: string;
	value: number;
}

interface IRawGalleryExtension {
	extensionId: string;
	extensionName: string;
	displayName: string;
	shortDescription: string;
	publisher: { displayName: string, publisherId: string, publisherName: string; };
	versions: IRawGalleryExtensionVersion[];
	statistics: IRawGalleryExtensionStatistics[];
	flags: string;
}

interface IRawGalleryQueryResult {
	results: {
		extensions: IRawGalleryExtension[];
		resultMetadata: {
			metadataType: string;
			metadataItems: {
				name: string;
				count: number;
			}[];
		}[]
	}[];
}

enum Flags {
	None = 0x0,
	IncludeVersions = 0x1,
	IncludeFiles = 0x2,
	IncludeCategoryAndTags = 0x4,
	IncludeSharedAccounts = 0x8,
	IncludeVersionProperties = 0x10,
	ExcludeNonValidated = 0x20,
	IncludeInstallationTargets = 0x40,
	IncludeAssetUri = 0x80,
	IncludeStatistics = 0x100,
	IncludeLatestVersionOnly = 0x200,
	Unpublished = 0x1000
}

function flagsToString(...flags: Flags[]): string {
	return String(flags.reduce((r, f) => r | f, 0));
}

enum FilterType {
	Tag = 1,
	ExtensionId = 4,
	Category = 5,
	ExtensionName = 7,
	Target = 8,
	Featured = 9,
	SearchText = 10,
	ExcludeWithFlags = 12
}

const AssetType = {
	Icon: 'Microsoft.VisualStudio.Services.Icons.Default',
	Details: 'Microsoft.VisualStudio.Services.Content.Details',
	Changelog: 'Microsoft.VisualStudio.Services.Content.Changelog',
	Manifest: 'Microsoft.VisualStudio.Code.Manifest',
	VSIX: 'Microsoft.VisualStudio.Services.VSIXPackage',
	License: 'Microsoft.VisualStudio.Services.Content.License',
	Repository: 'Microsoft.VisualStudio.Services.Links.Source',
	// {{SQL CARBON EDIT}}
	DownloadPage: 'Microsoft.SQLOps.DownloadPage'
};

const PropertyType = {
	Dependency: 'Microsoft.VisualStudio.Code.ExtensionDependencies',
	ExtensionPack: 'Microsoft.VisualStudio.Code.ExtensionPack',
	Engine: 'Microsoft.VisualStudio.Code.Engine',
	// {{SQL CARBON EDIT}}
	AzDataEngine: 'Microsoft.AzDataEngine',
	LocalizedLanguages: 'Microsoft.VisualStudio.Code.LocalizedLanguages',
	WebExtension: 'Microsoft.VisualStudio.Code.WebExtension'
};

interface ICriterium {
	filterType: FilterType;
	value?: string;
}

const DefaultPageSize = 10;

interface IQueryState {
	pageNumber: number;
	pageSize: number;
	sortBy: SortBy;
	sortOrder: SortOrder;
	flags: Flags;
	criteria: ICriterium[];
	assetTypes: string[];
}

const DefaultQueryState: IQueryState = {
	pageNumber: 1,
	pageSize: DefaultPageSize,
	sortBy: SortBy.NoneOrRelevance,
	sortOrder: SortOrder.Default,
	flags: Flags.None,
	criteria: [],
	assetTypes: []
};

class Query {

	constructor(private state = DefaultQueryState) { }

	get pageNumber(): number { return this.state.pageNumber; }
	get pageSize(): number { return this.state.pageSize; }
	get sortBy(): number { return this.state.sortBy; }
	get sortOrder(): number { return this.state.sortOrder; }
	get flags(): number { return this.state.flags; }
	// {{SQL CARBON EDIT}}
	get criteria(): ICriterium[] { return this.state.criteria ? this.state.criteria : []; }

	withPage(pageNumber: number, pageSize: number = this.state.pageSize): Query {
		return new Query({ ...this.state, pageNumber, pageSize });
	}

	withFilter(filterType: FilterType, ...values: string[]): Query {
		const criteria = [
			...this.state.criteria,
			...values.length ? values.map(value => ({ filterType, value })) : [{ filterType }]
		];

		return new Query({ ...this.state, criteria });
	}

	withSortBy(sortBy: SortBy): Query {
		return new Query({ ...this.state, sortBy });
	}

	withSortOrder(sortOrder: SortOrder): Query {
		return new Query({ ...this.state, sortOrder });
	}

	withFlags(...flags: Flags[]): Query {
		return new Query({ ...this.state, flags: flags.reduce<number>((r, f) => r | f, 0) });
	}

	withAssetTypes(...assetTypes: string[]): Query {
		return new Query({ ...this.state, assetTypes });
	}

	get raw(): any {
		const { criteria, pageNumber, pageSize, sortBy, sortOrder, flags, assetTypes } = this.state;
		const filters = [{ criteria, pageNumber, pageSize, sortBy, sortOrder }];
		return { filters, assetTypes, flags };
	}

	get searchText(): string {
		const criterium = this.state.criteria.filter(criterium => criterium.filterType === FilterType.SearchText)[0];
		return criterium && criterium.value ? criterium.value : '';
	}
}

function getStatistic(statistics: IRawGalleryExtensionStatistics[], name: string): number {
	const result = (statistics || []).filter(s => s.statisticName === name)[0];
	return result ? result.value : 0;
}

function getCoreTranslationAssets(version: IRawGalleryExtensionVersion): [string, IGalleryExtensionAsset][] {
	const coreTranslationAssetPrefix = 'Microsoft.VisualStudio.Code.Translation.';
	const result = version.files.filter(f => f.assetType.indexOf(coreTranslationAssetPrefix) === 0);
	return result.reduce<[string, IGalleryExtensionAsset][]>((result, file) => {
		const asset = getVersionAsset(version, file.assetType);
		if (asset) {
			result.push([file.assetType.substring(coreTranslationAssetPrefix.length), asset]);
		}
		return result;
	}, []);
}

function getRepositoryAsset(version: IRawGalleryExtensionVersion): IGalleryExtensionAsset | null {
	if (version.properties) {
		const results = version.properties.filter(p => p.key === AssetType.Repository);
		const gitRegExp = new RegExp('((git|ssh|http(s)?)|(git@[\w.]+))(:(//)?)([\w.@\:/\-~]+)(.git)(/)?');

		const uri = results.filter(r => gitRegExp.test(r.value))[0];
		return uri ? { uri: uri.value, fallbackUri: uri.value } : null;
	}
	return getVersionAsset(version, AssetType.Repository);
}

function getDownloadAsset(version: IRawGalleryExtensionVersion): IGalleryExtensionAsset {
	// {{SQL CARBON EDIT}} - Use the extension VSIX download URL if present
	const asset = getVersionAsset(version, AssetType.VSIX);
	if (asset) {
		return asset;
	}
	// {{SQL CARBON EDIT}} - End

	return {
		uri: `${version.fallbackAssetUri}/${AssetType.VSIX}?redirect=true`,
		fallbackUri: `${version.fallbackAssetUri}/${AssetType.VSIX}`
	};
}

function getIconAsset(version: IRawGalleryExtensionVersion): IGalleryExtensionAsset {
	const asset = getVersionAsset(version, AssetType.Icon);
	if (asset) {
		return asset;
	}
	const uri = DefaultIconPath;
	return { uri, fallbackUri: uri };
}

function getVersionAsset(version: IRawGalleryExtensionVersion, type: string): IGalleryExtensionAsset | null {
	const result = version.files.filter(f => f.assetType === type)[0];

	// {{SQL CARBON EDIT}}
	let uriFromSource: string | undefined;
	if (result) {
		uriFromSource = result.source;
	}
	if (type === AssetType.VSIX) {
		return {
			uri: uriFromSource || `${version.fallbackAssetUri}/${type}?redirect=true`,
			fallbackUri: `${version.fallbackAssetUri}/${type}`
		};
	}
	if (version.assetUri) {
		return {
			uri: `${version.assetUri}/${type}`,
			fallbackUri: `${version.fallbackAssetUri}/${type}`
		};
	} else {
		return result ? { uri: uriFromSource!, fallbackUri: `${version.fallbackAssetUri}/${type}` } : null;
	}
	// return result ? { uri: `${version.assetUri}/${type}`, fallbackUri: `${version.fallbackAssetUri}/${type}` } : null;
	// {{SQL CARBON EDIT}} - End
}

function getExtensions(version: IRawGalleryExtensionVersion, property: string): string[] {
	const values = version.properties ? version.properties.filter(p => p.key === property) : [];
	const value = values.length > 0 && values[0].value;
	return value ? value.split(',').map(v => adoptToGalleryExtensionId(v)) : [];
}

function getEngine(version: IRawGalleryExtensionVersion): string {
	const values = version.properties ? version.properties.filter(p => p.key === PropertyType.Engine) : [];
	return (values.length > 0 && values[0].value) || '';
}

// {{SQL CARBON EDIT}}
function getAzureDataStudioEngine(version: IRawGalleryExtensionVersion): string {
	const values = version.properties ? version.properties.filter(p => p.key === PropertyType.AzDataEngine) : [];
	return (values.length > 0 && values[0].value) || '';
}

function getLocalizedLanguages(version: IRawGalleryExtensionVersion): string[] {
	const values = version.properties ? version.properties.filter(p => p.key === PropertyType.LocalizedLanguages) : [];
	const value = (values.length > 0 && values[0].value) || '';
	return value ? value.split(',') : [];
}

function getIsPreview(flags: string): boolean {
	return flags.indexOf('preview') !== -1;
}

function getIsWebExtension(version: IRawGalleryExtensionVersion): boolean {
	const webExtensionProperty = version.properties ? version.properties.find(p => p.key === PropertyType.WebExtension) : undefined;
	return !!webExtensionProperty && webExtensionProperty.value === 'true';
}

function getWebResource(version: IRawGalleryExtensionVersion): URI | undefined {
	return version.files.some(f => f.assetType.startsWith('Microsoft.VisualStudio.Code.WebResources'))
		? joinPath(URI.parse(version.assetUri), 'Microsoft.VisualStudio.Code.WebResources', 'extension')
		: undefined;
}

function toExtension(galleryExtension: IRawGalleryExtension, version: IRawGalleryExtensionVersion, index: number, query: Query, querySource?: string): IGalleryExtension {
	const assets = <IGalleryExtensionAssets>{
		manifest: getVersionAsset(version, AssetType.Manifest),
		readme: getVersionAsset(version, AssetType.Details),
		changelog: getVersionAsset(version, AssetType.Changelog),
		license: getVersionAsset(version, AssetType.License),
		repository: getRepositoryAsset(version),
		download: getDownloadAsset(version),
		// {{SQL CARBON EDIT}} - Add downloadPage
		downloadPage: getVersionAsset(version, AssetType.DownloadPage),
		icon: getIconAsset(version),
		coreTranslations: getCoreTranslationAssets(version)
	};

	return {
		identifier: {
			id: getGalleryExtensionId(galleryExtension.publisher.publisherName, galleryExtension.extensionName),
			uuid: galleryExtension.extensionId
		},
		name: galleryExtension.extensionName,
		version: version.version,
		date: version.lastUpdated,
		displayName: galleryExtension.displayName,
		publisherId: galleryExtension.publisher.publisherId,
		publisher: galleryExtension.publisher.publisherName,
		publisherDisplayName: galleryExtension.publisher.displayName,
		description: galleryExtension.shortDescription || '',
		installCount: getStatistic(galleryExtension.statistics, 'install'),
		rating: getStatistic(galleryExtension.statistics, 'averagerating'),
		ratingCount: getStatistic(galleryExtension.statistics, 'ratingcount'),
		assetUri: URI.parse(version.assetUri),
		webResource: getWebResource(version),
		assetTypes: version.files.map(({ assetType }) => assetType),
		assets,
		properties: {
			dependencies: getExtensions(version, PropertyType.Dependency),
			extensionPack: getExtensions(version, PropertyType.ExtensionPack),
			engine: getEngine(version),
			// {{SQL CARBON EDIT}}
			azDataEngine: getAzureDataStudioEngine(version),
			localizedLanguages: getLocalizedLanguages(version),
			webExtension: getIsWebExtension(version)
		},
		/* __GDPR__FRAGMENT__
			"GalleryExtensionTelemetryData2" : {
				"index" : { "classification": "SystemMetaData", "purpose": "FeatureInsight", "isMeasurement": true },
				"searchText": { "classification": "CustomerContent", "purpose": "FeatureInsight" },
				"querySource": { "classification": "SystemMetaData", "purpose": "FeatureInsight" }
			}
		*/
		telemetryData: {
			index: ((query.pageNumber - 1) * query.pageSize) + index,
			searchText: query.searchText,
			querySource
		},
		preview: getIsPreview(galleryExtension.flags)
	};
}

interface IRawExtensionsReport {
	malicious: string[];
	slow: string[];
}

export class ExtensionGalleryService implements IExtensionGalleryService {

	declare readonly _serviceBrand: undefined;

	private extensionsGalleryUrl: string | undefined;
	private extensionsControlUrl: string | undefined;

	private readonly commonHeadersPromise: Promise<{ [key: string]: string; }>;

	constructor(
		@IRequestService private readonly requestService: IRequestService,
		@ILogService private readonly logService: ILogService,
		@IEnvironmentService private readonly environmentService: IEnvironmentService,
		@ITelemetryService private readonly telemetryService: ITelemetryService,
		@IConfigurationService private configurationService: IConfigurationService, // {{SQL CARBON EDIT}}
		@IFileService private readonly fileService: IFileService,
		@IProductService private readonly productService: IProductService,
		@optional(IStorageService) storageService: IStorageService,
	) {
		const config = productService.extensionsGallery;
		this.extensionsGalleryUrl = config && config.serviceUrl;
		this.extensionsControlUrl = config && config.controlUrl;
		this.commonHeadersPromise = resolveMarketplaceHeaders(productService.version, this.environmentService, this.fileService, storageService);
	}

	private api(path = ''): string {
		// {{SQL CARBON EDIT}}
		return `${this.extensionsGalleryUrl}`;
	}

	isEnabled(): boolean {
		return !!this.extensionsGalleryUrl;
	}

	async getCompatibleExtension(arg1: IExtensionIdentifier | IGalleryExtension, version?: string): Promise<IGalleryExtension | null> {
		const extension = await this.getCompatibleExtensionByEngine(arg1, version);

		if (extension?.properties.webExtension) {
			return extension.webResource ? extension : null;
		} else {
			return extension;
		}
	}

	private async getCompatibleExtensionByEngine(arg1: IExtensionIdentifier | IGalleryExtension, version?: string): Promise<IGalleryExtension | null> {
		const extension: IGalleryExtension | null = isIExtensionIdentifier(arg1) ? null : arg1;
<<<<<<< HEAD
		// {{SQL CARBON EDIT}}
		// Change to original version: removed the extension version validation
		// Reason: This method is used to find the matching gallery extension for the locally installed extension,
		//         since we only have one entry for each extension (not in-scope to enable mutiple version support for now),
		//         if the new version of extension is not compatible, the extension won't be displayed properly.
		if (extension) {
			return Promise.resolve(extension);
=======
		if (extension && extension.properties.engine && isEngineValid(extension.properties.engine, this.productService.version)) {
			return extension;
>>>>>>> ab566ed1
		}
		const { id, uuid } = <IExtensionIdentifier>arg1; // {{SQL CARBON EDIT}} @anthonydresser remove extension ? extension.identifier
		let query = new Query()
			.withFlags(Flags.IncludeAssetUri, Flags.IncludeStatistics, Flags.IncludeFiles, Flags.IncludeVersionProperties)
			.withPage(1, 1)
			.withFilter(FilterType.Target, 'Microsoft.VisualStudio.Code');

		if (uuid) {
			query = query.withFilter(FilterType.ExtensionId, uuid);
		} else {
			query = query.withFilter(FilterType.ExtensionName, id);
		}

		const { galleryExtensions } = await this.queryGallery(query, CancellationToken.None);
		const [rawExtension] = galleryExtensions;
		if (!rawExtension || !rawExtension.versions.length) {
			return null;
		}

		if (version) {
			const versionAsset = rawExtension.versions.filter(v => v.version === version)[0];
			if (versionAsset) {
				const extension = toExtension(rawExtension, versionAsset, 0, query);
				if (extension.properties.engine && isEngineValid(extension.properties.engine, this.productService.version)) {
					return extension;
				}
			}
			return null;
		}

		const rawVersion = await this.getLastValidExtensionVersion(rawExtension, rawExtension.versions);
		if (rawVersion) {
			return toExtension(rawExtension, rawVersion, 0, query);
		}
		return null;
	}

	query(token: CancellationToken): Promise<IPager<IGalleryExtension>>;
	query(options: IQueryOptions, token: CancellationToken): Promise<IPager<IGalleryExtension>>;
	async query(arg1: any, arg2?: any): Promise<IPager<IGalleryExtension>> {
		const options: IQueryOptions = CancellationToken.isCancellationToken(arg1) ? {} : arg1;
		const token: CancellationToken = CancellationToken.isCancellationToken(arg1) ? arg1 : arg2;

		if (!this.isEnabled()) {
			throw new Error('No extension gallery service configured.');
		}

		const type = options.names ? 'ids' : (options.text ? 'text' : 'all');
		let text = options.text || '';
		const pageSize = getOrDefault(options, o => o.pageSize, 50);

		type GalleryServiceQueryClassification = {
			type: { classification: 'SystemMetaData', purpose: 'FeatureInsight' };
			text: { classification: 'CustomerContent', purpose: 'FeatureInsight' };
		};
		type GalleryServiceQueryEvent = {
			type: string;
			text: string;
		};
		this.telemetryService.publicLog2<GalleryServiceQueryEvent, GalleryServiceQueryClassification>('galleryService:query', { type, text });

		let query = new Query()
			.withFlags(Flags.IncludeLatestVersionOnly, Flags.IncludeAssetUri, Flags.IncludeStatistics, Flags.IncludeFiles, Flags.IncludeVersionProperties)
			.withPage(1, pageSize)
			.withFilter(FilterType.Target, 'Microsoft.VisualStudio.Code');

		if (text) {
			// Use category filter instead of "category:themes"
			text = text.replace(/\bcategory:("([^"]*)"|([^"]\S*))(\s+|\b|$)/g, (_, quotedCategory, category) => {
				query = query.withFilter(FilterType.Category, category || quotedCategory);
				return '';
			});

			// Use tag filter instead of "tag:debuggers"
			text = text.replace(/\btag:("([^"]*)"|([^"]\S*))(\s+|\b|$)/g, (_, quotedTag, tag) => {
				query = query.withFilter(FilterType.Tag, tag || quotedTag);
				return '';
			});

			// Use featured filter
			text = text.replace(/\bfeatured(\s+|\b|$)/g, () => {
				query = query.withFilter(FilterType.Featured);
				return '';
			});

			text = text.trim();

			if (text) {
				text = text.length < 200 ? text : text.substring(0, 200);
				query = query.withFilter(FilterType.SearchText, text);
			}

			query = query.withSortBy(SortBy.NoneOrRelevance);
		} else if (options.ids) {
			query = query.withFilter(FilterType.ExtensionId, ...options.ids);
		} else if (options.names) {
			query = query.withFilter(FilterType.ExtensionName, ...options.names);
		} else {
			query = query.withSortBy(SortBy.InstallCount);
		}

		if (typeof options.sortBy === 'number') {
			query = query.withSortBy(options.sortBy);
		}

		if (typeof options.sortOrder === 'number') {
			query = query.withSortOrder(options.sortOrder);
		}

<<<<<<< HEAD
		return this.queryGallery(query, token).then(({ galleryExtensions, total }) => {
			const extensions = galleryExtensions.map((e, index) => toExtension(e, e.versions[0], index, query, options.source));
			// {{SQL CARBON EDIT}}
			const pageSize = extensions.length;
			const getPage = (pageIndex: number, ct: CancellationToken) => {
				if (ct.isCancellationRequested) {
					return Promise.reject(canceled());
				}

				const nextPageQuery = query.withPage(pageIndex + 1);
				return this.queryGallery(nextPageQuery, ct)
					.then(({ galleryExtensions }) => galleryExtensions.map((e, index) => toExtension(e, e.versions[0], index, nextPageQuery, options.source)));
			};
=======
		const { galleryExtensions, total } = await this.queryGallery(query, token);
		const extensions = galleryExtensions.map((e, index) => toExtension(e, e.versions[0], index, query, options.source));
		const getPage = async (pageIndex: number, ct: CancellationToken) => {
			if (ct.isCancellationRequested) {
				throw canceled();
			}
			const nextPageQuery = query.withPage(pageIndex + 1);
			const { galleryExtensions } = await this.queryGallery(nextPageQuery, ct);
			return galleryExtensions.map((e, index) => toExtension(e, e.versions[0], index, nextPageQuery, options.source));
		};
>>>>>>> ab566ed1

		return { firstPage: extensions, total, pageSize: query.pageSize, getPage } as IPager<IGalleryExtension>;
	}

<<<<<<< HEAD
	// {{SQL CARBON EDIT}}
	/**
	 * The result of querying the gallery returns all the extensions because it's only reading a static file.
	 * So this method should apply all the filters and return the actual result
	 */
	private createQueryResult(query: Query, galleryExtensions: IRawGalleryExtension[]): { galleryExtensions: IRawGalleryExtension[], total: number; } {

		// Filtering
		let filteredExtensions = galleryExtensions;
		if (query.criteria) {
			const ids = query.criteria.filter(x => x.filterType === FilterType.ExtensionId).map(v => v.value ? v.value.toLocaleLowerCase() : undefined);
			if (ids && ids.length > 0) {
				filteredExtensions = filteredExtensions.filter(e => e.extensionId && find(ids, x => x === e.extensionId.toLocaleLowerCase()));
			}
			const names = query.criteria.filter(x => x.filterType === FilterType.ExtensionName).map(v => v.value ? v.value.toLocaleLowerCase() : undefined);
			if (names && names.length > 0) {
				filteredExtensions = filteredExtensions.filter(e => e.extensionName && e.publisher.publisherName && find(names, x => x === `${e.publisher.publisherName.toLocaleLowerCase()}.${e.extensionName.toLocaleLowerCase()}`));
			}
			const categoryFilters = query.criteria.filter(x => x.filterType === FilterType.Category).map(v => v.value ? v.value.toLowerCase() : undefined);
			if (categoryFilters && categoryFilters.length > 0) {
				// Implement the @category: "language packs" filtering
				if (find(categoryFilters, x => x === 'language packs')) {
					filteredExtensions = filteredExtensions.filter(e => {
						// we only have 1 version for our extensions in the gallery file, so this should always be the case
						if (e.versions.length === 1) {
							const extension = toExtension(e, e.versions[0], 0, query);
							return extension.properties.localizedLanguages && extension.properties.localizedLanguages.length > 0;
						}
						return false;
					});
				}
			}
			const searchTexts = query.criteria.filter(x => x.filterType === FilterType.SearchText).map(v => v.value ? v.value.toLocaleLowerCase() : undefined);
			if (searchTexts && searchTexts.length > 0) {
				searchTexts.forEach(searchText => {
					if (searchText !== '@allmarketplace') {
						filteredExtensions = filteredExtensions.filter(e => ExtensionGalleryService.isMatchingExtension(e, searchText));
					}
				});
			}
		}

		// Sorting
		switch (query.sortBy) {
			case SortBy.PublisherName:
				filteredExtensions.sort((a, b) => ExtensionGalleryService.compareByField(a.publisher, b.publisher, 'publisherName'));
				break;
			case SortBy.Title:
			default:
				filteredExtensions.sort((a, b) => ExtensionGalleryService.compareByField(a, b, 'displayName'));
				break;
		}

		let actualTotal = filteredExtensions.length;

		// {{SQL CARBON EDIT}}
		let extensionPolicy = this.configurationService.getValue<string>(ExtensionsPolicyKey);
		if (extensionPolicy === ExtensionsPolicy.allowMicrosoft) {
			filteredExtensions = filteredExtensions.filter(ext => ext.publisher && ext.publisher.displayName === 'Microsoft');
		}
		return { galleryExtensions: filteredExtensions, total: actualTotal };
	}

	// {{SQL CARBON EDIT}}
	/*
	 * Checks whether the extension matches the search text
	 */
	public static isMatchingExtension(extension?: IRawGalleryExtension, searchText?: string): boolean {
		if (!searchText) {
			return true;
		}
		let text = searchText.toLocaleLowerCase();
		return !!extension
			&& !!(extension.extensionName && extension.extensionName.toLocaleLowerCase().indexOf(text) > -1 ||
				extension.publisher && extension.publisher.publisherName && extension.publisher.publisherName.toLocaleLowerCase().indexOf(text) > -1 ||
				extension.publisher && extension.publisher.displayName && extension.publisher.displayName.toLocaleLowerCase().indexOf(text) > -1 ||
				extension.displayName && extension.displayName.toLocaleLowerCase().indexOf(text) > -1 ||
				extension.shortDescription && extension.shortDescription.toLocaleLowerCase().indexOf(text) > -1 ||
				extension.extensionId && extension.extensionId.toLocaleLowerCase().indexOf(text) > -1);
	}

	public static compareByField(a: any, b: any, fieldName: string): number {
		if (a && !b) {
			return 1;
		}
		if (b && !a) {
			return -1;
		}
		if (a && a[fieldName] && (!b || !b[fieldName])) {
			return 1;
		}
		if (b && b[fieldName] && (!a || !a[fieldName])) {
			return -1;
		}
		if (!b || !b[fieldName] && (!a || !a[fieldName])) {
			return 0;
		}
		if (a[fieldName] === b[fieldName]) {
			return 0;
		}
		return a[fieldName] < b[fieldName] ? -1 : 1;
	}

	private queryGallery(query: Query, token: CancellationToken): Promise<{ galleryExtensions: IRawGalleryExtension[], total: number; }> {
=======
	private async queryGallery(query: Query, token: CancellationToken): Promise<{ galleryExtensions: IRawGalleryExtension[], total: number; }> {
		if (!this.isEnabled()) {
			throw new Error('No extension gallery service configured.');
		}

>>>>>>> ab566ed1
		// Always exclude non validated and unpublished extensions
		query = query
			.withFlags(query.flags, Flags.ExcludeNonValidated)
			.withFilter(FilterType.ExcludeWithFlags, flagsToString(Flags.Unpublished));

		const commonHeaders = await this.commonHeadersPromise;
		const data = JSON.stringify(query.raw);
		const headers = {
			...commonHeaders,
			'Content-Type': 'application/json',
			'Accept': 'application/json;api-version=3.0-preview.1',
			'Accept-Encoding': 'gzip',
			'Content-Length': String(data.length)
		};

<<<<<<< HEAD
			return this.requestService.request({
				// {{SQL CARBON EDIT}}
				type: 'GET',
				url: this.api('/extensionquery'),
				data,
				headers
			}, token).then(context => {

				// {{SQL CARBON EDIT}}
				let extensionPolicy: string = this.configurationService.getValue<string>(ExtensionsPolicyKey);
				if (context.res.statusCode && context.res.statusCode >= 400 && context.res.statusCode < 500 || extensionPolicy === ExtensionsPolicy.allowNone) {
					return { galleryExtensions: [], total: 0 };
				}

				return asJson<IRawGalleryQueryResult>(context).then(result => {
					if (result) {
						const r = result.results[0];
						const galleryExtensions = r.extensions;
						// const resultCount = r.resultMetadata && r.resultMetadata.filter(m => m.metadataType === 'ResultCount')[0]; {{SQL CARBON EDIT}} comment out for no unused
						// const total = resultCount && resultCount.metadataItems.filter(i => i.name === 'TotalCount')[0].count || 0; {{SQL CARBON EDIT}} comment out for no unused

						// {{SQL CARBON EDIT}}
						let filteredExtensionsResult = this.createQueryResult(query, galleryExtensions);

						return { galleryExtensions: filteredExtensionsResult.galleryExtensions, total: filteredExtensionsResult.total };
						// {{SQL CARBON EDIT}} - End
					}
					return { galleryExtensions: [], total: 0 };
				});
			});
		});
=======
		const context = await this.requestService.request({
			type: 'POST',
			url: this.api('/extensionquery'),
			data,
			headers
		}, token);

		if (context.res.statusCode && context.res.statusCode >= 400 && context.res.statusCode < 500) {
			return { galleryExtensions: [], total: 0 };
		}

		const result = await asJson<IRawGalleryQueryResult>(context);
		if (result) {
			const r = result.results[0];
			const galleryExtensions = r.extensions;
			const resultCount = r.resultMetadata && r.resultMetadata.filter(m => m.metadataType === 'ResultCount')[0];
			const total = resultCount && resultCount.metadataItems.filter(i => i.name === 'TotalCount')[0].count || 0;

			return { galleryExtensions, total };
		}
		return { galleryExtensions: [], total: 0 };
>>>>>>> ab566ed1
	}

	async reportStatistic(publisher: string, name: string, version: string, type: StatisticType): Promise<void> {
		if (!this.isEnabled()) {
			return undefined;
		}

		const commonHeaders = await this.commonHeadersPromise;
		const headers = { ...commonHeaders, Accept: '*/*;api-version=4.0-preview.1' };
		try {
			await this.requestService.request({
				type: 'POST',
				url: this.api(`/publishers/${publisher}/extensions/${name}/${version}/stats?statType=${type}`),
				headers
			}, CancellationToken.None);
		} catch (error) { /* Ignore */ }
	}

	async download(extension: IGalleryExtension, location: URI, operation: InstallOperation): Promise<void> {
		this.logService.trace('ExtensionGalleryService#download', extension.identifier.id);
		const data = getGalleryExtensionTelemetryData(extension);
		const startTime = new Date().getTime();
		/* __GDPR__
			"galleryService:downloadVSIX" : {
				"duration": { "classification": "SystemMetaData", "purpose": "PerformanceAndHealth", "isMeasurement": true },
				"${include}": [
					"${GalleryExtensionTelemetryData}"
				]
			}
		*/
		const log = (duration: number) => this.telemetryService.publicLog('galleryService:downloadVSIX', { ...data, duration });

		// {{SQL Carbon Edit}} - Don't append install or update on to the URL
		// const operationParam = operation === InstallOperation.Install ? 'install' : operation === InstallOperation.Update ? 'update' : '';
		const operationParam = undefined;
		const downloadAsset = operationParam ? {
			uri: `${extension.assets.download.uri}&${operationParam}=true`,
			fallbackUri: `${extension.assets.download.fallbackUri}?${operationParam}=true`
		} : extension.assets.download;

		const context = await this.getAsset(downloadAsset);
		await this.fileService.writeFile(location, context.stream);
		log(new Date().getTime() - startTime);
	}

	async getReadme(extension: IGalleryExtension, token: CancellationToken): Promise<string> {
		if (extension.assets.readme) {
			const context = await this.getAsset(extension.assets.readme, {}, token);
			const content = await asText(context);
			return content || '';
		}
		return '';
	}

	async getManifest(extension: IGalleryExtension, token: CancellationToken): Promise<IExtensionManifest | null> {
		if (extension.assets.manifest) {
			const context = await this.getAsset(extension.assets.manifest, {}, token);
			const text = await asText(context);
			return text ? JSON.parse(text) : null;
		}
		return null;
	}

	async getCoreTranslation(extension: IGalleryExtension, languageId: string): Promise<ITranslation | null> {
		const asset = extension.assets.coreTranslations.filter(t => t[0] === languageId.toUpperCase())[0];
		if (asset) {
			const context = await this.getAsset(asset[1]);
			const text = await asText(context);
			return text ? JSON.parse(text) : null;
		}
		return null;
	}

	async getChangelog(extension: IGalleryExtension, token: CancellationToken): Promise<string> {
		if (extension.assets.changelog) {
			const context = await this.getAsset(extension.assets.changelog, {}, token);
			const content = await asText(context);
			return content || '';
		}
		return '';
	}

	async getAllVersions(extension: IGalleryExtension, compatible: boolean): Promise<IGalleryExtensionVersion[]> {
		let query = new Query()
			.withFlags(Flags.IncludeVersions, Flags.IncludeFiles, Flags.IncludeVersionProperties)
			.withPage(1, 1)
			.withFilter(FilterType.Target, 'Microsoft.VisualStudio.Code');

		if (extension.identifier.uuid) {
			query = query.withFilter(FilterType.ExtensionId, extension.identifier.uuid);
		} else {
			query = query.withFilter(FilterType.ExtensionName, extension.identifier.id);
		}

		const result: IGalleryExtensionVersion[] = [];
		const { galleryExtensions } = await this.queryGallery(query, CancellationToken.None);
		if (galleryExtensions.length) {
			if (compatible) {
				await Promise.all(galleryExtensions[0].versions.map(async v => {
					let engine: string | undefined;
					try {
						engine = await this.getEngine(v);
					} catch (error) { /* Ignore error and skip version */ }
					if (engine && isEngineValid(engine, this.productService.version)) {
						result.push({ version: v!.version, date: v!.lastUpdated });
					}
				}));
			} else {
				result.push(...galleryExtensions[0].versions.map(v => ({ version: v.version, date: v.lastUpdated })));
			}
		}
		return result;
	}

	private async getAsset(asset: IGalleryExtensionAsset, options: IRequestOptions = {}, token: CancellationToken = CancellationToken.None): Promise<IRequestContext> {
		const commonHeaders = await this.commonHeadersPromise;
		const baseOptions = { type: 'GET' };
		const headers = { ...commonHeaders, ...(options.headers || {}) };
		options = { ...options, ...baseOptions, headers };

		const url = asset.uri;
		const fallbackUrl = asset.fallbackUri;
		const firstOptions = { ...options, url };

		try {
			const context = await this.requestService.request(firstOptions, token);
			if (context.res.statusCode === 200) {
				return context;
			}
			const message = await asText(context);
			throw new Error(`Expected 200, got back ${context.res.statusCode} instead.\n\n${message}`);
		} catch (err) {
			if (isPromiseCanceledError(err)) {
				throw err;
			}

			const message = getErrorMessage(err);
			type GalleryServiceCDNFallbackClassification = {
				url: { classification: 'SystemMetaData', purpose: 'FeatureInsight' };
				message: { classification: 'SystemMetaData', purpose: 'FeatureInsight' };
			};
			type GalleryServiceCDNFallbackEvent = {
				url: string;
				message: string;
			};
			this.telemetryService.publicLog2<GalleryServiceCDNFallbackEvent, GalleryServiceCDNFallbackClassification>('galleryService:cdnFallback', { url, message });

			const fallbackOptions = { ...options, url: fallbackUrl };
			return this.requestService.request(fallbackOptions, token);
		}
	}

	private async getLastValidExtensionVersion(extension: IRawGalleryExtension, versions: IRawGalleryExtensionVersion[]): Promise<IRawGalleryExtensionVersion | null> {
		const version = this.getLastValidExtensionVersionFromProperties(extension, versions);
		if (version) {
			return version;
		}
		return this.getLastValidExtensionVersionRecursively(extension, versions);
	}

	private getLastValidExtensionVersionFromProperties(extension: IRawGalleryExtension, versions: IRawGalleryExtensionVersion[]): IRawGalleryExtensionVersion | null {
		for (const version of versions) {
			// {{SQL CARBON EDIT}}
			const vsCodeEngine = getEngine(version);
			const azDataEngine = getAzureDataStudioEngine(version);
			// Require at least one engine version
			if (!vsCodeEngine && !azDataEngine) {
				return null;
			}
<<<<<<< HEAD
			const vsCodeEngineValid = !vsCodeEngine || (vsCodeEngine && isEngineValid(vsCodeEngine, this.productService.vscodeVersion));
			const azDataEngineValid = !azDataEngine || (azDataEngine && isEngineValid(azDataEngine, this.productService.version));
			if (vsCodeEngineValid && azDataEngineValid) {
				return Promise.resolve(version);
=======
			if (isEngineValid(engine, this.productService.version)) {
				return version;
>>>>>>> ab566ed1
			}
		}
		return null;
	}

	private async getEngine(version: IRawGalleryExtensionVersion): Promise<string> {
		const engine = getEngine(version);
		if (engine) {
			return engine;
		}

		const manifestAsset = getVersionAsset(version, AssetType.Manifest);
		if (!manifestAsset) {
			throw new Error('Manifest was not found');
		}

		const headers = { 'Accept-Encoding': 'gzip' };
		const context = await this.getAsset(manifestAsset, { headers });
		const manifest = await asJson<IExtensionManifest>(context);
		if (manifest) {
			return manifest.engines.vscode;
		}

		throw new Error('Error while reading manifest');
	}

	private async getLastValidExtensionVersionRecursively(extension: IRawGalleryExtension, versions: IRawGalleryExtensionVersion[]): Promise<IRawGalleryExtensionVersion | null> {
		if (!versions.length) {
			return null;
		}

		const version = versions[0];
		const engine = await this.getEngine(version);
		if (!isEngineValid(engine, this.productService.version)) {
			return this.getLastValidExtensionVersionRecursively(extension, versions.slice(1));
		}

		version.properties = version.properties || [];
		version.properties.push({ key: PropertyType.Engine, value: engine });
		return version;
	}

	async getExtensionsReport(): Promise<IReportedExtension[]> {
		if (!this.isEnabled()) {
			throw new Error('No extension gallery service configured.');
		}

		if (!this.extensionsControlUrl) {
			return [];
		}

		const context = await this.requestService.request({ type: 'GET', url: this.extensionsControlUrl }, CancellationToken.None);
		if (context.res.statusCode !== 200) {
			throw new Error('Could not get extensions report.');
		}

		const result = await asJson<IRawExtensionsReport>(context);
		const map = new Map<string, IReportedExtension>();

		if (result) {
			for (const id of result.malicious) {
				const ext = map.get(id) || { id: { id }, malicious: true, slow: false };
				ext.malicious = true;
				map.set(id, ext);
			}
		}

		return [...map.values()];
	}
}

export async function resolveMarketplaceHeaders(version: string, environmentService: IEnvironmentService, fileService: IFileService, storageService: {
	get: (key: string, scope: StorageScope) => string | undefined,
	store: (key: string, value: string, scope: StorageScope) => void
} | undefined): Promise<{ [key: string]: string; }> {
	const headers: IHeaders = {
		'X-Market-Client-Id': `VSCode ${version}`,
		'User-Agent': `VSCode ${version}`
	};
	const uuid = await getServiceMachineId(environmentService, fileService, storageService);
	headers['X-Market-User-Id'] = uuid;
	return headers;
}<|MERGE_RESOLUTION|>--- conflicted
+++ resolved
@@ -431,7 +431,6 @@
 
 	private async getCompatibleExtensionByEngine(arg1: IExtensionIdentifier | IGalleryExtension, version?: string): Promise<IGalleryExtension | null> {
 		const extension: IGalleryExtension | null = isIExtensionIdentifier(arg1) ? null : arg1;
-<<<<<<< HEAD
 		// {{SQL CARBON EDIT}}
 		// Change to original version: removed the extension version validation
 		// Reason: This method is used to find the matching gallery extension for the locally installed extension,
@@ -439,10 +438,6 @@
 		//         if the new version of extension is not compatible, the extension won't be displayed properly.
 		if (extension) {
 			return Promise.resolve(extension);
-=======
-		if (extension && extension.properties.engine && isEngineValid(extension.properties.engine, this.productService.version)) {
-			return extension;
->>>>>>> ab566ed1
 		}
 		const { id, uuid } = <IExtensionIdentifier>arg1; // {{SQL CARBON EDIT}} @anthonydresser remove extension ? extension.identifier
 		let query = new Query()
@@ -552,21 +547,6 @@
 			query = query.withSortOrder(options.sortOrder);
 		}
 
-<<<<<<< HEAD
-		return this.queryGallery(query, token).then(({ galleryExtensions, total }) => {
-			const extensions = galleryExtensions.map((e, index) => toExtension(e, e.versions[0], index, query, options.source));
-			// {{SQL CARBON EDIT}}
-			const pageSize = extensions.length;
-			const getPage = (pageIndex: number, ct: CancellationToken) => {
-				if (ct.isCancellationRequested) {
-					return Promise.reject(canceled());
-				}
-
-				const nextPageQuery = query.withPage(pageIndex + 1);
-				return this.queryGallery(nextPageQuery, ct)
-					.then(({ galleryExtensions }) => galleryExtensions.map((e, index) => toExtension(e, e.versions[0], index, nextPageQuery, options.source)));
-			};
-=======
 		const { galleryExtensions, total } = await this.queryGallery(query, token);
 		const extensions = galleryExtensions.map((e, index) => toExtension(e, e.versions[0], index, query, options.source));
 		const getPage = async (pageIndex: number, ct: CancellationToken) => {
@@ -577,12 +557,11 @@
 			const { galleryExtensions } = await this.queryGallery(nextPageQuery, ct);
 			return galleryExtensions.map((e, index) => toExtension(e, e.versions[0], index, nextPageQuery, options.source));
 		};
->>>>>>> ab566ed1
-
-		return { firstPage: extensions, total, pageSize: query.pageSize, getPage } as IPager<IGalleryExtension>;
-	}
-
-<<<<<<< HEAD
+
+		// {{ SQL CARBON EDIT }}
+		return { firstPage: extensions, total, pageSize: extensions.length, getPage } as IPager<IGalleryExtension>;
+	}
+
 	// {{SQL CARBON EDIT}}
 	/**
 	 * The result of querying the gallery returns all the extensions because it's only reading a static file.
@@ -686,14 +665,10 @@
 		return a[fieldName] < b[fieldName] ? -1 : 1;
 	}
 
-	private queryGallery(query: Query, token: CancellationToken): Promise<{ galleryExtensions: IRawGalleryExtension[], total: number; }> {
-=======
 	private async queryGallery(query: Query, token: CancellationToken): Promise<{ galleryExtensions: IRawGalleryExtension[], total: number; }> {
 		if (!this.isEnabled()) {
 			throw new Error('No extension gallery service configured.');
 		}
-
->>>>>>> ab566ed1
 		// Always exclude non validated and unpublished extensions
 		query = query
 			.withFlags(query.flags, Flags.ExcludeNonValidated)
@@ -709,47 +684,17 @@
 			'Content-Length': String(data.length)
 		};
 
-<<<<<<< HEAD
-			return this.requestService.request({
-				// {{SQL CARBON EDIT}}
-				type: 'GET',
-				url: this.api('/extensionquery'),
-				data,
-				headers
-			}, token).then(context => {
-
-				// {{SQL CARBON EDIT}}
-				let extensionPolicy: string = this.configurationService.getValue<string>(ExtensionsPolicyKey);
-				if (context.res.statusCode && context.res.statusCode >= 400 && context.res.statusCode < 500 || extensionPolicy === ExtensionsPolicy.allowNone) {
-					return { galleryExtensions: [], total: 0 };
-				}
-
-				return asJson<IRawGalleryQueryResult>(context).then(result => {
-					if (result) {
-						const r = result.results[0];
-						const galleryExtensions = r.extensions;
-						// const resultCount = r.resultMetadata && r.resultMetadata.filter(m => m.metadataType === 'ResultCount')[0]; {{SQL CARBON EDIT}} comment out for no unused
-						// const total = resultCount && resultCount.metadataItems.filter(i => i.name === 'TotalCount')[0].count || 0; {{SQL CARBON EDIT}} comment out for no unused
-
-						// {{SQL CARBON EDIT}}
-						let filteredExtensionsResult = this.createQueryResult(query, galleryExtensions);
-
-						return { galleryExtensions: filteredExtensionsResult.galleryExtensions, total: filteredExtensionsResult.total };
-						// {{SQL CARBON EDIT}} - End
-					}
-					return { galleryExtensions: [], total: 0 };
-				});
-			});
-		});
-=======
 		const context = await this.requestService.request({
-			type: 'POST',
+			// {{SQL CARBON EDIT}}
+			type: 'GET',
 			url: this.api('/extensionquery'),
 			data,
 			headers
 		}, token);
 
-		if (context.res.statusCode && context.res.statusCode >= 400 && context.res.statusCode < 500) {
+		// {{SQL CARBON EDIT}}
+		let extensionPolicy: string = this.configurationService.getValue<string>(ExtensionsPolicyKey);
+		if (context.res.statusCode && context.res.statusCode >= 400 && context.res.statusCode < 500 || extensionPolicy === ExtensionsPolicy.allowNone) {
 			return { galleryExtensions: [], total: 0 };
 		}
 
@@ -757,13 +702,16 @@
 		if (result) {
 			const r = result.results[0];
 			const galleryExtensions = r.extensions;
-			const resultCount = r.resultMetadata && r.resultMetadata.filter(m => m.metadataType === 'ResultCount')[0];
-			const total = resultCount && resultCount.metadataItems.filter(i => i.name === 'TotalCount')[0].count || 0;
-
-			return { galleryExtensions, total };
+			// const resultCount = r.resultMetadata && r.resultMetadata.filter(m => m.metadataType === 'ResultCount')[0]; {{SQL CARBON EDIT}} comment out for no unused
+			// const total = resultCount && resultCount.metadataItems.filter(i => i.name === 'TotalCount')[0].count || 0; {{SQL CARBON EDIT}} comment out for no unused
+
+			// {{SQL CARBON EDIT}}
+			let filteredExtensionsResult = this.createQueryResult(query, galleryExtensions);
+
+			return { galleryExtensions: filteredExtensionsResult.galleryExtensions, total: filteredExtensionsResult.total };
+			// {{SQL CARBON EDIT}} - End
 		}
 		return { galleryExtensions: [], total: 0 };
->>>>>>> ab566ed1
 	}
 
 	async reportStatistic(publisher: string, name: string, version: string, type: StatisticType): Promise<void> {
@@ -933,15 +881,10 @@
 			if (!vsCodeEngine && !azDataEngine) {
 				return null;
 			}
-<<<<<<< HEAD
 			const vsCodeEngineValid = !vsCodeEngine || (vsCodeEngine && isEngineValid(vsCodeEngine, this.productService.vscodeVersion));
 			const azDataEngineValid = !azDataEngine || (azDataEngine && isEngineValid(azDataEngine, this.productService.version));
 			if (vsCodeEngineValid && azDataEngineValid) {
-				return Promise.resolve(version);
-=======
-			if (isEngineValid(engine, this.productService.version)) {
 				return version;
->>>>>>> ab566ed1
 			}
 		}
 		return null;
