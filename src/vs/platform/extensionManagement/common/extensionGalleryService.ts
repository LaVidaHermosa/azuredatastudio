/*---------------------------------------------------------------------------------------------
 *  Copyright (c) Microsoft Corporation. All rights reserved.
 *  Licensed under the Source EULA. See License.txt in the project root for license information.
 *--------------------------------------------------------------------------------------------*/

import { CancellationToken } from 'vs/base/common/cancellation';
import { canceled, getErrorMessage, isPromiseCanceledError } from 'vs/base/common/errors';
import { getOrDefault } from 'vs/base/common/objects';
import { IPager } from 'vs/base/common/paging';
import { isWeb } from 'vs/base/common/platform';
import { URI } from 'vs/base/common/uri';
import { IHeaders, IRequestContext, IRequestOptions } from 'vs/base/parts/request/common/request';
import { IConfigurationService } from 'vs/platform/configuration/common/configuration'; // {{SQL CARBON EDIT}} Add import
import { IEnvironmentService } from 'vs/platform/environment/common/environment';
import { DefaultIconPath, IExtensionGalleryService, IExtensionIdentifier, IGalleryExtension, IGalleryExtensionAsset, IGalleryExtensionAssets, IGalleryExtensionVersion, InstallOperation, IQueryOptions, IReportedExtension, isIExtensionIdentifier, ITranslation, SortBy, SortOrder, StatisticType, WEB_EXTENSION_TAG } from 'vs/platform/extensionManagement/common/extensionManagement';
import { adoptToGalleryExtensionId, getGalleryExtensionId, getGalleryExtensionTelemetryData } from 'vs/platform/extensionManagement/common/extensionManagementUtil';
import { ExtensionsPolicy, ExtensionsPolicyKey, IExtensionManifest } from 'vs/platform/extensions/common/extensions'; // {{SQL CARBON EDIT}} Add ExtensionsPolicy and ExtensionsPolicyKey
import { isEngineValid } from 'vs/platform/extensions/common/extensionValidator';
import { IFileService } from 'vs/platform/files/common/files';
import { optional } from 'vs/platform/instantiation/common/instantiation';
import { ILogService } from 'vs/platform/log/common/log';
import { IProductService } from 'vs/platform/product/common/productService';
import { asJson, asText, IRequestService } from 'vs/platform/request/common/request'; // {{SQL CARBON EDIT}} Remove unused
import { getServiceMachineId } from 'vs/platform/serviceMachineId/common/serviceMachineId';
import { IStorageService, StorageScope, StorageTarget } from 'vs/platform/storage/common/storage';
import { ITelemetryService } from 'vs/platform/telemetry/common/telemetry';

interface IRawGalleryExtensionFile {
	readonly assetType: string;
	readonly source: string;
}

interface IRawGalleryExtensionProperty {
	readonly key: string;
	readonly value: string;
}

interface IRawGalleryExtensionVersion {
	readonly version: string;
	readonly lastUpdated: string;
	readonly assetUri: string;
	readonly fallbackAssetUri: string;
	readonly files: IRawGalleryExtensionFile[];
	readonly properties?: IRawGalleryExtensionProperty[];
}

interface IRawGalleryExtensionStatistics {
	readonly statisticName: string;
	readonly value: number;
}

interface IRawGalleryExtension {
	readonly extensionId: string;
	readonly extensionName: string;
	readonly displayName: string;
	readonly shortDescription: string;
	readonly publisher: { displayName: string, publisherId: string, publisherName: string; };
	readonly versions: IRawGalleryExtensionVersion[];
	readonly statistics: IRawGalleryExtensionStatistics[];
	readonly tags: string[] | undefined;
	readonly releaseDate: string;
	readonly publishedDate: string;
	readonly lastUpdated: string;
	readonly categories: string[] | undefined;
	readonly flags: string;
}

interface IRawGalleryQueryResult {
	readonly results: {
		readonly extensions: IRawGalleryExtension[];
		readonly resultMetadata: {
			readonly metadataType: string;
			readonly metadataItems: {
				readonly name: string;
				readonly count: number;
			}[];
		}[]
	}[];
}

enum Flags {
	None = 0x0,
	IncludeVersions = 0x1,
	IncludeFiles = 0x2,
	IncludeCategoryAndTags = 0x4,
	IncludeSharedAccounts = 0x8,
	IncludeVersionProperties = 0x10,
	ExcludeNonValidated = 0x20,
	IncludeInstallationTargets = 0x40,
	IncludeAssetUri = 0x80,
	IncludeStatistics = 0x100,
	IncludeLatestVersionOnly = 0x200,
	Unpublished = 0x1000
}

function flagsToString(...flags: Flags[]): string {
	return String(flags.reduce((r, f) => r | f, 0));
}

enum FilterType {
	Tag = 1,
	ExtensionId = 4,
	Category = 5,
	ExtensionName = 7,
	Target = 8,
	Featured = 9,
	SearchText = 10,
	ExcludeWithFlags = 12
}

const AssetType = {
	Icon: 'Microsoft.VisualStudio.Services.Icons.Default',
	Details: 'Microsoft.VisualStudio.Services.Content.Details',
	Changelog: 'Microsoft.VisualStudio.Services.Content.Changelog',
	Manifest: 'Microsoft.VisualStudio.Code.Manifest',
	VSIX: 'Microsoft.VisualStudio.Services.VSIXPackage',
	License: 'Microsoft.VisualStudio.Services.Content.License',
	Repository: 'Microsoft.VisualStudio.Services.Links.Source',
	// {{SQL CARBON EDIT}}
	DownloadPage: 'Microsoft.SQLOps.DownloadPage'
};

const PropertyType = {
	Dependency: 'Microsoft.VisualStudio.Code.ExtensionDependencies',
	ExtensionPack: 'Microsoft.VisualStudio.Code.ExtensionPack',
	Engine: 'Microsoft.VisualStudio.Code.Engine',
	// {{SQL CARBON EDIT}}
	AzDataEngine: 'Microsoft.AzDataEngine',
	LocalizedLanguages: 'Microsoft.VisualStudio.Code.LocalizedLanguages',
	WebExtension: 'Microsoft.VisualStudio.Code.WebExtension'
};

interface ICriterium {
	readonly filterType: FilterType;
	readonly value?: string;
}

const DefaultPageSize = 10;

interface IQueryState {
	readonly pageNumber: number;
	readonly pageSize: number;
	readonly sortBy: SortBy;
	readonly sortOrder: SortOrder;
	readonly flags: Flags;
	readonly criteria: ICriterium[];
	readonly assetTypes: string[];
}

const DefaultQueryState: IQueryState = {
	pageNumber: 1,
	pageSize: DefaultPageSize,
	sortBy: SortBy.NoneOrRelevance,
	sortOrder: SortOrder.Default,
	flags: Flags.None,
	criteria: [],
	assetTypes: []
};

/* {{SQL CARBON EDIT}} Remove unused
type GalleryServiceQueryClassification = {
	readonly filterTypes: { classification: 'SystemMetaData', purpose: 'FeatureInsight' };
	readonly sortBy: { classification: 'SystemMetaData', purpose: 'FeatureInsight' };
	readonly sortOrder: { classification: 'SystemMetaData', purpose: 'FeatureInsight' };
	readonly duration: { classification: 'SystemMetaData', purpose: 'PerformanceAndHealth', 'isMeasurement': true };
	readonly success: { classification: 'SystemMetaData', purpose: 'FeatureInsight' };
	readonly requestBodySize: { classification: 'SystemMetaData', purpose: 'FeatureInsight' };
	readonly responseBodySize?: { classification: 'SystemMetaData', purpose: 'FeatureInsight' };
	readonly statusCode?: { classification: 'SystemMetaData', purpose: 'FeatureInsight' };
	readonly errorCode?: { classification: 'SystemMetaData', purpose: 'FeatureInsight' };
	readonly count?: { classification: 'SystemMetaData', purpose: 'FeatureInsight' };
};
*/

type QueryTelemetryData = {
	readonly filterTypes: string[];
	readonly sortBy: string;
	readonly sortOrder: string;
};

/* {{SQL CARBON EDIT}} Remove unused
type GalleryServiceQueryEvent = QueryTelemetryData & {
	readonly duration: number;
	readonly success: boolean;
	readonly requestBodySize: string;
	readonly responseBodySize?: string;
	readonly statusCode?: string;
	readonly errorCode?: string;
	readonly count?: string;
};
*/

class Query {

	constructor(private state = DefaultQueryState) { }

	get pageNumber(): number { return this.state.pageNumber; }
	get pageSize(): number { return this.state.pageSize; }
	get sortBy(): number { return this.state.sortBy; }
	get sortOrder(): number { return this.state.sortOrder; }
	get flags(): number { return this.state.flags; }
	// {{SQL CARBON EDIT}}
	get criteria(): ICriterium[] { return this.state.criteria ? this.state.criteria : []; }

	withPage(pageNumber: number, pageSize: number = this.state.pageSize): Query {
		return new Query({ ...this.state, pageNumber, pageSize });
	}

	withFilter(filterType: FilterType, ...values: string[]): Query {
		const criteria = [
			...this.state.criteria,
			...values.length ? values.map(value => ({ filterType, value })) : [{ filterType }]
		];

		return new Query({ ...this.state, criteria });
	}

	withSortBy(sortBy: SortBy): Query {
		return new Query({ ...this.state, sortBy });
	}

	withSortOrder(sortOrder: SortOrder): Query {
		return new Query({ ...this.state, sortOrder });
	}

	withFlags(...flags: Flags[]): Query {
		return new Query({ ...this.state, flags: flags.reduce<number>((r, f) => r | f, 0) });
	}

	withAssetTypes(...assetTypes: string[]): Query {
		return new Query({ ...this.state, assetTypes });
	}

	get raw(): any {
		const { criteria, pageNumber, pageSize, sortBy, sortOrder, flags, assetTypes } = this.state;
		const filters = [{ criteria, pageNumber, pageSize, sortBy, sortOrder }];
		return { filters, assetTypes, flags };
	}

	get searchText(): string {
		const criterium = this.state.criteria.filter(criterium => criterium.filterType === FilterType.SearchText)[0];
		return criterium && criterium.value ? criterium.value : '';
	}

	get telemetryData(): QueryTelemetryData {
		return {
			filterTypes: this.state.criteria.map(criterium => String(criterium.filterType)),
			sortBy: String(this.sortBy),
			sortOrder: String(this.sortOrder)
		};
	}
}

function getStatistic(statistics: IRawGalleryExtensionStatistics[], name: string): number {
	const result = (statistics || []).filter(s => s.statisticName === name)[0];
	return result ? result.value : 0;
}

function getCoreTranslationAssets(version: IRawGalleryExtensionVersion): [string, IGalleryExtensionAsset][] {
	const coreTranslationAssetPrefix = 'Microsoft.VisualStudio.Code.Translation.';
	const result = version.files.filter(f => f.assetType.indexOf(coreTranslationAssetPrefix) === 0);
	return result.reduce<[string, IGalleryExtensionAsset][]>((result, file) => {
		const asset = getVersionAsset(version, file.assetType);
		if (asset) {
			result.push([file.assetType.substring(coreTranslationAssetPrefix.length), asset]);
		}
		return result;
	}, []);
}

function getRepositoryAsset(version: IRawGalleryExtensionVersion): IGalleryExtensionAsset | null {
	if (version.properties) {
		const results = version.properties.filter(p => p.key === AssetType.Repository);
		const gitRegExp = new RegExp('((git|ssh|http(s)?)|(git@[\\w.]+))(:(//)?)([\\w.@\:/\\-~]+)(.git)(/)?');

		const uri = results.filter(r => gitRegExp.test(r.value))[0];
		return uri ? { uri: uri.value, fallbackUri: uri.value } : null;
	}
	return getVersionAsset(version, AssetType.Repository);
}

function getDownloadAsset(version: IRawGalleryExtensionVersion): IGalleryExtensionAsset {
	// {{SQL CARBON EDIT}} - Use the extension VSIX download URL if present
	const asset = getVersionAsset(version, AssetType.VSIX);
	if (asset) {
		return asset;
	}
	// {{SQL CARBON EDIT}} - End

	return {
		uri: `${version.fallbackAssetUri}/${AssetType.VSIX}?redirect=true`,
		fallbackUri: `${version.fallbackAssetUri}/${AssetType.VSIX}`
	};
}

function getIconAsset(version: IRawGalleryExtensionVersion): IGalleryExtensionAsset {
	const asset = getVersionAsset(version, AssetType.Icon);
	if (asset) {
		return asset;
	}
	const uri = DefaultIconPath;
	return { uri, fallbackUri: uri };
}

function getVersionAsset(version: IRawGalleryExtensionVersion, type: string): IGalleryExtensionAsset | null {
	const result = version.files.filter(f => f.assetType === type)[0];

	// {{SQL CARBON EDIT}}
	let uriFromSource: string | undefined;
	if (result) {
		uriFromSource = result.source;
	}
	if (type === AssetType.VSIX) {
		return {
			uri: uriFromSource || `${version.fallbackAssetUri}/${type}?redirect=true`,
			fallbackUri: `${version.fallbackAssetUri}/${type}`
		};
	}
	if (version.assetUri) {
		return {
			uri: `${version.assetUri}/${type}`,
			fallbackUri: `${version.fallbackAssetUri}/${type}`
		};
	} else {
		return result ? { uri: uriFromSource!, fallbackUri: `${version.fallbackAssetUri}/${type}` } : null;
	}
	// return result ? { uri: `${version.assetUri}/${type}`, fallbackUri: `${version.fallbackAssetUri}/${type}` } : null;
	// {{SQL CARBON EDIT}} - End
}

function getExtensions(version: IRawGalleryExtensionVersion, property: string): string[] {
	const values = version.properties ? version.properties.filter(p => p.key === property) : [];
	const value = values.length > 0 && values[0].value;
	return value ? value.split(',').map(v => adoptToGalleryExtensionId(v)) : [];
}

function getEngine(version: IRawGalleryExtensionVersion): string {
	const values = version.properties ? version.properties.filter(p => p.key === PropertyType.Engine) : [];
	return (values.length > 0 && values[0].value) || '';
}

// {{SQL CARBON EDIT}}
function getAzureDataStudioEngine(version: IRawGalleryExtensionVersion): string {
	const values = version.properties ? version.properties.filter(p => p.key === PropertyType.AzDataEngine) : [];
	return (values.length > 0 && values[0].value) || '';
}

function getLocalizedLanguages(version: IRawGalleryExtensionVersion): string[] {
	const values = version.properties ? version.properties.filter(p => p.key === PropertyType.LocalizedLanguages) : [];
	const value = (values.length > 0 && values[0].value) || '';
	return value ? value.split(',') : [];
}

function getIsPreview(flags: string): boolean {
	return flags.indexOf('preview') !== -1;
}

function toExtension(galleryExtension: IRawGalleryExtension, version: IRawGalleryExtensionVersion, index: number, query: Query, querySource?: string): IGalleryExtension {
	const assets = <IGalleryExtensionAssets>{
		manifest: getVersionAsset(version, AssetType.Manifest),
		readme: getVersionAsset(version, AssetType.Details),
		changelog: getVersionAsset(version, AssetType.Changelog),
		license: getVersionAsset(version, AssetType.License),
		repository: getRepositoryAsset(version),
		download: getDownloadAsset(version),
		// {{SQL CARBON EDIT}} - Add downloadPage
		downloadPage: getVersionAsset(version, AssetType.DownloadPage),
		icon: getIconAsset(version),
		coreTranslations: getCoreTranslationAssets(version)
	};

	return {
		identifier: {
			id: getGalleryExtensionId(galleryExtension.publisher.publisherName, galleryExtension.extensionName),
			uuid: galleryExtension.extensionId
		},
		name: galleryExtension.extensionName,
		version: version.version,
		displayName: galleryExtension.displayName,
		publisherId: galleryExtension.publisher.publisherId,
		publisher: galleryExtension.publisher.publisherName,
		publisherDisplayName: galleryExtension.publisher.displayName,
		description: galleryExtension.shortDescription || '',
		installCount: getStatistic(galleryExtension.statistics, 'install'),
		rating: getStatistic(galleryExtension.statistics, 'averagerating'),
		ratingCount: getStatistic(galleryExtension.statistics, 'ratingcount'),
		categories: galleryExtension.categories || [],
		tags: galleryExtension.tags || [],
		releaseDate: Date.parse(galleryExtension.releaseDate),
<<<<<<< HEAD
		lastUpdated: Date.parse(galleryExtension.lastUpdated),
=======
		lastUpdated: Date.parse(version.lastUpdated), // {{SQL CARBON EDIT}} We don't have the lastUpdated at the top level currently
>>>>>>> 2bc6a0cd
		webExtension: !!galleryExtension.tags?.includes(WEB_EXTENSION_TAG),
		assets,
		properties: {
			dependencies: getExtensions(version, PropertyType.Dependency),
			extensionPack: getExtensions(version, PropertyType.ExtensionPack),
			engine: getEngine(version),
			// {{SQL CARBON EDIT}}
			azDataEngine: getAzureDataStudioEngine(version),
			localizedLanguages: getLocalizedLanguages(version),
		},
		/* __GDPR__FRAGMENT__
			"GalleryExtensionTelemetryData2" : {
				"index" : { "classification": "SystemMetaData", "purpose": "FeatureInsight", "isMeasurement": true },
				"querySource": { "classification": "SystemMetaData", "purpose": "FeatureInsight" }
			}
		*/
		telemetryData: {
			index: ((query.pageNumber - 1) * query.pageSize) + index,
			querySource
		},
		preview: getIsPreview(galleryExtension.flags)
	};
}

interface IRawExtensionsReport {
	malicious: string[];
	slow: string[];
}

export class ExtensionGalleryService implements IExtensionGalleryService {

	declare readonly _serviceBrand: undefined;

	private extensionsGalleryUrl: string | undefined;
	private extensionsControlUrl: string | undefined;

	private readonly commonHeadersPromise: Promise<{ [key: string]: string; }>;

	constructor(
		@IRequestService private readonly requestService: IRequestService,
		@ILogService private readonly logService: ILogService,
		@IEnvironmentService private readonly environmentService: IEnvironmentService,
		@ITelemetryService private readonly telemetryService: ITelemetryService,
		@IConfigurationService private configurationService: IConfigurationService, // {{SQL CARBON EDIT}}
		@IFileService private readonly fileService: IFileService,
		@IProductService private readonly productService: IProductService,
		@optional(IStorageService) storageService: IStorageService,
	) {
		const config = productService.extensionsGallery;
		this.extensionsGalleryUrl = config && config.serviceUrl;
		this.extensionsControlUrl = config && config.controlUrl;
		this.commonHeadersPromise = resolveMarketplaceHeaders(productService.version, this.environmentService, this.fileService, storageService);
	}

	private api(path = ''): string {
		// {{SQL CARBON EDIT}}
		return `${this.extensionsGalleryUrl}`;
	}

	isEnabled(): boolean {
		return !!this.extensionsGalleryUrl;
	}

	async getExtensions(names: string[], token: CancellationToken): Promise<IGalleryExtension[]> {
		const result: IGalleryExtension[] = [];
		let { total, firstPage: pageResult, getPage } = await this.query({ names, pageSize: names.length }, token);
		result.push(...pageResult);
		for (let pageIndex = 1; result.length < total; pageIndex++) {
			pageResult = await getPage(pageIndex, token);
			if (pageResult.length) {
				result.push(...pageResult);
			} else {
				break;
			}
		}
		return result;
	}

	async getCompatibleExtension(arg1: IExtensionIdentifier | IGalleryExtension, version?: string): Promise<IGalleryExtension | null> {
		return this.getCompatibleExtensionByEngine(arg1, version);
	}

	private async getCompatibleExtensionByEngine(arg1: IExtensionIdentifier | IGalleryExtension, version?: string): Promise<IGalleryExtension | null> {
		const extension: IGalleryExtension | null = isIExtensionIdentifier(arg1) ? null : arg1;
		// {{SQL CARBON EDIT}}
		// Change to original version: removed the extension version validation
		// Reason: This method is used to find the matching gallery extension for the locally installed extension,
		//         since we only have one entry for each extension (not in-scope to enable mutiple version support for now),
		//         if the new version of extension is not compatible, the extension won't be displayed properly.
		if (extension) {
			return Promise.resolve(extension);
		}
		const { id, uuid } = <IExtensionIdentifier>arg1; // {{SQL CARBON EDIT}} @anthonydresser remove extension ? extension.identifier
		let query = new Query()
			.withFlags(Flags.IncludeAssetUri, Flags.IncludeStatistics, Flags.IncludeCategoryAndTags, Flags.IncludeFiles, Flags.IncludeVersionProperties)
			.withPage(1, 1)
			.withFilter(FilterType.Target, 'Microsoft.VisualStudio.Code');

		if (uuid) {
			query = query.withFilter(FilterType.ExtensionId, uuid);
		} else {
			query = query.withFilter(FilterType.ExtensionName, id);
		}

		const { galleryExtensions } = await this.queryGallery(query, CancellationToken.None);
		const [rawExtension] = galleryExtensions;
		if (!rawExtension || !rawExtension.versions.length) {
			return null;
		}

		if (version) {
			const versionAsset = rawExtension.versions.filter(v => v.version === version)[0];
			if (versionAsset) {
				const extension = toExtension(rawExtension, versionAsset, 0, query);
				if (extension.properties.engine && isEngineValid(extension.properties.engine, this.productService.version, this.productService.date)) {
					return extension;
				}
			}
			return null;
		}

		const rawVersion = await this.getLastValidExtensionVersion(rawExtension, rawExtension.versions);
		if (rawVersion) {
			return toExtension(rawExtension, rawVersion, 0, query);
		}
		return null;
	}

	query(token: CancellationToken): Promise<IPager<IGalleryExtension>>;
	query(options: IQueryOptions, token: CancellationToken): Promise<IPager<IGalleryExtension>>;
	async query(arg1: any, arg2?: any): Promise<IPager<IGalleryExtension>> {
		const options: IQueryOptions = CancellationToken.isCancellationToken(arg1) ? {} : arg1;
		const token: CancellationToken = CancellationToken.isCancellationToken(arg1) ? arg1 : arg2;

		if (!this.isEnabled()) {
			throw new Error('No extension gallery service configured.');
		}

		const type = options.names ? 'ids' : (options.text ? 'text' : 'all');
		let text = options.text || '';
		const pageSize = getOrDefault(options, o => o.pageSize, 50);

		type GalleryServiceQueryClassification = {
			type: { classification: 'SystemMetaData', purpose: 'FeatureInsight' };
			text: { classification: 'CustomerContent', purpose: 'FeatureInsight' };
		};
		type GalleryServiceQueryEvent = {
			type: string;
			text: string;
		};
		this.telemetryService.publicLog2<GalleryServiceQueryEvent, GalleryServiceQueryClassification>('galleryService:query', { type, text });

		let query = new Query()
			.withFlags(Flags.IncludeLatestVersionOnly, Flags.IncludeAssetUri, Flags.IncludeStatistics, Flags.IncludeCategoryAndTags, Flags.IncludeFiles, Flags.IncludeVersionProperties)
			.withPage(1, pageSize)
			.withFilter(FilterType.Target, 'Microsoft.VisualStudio.Code');

		if (options.excludeFlags) {
			query = query.withFilter(FilterType.ExcludeWithFlags, options.excludeFlags); // {{SQL CARBON EDIT}} exclude extensions matching excludeFlags options
		}

		if (text) {
			// Use category filter instead of "category:themes"
			text = text.replace(/\bcategory:("([^"]*)"|([^"]\S*))(\s+|\b|$)/g, (_, quotedCategory, category) => {
				query = query.withFilter(FilterType.Category, category || quotedCategory);
				return '';
			});

			// Use tag filter instead of "tag:debuggers"
			text = text.replace(/\btag:("([^"]*)"|([^"]\S*))(\s+|\b|$)/g, (_, quotedTag, tag) => {
				query = query.withFilter(FilterType.Tag, tag || quotedTag);
				return '';
			});

			// Use featured filter
			text = text.replace(/\bfeatured(\s+|\b|$)/g, () => {
				query = query.withFilter(FilterType.Featured);
				return '';
			});

			text = text.trim();

			if (text) {
				text = text.length < 200 ? text : text.substring(0, 200);
				query = query.withFilter(FilterType.SearchText, text);
			}

			query = query.withSortBy(SortBy.NoneOrRelevance);
		} else if (options.ids) {
			query = query.withFilter(FilterType.ExtensionId, ...options.ids);
		} else if (options.names) {
			query = query.withFilter(FilterType.ExtensionName, ...options.names);
		} else {
			query = query.withSortBy(SortBy.InstallCount);
		}

		if (typeof options.sortBy === 'number') {
			query = query.withSortBy(options.sortBy);
		}

		if (typeof options.sortOrder === 'number') {
			query = query.withSortOrder(options.sortOrder);
		}

		const { galleryExtensions, total } = await this.queryGallery(query, token);
		const extensions = galleryExtensions.map((e, index) => toExtension(e, e.versions[0], index, query, options.source));
		const getPage = async (pageIndex: number, ct: CancellationToken) => {
			if (ct.isCancellationRequested) {
				throw canceled();
			}
			const nextPageQuery = query.withPage(pageIndex + 1);
			const { galleryExtensions } = await this.queryGallery(nextPageQuery, ct);
			return galleryExtensions.map((e, index) => toExtension(e, e.versions[0], index, nextPageQuery, options.source));
		};

		// {{SQL CARBON EDIT}}
		return { firstPage: extensions, total, pageSize: extensions.length, getPage } as IPager<IGalleryExtension>;
	}

	// {{SQL CARBON EDIT}}
	/**
	 * The result of querying the gallery returns all the extensions because it's only reading a static file.
	 * So this method should apply all the filters and return the actual result
	 */
	private createQueryResult(query: Query, galleryExtensions: IRawGalleryExtension[]): { galleryExtensions: IRawGalleryExtension[], total: number; } {

		// Filtering
		let filteredExtensions = galleryExtensions;
		if (query.criteria) {
			const ids = query.criteria.filter(x => x.filterType === FilterType.ExtensionId).map(v => v.value ? v.value.toLocaleLowerCase() : undefined);
			if (ids && ids.length > 0) {
				filteredExtensions = filteredExtensions.filter(e => e.extensionId && ids.find(x => x === e.extensionId.toLocaleLowerCase()));
			}
			const names = query.criteria.filter(x => x.filterType === FilterType.ExtensionName).map(v => v.value ? v.value.toLocaleLowerCase() : undefined);
			if (names && names.length > 0) {
				filteredExtensions = filteredExtensions.filter(e => e.extensionName && e.publisher.publisherName && names.find(x => x === `${e.publisher.publisherName.toLocaleLowerCase()}.${e.extensionName.toLocaleLowerCase()}`));
			}
			const categoryFilters = query.criteria.filter(x => x.filterType === FilterType.Category).map(v => v.value ? v.value.toLowerCase() : undefined);
			if (categoryFilters && categoryFilters.length > 0) {
				// Implement the @category: "language packs" filtering
				if (categoryFilters.find(x => x === 'language packs')) {
					filteredExtensions = filteredExtensions.filter(e => {
						// we only have 1 version for our extensions in the gallery file, so this should always be the case
						if (e.versions.length === 1) {
							const extension = toExtension(e, e.versions[0], 0, query);
							return extension.properties.localizedLanguages && extension.properties.localizedLanguages.length > 0;
						}
						return false;
					});
				}
			}
			// ADS doesn't support extension tags, we need to return empty array to avoid breaking some scenarios. e.g. file extension based recommendations.
			const tagFilters = query.criteria.filter(x => x.filterType === FilterType.Tag);
			if (tagFilters?.length > 0) {
				filteredExtensions = [];
			}
			const searchTexts = query.criteria.filter(x => x.filterType === FilterType.SearchText).map(v => v.value ? v.value.toLocaleLowerCase() : undefined);
			if (searchTexts && searchTexts.length > 0) {
				searchTexts.forEach(searchText => {
					if (searchText !== '@allmarketplace') {
						filteredExtensions = filteredExtensions.filter(e => ExtensionGalleryService.isMatchingExtension(e, searchText));
					}
				});
			}

			// {{SQL CARBON EDIT}} - filter out extensions that match the excludeFlags options
			const flags = query.criteria.filter(x => x.filterType === FilterType.ExcludeWithFlags).map(v => v.value ? v.value.toLocaleLowerCase() : undefined);
			if (flags && flags.length > 0) {
				filteredExtensions = filteredExtensions.filter(e => !e.flags || flags.find(x => x === e.flags.toLocaleLowerCase()) === undefined);
			}
		}

		// Sorting
		switch (query.sortBy) {
			case SortBy.PublisherName:
				filteredExtensions.sort((a, b) => ExtensionGalleryService.compareByField(a.publisher, b.publisher, 'publisherName'));
				break;
			case SortBy.Title:
			default:
				filteredExtensions.sort((a, b) => ExtensionGalleryService.compareByField(a, b, 'displayName'));
				break;
		}

		let actualTotal = filteredExtensions.length;

		// {{SQL CARBON EDIT}}
		let extensionPolicy = this.configurationService.getValue<string>(ExtensionsPolicyKey);
		if (extensionPolicy === ExtensionsPolicy.allowMicrosoft) {
			filteredExtensions = filteredExtensions.filter(ext => ext.publisher && ext.publisher.displayName === 'Microsoft');
		}
		return { galleryExtensions: filteredExtensions, total: actualTotal };
	}

	// {{SQL CARBON EDIT}}
	/*
	 * Checks whether the extension matches the search text
	 */
	public static isMatchingExtension(extension?: IRawGalleryExtension, searchText?: string): boolean {
		if (!searchText) {
			return true;
		}
		let text = searchText.toLocaleLowerCase();
		return !!extension
			&& !!(extension.extensionName && extension.extensionName.toLocaleLowerCase().indexOf(text) > -1 ||
				extension.publisher && extension.publisher.publisherName && extension.publisher.publisherName.toLocaleLowerCase().indexOf(text) > -1 ||
				extension.publisher && extension.publisher.displayName && extension.publisher.displayName.toLocaleLowerCase().indexOf(text) > -1 ||
				extension.displayName && extension.displayName.toLocaleLowerCase().indexOf(text) > -1 ||
				extension.shortDescription && extension.shortDescription.toLocaleLowerCase().indexOf(text) > -1 ||
				extension.extensionId && extension.extensionId.toLocaleLowerCase().indexOf(text) > -1);
	}

	public static compareByField(a: any, b: any, fieldName: string): number {
		if (a && !b) {
			return 1;
		}
		if (b && !a) {
			return -1;
		}
		if (a && a[fieldName] && (!b || !b[fieldName])) {
			return 1;
		}
		if (b && b[fieldName] && (!a || !a[fieldName])) {
			return -1;
		}
		if (!b || !b[fieldName] && (!a || !a[fieldName])) {
			return 0;
		}
		if (a[fieldName] === b[fieldName]) {
			return 0;
		}
		return a[fieldName] < b[fieldName] ? -1 : 1;
	}

	private async queryGallery(query: Query, token: CancellationToken): Promise<{ galleryExtensions: IRawGalleryExtension[], total: number; }> {
		if (!this.isEnabled()) {
			throw new Error('No extension gallery service configured.');
		}
		// Always exclude non validated and unpublished extensions
		query = query
			.withFlags(query.flags, Flags.ExcludeNonValidated)
			.withFilter(FilterType.ExcludeWithFlags, flagsToString(Flags.Unpublished));

		const commonHeaders = await this.commonHeadersPromise;
		const data = JSON.stringify(query.raw);
		const headers = {
			...commonHeaders,
			'Content-Type': 'application/json',
			'Accept': 'application/json;api-version=3.0-preview.1',
			'Accept-Encoding': 'gzip',
			'Content-Length': String(data.length)
		};

		const context = await this.requestService.request({
			// {{SQL CARBON EDIT}}
			type: 'GET',
			url: this.api('/extensionquery'),
			data,
			headers
		}, token);
<<<<<<< HEAD

		// {{SQL CARBON EDIT}}
		let extensionPolicy: string = this.configurationService.getValue<string>(ExtensionsPolicyKey);
		if (context.res.statusCode && context.res.statusCode >= 400 && context.res.statusCode < 500 || extensionPolicy === ExtensionsPolicy.allowNone) {
			return { galleryExtensions: [], total: 0 };
		}

		const result = await asJson<IRawGalleryQueryResult>(context);
		if (result) {
			const r = result.results[0];
			const galleryExtensions = r.extensions;
			// const resultCount = r.resultMetadata && r.resultMetadata.filter(m => m.metadataType === 'ResultCount')[0]; {{SQL CARBON EDIT}} comment out for no unused
			// const total = resultCount && resultCount.metadataItems.filter(i => i.name === 'TotalCount')[0].count || 0; {{SQL CARBON EDIT}} comment out for no unused

			// {{SQL CARBON EDIT}}
			let filteredExtensionsResult = this.createQueryResult(query, galleryExtensions);

=======

		// {{SQL CARBON EDIT}}
		let extensionPolicy: string = this.configurationService.getValue<string>(ExtensionsPolicyKey);
		if (context.res.statusCode && context.res.statusCode >= 400 && context.res.statusCode < 500 || extensionPolicy === ExtensionsPolicy.allowNone) {
			return { galleryExtensions: [], total: 0 };
		}

		const result = await asJson<IRawGalleryQueryResult>(context);
		if (result) {
			const r = result.results[0];
			const galleryExtensions = r.extensions;
			// const resultCount = r.resultMetadata && r.resultMetadata.filter(m => m.metadataType === 'ResultCount')[0]; {{SQL CARBON EDIT}} comment out for no unused
			// const total = resultCount && resultCount.metadataItems.filter(i => i.name === 'TotalCount')[0].count || 0; {{SQL CARBON EDIT}} comment out for no unused

			// {{SQL CARBON EDIT}}
			let filteredExtensionsResult = this.createQueryResult(query, galleryExtensions);

>>>>>>> 2bc6a0cd
			return { galleryExtensions: filteredExtensionsResult.galleryExtensions, total: filteredExtensionsResult.total };
			// {{SQL CARBON EDIT}} - End
		}
		return { galleryExtensions: [], total: 0 };
	}

	async reportStatistic(publisher: string, name: string, version: string, type: StatisticType): Promise<void> {
		if (!this.isEnabled()) {
			return undefined;
		}

		const url = isWeb ? this.api(`/itemName/${publisher}.${name}/version/${version}/statType/${type === StatisticType.Install ? '1' : '3'}/vscodewebextension`) : this.api(`/publishers/${publisher}/extensions/${name}/${version}/stats?statType=${type}`);
		const Accept = isWeb ? 'api-version=6.1-preview.1' : '*/*;api-version=4.0-preview.1';

		const commonHeaders = await this.commonHeadersPromise;
		const headers = { ...commonHeaders, Accept };
		try {
			await this.requestService.request({
				type: 'POST',
				url,
				headers
			}, CancellationToken.None);
		} catch (error) { /* Ignore */ }
	}

	async download(extension: IGalleryExtension, location: URI, operation: InstallOperation): Promise<void> {
		this.logService.trace('ExtensionGalleryService#download', extension.identifier.id);
		const data = getGalleryExtensionTelemetryData(extension);
		const startTime = new Date().getTime();
		/* __GDPR__
			"galleryService:downloadVSIX" : {
				"duration": { "classification": "SystemMetaData", "purpose": "PerformanceAndHealth", "isMeasurement": true },
				"${include}": [
					"${GalleryExtensionTelemetryData}"
				]
			}
		*/
		const log = (duration: number) => this.telemetryService.publicLog('galleryService:downloadVSIX', { ...data, duration });

		// {{SQL CARBON EDIT}} - Don't append install or update on to the URL
		// const operationParam = operation === InstallOperation.Install ? 'install' : operation === InstallOperation.Update ? 'update' : '';
		const operationParam = undefined;
		const downloadAsset = operationParam ? {
			uri: `${extension.assets.download.uri}&${operationParam}=true`,
			fallbackUri: `${extension.assets.download.fallbackUri}?${operationParam}=true`
		} : extension.assets.download;

		const context = await this.getAsset(downloadAsset);
		await this.fileService.writeFile(location, context.stream);
		log(new Date().getTime() - startTime);
	}

	async getReadme(extension: IGalleryExtension, token: CancellationToken): Promise<string> {
		if (extension.assets.readme) {
			const context = await this.getAsset(extension.assets.readme, {}, token);
			const content = await asText(context);
			return content || '';
		}
		return '';
	}

	async getManifest(extension: IGalleryExtension, token: CancellationToken): Promise<IExtensionManifest | null> {
		if (extension.assets.manifest) {
			const context = await this.getAsset(extension.assets.manifest, {}, token);
			const text = await asText(context);
			return text ? JSON.parse(text) : null;
		}
		return null;
	}

	async getCoreTranslation(extension: IGalleryExtension, languageId: string): Promise<ITranslation | null> {
		const asset = extension.assets.coreTranslations.filter(t => t[0] === languageId.toUpperCase())[0];
		if (asset) {
			const context = await this.getAsset(asset[1]);
			const text = await asText(context);
			return text ? JSON.parse(text) : null;
		}
		return null;
	}

	async getChangelog(extension: IGalleryExtension, token: CancellationToken): Promise<string> {
		if (extension.assets.changelog) {
			const context = await this.getAsset(extension.assets.changelog, {}, token);
			const content = await asText(context);
			return content || '';
		}
		return '';
	}

	async getAllVersions(extension: IGalleryExtension, compatible: boolean): Promise<IGalleryExtensionVersion[]> {
		let query = new Query()
			.withFlags(Flags.IncludeVersions, Flags.IncludeCategoryAndTags, Flags.IncludeFiles, Flags.IncludeVersionProperties)
			.withPage(1, 1)
			.withFilter(FilterType.Target, 'Microsoft.VisualStudio.Code');

		if (extension.identifier.uuid) {
			query = query.withFilter(FilterType.ExtensionId, extension.identifier.uuid);
		} else {
			query = query.withFilter(FilterType.ExtensionName, extension.identifier.id);
		}

		const result: IGalleryExtensionVersion[] = [];
		const { galleryExtensions } = await this.queryGallery(query, CancellationToken.None);
		if (galleryExtensions.length) {
			if (compatible) {
				await Promise.all(galleryExtensions[0].versions.map(async v => {
					let engine: string | undefined;
					try {
						engine = await this.getEngine(v);
					} catch (error) { /* Ignore error and skip version */ }
					if (engine && isEngineValid(engine, this.productService.version, this.productService.date)) {
						result.push({ version: v!.version, date: v!.lastUpdated });
					}
				}));
			} else {
				result.push(...galleryExtensions[0].versions.map(v => ({ version: v.version, date: v.lastUpdated })));
			}
		}
		return result;
	}

	private async getAsset(asset: IGalleryExtensionAsset, options: IRequestOptions = {}, token: CancellationToken = CancellationToken.None): Promise<IRequestContext> {
		const commonHeaders = {}; // await this.commonHeadersPromise; {{SQL CARBON EDIT}} Because we query other sources such as github don't insert the custom VS headers - otherwise Electron will make a CORS preflight request which not all endpoints support.
		const baseOptions = { type: 'GET' };
		const headers = { ...commonHeaders, ...(options.headers || {}) };
		options = { ...options, ...baseOptions, headers };

		const url = asset.uri;
		const fallbackUrl = asset.fallbackUri;
		const firstOptions = { ...options, url };

		try {
			const context = await this.requestService.request(firstOptions, token);
			if (context.res.statusCode === 200) {
				return context;
			}
			const message = await asText(context);
			throw new Error(`Expected 200, got back ${context.res.statusCode} instead.\n\n${message}`);
		} catch (err) {
			if (isPromiseCanceledError(err)) {
				throw err;
			}

			const message = getErrorMessage(err);
			type GalleryServiceCDNFallbackClassification = {
				url: { classification: 'SystemMetaData', purpose: 'FeatureInsight' };
				message: { classification: 'SystemMetaData', purpose: 'FeatureInsight' };
			};
			type GalleryServiceCDNFallbackEvent = {
				url: string;
				message: string;
			};
			this.telemetryService.publicLog2<GalleryServiceCDNFallbackEvent, GalleryServiceCDNFallbackClassification>('galleryService:cdnFallback', { url, message });

			const fallbackOptions = { ...options, url: fallbackUrl };
			return this.requestService.request(fallbackOptions, token);
		}
	}

	private async getLastValidExtensionVersion(extension: IRawGalleryExtension, versions: IRawGalleryExtensionVersion[]): Promise<IRawGalleryExtensionVersion | null> {
		const version = this.getLastValidExtensionVersionFromProperties(extension, versions);
		if (version) {
			return version;
		}
		return this.getLastValidExtensionVersionRecursively(extension, versions);
	}

	private getLastValidExtensionVersionFromProperties(extension: IRawGalleryExtension, versions: IRawGalleryExtensionVersion[]): IRawGalleryExtensionVersion | null {
		for (const version of versions) {
			// {{SQL CARBON EDIT}}
			const vsCodeEngine = getEngine(version);
			const azDataEngine = getAzureDataStudioEngine(version);
			// Require at least one engine version
			if (!vsCodeEngine && !azDataEngine) {
				return null;
			}
			const vsCodeEngineValid = !vsCodeEngine || (vsCodeEngine && isEngineValid(vsCodeEngine, this.productService.vscodeVersion, this.productService.date));
			const azDataEngineValid = !azDataEngine || (azDataEngine && isEngineValid(azDataEngine, this.productService.version, this.productService.date));
			if (vsCodeEngineValid && azDataEngineValid) {
				return version;
			}
		}
		return null;
	}

	private async getEngine(version: IRawGalleryExtensionVersion): Promise<string> {
		const engine = getEngine(version);
		if (engine) {
			return engine;
		}

		const manifestAsset = getVersionAsset(version, AssetType.Manifest);
		if (!manifestAsset) {
			throw new Error('Manifest was not found');
		}

		const headers = { 'Accept-Encoding': 'gzip' };
		const context = await this.getAsset(manifestAsset, { headers });
		const manifest = await asJson<IExtensionManifest>(context);
		if (manifest) {
			return manifest.engines.vscode;
		}

		throw new Error('Error while reading manifest');
	}

	private async getLastValidExtensionVersionRecursively(extension: IRawGalleryExtension, versions: IRawGalleryExtensionVersion[]): Promise<IRawGalleryExtensionVersion | null> {
		if (!versions.length) {
			return null;
		}

		const version = versions[0];
		const engine = await this.getEngine(version);
		if (!isEngineValid(engine, this.productService.version, this.productService.date)) {
			return this.getLastValidExtensionVersionRecursively(extension, versions.slice(1));
		}

		return {
			...version,
			properties: [...(version.properties || []), { key: PropertyType.Engine, value: engine }]
		};
	}

	async getExtensionsReport(): Promise<IReportedExtension[]> {
		if (!this.isEnabled()) {
			throw new Error('No extension gallery service configured.');
		}

		if (!this.extensionsControlUrl) {
			return [];
		}

		const context = await this.requestService.request({ type: 'GET', url: this.extensionsControlUrl }, CancellationToken.None);
		if (context.res.statusCode !== 200) {
			throw new Error('Could not get extensions report.');
		}

		const result = await asJson<IRawExtensionsReport>(context);
		const map = new Map<string, IReportedExtension>();

		if (result) {
			for (const id of result.malicious) {
				const ext = map.get(id) || { id: { id }, malicious: true, slow: false };
				ext.malicious = true;
				map.set(id, ext);
			}
		}

		return [...map.values()];
	}
}

export async function resolveMarketplaceHeaders(version: string, environmentService: IEnvironmentService, fileService: IFileService, storageService: {
	get: (key: string, scope: StorageScope) => string | undefined,
	store: (key: string, value: string, scope: StorageScope, target: StorageTarget) => void
} | undefined): Promise<{ [key: string]: string; }> {
	const headers: IHeaders = {
		'X-Market-Client-Id': `VSCode ${version}`,
		'User-Agent': `VSCode ${version}`
	};
	const uuid = await getServiceMachineId(environmentService, fileService, storageService);
	headers['X-Market-User-Id'] = uuid;
	return headers;
}<|MERGE_RESOLUTION|>--- conflicted
+++ resolved
@@ -387,11 +387,7 @@
 		categories: galleryExtension.categories || [],
 		tags: galleryExtension.tags || [],
 		releaseDate: Date.parse(galleryExtension.releaseDate),
-<<<<<<< HEAD
-		lastUpdated: Date.parse(galleryExtension.lastUpdated),
-=======
 		lastUpdated: Date.parse(version.lastUpdated), // {{SQL CARBON EDIT}} We don't have the lastUpdated at the top level currently
->>>>>>> 2bc6a0cd
 		webExtension: !!galleryExtension.tags?.includes(WEB_EXTENSION_TAG),
 		assets,
 		properties: {
@@ -751,7 +747,6 @@
 			data,
 			headers
 		}, token);
-<<<<<<< HEAD
 
 		// {{SQL CARBON EDIT}}
 		let extensionPolicy: string = this.configurationService.getValue<string>(ExtensionsPolicyKey);
@@ -769,25 +764,6 @@
 			// {{SQL CARBON EDIT}}
 			let filteredExtensionsResult = this.createQueryResult(query, galleryExtensions);
 
-=======
-
-		// {{SQL CARBON EDIT}}
-		let extensionPolicy: string = this.configurationService.getValue<string>(ExtensionsPolicyKey);
-		if (context.res.statusCode && context.res.statusCode >= 400 && context.res.statusCode < 500 || extensionPolicy === ExtensionsPolicy.allowNone) {
-			return { galleryExtensions: [], total: 0 };
-		}
-
-		const result = await asJson<IRawGalleryQueryResult>(context);
-		if (result) {
-			const r = result.results[0];
-			const galleryExtensions = r.extensions;
-			// const resultCount = r.resultMetadata && r.resultMetadata.filter(m => m.metadataType === 'ResultCount')[0]; {{SQL CARBON EDIT}} comment out for no unused
-			// const total = resultCount && resultCount.metadataItems.filter(i => i.name === 'TotalCount')[0].count || 0; {{SQL CARBON EDIT}} comment out for no unused
-
-			// {{SQL CARBON EDIT}}
-			let filteredExtensionsResult = this.createQueryResult(query, galleryExtensions);
-
->>>>>>> 2bc6a0cd
 			return { galleryExtensions: filteredExtensionsResult.galleryExtensions, total: filteredExtensionsResult.total };
 			// {{SQL CARBON EDIT}} - End
 		}
