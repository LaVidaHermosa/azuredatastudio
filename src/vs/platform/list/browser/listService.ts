/*---------------------------------------------------------------------------------------------
 *  Copyright (c) Microsoft Corporation. All rights reserved.
 *  Licensed under the Source EULA. See License.txt in the project root for license information.
 *--------------------------------------------------------------------------------------------*/

import { addClass, addStandardDisposableListener, createStyleSheet, getTotalHeight, removeClass } from 'vs/base/browser/dom';
import { IKeyboardEvent } from 'vs/base/browser/keyboardEvent';
import { IInputOptions, InputBox } from 'vs/base/browser/ui/inputbox/inputBox';
import { IListMouseEvent, IListTouchEvent, IListRenderer, IListVirtualDelegate } from 'vs/base/browser/ui/list/list';
import { IPagedRenderer, PagedList } from 'vs/base/browser/ui/list/listPaging';
import { DefaultStyleController, IListOptions, IMultipleSelectionController, IOpenController, isSelectionRangeChangeEvent, isSelectionSingleChangeEvent, List } from 'vs/base/browser/ui/list/listWidget';
import { canceled, onUnexpectedError } from 'vs/base/common/errors';
import { Emitter, Event } from 'vs/base/common/event';
import { FuzzyScore } from 'vs/base/common/filters';
import { KeyCode } from 'vs/base/common/keyCodes';
import { combinedDisposable, Disposable, dispose, IDisposable, toDisposable } from 'vs/base/common/lifecycle';
import { ScrollbarVisibility } from 'vs/base/common/scrollable';
import { isUndefinedOrNull } from 'vs/base/common/types';
import { IFilter, ITree, ITreeConfiguration, ITreeOptions } from 'vs/base/parts/tree/browser/tree';
import { ClickBehavior, DefaultController, DefaultTreestyler, IControllerOptions, OpenMode } from 'vs/base/parts/tree/browser/treeDefaults';
import { Tree } from 'vs/base/parts/tree/browser/treeImpl';
import { localize } from 'vs/nls';
import { IConfigurationService } from 'vs/platform/configuration/common/configuration';
import { Extensions as ConfigurationExtensions, IConfigurationRegistry } from 'vs/platform/configuration/common/configurationRegistry';
import { ContextKeyExpr, IContextKey, IContextKeyService, RawContextKey } from 'vs/platform/contextkey/common/contextkey';
import { IContextViewService } from 'vs/platform/contextview/browser/contextView';
import { IEditorOptions } from 'vs/platform/editor/common/editor';
import { createDecorator, IInstantiationService } from 'vs/platform/instantiation/common/instantiation';
import { IKeybindingService } from 'vs/platform/keybinding/common/keybinding';
import { Registry } from 'vs/platform/registry/common/platform';
import { attachInputBoxStyler, attachListStyler, computeStyles, defaultListStyles } from 'vs/platform/theme/common/styler';
import { IThemeService } from 'vs/platform/theme/common/themeService';
import { InputFocusedContextKey } from 'vs/platform/workbench/common/contextkeys';
import { ObjectTree, IObjectTreeOptions } from 'vs/base/browser/ui/tree/objectTree';
import { ITreeEvent, ITreeRenderer, IAsyncDataSource, IDataSource } from 'vs/base/browser/ui/tree/tree';
import { AsyncDataTree, IAsyncDataTreeOptions } from 'vs/base/browser/ui/tree/asyncDataTree';
import { DataTree, IDataTreeOptions } from 'vs/base/browser/ui/tree/dataTree';
import { IKeyboardNavigationEventFilter } from 'vs/base/browser/ui/tree/abstractTree';

export type ListWidget = List<any> | PagedList<any> | ITree | ObjectTree<any, any> | DataTree<any, any, any> | AsyncDataTree<any, any, any>;

export const IListService = createDecorator<IListService>('listService');

export interface IListService {

	_serviceBrand: any;

	/**
	 * Returns the currently focused list widget if any.
	 */
	readonly lastFocusedList: ListWidget | undefined;
}

interface IRegisteredList {
	widget: ListWidget;
	extraContextKeys?: (IContextKey<boolean>)[];
}

export class ListService implements IListService {

	_serviceBrand: any;

	private lists: IRegisteredList[] = [];
	private _lastFocusedWidget: ListWidget | undefined = undefined;

	get lastFocusedList(): ListWidget | undefined {
		return this._lastFocusedWidget;
	}

	constructor(@IContextKeyService contextKeyService: IContextKeyService) { }

	register(widget: ListWidget, extraContextKeys?: (IContextKey<boolean>)[]): IDisposable {
		if (this.lists.some(l => l.widget === widget)) {
			throw new Error('Cannot register the same widget multiple times');
		}

		// Keep in our lists list
		const registeredList: IRegisteredList = { widget, extraContextKeys };
		this.lists.push(registeredList);

		// Check for currently being focused
		if (widget.getHTMLElement() === document.activeElement) {
			this._lastFocusedWidget = widget;
		}

		const result = combinedDisposable([
			widget.onDidFocus(() => this._lastFocusedWidget = widget),
			toDisposable(() => this.lists.splice(this.lists.indexOf(registeredList), 1)),
			widget.onDidDispose(() => {
				this.lists = this.lists.filter(l => l !== registeredList);
				if (this._lastFocusedWidget === widget) {
					this._lastFocusedWidget = undefined;
				}
			})
		]);

		return result;
	}
}

const RawWorkbenchListFocusContextKey = new RawContextKey<boolean>('listFocus', true);
export const WorkbenchListSupportsMultiSelectContextKey = new RawContextKey<boolean>('listSupportsMultiselect', true);
export const WorkbenchListFocusContextKey = ContextKeyExpr.and(RawWorkbenchListFocusContextKey, ContextKeyExpr.not(InputFocusedContextKey));
export const WorkbenchListHasSelectionOrFocus = new RawContextKey<boolean>('listHasSelectionOrFocus', false);
export const WorkbenchListDoubleSelection = new RawContextKey<boolean>('listDoubleSelection', false);
export const WorkbenchListMultiSelection = new RawContextKey<boolean>('listMultiSelection', false);
export const WorkbenchListSupportsKeyboardNavigation = new RawContextKey<boolean>('listSupportsKeyboardNavigation', true);
export const WorkbenchListAutomaticKeyboardNavigationKey = 'listAutomaticKeyboardNavigation';
export const WorkbenchListAutomaticKeyboardNavigation = new RawContextKey<boolean>(WorkbenchListAutomaticKeyboardNavigationKey, true);

function createScopedContextKeyService(contextKeyService: IContextKeyService, widget: ListWidget): IContextKeyService {
	const result = contextKeyService.createScoped(widget.getHTMLElement());
	RawWorkbenchListFocusContextKey.bindTo(result);
	return result;
}

export const multiSelectModifierSettingKey = 'workbench.list.multiSelectModifier';
export const openModeSettingKey = 'workbench.list.openMode';
export const horizontalScrollingKey = 'workbench.tree.horizontalScrolling';
export const keyboardNavigationSettingKey = 'workbench.list.keyboardNavigation';
const treeIndentKey = 'workbench.tree.indent';

function useAltAsMultipleSelectionModifier(configurationService: IConfigurationService): boolean {
	return configurationService.getValue(multiSelectModifierSettingKey) === 'alt';
}

function useSingleClickToOpen(configurationService: IConfigurationService): boolean {
	return configurationService.getValue(openModeSettingKey) !== 'doubleClick';
}

class MultipleSelectionController<T> extends Disposable implements IMultipleSelectionController<T> {
	private useAltAsMultipleSelectionModifier: boolean;

	constructor(private configurationService: IConfigurationService) {
		super();

		this.useAltAsMultipleSelectionModifier = useAltAsMultipleSelectionModifier(configurationService);

		this.registerListeners();
	}

	private registerListeners(): void {
		this._register(this.configurationService.onDidChangeConfiguration(e => {
			if (e.affectsConfiguration(multiSelectModifierSettingKey)) {
				this.useAltAsMultipleSelectionModifier = useAltAsMultipleSelectionModifier(this.configurationService);
			}
		}));
	}

	isSelectionSingleChangeEvent(event: IListMouseEvent<T> | IListTouchEvent<T>): boolean {
		if (this.useAltAsMultipleSelectionModifier) {
			return event.browserEvent.altKey;
		}

		return isSelectionSingleChangeEvent(event);
	}

	isSelectionRangeChangeEvent(event: IListMouseEvent<T> | IListTouchEvent<T>): boolean {
		return isSelectionRangeChangeEvent(event);
	}
}

class WorkbenchOpenController extends Disposable implements IOpenController {
	private openOnSingleClick: boolean;

	constructor(private configurationService: IConfigurationService, private existingOpenController?: IOpenController) {
		super();

		this.openOnSingleClick = useSingleClickToOpen(configurationService);

		this.registerListeners();
	}

	private registerListeners(): void {
		this._register(this.configurationService.onDidChangeConfiguration(e => {
			if (e.affectsConfiguration(openModeSettingKey)) {
				this.openOnSingleClick = useSingleClickToOpen(this.configurationService);
			}
		}));
	}

	shouldOpen(event: UIEvent): boolean {
		if (event instanceof MouseEvent) {
			const isLeftButton = event.button === 0;
			const isDoubleClick = event.detail === 2;
<<<<<<< HEAD
			if (isLeftButton && !useSingleClickToOpen(this.configurationService) && !isDoubleClick) {
=======
			if (!this.openOnSingleClick && !isDoubleClick) {
>>>>>>> fb4d028b
				return false;
			}

			if (isLeftButton /* left mouse button */ || event.button === 1 /* middle mouse button */) {
				return this.existingOpenController ? this.existingOpenController.shouldOpen(event) : true;
			}

			return false;
		}

		return this.existingOpenController ? this.existingOpenController.shouldOpen(event) : true;
	}
}

function toWorkbenchListOptions<T>(options: IListOptions<T>, configurationService: IConfigurationService, keybindingService: IKeybindingService): [IListOptions<T>, IDisposable] {
	const disposables: IDisposable[] = [];
	const result = { ...options };

	if (options.multipleSelectionSupport !== false && !options.multipleSelectionController) {
		const multipleSelectionController = new MultipleSelectionController(configurationService);
		result.multipleSelectionController = multipleSelectionController;
		disposables.push(multipleSelectionController);
	}

	const openController = new WorkbenchOpenController(configurationService, options.openController);
	result.openController = openController;
	disposables.push(openController);

	if (options.keyboardNavigationLabelProvider) {
		const tlp = options.keyboardNavigationLabelProvider;

		result.keyboardNavigationLabelProvider = {
			getKeyboardNavigationLabel(e) { return tlp.getKeyboardNavigationLabel(e); },
			mightProducePrintableCharacter(e) { return keybindingService.mightProducePrintableCharacter(e); }
		};
	}

	return [result, combinedDisposable(disposables)];
}

let sharedListStyleSheet: HTMLStyleElement;
function getSharedListStyleSheet(): HTMLStyleElement {
	if (!sharedListStyleSheet) {
		sharedListStyleSheet = createStyleSheet();
	}

	return sharedListStyleSheet;
}

let sharedTreeStyleSheet: HTMLStyleElement;
function getSharedTreeStyleSheet(): HTMLStyleElement {
	if (!sharedTreeStyleSheet) {
		sharedTreeStyleSheet = createStyleSheet();
	}

	return sharedTreeStyleSheet;
}

function handleTreeController(configuration: ITreeConfiguration, instantiationService: IInstantiationService): ITreeConfiguration {
	if (!configuration.controller) {
		configuration.controller = instantiationService.createInstance(WorkbenchTreeController, {});
	}

	if (!configuration.styler) {
		configuration.styler = new DefaultTreestyler(getSharedTreeStyleSheet());
	}

	return configuration;
}

export class WorkbenchList<T> extends List<T> {

	readonly contextKeyService: IContextKeyService;
	private readonly configurationService: IConfigurationService;

	private listHasSelectionOrFocus: IContextKey<boolean>;
	private listDoubleSelection: IContextKey<boolean>;
	private listMultiSelection: IContextKey<boolean>;

	private _useAltAsMultipleSelectionModifier: boolean;

	constructor(
		container: HTMLElement,
		delegate: IListVirtualDelegate<T>,
		renderers: IListRenderer<any /* TODO@joao */, any>[],
		options: IListOptions<T>,
		@IContextKeyService contextKeyService: IContextKeyService,
		@IListService listService: IListService,
		@IThemeService themeService: IThemeService,
		@IConfigurationService configurationService: IConfigurationService,
		@IKeybindingService keybindingService: IKeybindingService
	) {
		const horizontalScrolling = typeof options.horizontalScrolling !== 'undefined' ? options.horizontalScrolling : configurationService.getValue<boolean>(horizontalScrollingKey);
		const [workbenchListOptions, workbenchListOptionsDisposable] = toWorkbenchListOptions(options, configurationService, keybindingService);

		super(container, delegate, renderers,
			{
				keyboardSupport: false,
				styleController: new DefaultStyleController(getSharedListStyleSheet()),
				...computeStyles(themeService.getTheme(), defaultListStyles),
				...workbenchListOptions,
				horizontalScrolling
			} as IListOptions<T>
		);

		this.disposables.push(workbenchListOptionsDisposable);

		this.contextKeyService = createScopedContextKeyService(contextKeyService, this);
		this.configurationService = configurationService;

		const listSupportsMultiSelect = WorkbenchListSupportsMultiSelectContextKey.bindTo(this.contextKeyService);
		listSupportsMultiSelect.set(!(options.multipleSelectionSupport === false));

		this.listHasSelectionOrFocus = WorkbenchListHasSelectionOrFocus.bindTo(this.contextKeyService);
		this.listDoubleSelection = WorkbenchListDoubleSelection.bindTo(this.contextKeyService);
		this.listMultiSelection = WorkbenchListMultiSelection.bindTo(this.contextKeyService);

		this._useAltAsMultipleSelectionModifier = useAltAsMultipleSelectionModifier(configurationService);

		this.disposables.push(combinedDisposable([
			this.contextKeyService,
			(listService as ListService).register(this),
			attachListStyler(this, themeService),
			this.onSelectionChange(() => {
				const selection = this.getSelection();
				const focus = this.getFocus();

				this.listHasSelectionOrFocus.set(selection.length > 0 || focus.length > 0);
				this.listMultiSelection.set(selection.length > 1);
				this.listDoubleSelection.set(selection.length === 2);
			}),
			this.onFocusChange(() => {
				const selection = this.getSelection();
				const focus = this.getFocus();

				this.listHasSelectionOrFocus.set(selection.length > 0 || focus.length > 0);
			})
		]));

		this.registerListeners();
	}

	private registerListeners(): void {
		this.disposables.push(this.configurationService.onDidChangeConfiguration(e => {
			if (e.affectsConfiguration(multiSelectModifierSettingKey)) {
				this._useAltAsMultipleSelectionModifier = useAltAsMultipleSelectionModifier(this.configurationService);
			}
		}));
	}

	get useAltAsMultipleSelectionModifier(): boolean {
		return this._useAltAsMultipleSelectionModifier;
	}
}

export class WorkbenchPagedList<T> extends PagedList<T> {

	readonly contextKeyService: IContextKeyService;
	private readonly configurationService: IConfigurationService;

	private disposables: IDisposable[];

	private _useAltAsMultipleSelectionModifier: boolean;

	constructor(
		container: HTMLElement,
		delegate: IListVirtualDelegate<number>,
		renderers: IPagedRenderer<T, any>[],
		options: IListOptions<T>,
		@IContextKeyService contextKeyService: IContextKeyService,
		@IListService listService: IListService,
		@IThemeService themeService: IThemeService,
		@IConfigurationService configurationService: IConfigurationService,
		@IKeybindingService keybindingService: IKeybindingService
	) {
		const horizontalScrolling = typeof options.horizontalScrolling !== 'undefined' ? options.horizontalScrolling : configurationService.getValue<boolean>(horizontalScrollingKey);
		const [workbenchListOptions, workbenchListOptionsDisposable] = toWorkbenchListOptions(options, configurationService, keybindingService);
		super(container, delegate, renderers,
			{
				keyboardSupport: false,
				styleController: new DefaultStyleController(getSharedListStyleSheet()),
				...computeStyles(themeService.getTheme(), defaultListStyles),
				...workbenchListOptions,
				horizontalScrolling
			} as IListOptions<T>
		);

		this.disposables = [workbenchListOptionsDisposable];

		this.contextKeyService = createScopedContextKeyService(contextKeyService, this);
		this.configurationService = configurationService;

		const listSupportsMultiSelect = WorkbenchListSupportsMultiSelectContextKey.bindTo(this.contextKeyService);
		listSupportsMultiSelect.set(!(options.multipleSelectionSupport === false));

		this._useAltAsMultipleSelectionModifier = useAltAsMultipleSelectionModifier(configurationService);

		this.disposables.push(combinedDisposable([
			this.contextKeyService,
			(listService as ListService).register(this),
			attachListStyler(this, themeService)
		]));

		this.registerListeners();
	}

	private registerListeners(): void {
		this.disposables.push(this.configurationService.onDidChangeConfiguration(e => {
			if (e.affectsConfiguration(multiSelectModifierSettingKey)) {
				this._useAltAsMultipleSelectionModifier = useAltAsMultipleSelectionModifier(this.configurationService);
			}
		}));
	}

	get useAltAsMultipleSelectionModifier(): boolean {
		return this._useAltAsMultipleSelectionModifier;
	}

	dispose(): void {
		super.dispose();

		this.disposables = dispose(this.disposables);
	}
}

export class WorkbenchTree extends Tree {

	readonly contextKeyService: IContextKeyService;

	protected disposables: IDisposable[];

	private listHasSelectionOrFocus: IContextKey<boolean>;
	private listDoubleSelection: IContextKey<boolean>;
	private listMultiSelection: IContextKey<boolean>;

	private _openOnSingleClick: boolean;
	private _useAltAsMultipleSelectionModifier: boolean;

	constructor(
		container: HTMLElement,
		configuration: ITreeConfiguration,
		options: ITreeOptions,
		@IContextKeyService contextKeyService: IContextKeyService,
		@IListService listService: IListService,
		@IThemeService themeService: IThemeService,
		@IInstantiationService instantiationService: IInstantiationService,
		@IConfigurationService configurationService: IConfigurationService
	) {
		const config = handleTreeController(configuration, instantiationService);
		const horizontalScrollMode = configurationService.getValue(horizontalScrollingKey) ? ScrollbarVisibility.Auto : ScrollbarVisibility.Hidden;
		const opts = {
			horizontalScrollMode,
			keyboardSupport: false,
			...computeStyles(themeService.getTheme(), defaultListStyles),
			...options
		};

		super(container, config, opts);

		this.disposables = [];
		this.contextKeyService = createScopedContextKeyService(contextKeyService, this);

		WorkbenchListSupportsMultiSelectContextKey.bindTo(this.contextKeyService);

		this.listHasSelectionOrFocus = WorkbenchListHasSelectionOrFocus.bindTo(this.contextKeyService);
		this.listDoubleSelection = WorkbenchListDoubleSelection.bindTo(this.contextKeyService);
		this.listMultiSelection = WorkbenchListMultiSelection.bindTo(this.contextKeyService);

		this._openOnSingleClick = useSingleClickToOpen(configurationService);
		this._useAltAsMultipleSelectionModifier = useAltAsMultipleSelectionModifier(configurationService);

		this.disposables.push(
			this.contextKeyService,
			(listService as ListService).register(this),
			attachListStyler(this, themeService)
		);

		this.disposables.push(this.onDidChangeSelection(() => {
			const selection = this.getSelection();
			const focus = this.getFocus();

			this.listHasSelectionOrFocus.set((selection && selection.length > 0) || !!focus);
			this.listDoubleSelection.set(selection && selection.length === 2);
			this.listMultiSelection.set(selection && selection.length > 1);
		}));

		this.disposables.push(this.onDidChangeFocus(() => {
			const selection = this.getSelection();
			const focus = this.getFocus();

			this.listHasSelectionOrFocus.set((selection && selection.length > 0) || !!focus);
		}));

		this.disposables.push(configurationService.onDidChangeConfiguration(e => {
			if (e.affectsConfiguration(openModeSettingKey)) {
				this._openOnSingleClick = useSingleClickToOpen(configurationService);
			}

			if (e.affectsConfiguration(multiSelectModifierSettingKey)) {
				this._useAltAsMultipleSelectionModifier = useAltAsMultipleSelectionModifier(configurationService);
			}
		}));
	}

	get openOnSingleClick(): boolean {
		return this._openOnSingleClick;
	}

	get useAltAsMultipleSelectionModifier(): boolean {
		return this._useAltAsMultipleSelectionModifier;
	}

	dispose(): void {
		super.dispose();

		this.disposables = dispose(this.disposables);
	}
}

function massageControllerOptions(options: IControllerOptions): IControllerOptions {
	if (typeof options.keyboardSupport !== 'boolean') {
		options.keyboardSupport = false;
	}

	if (typeof options.clickBehavior !== 'number') {
		options.clickBehavior = ClickBehavior.ON_MOUSE_DOWN;
	}

	return options;
}

export class WorkbenchTreeController extends DefaultController {

	protected disposables: IDisposable[] = [];

	constructor(
		options: IControllerOptions,
		@IConfigurationService private readonly configurationService: IConfigurationService
	) {
		super(massageControllerOptions(options));

		// if the open mode is not set, we configure it based on settings
		if (isUndefinedOrNull(options.openMode)) {
			this.setOpenMode(this.getOpenModeSetting());
			this.registerListeners();
		}
	}

	private registerListeners(): void {
		this.disposables.push(this.configurationService.onDidChangeConfiguration(e => {
			if (e.affectsConfiguration(openModeSettingKey)) {
				this.setOpenMode(this.getOpenModeSetting());
			}
		}));
	}

	private getOpenModeSetting(): OpenMode {
		return useSingleClickToOpen(this.configurationService) ? OpenMode.SINGLE_CLICK : OpenMode.DOUBLE_CLICK;
	}

	dispose(): void {
		this.disposables = dispose(this.disposables);
	}
}

export interface IOpenResourceOptions {
	editorOptions: IEditorOptions;
	sideBySide: boolean;
	element: any;
	payload: any;
}

export interface IResourceResultsNavigationOptions {
	openOnFocus: boolean;
}

export class TreeResourceNavigator extends Disposable {

	private readonly _openResource = new Emitter<IOpenResourceOptions>();
	readonly openResource: Event<IOpenResourceOptions> = this._openResource.event;

	constructor(private tree: WorkbenchTree, private options?: IResourceResultsNavigationOptions) {
		super();

		this.registerListeners();
	}

	private registerListeners(): void {
		if (this.options && this.options.openOnFocus) {
			this._register(this.tree.onDidChangeFocus(e => this.onFocus(e)));
		}

		this._register(this.tree.onDidChangeSelection(e => this.onSelection(e)));
	}

	private onFocus({ payload }: any): void {
		const element = this.tree.getFocus();
		this.tree.setSelection([element], { fromFocus: true });

		const originalEvent: KeyboardEvent | MouseEvent = payload && payload.originalEvent;
		const isMouseEvent = payload && payload.origin === 'mouse';
		const isDoubleClick = isMouseEvent && originalEvent && originalEvent.detail === 2;

		const preventOpen = payload && payload.preventOpenOnFocus;
		if (!preventOpen && (!isMouseEvent || this.tree.openOnSingleClick || isDoubleClick)) {
			this._openResource.fire({
				editorOptions: {
					preserveFocus: true,
					pinned: false,
					revealIfVisible: true
				},
				sideBySide: false,
				element,
				payload
			});
		}
	}

	private onSelection({ payload }: any): void {
		if (payload && payload.fromFocus) {
			return;
		}

		const originalEvent: KeyboardEvent | MouseEvent = payload && payload.originalEvent;
		const isMouseEvent = payload && payload.origin === 'mouse';
		const isDoubleClick = isMouseEvent && originalEvent && originalEvent.detail === 2;

		if (!isMouseEvent || this.tree.openOnSingleClick || isDoubleClick) {
			if (isDoubleClick && originalEvent) {
				originalEvent.preventDefault(); // focus moves to editor, we need to prevent default
			}

			const isFromKeyboard = payload && payload.origin === 'keyboard';
			const sideBySide = (originalEvent && (originalEvent.ctrlKey || originalEvent.metaKey || originalEvent.altKey));
			const preserveFocus = !((isFromKeyboard && (!payload || !payload.preserveFocus)) || isDoubleClick || (payload && payload.focusEditor));
			this._openResource.fire({
				editorOptions: {
					preserveFocus,
					pinned: isDoubleClick,
					revealIfVisible: true
				},
				sideBySide,
				element: this.tree.getSelection()[0],
				payload
			});
		}
	}
}

export interface IOpenEvent<T> {
	editorOptions: IEditorOptions;
	sideBySide: boolean;
	element: T;
}

export interface IResourceResultsNavigationOptions {
	openOnFocus: boolean;
}

export interface SelectionKeyboardEvent extends KeyboardEvent {
	preserveFocus?: boolean;
}

export function getSelectionKeyboardEvent(typeArg: string, preserveFocus?: boolean): SelectionKeyboardEvent {
	const e = new KeyboardEvent(typeArg);
	(<SelectionKeyboardEvent>e).preserveFocus = preserveFocus;

	return e;
}

export class TreeResourceNavigator2<T, TFilterData> extends Disposable {

	private readonly _onDidOpenResource = new Emitter<IOpenEvent<T | null>>();
	readonly onDidOpenResource: Event<IOpenEvent<T | null>> = this._onDidOpenResource.event;

	constructor(
		private tree: WorkbenchObjectTree<T, TFilterData> | WorkbenchDataTree<any, T, TFilterData> | WorkbenchAsyncDataTree<any, T, TFilterData>,
		private options?: IResourceResultsNavigationOptions
	) {
		super();
		this.registerListeners();
	}

	private registerListeners(): void {
		if (this.options && this.options.openOnFocus) {
			this._register(this.tree.onDidChangeFocus(e => this.onFocus(e)));
		}

		this._register(this.tree.onDidChangeSelection(e => this.onSelection(e)));
	}

	private onFocus(e: ITreeEvent<T | null>): void {
		const focus = this.tree.getFocus();
		this.tree.setSelection(focus as T[], e.browserEvent);

		if (!e.browserEvent) {
			return;
		}

		const isMouseEvent = e.browserEvent && e.browserEvent instanceof MouseEvent;

		if (!isMouseEvent) {
			this.open(true, false, false);
		}
	}

	private onSelection(e: ITreeEvent<T | null>): void {
		if (!e.browserEvent || e.browserEvent.type === 'contextmenu') {
			return;
		}

		const isDoubleClick = e.browserEvent.detail === 2;
		const preserveFocus = (e.browserEvent instanceof KeyboardEvent && typeof (<SelectionKeyboardEvent>e.browserEvent).preserveFocus === 'boolean') ?
			!!(<SelectionKeyboardEvent>e.browserEvent).preserveFocus :
			!isDoubleClick;

		if (this.tree.openOnSingleClick || isDoubleClick) {
			const sideBySide = e.browserEvent instanceof MouseEvent && (e.browserEvent.ctrlKey || e.browserEvent.metaKey || e.browserEvent.altKey);
			this.open(preserveFocus, isDoubleClick, sideBySide);
		}
	}

	private open(preserveFocus: boolean, pinned: boolean, sideBySide: boolean): void {
		this._onDidOpenResource.fire({
			editorOptions: {
				preserveFocus,
				pinned,
				revealIfVisible: true
			},
			sideBySide,
			element: this.tree.getSelection()[0]
		});
	}
}

export interface IHighlighter {
	getHighlights(tree: ITree, element: any, pattern: string): FuzzyScore;
	getHighlightsStorageKey?(element: any): any;
}

export interface IHighlightingTreeConfiguration extends ITreeConfiguration {
	highlighter: IHighlighter;
}

export interface IHighlightingTreeOptions extends ITreeOptions {
	filterOnType?: boolean;
}

export class HighlightingTreeController extends WorkbenchTreeController {

	constructor(
		options: IControllerOptions,
		private readonly onType: () => any,
		@IConfigurationService configurationService: IConfigurationService,
		@IKeybindingService private readonly _keybindingService: IKeybindingService,
	) {
		super(options, configurationService);
	}

	onKeyDown(tree: ITree, event: IKeyboardEvent) {
		let handled = super.onKeyDown(tree, event);
		if (handled) {
			return true;
		}
		if (this.upKeyBindingDispatcher.has(event.keyCode)) {
			return false;
		}
		if (this._keybindingService.mightProducePrintableCharacter(event)) {
			this.onType();
			return true;
		}
		return false;
	}
}

class HightlightsFilter implements IFilter {

	static add(config: ITreeConfiguration, options: IHighlightingTreeOptions): ITreeConfiguration {
		const myFilter = new HightlightsFilter();
		myFilter.enabled = !!options.filterOnType;
		if (!config.filter) {
			config.filter = myFilter;
		} else {
			let otherFilter = config.filter;
			config.filter = {
				isVisible(tree: ITree, element: any): boolean {
					return myFilter.isVisible(tree, element) && otherFilter.isVisible(tree, element);
				}
			};
		}
		return config;
	}

	enabled: boolean = true;

	isVisible(tree: ITree, element: any): boolean {
		if (!this.enabled) {
			return true;
		}
		let tree2 = (tree as HighlightingWorkbenchTree);
		if (!tree2.isHighlighterScoring()) {
			return true;
		}
		if (tree2.getHighlighterScore(element)) {
			return true;
		}
		return false;
	}
}

export class HighlightingWorkbenchTree extends WorkbenchTree {

	protected readonly domNode: HTMLElement;
	protected readonly inputContainer: HTMLElement;
	protected readonly input: InputBox;

	protected readonly highlighter: IHighlighter;
	protected readonly highlights: Map<any, FuzzyScore>;

	private readonly _onDidStartFilter: Emitter<this>;
	readonly onDidStartFiltering: Event<this>;

	constructor(
		parent: HTMLElement,
		treeConfiguration: IHighlightingTreeConfiguration,
		treeOptions: IHighlightingTreeOptions,
		listOptions: IInputOptions,
		@IContextKeyService contextKeyService: IContextKeyService,
		@IContextViewService contextViewService: IContextViewService,
		@IListService listService: IListService,
		@IThemeService themeService: IThemeService,
		@IInstantiationService instantiationService: IInstantiationService,
		@IConfigurationService configurationService: IConfigurationService
	) {
		// build html skeleton
		const container = document.createElement('div');
		container.className = 'highlighting-tree';
		const inputContainer = document.createElement('div');
		inputContainer.className = 'input';
		const treeContainer = document.createElement('div');
		treeContainer.className = 'tree';
		container.appendChild(inputContainer);
		container.appendChild(treeContainer);
		parent.appendChild(container);

		// create tree
		treeConfiguration.controller = treeConfiguration.controller || instantiationService.createInstance(HighlightingTreeController, {}, () => this.onTypeInTree());
		super(treeContainer, HightlightsFilter.add(treeConfiguration, treeOptions), treeOptions, contextKeyService, listService, themeService, instantiationService, configurationService);
		this.highlighter = treeConfiguration.highlighter;
		this.highlights = new Map<any, FuzzyScore>();

		this.domNode = container;
		addClass(this.domNode, 'inactive');

		// create input
		this.inputContainer = inputContainer;
		this.input = new InputBox(inputContainer, contextViewService, listOptions);
		this.input.setEnabled(false);
		this.input.onDidChange(this.updateHighlights, this, this.disposables);
		this.disposables.push(attachInputBoxStyler(this.input, themeService));
		this.disposables.push(this.input);
		this.disposables.push(addStandardDisposableListener(this.input.inputElement, 'keydown', event => {
			//todo@joh make this command/context-key based
			switch (event.keyCode) {
				case KeyCode.UpArrow:
				case KeyCode.DownArrow:
				case KeyCode.Tab:
					this.domFocus();
					event.preventDefault();
					break;
				case KeyCode.Enter:
					this.setSelection(this.getSelection());
					event.preventDefault();
					break;
				case KeyCode.Escape:
					this.input.value = '';
					this.domFocus();
					event.preventDefault();
					break;
			}
		}));

		this._onDidStartFilter = new Emitter<this>();
		this.onDidStartFiltering = this._onDidStartFilter.event;
		this.disposables.push(this._onDidStartFilter);
	}

	setInput(element: any): Promise<any> {
		this.input.setEnabled(false);
		return super.setInput(element).then(value => {
			if (!this.input.inputElement) {
				// has been disposed in the meantime -> cancel
				return Promise.reject(canceled());
			}
			this.input.setEnabled(true);
			return value;
		});
	}

	layout(height?: number, width?: number): void {
		this.input.layout();
		super.layout(typeof height !== 'number' || isNaN(height) ? height : height - getTotalHeight(this.inputContainer), width);
	}

	private onTypeInTree(): void {
		removeClass(this.domNode, 'inactive');
		this.input.focus();
		this.layout();
		this._onDidStartFilter.fire(this);
	}

	private lastSelection: any[];

	private updateHighlights(pattern: string): void {

		// remember old selection
		let defaultSelection: any[] = [];
		if (!this.lastSelection && pattern) {
			this.lastSelection = this.getSelection();
		} else if (this.lastSelection && !pattern) {
			defaultSelection = this.lastSelection;
			this.lastSelection = [];
		}

		let topElement: any;
		if (pattern) {
			let nav = this.getNavigator(undefined, false);
			let topScore: FuzzyScore | undefined;
			while (nav.next()) {
				let element = nav.current();
				let score = this.highlighter.getHighlights(this, element, pattern);
				this.highlights.set(this._getHighlightsStorageKey(element), score);
				element.foo = 1;
				if (!topScore || score && topScore[0] < score[0]) {
					topScore = score;
					topElement = element;
				}
			}
		} else {
			// no pattern, clear highlights
			this.highlights.clear();
		}

		this.refresh().then(() => {
			if (topElement) {
				this.reveal(topElement, 0.5).then(_ => {
					this.setSelection([topElement], this);
					this.setFocus(topElement, this);
				});
			} else {
				this.setSelection(defaultSelection, this);
			}
		}, onUnexpectedError);
	}

	isHighlighterScoring(): boolean {
		return this.highlights.size > 0;
	}

	getHighlighterScore(element: any): FuzzyScore | undefined {
		return this.highlights.get(this._getHighlightsStorageKey(element));
	}

	private _getHighlightsStorageKey(element: any): any {
		return typeof this.highlighter.getHighlightsStorageKey === 'function'
			? this.highlighter.getHighlightsStorageKey(element)
			: element;
	}
}

function createKeyboardNavigationEventFilter(container: HTMLElement, keybindingService: IKeybindingService): IKeyboardNavigationEventFilter {
	let inChord = false;

	return event => {
		if (inChord) {
			inChord = false;
			return false;
		}

		const result = keybindingService.softDispatch(event, container);

		if (result && result.enterChord) {
			inChord = true;
			return false;
		}

		inChord = false;
		return true;
	};
}

export class WorkbenchObjectTree<T extends NonNullable<any>, TFilterData = void> extends ObjectTree<T, TFilterData> {

	readonly contextKeyService: IContextKeyService;

	protected disposables: IDisposable[];

	private hasSelectionOrFocus: IContextKey<boolean>;
	private hasDoubleSelection: IContextKey<boolean>;
	private hasMultiSelection: IContextKey<boolean>;

	private _useAltAsMultipleSelectionModifier: boolean;

	constructor(
		container: HTMLElement,
		delegate: IListVirtualDelegate<T>,
		renderers: ITreeRenderer<any /* TODO@joao */, TFilterData, any>[],
		options: IObjectTreeOptions<T, TFilterData>,
		@IContextKeyService contextKeyService: IContextKeyService,
		@IListService listService: IListService,
		@IThemeService themeService: IThemeService,
		@IConfigurationService configurationService: IConfigurationService,
		@IKeybindingService keybindingService: IKeybindingService
	) {
		WorkbenchListSupportsKeyboardNavigation.bindTo(contextKeyService);
		WorkbenchListAutomaticKeyboardNavigation.bindTo(contextKeyService);

		const automaticKeyboardNavigation = contextKeyService.getContextKeyValue<boolean>(WorkbenchListAutomaticKeyboardNavigationKey);
		const keyboardNavigation = configurationService.getValue<string>(keyboardNavigationSettingKey);
		const horizontalScrolling = typeof options.horizontalScrolling !== 'undefined' ? options.horizontalScrolling : configurationService.getValue<boolean>(horizontalScrollingKey);
		const openOnSingleClick = useSingleClickToOpen(configurationService);
		const [workbenchListOptions, workbenchListOptionsDisposable] = toWorkbenchListOptions(options, configurationService, keybindingService);

		super(container, delegate, renderers, {
			keyboardSupport: false,
			styleController: new DefaultStyleController(getSharedListStyleSheet()),
			...computeStyles(themeService.getTheme(), defaultListStyles),
			...workbenchListOptions,
			indent: configurationService.getValue(treeIndentKey),
			automaticKeyboardNavigation,
			simpleKeyboardNavigation: keyboardNavigation === 'simple',
			filterOnType: keyboardNavigation === 'filter',
			horizontalScrolling,
			openOnSingleClick,
			keyboardNavigationEventFilter: createKeyboardNavigationEventFilter(container, keybindingService)
		});

		this.disposables.push(workbenchListOptionsDisposable);

		this.contextKeyService = createScopedContextKeyService(contextKeyService, this);

		const listSupportsMultiSelect = WorkbenchListSupportsMultiSelectContextKey.bindTo(this.contextKeyService);
		listSupportsMultiSelect.set(!(options.multipleSelectionSupport === false));

		this.hasSelectionOrFocus = WorkbenchListHasSelectionOrFocus.bindTo(this.contextKeyService);
		this.hasDoubleSelection = WorkbenchListDoubleSelection.bindTo(this.contextKeyService);
		this.hasMultiSelection = WorkbenchListMultiSelection.bindTo(this.contextKeyService);

		this._useAltAsMultipleSelectionModifier = useAltAsMultipleSelectionModifier(configurationService);

		const interestingContextKeys = new Set();
		interestingContextKeys.add(WorkbenchListAutomaticKeyboardNavigationKey);

		this.disposables.push(
			this.contextKeyService,
			(listService as ListService).register(this),
			attachListStyler(this, themeService),
			this.onDidChangeSelection(() => {
				const selection = this.getSelection();
				const focus = this.getFocus();

				this.hasSelectionOrFocus.set(selection.length > 0 || focus.length > 0);
				this.hasMultiSelection.set(selection.length > 1);
				this.hasDoubleSelection.set(selection.length === 2);
			}),
			this.onDidChangeFocus(() => {
				const selection = this.getSelection();
				const focus = this.getFocus();

				this.hasSelectionOrFocus.set(selection.length > 0 || focus.length > 0);
			}),
			configurationService.onDidChangeConfiguration(e => {
				if (e.affectsConfiguration(openModeSettingKey)) {
					this.updateOptions({ openOnSingleClick: useSingleClickToOpen(configurationService) });
				}
				if (e.affectsConfiguration(multiSelectModifierSettingKey)) {
					this._useAltAsMultipleSelectionModifier = useAltAsMultipleSelectionModifier(configurationService);
				}
				if (e.affectsConfiguration(treeIndentKey)) {
					const indent = configurationService.getValue<number>(treeIndentKey);
					this.updateOptions({ indent });
				}
				if (e.affectsConfiguration(keyboardNavigationSettingKey)) {
					const keyboardNavigation = configurationService.getValue<string>(keyboardNavigationSettingKey);
					this.updateOptions({
						simpleKeyboardNavigation: keyboardNavigation === 'simple',
						filterOnType: keyboardNavigation === 'filter'
					});
				}
			}),
			this.contextKeyService.onDidChangeContext(e => {
				if (e.affectsSome(interestingContextKeys)) {
					const automaticKeyboardNavigation = this.contextKeyService.getContextKeyValue<boolean>(WorkbenchListAutomaticKeyboardNavigationKey);
					this.updateOptions({
						automaticKeyboardNavigation
					});
				}
			})
		);
	}

	get useAltAsMultipleSelectionModifier(): boolean {
		return this._useAltAsMultipleSelectionModifier;
	}

	dispose(): void {
		super.dispose();
		this.disposables = dispose(this.disposables);
	}
}

export class WorkbenchDataTree<TInput, T, TFilterData = void> extends DataTree<TInput, T, TFilterData> {

	readonly contextKeyService: IContextKeyService;

	private hasSelectionOrFocus: IContextKey<boolean>;
	private hasDoubleSelection: IContextKey<boolean>;
	private hasMultiSelection: IContextKey<boolean>;

	private _useAltAsMultipleSelectionModifier: boolean;

	constructor(
		container: HTMLElement,
		delegate: IListVirtualDelegate<T>,
		renderers: ITreeRenderer<any /* TODO@joao */, TFilterData, any>[],
		dataSource: IDataSource<TInput, T>,
		options: IDataTreeOptions<T, TFilterData>,
		@IContextKeyService contextKeyService: IContextKeyService,
		@IListService listService: IListService,
		@IThemeService themeService: IThemeService,
		@IConfigurationService configurationService: IConfigurationService,
		@IKeybindingService keybindingService: IKeybindingService
	) {
		WorkbenchListSupportsKeyboardNavigation.bindTo(contextKeyService);
		WorkbenchListAutomaticKeyboardNavigation.bindTo(contextKeyService);

		const automaticKeyboardNavigation = contextKeyService.getContextKeyValue<boolean>(WorkbenchListAutomaticKeyboardNavigationKey);
		const keyboardNavigation = configurationService.getValue<string>(keyboardNavigationSettingKey);
		const horizontalScrolling = typeof options.horizontalScrolling !== 'undefined' ? options.horizontalScrolling : configurationService.getValue<boolean>(horizontalScrollingKey);
		const openOnSingleClick = useSingleClickToOpen(configurationService);
		const [workbenchListOptions, workbenchListOptionsDisposable] = toWorkbenchListOptions(options, configurationService, keybindingService);

		super(container, delegate, renderers, dataSource, {
			keyboardSupport: false,
			styleController: new DefaultStyleController(getSharedListStyleSheet()),
			...computeStyles(themeService.getTheme(), defaultListStyles),
			...workbenchListOptions,
			indent: configurationService.getValue(treeIndentKey),
			automaticKeyboardNavigation,
			simpleKeyboardNavigation: keyboardNavigation === 'simple',
			filterOnType: keyboardNavigation === 'filter',
			horizontalScrolling,
			openOnSingleClick,
			keyboardNavigationEventFilter: createKeyboardNavigationEventFilter(container, keybindingService)
		});

		this.disposables.push(workbenchListOptionsDisposable);

		this.contextKeyService = createScopedContextKeyService(contextKeyService, this);

		const listSupportsMultiSelect = WorkbenchListSupportsMultiSelectContextKey.bindTo(this.contextKeyService);
		listSupportsMultiSelect.set(!(options.multipleSelectionSupport === false));

		this.hasSelectionOrFocus = WorkbenchListHasSelectionOrFocus.bindTo(this.contextKeyService);
		this.hasDoubleSelection = WorkbenchListDoubleSelection.bindTo(this.contextKeyService);
		this.hasMultiSelection = WorkbenchListMultiSelection.bindTo(this.contextKeyService);

		this._useAltAsMultipleSelectionModifier = useAltAsMultipleSelectionModifier(configurationService);

		const interestingContextKeys = new Set();
		interestingContextKeys.add(WorkbenchListAutomaticKeyboardNavigationKey);

		this.disposables.push(
			this.contextKeyService,
			(listService as ListService).register(this),
			attachListStyler(this, themeService),
			this.onDidChangeSelection(() => {
				const selection = this.getSelection();
				const focus = this.getFocus();

				this.hasSelectionOrFocus.set(selection.length > 0 || focus.length > 0);
				this.hasMultiSelection.set(selection.length > 1);
				this.hasDoubleSelection.set(selection.length === 2);
			}),
			this.onDidChangeFocus(() => {
				const selection = this.getSelection();
				const focus = this.getFocus();

				this.hasSelectionOrFocus.set(selection.length > 0 || focus.length > 0);
			}),
			configurationService.onDidChangeConfiguration(e => {
				if (e.affectsConfiguration(openModeSettingKey)) {
					this.updateOptions({ openOnSingleClick: useSingleClickToOpen(configurationService) });
				}
				if (e.affectsConfiguration(multiSelectModifierSettingKey)) {
					this._useAltAsMultipleSelectionModifier = useAltAsMultipleSelectionModifier(configurationService);
				}
				if (e.affectsConfiguration(treeIndentKey)) {
					const indent = configurationService.getValue<number>(treeIndentKey);
					this.updateOptions({ indent });
				}
				if (e.affectsConfiguration(keyboardNavigationSettingKey)) {
					const keyboardNavigation = configurationService.getValue<string>(keyboardNavigationSettingKey);
					this.updateOptions({
						simpleKeyboardNavigation: keyboardNavigation === 'simple',
						filterOnType: keyboardNavigation === 'filter'
					});
				}
			}),
			this.contextKeyService.onDidChangeContext(e => {
				if (e.affectsSome(interestingContextKeys)) {
					const automaticKeyboardNavigation = this.contextKeyService.getContextKeyValue<boolean>(WorkbenchListAutomaticKeyboardNavigationKey);
					this.updateOptions({
						automaticKeyboardNavigation
					});
				}
			})
		);
	}

	get useAltAsMultipleSelectionModifier(): boolean {
		return this._useAltAsMultipleSelectionModifier;
	}
}

export class WorkbenchAsyncDataTree<TInput, T, TFilterData = void> extends AsyncDataTree<TInput, T, TFilterData> {

	readonly contextKeyService: IContextKeyService;

	private hasSelectionOrFocus: IContextKey<boolean>;
	private hasDoubleSelection: IContextKey<boolean>;
	private hasMultiSelection: IContextKey<boolean>;

	private _useAltAsMultipleSelectionModifier: boolean;

	constructor(
		container: HTMLElement,
		delegate: IListVirtualDelegate<T>,
		renderers: ITreeRenderer<any /* TODO@joao */, TFilterData, any>[],
		dataSource: IAsyncDataSource<TInput, T>,
		options: IAsyncDataTreeOptions<T, TFilterData>,
		@IContextKeyService contextKeyService: IContextKeyService,
		@IListService listService: IListService,
		@IThemeService themeService: IThemeService,
		@IConfigurationService configurationService: IConfigurationService,
		@IKeybindingService keybindingService: IKeybindingService
	) {
		WorkbenchListSupportsKeyboardNavigation.bindTo(contextKeyService);
		WorkbenchListAutomaticKeyboardNavigation.bindTo(contextKeyService);

		const automaticKeyboardNavigation = contextKeyService.getContextKeyValue<boolean>(WorkbenchListAutomaticKeyboardNavigationKey);
		const keyboardNavigation = configurationService.getValue<string>(keyboardNavigationSettingKey);
		const horizontalScrolling = typeof options.horizontalScrolling !== 'undefined' ? options.horizontalScrolling : configurationService.getValue<boolean>(horizontalScrollingKey);
		const openOnSingleClick = useSingleClickToOpen(configurationService);
		const [workbenchListOptions, workbenchListOptionsDisposable] = toWorkbenchListOptions(options, configurationService, keybindingService);

		super(container, delegate, renderers, dataSource, {
			keyboardSupport: false,
			styleController: new DefaultStyleController(getSharedListStyleSheet()),
			...computeStyles(themeService.getTheme(), defaultListStyles),
			...workbenchListOptions,
			indent: configurationService.getValue<number>(treeIndentKey),
			automaticKeyboardNavigation,
			simpleKeyboardNavigation: keyboardNavigation === 'simple',
			filterOnType: keyboardNavigation === 'filter',
			horizontalScrolling,
			openOnSingleClick,
			keyboardNavigationEventFilter: createKeyboardNavigationEventFilter(container, keybindingService)
		});

		this.disposables.push(workbenchListOptionsDisposable);

		this.contextKeyService = createScopedContextKeyService(contextKeyService, this);

		const listSupportsMultiSelect = WorkbenchListSupportsMultiSelectContextKey.bindTo(this.contextKeyService);
		listSupportsMultiSelect.set(!(options.multipleSelectionSupport === false));

		this.hasSelectionOrFocus = WorkbenchListHasSelectionOrFocus.bindTo(this.contextKeyService);
		this.hasDoubleSelection = WorkbenchListDoubleSelection.bindTo(this.contextKeyService);
		this.hasMultiSelection = WorkbenchListMultiSelection.bindTo(this.contextKeyService);

		this._useAltAsMultipleSelectionModifier = useAltAsMultipleSelectionModifier(configurationService);

		const interestingContextKeys = new Set();
		interestingContextKeys.add(WorkbenchListAutomaticKeyboardNavigationKey);

		this.disposables.push(
			this.contextKeyService,
			(listService as ListService).register(this),
			attachListStyler(this, themeService),
			this.onDidChangeSelection(() => {
				const selection = this.getSelection();
				const focus = this.getFocus();

				this.hasSelectionOrFocus.set(selection.length > 0 || focus.length > 0);
				this.hasMultiSelection.set(selection.length > 1);
				this.hasDoubleSelection.set(selection.length === 2);
			}),
			this.onDidChangeFocus(() => {
				const selection = this.getSelection();
				const focus = this.getFocus();

				this.hasSelectionOrFocus.set(selection.length > 0 || focus.length > 0);
			}),
			configurationService.onDidChangeConfiguration(e => {
				if (e.affectsConfiguration(openModeSettingKey)) {
					this.updateOptions({ openOnSingleClick: useSingleClickToOpen(configurationService) });
				}
				if (e.affectsConfiguration(multiSelectModifierSettingKey)) {
					this._useAltAsMultipleSelectionModifier = useAltAsMultipleSelectionModifier(configurationService);
				}
				if (e.affectsConfiguration(treeIndentKey)) {
					const indent = configurationService.getValue<number>(treeIndentKey);
					this.updateOptions({ indent });
				}
				if (e.affectsConfiguration(keyboardNavigationSettingKey)) {
					const keyboardNavigation = configurationService.getValue<string>(keyboardNavigationSettingKey);
					this.updateOptions({
						simpleKeyboardNavigation: keyboardNavigation === 'simple',
						filterOnType: keyboardNavigation === 'filter'
					});
				}
			}),
			this.contextKeyService.onDidChangeContext(e => {
				if (e.affectsSome(interestingContextKeys)) {
					const automaticKeyboardNavigation = this.contextKeyService.getContextKeyValue<boolean>(WorkbenchListAutomaticKeyboardNavigationKey);
					this.updateOptions({
						automaticKeyboardNavigation
					});
				}
			})
		);
	}

	get useAltAsMultipleSelectionModifier(): boolean {
		return this._useAltAsMultipleSelectionModifier;
	}
}

const configurationRegistry = Registry.as<IConfigurationRegistry>(ConfigurationExtensions.Configuration);

configurationRegistry.registerConfiguration({
	'id': 'workbench',
	'order': 7,
	'title': localize('workbenchConfigurationTitle', "Workbench"),
	'type': 'object',
	'properties': {
		[multiSelectModifierSettingKey]: {
			'type': 'string',
			'enum': ['ctrlCmd', 'alt'],
			'enumDescriptions': [
				localize('multiSelectModifier.ctrlCmd', "Maps to `Control` on Windows and Linux and to `Command` on macOS."),
				localize('multiSelectModifier.alt', "Maps to `Alt` on Windows and Linux and to `Option` on macOS.")
			],
			'default': 'ctrlCmd',
			'description': localize({
				key: 'multiSelectModifier',
				comment: [
					'- `ctrlCmd` refers to a value the setting can take and should not be localized.',
					'- `Control` and `Command` refer to the modifier keys Ctrl or Cmd on the keyboard and can be localized.'
				]
			}, "The modifier to be used to add an item in trees and lists to a multi-selection with the mouse (for example in the explorer, open editors and scm view). The 'Open to Side' mouse gestures - if supported - will adapt such that they do not conflict with the multiselect modifier.")
		},
		[openModeSettingKey]: {
			'type': 'string',
			'enum': ['singleClick', 'doubleClick'],
			'default': 'singleClick',
			'description': localize({
				key: 'openModeModifier',
				comment: ['`singleClick` and `doubleClick` refers to a value the setting can take and should not be localized.']
			}, "Controls how to open items in trees and lists using the mouse (if supported). For parents with children in trees, this setting will control if a single click expands the parent or a double click. Note that some trees and lists might choose to ignore this setting if it is not applicable. ")
		},
		[horizontalScrollingKey]: {
			'type': 'boolean',
			'default': false,
			'description': localize('horizontalScrolling setting', "Controls whether lists and trees support horizontal scrolling in the workbench.")
		},
		[treeIndentKey]: {
			'type': 'number',
			'default': 8,
			minimum: 0,
			maximum: 20,
			'description': localize('tree indent setting', "Controls tree indentation in pixels.")
		},
		[keyboardNavigationSettingKey]: {
			'type': 'string',
			'enum': ['simple', 'highlight', 'filter'],
			'enumDescriptions': [
				localize('keyboardNavigationSettingKey.simple', "Simple keyboard navigation focuses elements which match the keyboard input. Matching is done only on prefixes."),
				localize('keyboardNavigationSettingKey.highlight', "Highlight keyboard navigation highlights elements which match the keyboard input. Further up and down navigation will traverse only the highlighted elements."),
				localize('keyboardNavigationSettingKey.filter', "Filter keyboard navigation will filter out and hide all the elements which do not match the keyboard input.")
			],
			'default': 'highlight',
			'description': localize('keyboardNavigationSettingKey', "Controls the keyboard navigation style for lists and trees in the workbench. Can be simple, highlight and filter.")
		},
	}
});<|MERGE_RESOLUTION|>--- conflicted
+++ resolved
@@ -183,11 +183,7 @@
 		if (event instanceof MouseEvent) {
 			const isLeftButton = event.button === 0;
 			const isDoubleClick = event.detail === 2;
-<<<<<<< HEAD
-			if (isLeftButton && !useSingleClickToOpen(this.configurationService) && !isDoubleClick) {
-=======
 			if (!this.openOnSingleClick && !isDoubleClick) {
->>>>>>> fb4d028b
 				return false;
 			}
 
