--- conflicted
+++ resolved
@@ -816,11 +816,7 @@
 		}
 
 		inMultiChord = false;
-<<<<<<< HEAD
-		return result === null || result.kind === ResultKind.NoMatchingKb;
-=======
 		return result.kind === ResultKind.NoMatchingKb;
->>>>>>> 7a0d9626
 	};
 }
 
