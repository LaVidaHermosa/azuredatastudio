/*---------------------------------------------------------------------------------------------
 *  Copyright (c) Microsoft Corporation. All rights reserved.
 *  Licensed under the Source EULA. See License.txt in the project root for license information.
 *--------------------------------------------------------------------------------------------*/

import { createDecorator } from 'vs/platform/instantiation/common/instantiation';
import { Color } from 'vs/base/common/color';
import { IDisposable, toDisposable, Disposable } from 'vs/base/common/lifecycle';
import * as platform from 'vs/platform/registry/common/platform';
import { ColorIdentifier } from 'vs/platform/theme/common/colorRegistry';
import { Event, Emitter } from 'vs/base/common/event';
import { IEnvironmentService } from 'vs/platform/environment/common/environment';
import { ColorScheme } from 'vs/platform/theme/common/theme';

export const IThemeService = createDecorator<IThemeService>('themeService');

export interface ThemeColor {
	id: string;
}

export namespace ThemeColor {
	export function isThemeColor(obj: any): obj is ThemeColor {
		return obj && typeof obj === 'object' && typeof (<ThemeColor>obj).id === 'string';
	}
}

export function themeColorFromId(id: ColorIdentifier) {
	return { id };
}

// theme icon
export interface ThemeIcon {
	readonly id: string;
	readonly color?: ThemeColor;
}

export namespace ThemeIcon {
	export function isThemeIcon(obj: any): obj is ThemeIcon {
		return obj && typeof obj === 'object' && typeof (<ThemeIcon>obj).id === 'string' && (typeof (<ThemeIcon>obj).color === 'undefined' || ThemeColor.isThemeColor((<ThemeIcon>obj).color));
	}

	const _regexFromString = /^\$\(([a-z.]+\/)?([a-z-~]+)\)$/i;

	export function fromString(str: string): ThemeIcon | undefined {
		const match = _regexFromString.exec(str);
		if (!match) {
			return undefined;
		}
		let [, owner, name] = match;
		if (!owner || owner === 'codicon/') {
			return { id: name };
		}
		return { id: owner + name };
	}

	export function modify(icon: ThemeIcon, modifier: 'disabled' | 'spin' | undefined): ThemeIcon {
		let id = icon.id;
		const tildeIndex = id.lastIndexOf('~');
		if (tildeIndex !== -1) {
			id = id.substring(0, tildeIndex);
		}
		if (modifier) {
			id = `${id}~${modifier}`;
		}
		return { id };
	}

	export function isEqual(ti1: ThemeIcon, ti2: ThemeIcon): boolean {
		return ti1.id === ti2.id && ti1.color?.id === ti2.color?.id;
	}

	const _regexAsClassName = /^(codicon\/)?([a-z-]+)(~[a-z]+)?$/i;

	export function asClassNameArray(icon: ThemeIcon): string[] {
		const match = _regexAsClassName.exec(icon.id);
		if (!match) {
			return ['codicon', 'codicon-error'];
		}
		let [, , name, modifier] = match;
<<<<<<< HEAD
		// {{SQL CARBON EDIT}} Modifying method to not add 'codicon' in front of sql carbon icons.
		let className = '';
		let sqlCarbonIcons = ['book', 'dataExplorer'];
		if (sqlCarbonIcons.includes(name)) {
			className = name;
		} else {
			className = `codicon codicon-${name}`;
		}
		// {{SQL CARBON EDIT}} End of edit
=======
		let className = `codicon-${name}`;
>>>>>>> 89c255a5
		if (modifier) {
			return ['codicon', className, modifier.substr(1)];
		}
		return ['codicon', className];
	}


	export function asClassName(icon: ThemeIcon): string {
		return asClassNameArray(icon).join(' ');
	}

	export function asCSSSelector(icon: ThemeIcon): string {
		return '.' + asClassNameArray(icon).join('.');
	}


	export function revive(icon: any): ThemeIcon | undefined {
		if (ThemeIcon.isThemeIcon(icon)) {
			return { id: icon.id, color: icon.color ? { id: icon.color.id } : undefined };
		}
		return undefined;
	}
}

export const FileThemeIcon = { id: 'file' };
export const FolderThemeIcon = { id: 'folder' };

export function getThemeTypeSelector(type: ColorScheme): string {
	switch (type) {
		case ColorScheme.DARK: return 'vs-dark';
		case ColorScheme.HIGH_CONTRAST: return 'hc-black';
		default: return 'vs';
	}
}

export interface ITokenStyle {
	readonly foreground?: number;
	readonly bold?: boolean;
	readonly underline?: boolean;
	readonly italic?: boolean;
}

export interface IColorTheme {

	readonly type: ColorScheme;

	readonly label: string;

	/**
	 * Resolves the color of the given color identifier. If the theme does not
	 * specify the color, the default color is returned unless <code>useDefault</code> is set to false.
	 * @param color the id of the color
	 * @param useDefault specifies if the default color should be used. If not set, the default is used.
	 */
	getColor(color: ColorIdentifier, useDefault?: boolean): Color | undefined;

	/**
	 * Returns whether the theme defines a value for the color. If not, that means the
	 * default color will be used.
	 */
	defines(color: ColorIdentifier): boolean;

	/**
	 * Returns the token style for a given classification. The result uses the <code>MetadataConsts</code> format
	 */
	getTokenStyleMetadata(type: string, modifiers: string[], modelLanguage: string): ITokenStyle | undefined;

	/**
	 * List of all colors used with tokens. <code>getTokenStyleMetadata</code> references the colors by index into this list.
	 */
	readonly tokenColorMap: string[];

	/**
	 * Defines whether semantic highlighting should be enabled for the theme.
	 */
	readonly semanticHighlighting: boolean;
}

export interface IFileIconTheme {
	readonly hasFileIcons: boolean;
	readonly hasFolderIcons: boolean;
	readonly hidesExplorerArrows: boolean;
}

export interface ICssStyleCollector {
	addRule(rule: string): void;
}

export interface IThemingParticipant {
	(theme: IColorTheme, collector: ICssStyleCollector, environment: IEnvironmentService): void;
}

export interface IThemeService {
	readonly _serviceBrand: undefined;

	getColorTheme(): IColorTheme;

	readonly onDidColorThemeChange: Event<IColorTheme>;

	getFileIconTheme(): IFileIconTheme;

	readonly onDidFileIconThemeChange: Event<IFileIconTheme>;

}

// static theming participant
export const Extensions = {
	ThemingContribution: 'base.contributions.theming'
};

export interface IThemingRegistry {

	/**
	 * Register a theming participant that is invoked on every theme change.
	 */
	onColorThemeChange(participant: IThemingParticipant): IDisposable;

	getThemingParticipants(): IThemingParticipant[];

	readonly onThemingParticipantAdded: Event<IThemingParticipant>;
}

class ThemingRegistry implements IThemingRegistry {
	private themingParticipants: IThemingParticipant[] = [];
	private readonly onThemingParticipantAddedEmitter: Emitter<IThemingParticipant>;

	constructor() {
		this.themingParticipants = [];
		this.onThemingParticipantAddedEmitter = new Emitter<IThemingParticipant>();
	}

	public onColorThemeChange(participant: IThemingParticipant): IDisposable {
		this.themingParticipants.push(participant);
		this.onThemingParticipantAddedEmitter.fire(participant);
		return toDisposable(() => {
			const idx = this.themingParticipants.indexOf(participant);
			this.themingParticipants.splice(idx, 1);
		});
	}

	public get onThemingParticipantAdded(): Event<IThemingParticipant> {
		return this.onThemingParticipantAddedEmitter.event;
	}

	public getThemingParticipants(): IThemingParticipant[] {
		return this.themingParticipants;
	}
}

let themingRegistry = new ThemingRegistry();
platform.Registry.add(Extensions.ThemingContribution, themingRegistry);

export function registerThemingParticipant(participant: IThemingParticipant): IDisposable {
	return themingRegistry.onColorThemeChange(participant);
}

/**
 * Utility base class for all themable components.
 */
export class Themable extends Disposable {
	protected theme: IColorTheme;

	constructor(
		protected themeService: IThemeService
	) {
		super();

		this.theme = themeService.getColorTheme();

		// Hook up to theme changes
		this._register(this.themeService.onDidColorThemeChange(theme => this.onThemeChange(theme)));
	}

	protected onThemeChange(theme: IColorTheme): void {
		this.theme = theme;

		this.updateStyles();
	}

	protected updateStyles(): void {
		// Subclasses to override
	}

	protected getColor(id: string, modify?: (color: Color, theme: IColorTheme) => Color): string | null {
		let color = this.theme.getColor(id);

		if (color && modify) {
			color = modify(color, this.theme);
		}

		return color ? color.toString() : null;
	}
}<|MERGE_RESOLUTION|>--- conflicted
+++ resolved
@@ -77,19 +77,15 @@
 			return ['codicon', 'codicon-error'];
 		}
 		let [, , name, modifier] = match;
-<<<<<<< HEAD
 		// {{SQL CARBON EDIT}} Modifying method to not add 'codicon' in front of sql carbon icons.
 		let className = '';
 		let sqlCarbonIcons = ['book', 'dataExplorer'];
 		if (sqlCarbonIcons.includes(name)) {
 			className = name;
 		} else {
-			className = `codicon codicon-${name}`;
+			className = `codicon-${name}`;
 		}
 		// {{SQL CARBON EDIT}} End of edit
-=======
-		let className = `codicon-${name}`;
->>>>>>> 89c255a5
 		if (modifier) {
 			return ['codicon', className, modifier.substr(1)];
 		}
