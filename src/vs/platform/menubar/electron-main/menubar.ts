--- conflicted
+++ resolved
@@ -284,14 +284,12 @@
 		this.setMenuById(editMenu, 'Edit');
 		menubar.append(editMenuItem);
 
-		// {{SQL CARBON EDIT}} - Disable unused menus
-		// // Selection
-		// const selectionMenu = new Menu();
-		// const selectionMenuItem = new MenuItem({ label: this.mnemonicLabel(nls.localize({ key: 'mSelection', comment: ['&& denotes a mnemonic'] }, "&&Selection")), submenu: selectionMenu });
-
-		// this.setMenuById(selectionMenu, 'Selection');
-		// menubar.append(selectionMenuItem);
-		// {{SQL CARBON EDIT}} - End
+		// Selection
+		/*const selectionMenu = new Menu();
+		const selectionMenuItem = new MenuItem({ label: this.mnemonicLabel(nls.localize({ key: 'mSelection', comment: ['&& denotes a mnemonic'] }, "&&Selection")), submenu: selectionMenu });
+
+		this.setMenuById(selectionMenu, 'Selection');
+		menubar.append(selectionMenuItem);  {{SQL CARBON EDIT}} - Disable unused menus */
 
 		// View
 		const viewMenu = new Menu();
@@ -300,41 +298,26 @@
 		this.setMenuById(viewMenu, 'View');
 		menubar.append(viewMenuItem);
 
-		// {{SQL CARBON EDIT}} - Disable unused menus
-		// // Go
-		// const gotoMenu = new Menu();
-		// const gotoMenuItem = new MenuItem({ label: this.mnemonicLabel(nls.localize({ key: 'mGoto', comment: ['&& denotes a mnemonic'] }, "&&Go")), submenu: gotoMenu });
-
-		// this.setMenuById(gotoMenu, 'Go');
-		// menubar.append(gotoMenuItem);
-		// {{SQL CARBON EDIT}} - End
-
-<<<<<<< HEAD
-		// {{SQL CARBON EDIT}} - Disable unused menus
-		// // Debug
-		// const debugMenu = new Menu();
-		// const debugMenuItem = new MenuItem({ label: this.mnemonicLabel(nls.localize({ key: 'mDebug', comment: ['&& denotes a mnemonic'] }, "&&Debug")), submenu: debugMenu });
-
-		// this.setMenuById(debugMenu, 'Debug');
-		// menubar.append(debugMenuItem);
-		// {{SQL CARBON EDIT}} - End
-=======
+		// Go
+		/* const gotoMenu = new Menu();
+		const gotoMenuItem = new MenuItem({ label: this.mnemonicLabel(nls.localize({ key: 'mGoto', comment: ['&& denotes a mnemonic'] }, "&&Go")), submenu: gotoMenu });
+
+		this.setMenuById(gotoMenu, 'Go');
+		menubar.append(gotoMenuItem);  {{SQL CARBON EDIT}} - Disable unused menus */
+
 		// Debug
-		const debugMenu = new Menu();
+		/*const debugMenu = new Menu();
 		const debugMenuItem = new MenuItem({ label: this.mnemonicLabel(nls.localize({ key: 'mRun', comment: ['&& denotes a mnemonic'] }, "&&Run")), submenu: debugMenu });
 
 		this.setMenuById(debugMenu, 'Run');
-		menubar.append(debugMenuItem);
->>>>>>> a068567c
-
-		// {{SQL CARBON EDIT}} - Disable unused menus
-		// // Terminal
-		// const terminalMenu = new Menu();
-		// const terminalMenuItem = new MenuItem({ label: this.mnemonicLabel(nls.localize({ key: 'mTerminal', comment: ['&& denotes a mnemonic'] }, "&&Terminal")), submenu: terminalMenu });
-
-		// this.setMenuById(terminalMenu, 'Terminal');
-		// menubar.append(terminalMenuItem);
-		// {{SQL CARBON EDIT}} - End
+		menubar.append(debugMenuItem); {{SQL CARBON EDIT}} - Disable unused menus */
+
+		// Terminal
+		/*const terminalMenu = new Menu();
+		const terminalMenuItem = new MenuItem({ label: this.mnemonicLabel(nls.localize({ key: 'mTerminal', comment: ['&& denotes a mnemonic'] }, "&&Terminal")), submenu: terminalMenu });
+
+		this.setMenuById(terminalMenu, 'Terminal');
+		menubar.append(terminalMenuItem);  {{SQL CARBON EDIT}} - Disable unused menus */
 
 		// Mac: Window
 		let macWindowMenuItem: MenuItem | undefined;
