/*---------------------------------------------------------------------------------------------
 *  Copyright (c) Microsoft Corporation. All rights reserved.
 *  Licensed under the Source EULA. See License.txt in the project root for license information.
 *--------------------------------------------------------------------------------------------*/

import { FileAccess } from 'vs/base/common/network';
import { globals } from 'vs/base/common/platform';
import { env } from 'vs/base/common/process';
import { IProductConfiguration } from 'vs/base/common/product';
import { dirname, joinPath } from 'vs/base/common/resources';
import { ISandboxConfiguration } from 'vs/base/parts/sandbox/common/sandboxTypes';

/**
 * @deprecated You MUST use `IProductService` if possible.
 */
let product: IProductConfiguration;

// Native sandbox environment
if (typeof globals.vscode !== 'undefined' && typeof globals.vscode.context !== 'undefined') {
	const configuration: ISandboxConfiguration | undefined = globals.vscode.context.configuration();
	if (configuration) {
		product = configuration.product;
	} else {
		throw new Error('Sandbox: unable to resolve product configuration from preload script.');
	}
}

// Native node.js environment
else if (typeof require?.__$__nodeRequire === 'function') {

	// Obtain values from product.json and package.json
	const rootPath = dirname(FileAccess.asFileUri('', require));

	product = require.__$__nodeRequire(joinPath(rootPath, 'product.json').fsPath);
	const pkg = require.__$__nodeRequire(joinPath(rootPath, 'package.json').fsPath) as { version: string; };

	// Running out of sources
	if (env['VSCODE_DEV']) {
		Object.assign(product, {
			nameShort: `${product.nameShort} Dev`,
			nameLong: `${product.nameLong} Dev`,
			dataFolderName: `${product.dataFolderName}-dev`
		});
	}

	Object.assign(product, {
		version: pkg.version
	});
}

// Web environment or unknown
else {

	// Built time configuration (do NOT modify)
	product = { /*BUILD->INSERT_PRODUCT_CONFIGURATION*/ } as IProductConfiguration;

	// Running out of sources
	if (Object.keys(product).length === 0) {
		Object.assign(product, {
<<<<<<< HEAD
			version: '1.37.0-dev',
			vscodeVersion: '1.62.0-dev',
			nameLong: 'Azure Data Studio Dev',
			nameShort: 'Azure Data Studio Dev',
			applicationName: 'azuredatastudio-oss',
			dataFolderName: '.azuredatastudio-oss',
			urlProtocol: 'azuredatastudio-oss',
			reportIssueUrl: 'https://github.com/microsoft/azuredatastudio/issues/new',
=======
			version: '1.63.0-dev',
			nameShort: 'Code - OSS Dev',
			nameLong: 'Code - OSS Dev',
			applicationName: 'code-oss',
			dataFolderName: '.vscode-oss',
			urlProtocol: 'code-oss',
			reportIssueUrl: 'https://github.com/microsoft/vscode/issues/new',
>>>>>>> 18777d92
			licenseName: 'MIT',
			licenseUrl: 'https://github.com/microsoft/azuredatastudio/blob/master/LICENSE.txt',
			extensionAllowedProposedApi: [
				'ms-vscode.vscode-js-profile-flame',
				'ms-vscode.vscode-js-profile-table',
				'GitHub.remotehub',
				'GitHub.remotehub-insiders'
			],
		});
	}
}

/**
 * @deprecated You MUST use `IProductService` if possible.
 */
export default product;<|MERGE_RESOLUTION|>--- conflicted
+++ resolved
@@ -57,24 +57,14 @@
 	// Running out of sources
 	if (Object.keys(product).length === 0) {
 		Object.assign(product, {
-<<<<<<< HEAD
 			version: '1.37.0-dev',
-			vscodeVersion: '1.62.0-dev',
+			vscodeVersion: '1.63.0-dev',
 			nameLong: 'Azure Data Studio Dev',
 			nameShort: 'Azure Data Studio Dev',
 			applicationName: 'azuredatastudio-oss',
 			dataFolderName: '.azuredatastudio-oss',
 			urlProtocol: 'azuredatastudio-oss',
 			reportIssueUrl: 'https://github.com/microsoft/azuredatastudio/issues/new',
-=======
-			version: '1.63.0-dev',
-			nameShort: 'Code - OSS Dev',
-			nameLong: 'Code - OSS Dev',
-			applicationName: 'code-oss',
-			dataFolderName: '.vscode-oss',
-			urlProtocol: 'code-oss',
-			reportIssueUrl: 'https://github.com/microsoft/vscode/issues/new',
->>>>>>> 18777d92
 			licenseName: 'MIT',
 			licenseUrl: 'https://github.com/microsoft/azuredatastudio/blob/master/LICENSE.txt',
 			extensionAllowedProposedApi: [
