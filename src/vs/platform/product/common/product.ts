--- conflicted
+++ resolved
@@ -44,19 +44,6 @@
 		readonly controlUrl: string;
 		readonly recommendationsUrl: string;
 	};
-<<<<<<< HEAD
-	readonly extensionTips: { [id: string]: string; };
-	readonly recommendedExtensions: string[]; // {{SQL CARBON EDIT}}
-	readonly recommendedExtensionsByScenario: { [area: string]: Array<string> }; // {{SQL CARBON EDIT}}
-	readonly vscodeVersion: string; // {{SQL CARBON EDIT}} add vscode version
-	readonly gettingStartedUrl: string; // {SQL CARBON EDIT}
-	readonly extensionImportantTips: { [id: string]: { name: string; pattern: string; isExtensionPack?: boolean }; };
-	readonly exeBasedExtensionTips: { [id: string]: IExeBasedExtensionTip; };
-	readonly extensionKeywords: { [extension: string]: readonly string[]; };
-	readonly extensionAllowedProposedApi: readonly string[];
-	readonly keymapExtensionTips: readonly string[];
-	readonly crashReporter: {
-=======
 
 	readonly extensionTips?: { [id: string]: string; };
 	readonly extensionImportantTips?: { [id: string]: { name: string; pattern: string; isExtensionPack?: boolean }; };
@@ -64,8 +51,12 @@
 	readonly extensionKeywords?: { [extension: string]: readonly string[]; };
 	readonly keymapExtensionTips?: readonly string[];
 
+	readonly recommendedExtensions: string[]; // {{SQL CARBON EDIT}}
+	readonly recommendedExtensionsByScenario: { [area: string]: Array<string> }; // {{SQL CARBON EDIT}}
+	readonly vscodeVersion: string; // {{SQL CARBON EDIT}} add vscode version
+	readonly gettingStartedUrl: string; // {SQL CARBON EDIT}
+
 	readonly crashReporter?: {
->>>>>>> e75e71f4
 		readonly companyName: string;
 		readonly productName: string;
 	};
