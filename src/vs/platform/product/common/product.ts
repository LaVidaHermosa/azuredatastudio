/*---------------------------------------------------------------------------------------------
 *  Copyright (c) Microsoft Corporation. All rights reserved.
 *  Licensed under the Source EULA. See License.txt in the project root for license information.
 *--------------------------------------------------------------------------------------------*/

import { createDecorator } from 'vs/platform/instantiation/common/instantiation';

export const IProductService = createDecorator<IProductService>('productService');

export interface IProductService {
	_serviceBrand: any;

	readonly version: string;
	readonly commit?: string;

	readonly nameLong: string;
	readonly urlProtocol: string;
	readonly extensionAllowedProposedApi: readonly string[];
	readonly uiExtensions?: readonly string[];

	readonly enableTelemetry: boolean;
	readonly extensionsGallery?: {
		readonly serviceUrl: string;
		readonly itemUrl: string;
		readonly controlUrl: string;
		readonly recommendationsUrl: string;
	};

	readonly sendASmile?: {
		readonly reportIssueUrl: string;
		readonly requestFeatureUrl: string;
	};
}

export interface IProductConfiguration {
	nameShort: string;
	nameLong: string;
	readonly applicationName: string;
	readonly win32AppId: string;
	readonly win32x64AppId: string;
	readonly win32UserAppId: string;
	readonly win32x64UserAppId: string;
	readonly win32AppUserModelId: string;
	readonly win32MutexName: string;
	readonly darwinBundleIdentifier: string;
	readonly urlProtocol: string;
	dataFolderName: string;
	readonly downloadUrl: string;
	readonly updateUrl?: string;
	readonly quality?: string;
	readonly target?: string;
	readonly commit?: string;
	readonly settingsSearchBuildId?: number;
	readonly settingsSearchUrl?: string;
	readonly experimentsUrl?: string;
	readonly date: string;
	readonly extensionsGallery?: {
		readonly serviceUrl: string;
		readonly itemUrl: string;
		readonly controlUrl: string;
		readonly recommendationsUrl: string;
	};
	extensionTips: { [id: string]: string; };
	// {{SQL CARBON EDIT}}
	recommendedExtensions: string[];
	extensionImportantTips: { [id: string]: { name: string; pattern: string; }; };
	readonly exeBasedExtensionTips: { [id: string]: { friendlyName: string, windowsPath?: string, recommendations: readonly string[] }; };
	readonly extensionKeywords: { [extension: string]: readonly string[]; };
	readonly extensionAllowedBadgeProviders: readonly string[];
	readonly extensionAllowedProposedApi: readonly string[];
	readonly keymapExtensionTips: readonly string[];
	readonly crashReporter: {
		readonly companyName: string;
		readonly productName: string;
	};
	readonly welcomePage: string;
	readonly enableTelemetry: boolean;
	readonly aiConfig: {
		readonly asimovKey: string;
	};
	readonly sendASmile: {
		readonly reportIssueUrl: string,
		readonly requestFeatureUrl: string
	};
<<<<<<< HEAD
	documentationUrl: string;
	releaseNotesUrl: string;
	// {SQL CARBON EDIT}
	gettingStartedUrl: string;
	// {SQL CARBON EDIT}
	vscodeVersion: string;
	keyboardShortcutsUrlMac: string;
	keyboardShortcutsUrlLinux: string;
	keyboardShortcutsUrlWin: string;
	introductoryVideosUrl: string;
	tipsAndTricksUrl: string;
	newsletterSignupUrl: string;
	twitterUrl: string;
	requestFeatureUrl: string;
	reportIssueUrl: string;
	licenseUrl: string;
	privacyStatementUrl: string;
	telemetryOptOutUrl: string;
	npsSurveyUrl: string;
	surveys: ISurveyData[];
	checksums: { [path: string]: string; };
	checksumFailMoreInfoUrl: string;
	hockeyApp: {
		'win32-ia32': string;
		'win32-x64': string;
		'linux-x64': string;
		'darwin': string;
=======
	readonly documentationUrl: string;
	readonly releaseNotesUrl: string;
	readonly keyboardShortcutsUrlMac: string;
	readonly keyboardShortcutsUrlLinux: string;
	readonly keyboardShortcutsUrlWin: string;
	readonly introductoryVideosUrl: string;
	readonly tipsAndTricksUrl: string;
	readonly newsletterSignupUrl: string;
	readonly twitterUrl: string;
	readonly requestFeatureUrl: string;
	readonly reportIssueUrl: string;
	readonly licenseUrl: string;
	readonly privacyStatementUrl: string;
	readonly telemetryOptOutUrl: string;
	readonly npsSurveyUrl: string;
	readonly surveys: readonly ISurveyData[];
	readonly checksums: { [path: string]: string; };
	readonly checksumFailMoreInfoUrl: string;
	readonly hockeyApp: {
		readonly 'win32-ia32': string;
		readonly 'win32-x64': string;
		readonly 'linux-x64': string;
		readonly 'darwin': string;
>>>>>>> 804d2715
	};
	readonly logUploaderUrl: string;
	readonly portable?: string;
	readonly uiExtensions?: readonly string[];
}

export interface ISurveyData {
	surveyId: string;
	surveyUrl: string;
	languageId: string;
	editCount: number;
	userProbability: number;
}<|MERGE_RESOLUTION|>--- conflicted
+++ resolved
@@ -82,37 +82,9 @@
 		readonly reportIssueUrl: string,
 		readonly requestFeatureUrl: string
 	};
-<<<<<<< HEAD
-	documentationUrl: string;
-	releaseNotesUrl: string;
-	// {SQL CARBON EDIT}
-	gettingStartedUrl: string;
-	// {SQL CARBON EDIT}
-	vscodeVersion: string;
-	keyboardShortcutsUrlMac: string;
-	keyboardShortcutsUrlLinux: string;
-	keyboardShortcutsUrlWin: string;
-	introductoryVideosUrl: string;
-	tipsAndTricksUrl: string;
-	newsletterSignupUrl: string;
-	twitterUrl: string;
-	requestFeatureUrl: string;
-	reportIssueUrl: string;
-	licenseUrl: string;
-	privacyStatementUrl: string;
-	telemetryOptOutUrl: string;
-	npsSurveyUrl: string;
-	surveys: ISurveyData[];
-	checksums: { [path: string]: string; };
-	checksumFailMoreInfoUrl: string;
-	hockeyApp: {
-		'win32-ia32': string;
-		'win32-x64': string;
-		'linux-x64': string;
-		'darwin': string;
-=======
 	readonly documentationUrl: string;
-	readonly releaseNotesUrl: string;
+	readonly releaseNotesUrl: string; // {SQL CARBON EDIT}
+	readonly gettingStartedUrl: string;
 	readonly keyboardShortcutsUrlMac: string;
 	readonly keyboardShortcutsUrlLinux: string;
 	readonly keyboardShortcutsUrlWin: string;
@@ -134,7 +106,6 @@
 		readonly 'win32-x64': string;
 		readonly 'linux-x64': string;
 		readonly 'darwin': string;
->>>>>>> 804d2715
 	};
 	readonly logUploaderUrl: string;
 	readonly portable?: string;
