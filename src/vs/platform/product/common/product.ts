--- conflicted
+++ resolved
@@ -21,12 +21,8 @@
 	// Running out of sources
 	if (Object.keys(product).length === 0) {
 		assign(product, {
-<<<<<<< HEAD
-			version: '1.39.0-dev',
+			version: '1.41.0-dev',
 			vscodeVersion: '1.39.0-dev',
-=======
-			version: '1.41.0-dev',
->>>>>>> b56e9a78
 			nameLong: 'Visual Studio Code Web Dev',
 			nameShort: 'VSCode Web Dev',
 			urlProtocol: 'code-oss'
