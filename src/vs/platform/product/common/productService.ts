/*---------------------------------------------------------------------------------------------
 *  Copyright (c) Microsoft Corporation. All rights reserved.
 *  Licensed under the Source EULA. See License.txt in the project root for license information.
 *--------------------------------------------------------------------------------------------*/

import { createDecorator } from 'vs/platform/instantiation/common/instantiation';
import { IProductConfiguration } from 'vs/base/common/product';

export const IProductService = createDecorator<IProductService>('productService');

export interface IProductService extends Readonly<IProductConfiguration> {

	readonly _serviceBrand: undefined;

<<<<<<< HEAD
}

export interface IBuiltInExtension {
	readonly name: string;
	readonly version: string;
	readonly repo: string;
	readonly metadata: any;
}

export type ConfigurationSyncStore = {
	url: string,
	insidersUrl: string,
	stableUrl: string,
	canSwitch: boolean,
	authenticationProviders: IStringDictionary<{ scopes: string[] }>
};

export interface IProductConfiguration {
	readonly version: string;
	readonly date?: string;
	readonly quality?: string;
	readonly commit?: string;

	readonly nameShort: string;
	readonly nameLong: string;

	readonly win32AppUserModelId?: string;
	readonly win32MutexName?: string;
	readonly applicationName: string;

	readonly urlProtocol: string;
	readonly dataFolderName: string; // location for extensions (e.g. ~/.vscode-insiders)

	readonly builtInExtensions?: IBuiltInExtension[];

	readonly downloadUrl?: string;
	readonly updateUrl?: string;
	readonly webEndpointUrl?: string;
	readonly target?: string;

	readonly settingsSearchBuildId?: number;
	readonly settingsSearchUrl?: string;

	readonly tasConfig?: {
		endpoint: string;
		telemetryEventName: string;
		featuresTelemetryPropertyName: string;
		assignmentContextTelemetryPropertyName: string;
	};

	readonly experimentsUrl?: string;

	readonly extensionsGallery?: {
		readonly serviceUrl: string;
		readonly itemUrl: string;
		readonly controlUrl: string;
		readonly recommendationsUrl: string;
	};

	readonly extensionTips?: { [id: string]: string; };
	readonly extensionImportantTips?: IStringDictionary<ImportantExtensionTip>;
	readonly configBasedExtensionTips?: { [id: string]: IConfigBasedExtensionTip; };
	readonly exeBasedExtensionTips?: { [id: string]: IExeBasedExtensionTip; };
	readonly remoteExtensionTips?: { [remoteName: string]: IRemoteExtensionTip; };
	readonly extensionKeywords?: { [extension: string]: readonly string[]; };
	readonly keymapExtensionTips?: readonly string[];
	readonly trustedExtensionUrlPublicKeys?: { [id: string]: string[]; };

	readonly recommendedExtensions: string[]; // {{SQL CARBON EDIT}}
	readonly recommendedExtensionsByScenario: { [area: string]: Array<string> }; // {{SQL CARBON EDIT}}
	readonly vscodeVersion: string; // {{SQL CARBON EDIT}} add vscode version
	readonly gettingStartedUrl: string; // {SQL CARBON EDIT}
	readonly disabledFeatures?: string[]; // {{SQL CARBON EDIT}}

	readonly crashReporter?: {
		readonly companyName: string;
		readonly productName: string;
	};

	readonly enableTelemetry?: boolean;
	readonly aiConfig?: {
		readonly asimovKey: string;
	};

	readonly sendASmile?: {
		readonly reportIssueUrl: string,
		readonly requestFeatureUrl: string
	};

	readonly documentationUrl?: string;
	readonly releaseNotesUrl?: string;
	readonly keyboardShortcutsUrlMac?: string;
	readonly keyboardShortcutsUrlLinux?: string;
	readonly keyboardShortcutsUrlWin?: string;
	readonly introductoryVideosUrl?: string;
	readonly tipsAndTricksUrl?: string;
	readonly newsletterSignupUrl?: string;
	readonly twitterUrl?: string;
	readonly requestFeatureUrl?: string;
	readonly reportIssueUrl?: string;
	readonly reportMarketplaceIssueUrl?: string;
	readonly licenseUrl?: string;
	readonly privacyStatementUrl?: string;
	readonly telemetryOptOutUrl?: string;

	readonly npsSurveyUrl?: string;
	readonly cesSurveyUrl?: string;
	readonly surveys?: readonly ISurveyData[];

	readonly checksums?: { [path: string]: string; };
	readonly checksumFailMoreInfoUrl?: string;

	readonly appCenter?: IAppCenterConfiguration;

	readonly portable?: string;

	readonly extensionKind?: { readonly [extensionId: string]: ExtensionKind[]; };
	readonly extensionSyncedKeys?: { readonly [extensionId: string]: string[]; };
	readonly extensionAllowedProposedApi?: readonly string[];

	readonly msftInternalDomains?: string[];
	readonly linkProtectionTrustedDomains?: readonly string[];

	readonly 'configurationSync.store'?: ConfigurationSyncStore;

	readonly darwinUniversalAssetId?: string;
}

export type ImportantExtensionTip = { name: string; languages?: string[]; pattern?: string; isExtensionPack?: boolean };

export interface IAppCenterConfiguration {
	readonly 'win32-ia32': string;
	readonly 'win32-x64': string;
	readonly 'linux-x64': string;
	readonly 'darwin': string;
}

export interface IConfigBasedExtensionTip {
	configPath: string;
	configName: string;
	recommendations: IStringDictionary<{ name: string, remotes?: string[], important?: boolean, isExtensionPack?: boolean }>;
}

export interface IExeBasedExtensionTip {
	friendlyName: string;
	windowsPath?: string;
	important?: boolean;
	recommendations: IStringDictionary<{ name: string, important?: boolean, isExtensionPack?: boolean }>;
}

export interface IRemoteExtensionTip {
	friendlyName: string;
	extensionId: string;
}

export interface ISurveyData {
	surveyId: string;
	surveyUrl: string;
	languageId: string;
	editCount: number;
	userProbability: number;
=======
>>>>>>> ef1e9bfa
}<|MERGE_RESOLUTION|>--- conflicted
+++ resolved
@@ -12,168 +12,4 @@
 
 	readonly _serviceBrand: undefined;
 
-<<<<<<< HEAD
-}
-
-export interface IBuiltInExtension {
-	readonly name: string;
-	readonly version: string;
-	readonly repo: string;
-	readonly metadata: any;
-}
-
-export type ConfigurationSyncStore = {
-	url: string,
-	insidersUrl: string,
-	stableUrl: string,
-	canSwitch: boolean,
-	authenticationProviders: IStringDictionary<{ scopes: string[] }>
-};
-
-export interface IProductConfiguration {
-	readonly version: string;
-	readonly date?: string;
-	readonly quality?: string;
-	readonly commit?: string;
-
-	readonly nameShort: string;
-	readonly nameLong: string;
-
-	readonly win32AppUserModelId?: string;
-	readonly win32MutexName?: string;
-	readonly applicationName: string;
-
-	readonly urlProtocol: string;
-	readonly dataFolderName: string; // location for extensions (e.g. ~/.vscode-insiders)
-
-	readonly builtInExtensions?: IBuiltInExtension[];
-
-	readonly downloadUrl?: string;
-	readonly updateUrl?: string;
-	readonly webEndpointUrl?: string;
-	readonly target?: string;
-
-	readonly settingsSearchBuildId?: number;
-	readonly settingsSearchUrl?: string;
-
-	readonly tasConfig?: {
-		endpoint: string;
-		telemetryEventName: string;
-		featuresTelemetryPropertyName: string;
-		assignmentContextTelemetryPropertyName: string;
-	};
-
-	readonly experimentsUrl?: string;
-
-	readonly extensionsGallery?: {
-		readonly serviceUrl: string;
-		readonly itemUrl: string;
-		readonly controlUrl: string;
-		readonly recommendationsUrl: string;
-	};
-
-	readonly extensionTips?: { [id: string]: string; };
-	readonly extensionImportantTips?: IStringDictionary<ImportantExtensionTip>;
-	readonly configBasedExtensionTips?: { [id: string]: IConfigBasedExtensionTip; };
-	readonly exeBasedExtensionTips?: { [id: string]: IExeBasedExtensionTip; };
-	readonly remoteExtensionTips?: { [remoteName: string]: IRemoteExtensionTip; };
-	readonly extensionKeywords?: { [extension: string]: readonly string[]; };
-	readonly keymapExtensionTips?: readonly string[];
-	readonly trustedExtensionUrlPublicKeys?: { [id: string]: string[]; };
-
-	readonly recommendedExtensions: string[]; // {{SQL CARBON EDIT}}
-	readonly recommendedExtensionsByScenario: { [area: string]: Array<string> }; // {{SQL CARBON EDIT}}
-	readonly vscodeVersion: string; // {{SQL CARBON EDIT}} add vscode version
-	readonly gettingStartedUrl: string; // {SQL CARBON EDIT}
-	readonly disabledFeatures?: string[]; // {{SQL CARBON EDIT}}
-
-	readonly crashReporter?: {
-		readonly companyName: string;
-		readonly productName: string;
-	};
-
-	readonly enableTelemetry?: boolean;
-	readonly aiConfig?: {
-		readonly asimovKey: string;
-	};
-
-	readonly sendASmile?: {
-		readonly reportIssueUrl: string,
-		readonly requestFeatureUrl: string
-	};
-
-	readonly documentationUrl?: string;
-	readonly releaseNotesUrl?: string;
-	readonly keyboardShortcutsUrlMac?: string;
-	readonly keyboardShortcutsUrlLinux?: string;
-	readonly keyboardShortcutsUrlWin?: string;
-	readonly introductoryVideosUrl?: string;
-	readonly tipsAndTricksUrl?: string;
-	readonly newsletterSignupUrl?: string;
-	readonly twitterUrl?: string;
-	readonly requestFeatureUrl?: string;
-	readonly reportIssueUrl?: string;
-	readonly reportMarketplaceIssueUrl?: string;
-	readonly licenseUrl?: string;
-	readonly privacyStatementUrl?: string;
-	readonly telemetryOptOutUrl?: string;
-
-	readonly npsSurveyUrl?: string;
-	readonly cesSurveyUrl?: string;
-	readonly surveys?: readonly ISurveyData[];
-
-	readonly checksums?: { [path: string]: string; };
-	readonly checksumFailMoreInfoUrl?: string;
-
-	readonly appCenter?: IAppCenterConfiguration;
-
-	readonly portable?: string;
-
-	readonly extensionKind?: { readonly [extensionId: string]: ExtensionKind[]; };
-	readonly extensionSyncedKeys?: { readonly [extensionId: string]: string[]; };
-	readonly extensionAllowedProposedApi?: readonly string[];
-
-	readonly msftInternalDomains?: string[];
-	readonly linkProtectionTrustedDomains?: readonly string[];
-
-	readonly 'configurationSync.store'?: ConfigurationSyncStore;
-
-	readonly darwinUniversalAssetId?: string;
-}
-
-export type ImportantExtensionTip = { name: string; languages?: string[]; pattern?: string; isExtensionPack?: boolean };
-
-export interface IAppCenterConfiguration {
-	readonly 'win32-ia32': string;
-	readonly 'win32-x64': string;
-	readonly 'linux-x64': string;
-	readonly 'darwin': string;
-}
-
-export interface IConfigBasedExtensionTip {
-	configPath: string;
-	configName: string;
-	recommendations: IStringDictionary<{ name: string, remotes?: string[], important?: boolean, isExtensionPack?: boolean }>;
-}
-
-export interface IExeBasedExtensionTip {
-	friendlyName: string;
-	windowsPath?: string;
-	important?: boolean;
-	recommendations: IStringDictionary<{ name: string, important?: boolean, isExtensionPack?: boolean }>;
-}
-
-export interface IRemoteExtensionTip {
-	friendlyName: string;
-	extensionId: string;
-}
-
-export interface ISurveyData {
-	surveyId: string;
-	surveyUrl: string;
-	languageId: string;
-	editCount: number;
-	userProbability: number;
-=======
->>>>>>> ef1e9bfa
 }