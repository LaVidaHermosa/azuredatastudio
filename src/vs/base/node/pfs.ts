--- conflicted
+++ resolved
@@ -1,6 +1,6 @@
 /*---------------------------------------------------------------------------------------------
  *  Copyright (c) Microsoft Corporation. All rights reserved.
- *  Licensed under the Source EULA. See License.txt in the project root for license information.
+ *  Licensed under the MIT License. See License.txt in the project root for license information.
  *--------------------------------------------------------------------------------------------*/
 
 import * as fs from 'fs';
@@ -537,11 +537,7 @@
  * `false` to not preserve them and `true` otherwise.
  */
 export async function copy(source: string, target: string, options: { preserveSymlinks: boolean }): Promise<void> {
-<<<<<<< HEAD
-	return doCopy(source, target, options, new Set<string>());
-=======
 	return doCopy(source, target, { root: { source, target }, options, handledSourcePaths: new Set<string>() });
->>>>>>> ef065758
 }
 
 // When copying a file or folder, we want to preserve the mode
@@ -550,11 +546,7 @@
 // (https://github.com/nodejs/node-v0.x-archive/issues/3045#issuecomment-4862588)
 const COPY_MODE_MASK = 0o777;
 
-<<<<<<< HEAD
-async function doCopy(source: string, target: string, options: { preserveSymlinks: boolean }, handledSourcePaths: Set<string>): Promise<void> {
-=======
 async function doCopy(source: string, target: string, payload: ICopyPayload): Promise<void> {
->>>>>>> ef065758
 
 	// Keep track of paths already copied to prevent
 	// cycles from symbolic links to cause issues
@@ -573,15 +565,9 @@
 		}
 
 		// Try to re-create the symlink unless `preserveSymlinks: false`
-<<<<<<< HEAD
-		if (options.preserveSymlinks) {
-			try {
-				return await doCopySymlink(source, target);
-=======
 		if (payload.options.preserveSymlinks) {
 			try {
 				return await doCopySymlink(source, target, payload);
->>>>>>> ef065758
 			} catch (error) {
 				// in any case of an error fallback to normal copy via dereferencing
 				console.warn('[node.js fs] copy of symlink failed: ', error);
@@ -591,11 +577,7 @@
 
 	// Folder
 	if (stat.isDirectory()) {
-<<<<<<< HEAD
-		return doCopyDirectory(source, target, stat.mode & COPY_MODE_MASK, options, handledSourcePaths);
-=======
 		return doCopyDirectory(source, target, stat.mode & COPY_MODE_MASK, payload);
->>>>>>> ef065758
 	}
 
 	// File or file-like
@@ -604,11 +586,7 @@
 	}
 }
 
-<<<<<<< HEAD
-async function doCopyDirectory(source: string, target: string, mode: number, options: { preserveSymlinks: boolean }, handledSourcePaths: Set<string>,): Promise<void> {
-=======
 async function doCopyDirectory(source: string, target: string, mode: number, payload: ICopyPayload): Promise<void> {
->>>>>>> ef065758
 
 	// Create folder
 	await fs.promises.mkdir(target, { recursive: true, mode });
@@ -616,11 +594,7 @@
 	// Copy each file recursively
 	const files = await readdir(source);
 	for (const file of files) {
-<<<<<<< HEAD
-		await doCopy(join(source, file), join(target, file), options, handledSourcePaths);
-=======
 		await doCopy(join(source, file), join(target, file), payload);
->>>>>>> ef065758
 	}
 }
 
