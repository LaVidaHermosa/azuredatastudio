--- conflicted
+++ resolved
@@ -54,13 +54,8 @@
 		assert.strictEqual(element.className, '');
 	});
 
-<<<<<<< HEAD
 	test.skip('removeClass should consider hyphens', function () { // {{SQL CARBON EDIT}} skip test
-		let element = document.createElement('div');
-=======
-	test('removeClass should consider hyphens', function () {
 		const element = document.createElement('div');
->>>>>>> 268c941b
 
 		element.classList.add('foo-bar');
 		element.classList.add('bar');
