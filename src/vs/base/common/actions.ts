/*---------------------------------------------------------------------------------------------
 *  Copyright (c) Microsoft Corporation. All rights reserved.
 *  Licensed under the Source EULA. See License.txt in the project root for license information.
 *--------------------------------------------------------------------------------------------*/

import { Emitter, Event } from 'vs/base/common/event';
import { Disposable, IDisposable } from 'vs/base/common/lifecycle';
import * as nls from 'vs/nls';

export interface ITelemetryData {
	readonly from?: string;
	readonly target?: string;
	[key: string]: unknown;
}

export type WorkbenchActionExecutedClassification = {
	id: { classification: 'SystemMetaData'; purpose: 'FeatureInsight'; comment: 'The identifier of the action that was run.' };
	from: { classification: 'SystemMetaData'; purpose: 'FeatureInsight'; comment: 'The name of the component the action was run from.' };
	detail?: { classification: 'SystemMetaData'; purpose: 'FeatureInsight'; comment: 'Optional details about how the action was run, e.g which keybinding was used.' };
	owner: 'bpasero';
	comment: 'Provides insight into actions that are executed within the workbench.';
};

export type WorkbenchActionExecutedEvent = {
	id: string;
	from: string;
	detail?: string;
};

export interface IAction {
	readonly id: string;
	label: string;
	tooltip: string;
	class: string | undefined;
	enabled: boolean;
	checked?: boolean;
<<<<<<< HEAD
	expanded?: boolean | undefined; // {{SQL CARBON EDIT}}
	run(event?: unknown): unknown;
=======
	run(...args: unknown[]): unknown;
>>>>>>> 5b6af074
}

export interface IActionRunner extends IDisposable {
	readonly onDidRun: Event<IRunEvent>;
	readonly onWillRun: Event<IRunEvent>;

	run(action: IAction, context?: unknown): unknown;
}

export interface IActionChangeEvent {
	readonly label?: string;
	readonly tooltip?: string;
	readonly class?: string;
	readonly enabled?: boolean;
	readonly checked?: boolean;
	readonly expanded?: boolean; // {{SQL CARBON EDIT}}
}

export class Action extends Disposable implements IAction {

	protected _onDidChange = this._register(new Emitter<IActionChangeEvent>());
	readonly onDidChange = this._onDidChange.event;

	protected readonly _id: string;
	protected _label: string;
	protected _tooltip: string | undefined;
	protected _cssClass: string | undefined;
	protected _enabled: boolean = true;
	protected _checked?: boolean;
	protected _expanded: boolean = false; // {{SQL CARBON EDIT}}
	protected readonly _actionCallback?: (event?: unknown) => unknown;

	constructor(id: string, label: string = '', cssClass: string = '', enabled: boolean = true, actionCallback?: (event?: unknown) => unknown) {
		super();
		this._id = id;
		this._label = label;
		this._cssClass = cssClass;
		this._enabled = enabled;
		this._actionCallback = actionCallback;
	}

	get id(): string {
		return this._id;
	}

	get label(): string {
		return this._label;
	}

	set label(value: string) {
		this._setLabel(value);
	}

	private _setLabel(value: string): void {
		if (this._label !== value) {
			this._label = value;
			this._onDidChange.fire({ label: value });
		}
	}

	get tooltip(): string {
		return this._tooltip || '';
	}

	set tooltip(value: string) {
		this._setTooltip(value);
	}

	protected _setTooltip(value: string): void {
		if (this._tooltip !== value) {
			this._tooltip = value;
			this._onDidChange.fire({ tooltip: value });
		}
	}

	get class(): string | undefined {
		return this._cssClass;
	}

	set class(value: string | undefined) {
		this._setClass(value);
	}

	protected _setClass(value: string | undefined): void {
		if (this._cssClass !== value) {
			this._cssClass = value;
			this._onDidChange.fire({ class: value });
		}
	}

	get enabled(): boolean {
		return this._enabled;
	}

	set enabled(value: boolean) {
		this._setEnabled(value);
	}

	protected _setEnabled(value: boolean): void {
		if (this._enabled !== value) {
			this._enabled = value;
			this._onDidChange.fire({ enabled: value });
		}
	}

	get checked(): boolean | undefined {
		return this._checked;
	}

	set checked(value: boolean | undefined) {
		this._setChecked(value);
	}

	protected _setChecked(value: boolean | undefined): void {
		if (this._checked !== value) {
			this._checked = value;
			this._onDidChange.fire({ checked: value });
		}
	}

	// {{SQL CARBON EDIT}}
	get expanded(): boolean {
		return this._expanded;
	}

	set expanded(value: boolean) {
		this._setExpanded(value);
	}

	protected _setExpanded(value: boolean): void {
		if (this._expanded !== value) {
			this._expanded = value;
			this._onDidChange.fire({ expanded: value });
		}
	}

	async run(event?: unknown, data?: ITelemetryData): Promise<void> {
		if (this._actionCallback) {
			await this._actionCallback(event);
		}
	}
}

export interface IRunEvent {
	readonly action: IAction;
	readonly error?: Error;
}

export class ActionRunner extends Disposable implements IActionRunner {

	private readonly _onWillRun = this._register(new Emitter<IRunEvent>());
	readonly onWillRun = this._onWillRun.event;

	private readonly _onDidRun = this._register(new Emitter<IRunEvent>());
	readonly onDidRun = this._onDidRun.event;

	async run(action: IAction, context?: unknown): Promise<void> {
		if (!action.enabled) {
			return;
		}

		this._onWillRun.fire({ action });

		let error: Error | undefined = undefined;
		try {
			await this.runAction(action, context);
		} catch (e) {
			error = e;
		}

		this._onDidRun.fire({ action, error });
	}

	protected async runAction(action: IAction, context?: unknown): Promise<void> {
		await action.run(context);
	}
}

export class Separator implements IAction {

	/**
	 * Joins all non-empty lists of actions with separators.
	 */
	public static join(...actionLists: readonly IAction[][]) {
		let out: IAction[] = [];
		for (const list of actionLists) {
			if (!list.length) {
				// skip
			} else if (out.length) {
				out = [...out, new Separator(), ...list];
			} else {
				out = list;
			}
		}

		return out;
	}

	static readonly ID = 'vs.actions.separator';

	readonly id: string = Separator.ID;

	readonly label: string = '';
	readonly tooltip: string = '';
	readonly class: string = 'separator';
	readonly enabled: boolean = false;
	readonly checked: boolean = false;
	async run() { }
}

export class SubmenuAction implements IAction {

	readonly id: string;
	readonly label: string;
	readonly class: string | undefined;
	readonly tooltip: string = '';
	readonly enabled: boolean = true;
	readonly checked: undefined = undefined;

	private readonly _actions: readonly IAction[];
	get actions(): readonly IAction[] { return this._actions; }

	constructor(id: string, label: string, actions: readonly IAction[], cssClass?: string) {
		this.id = id;
		this.label = label;
		this.class = cssClass;
		this._actions = actions;
	}

	async run(): Promise<void> { }

	// {{SQL CARBON EDIT}}
	get expanded(): boolean {
		return false;
	}
	set expanded(value: boolean) {
	}
	protected _setExpanded(value: boolean): void {
	}
}

export class EmptySubmenuAction extends Action {

	static readonly ID = 'vs.actions.empty';

	constructor() {
		super(EmptySubmenuAction.ID, nls.localize('submenu.empty', '(empty)'), undefined, false);
	}
}

export function toAction(props: { id: string; label: string; enabled?: boolean; checked?: boolean; run: Function }): IAction {
	return {
		id: props.id,
		label: props.label,
		class: undefined,
		// {{SQL CARBON EDIT}} - add expanded type
		expanded: false,
		enabled: props.enabled ?? true,
		checked: props.checked ?? false,
		run: async () => props.run(),
		tooltip: props.label
	};
}<|MERGE_RESOLUTION|>--- conflicted
+++ resolved
@@ -34,12 +34,8 @@
 	class: string | undefined;
 	enabled: boolean;
 	checked?: boolean;
-<<<<<<< HEAD
 	expanded?: boolean | undefined; // {{SQL CARBON EDIT}}
-	run(event?: unknown): unknown;
-=======
 	run(...args: unknown[]): unknown;
->>>>>>> 5b6af074
 }
 
 export interface IActionRunner extends IDisposable {
