/*---------------------------------------------------------------------------------------------
 *  Copyright (c) Microsoft Corporation. All rights reserved.
 *  Licensed under the Source EULA. See License.txt in the project root for license information.
 *--------------------------------------------------------------------------------------------*/

import { CancellationToken } from 'vs/base/common/cancellation';
import { canceled } from 'vs/base/common/errors';
import { ISplice } from 'vs/base/common/sequence';

/**
 * Returns the last element of an array.
 * @param array The array.
 * @param n Which element from the end (default is zero).
 */
export function tail<T>(array: ArrayLike<T>, n: number = 0): T {
	return array[array.length - (1 + n)];
}

export function tail2<T>(arr: T[]): [T[], T] {
	if (arr.length === 0) {
		throw new Error('Invalid tail call');
	}

	return [arr.slice(0, arr.length - 1), arr[arr.length - 1]];
}

export function equals<T>(one: ReadonlyArray<T> | undefined, other: ReadonlyArray<T> | undefined, itemEquals: (a: T, b: T) => boolean = (a, b) => a === b): boolean {
	if (one === other) {
		return true;
	}

	if (!one || !other) {
		return false;
	}

	if (one.length !== other.length) {
		return false;
	}

	for (let i = 0, len = one.length; i < len; i++) {
		if (!itemEquals(one[i], other[i])) {
			return false;
		}
	}

	return true;
}

export function binarySearch<T>(array: ReadonlyArray<T>, key: T, comparator: (op1: T, op2: T) => number): number {
	let low = 0,
		high = array.length - 1;

	while (low <= high) {
		const mid = ((low + high) / 2) | 0;
		const comp = comparator(array[mid], key);
		if (comp < 0) {
			low = mid + 1;
		} else if (comp > 0) {
			high = mid - 1;
		} else {
			return mid;
		}
	}
	return -(low + 1);
}

/**
 * Takes a sorted array and a function p. The array is sorted in such a way that all elements where p(x) is false
 * are located before all elements where p(x) is true.
 * @returns the least x for which p(x) is true or array.length if no element fullfills the given function.
 */
export function findFirstInSorted<T>(array: ReadonlyArray<T>, p: (x: T) => boolean): number {
	let low = 0, high = array.length;
	if (high === 0) {
		return 0; // no children
	}
	while (low < high) {
		const mid = Math.floor((low + high) / 2);
		if (p(array[mid])) {
			high = mid;
		} else {
			low = mid + 1;
		}
	}
	return low;
}

type Compare<T> = (a: T, b: T) => number;

/**
 * Like `Array#sort` but always stable. Usually runs a little slower `than Array#sort`
 * so only use this when actually needing stable sort.
 */
export function mergeSort<T>(data: T[], compare: Compare<T>): T[] {
	_sort(data, compare, 0, data.length - 1, []);
	return data;
}

function _merge<T>(a: T[], compare: Compare<T>, lo: number, mid: number, hi: number, aux: T[]): void {
	let leftIdx = lo, rightIdx = mid + 1;
	for (let i = lo; i <= hi; i++) {
		aux[i] = a[i];
	}
	for (let i = lo; i <= hi; i++) {
		if (leftIdx > mid) {
			// left side consumed
			a[i] = aux[rightIdx++];
		} else if (rightIdx > hi) {
			// right side consumed
			a[i] = aux[leftIdx++];
		} else if (compare(aux[rightIdx], aux[leftIdx]) < 0) {
			// right element is less -> comes first
			a[i] = aux[rightIdx++];
		} else {
			// left element comes first (less or equal)
			a[i] = aux[leftIdx++];
		}
	}
}

function _sort<T>(a: T[], compare: Compare<T>, lo: number, hi: number, aux: T[]) {
	if (hi <= lo) {
		return;
	}
	const mid = lo + ((hi - lo) / 2) | 0;
	_sort(a, compare, lo, mid, aux);
	_sort(a, compare, mid + 1, hi, aux);
	if (compare(a[mid], a[mid + 1]) <= 0) {
		// left and right are sorted and if the last-left element is less
		// or equals than the first-right element there is nothing else
		// to do
		return;
	}
	_merge(a, compare, lo, mid, hi, aux);
}


export function groupBy<T>(data: ReadonlyArray<T>, compare: (a: T, b: T) => number): T[][] {
	const result: T[][] = [];
	let currentGroup: T[] | undefined = undefined;
	for (const element of mergeSort(data.slice(0), compare)) {
		if (!currentGroup || compare(currentGroup[0], element) !== 0) {
			currentGroup = [element];
			result.push(currentGroup);
		} else {
			currentGroup.push(element);
		}
	}
	return result;
}

interface IMutableSplice<T> extends ISplice<T> {
	deleteCount: number;
}

/**
 * Diffs two *sorted* arrays and computes the splices which apply the diff.
 */
export function sortedDiff<T>(before: ReadonlyArray<T>, after: ReadonlyArray<T>, compare: (a: T, b: T) => number): ISplice<T>[] {
	const result: IMutableSplice<T>[] = [];

	function pushSplice(start: number, deleteCount: number, toInsert: T[]): void {
		if (deleteCount === 0 && toInsert.length === 0) {
			return;
		}

		const latest = result[result.length - 1];

		if (latest && latest.start + latest.deleteCount === start) {
			latest.deleteCount += deleteCount;
			latest.toInsert.push(...toInsert);
		} else {
			result.push({ start, deleteCount, toInsert });
		}
	}

	let beforeIdx = 0;
	let afterIdx = 0;

	while (true) {
		if (beforeIdx === before.length) {
			pushSplice(beforeIdx, 0, after.slice(afterIdx));
			break;
		}
		if (afterIdx === after.length) {
			pushSplice(beforeIdx, before.length - beforeIdx, []);
			break;
		}

		const beforeElement = before[beforeIdx];
		const afterElement = after[afterIdx];
		const n = compare(beforeElement, afterElement);
		if (n === 0) {
			// equal
			beforeIdx += 1;
			afterIdx += 1;
		} else if (n < 0) {
			// beforeElement is smaller -> before element removed
			pushSplice(beforeIdx, 1, []);
			beforeIdx += 1;
		} else if (n > 0) {
			// beforeElement is greater -> after element added
			pushSplice(beforeIdx, 0, [afterElement]);
			afterIdx += 1;
		}
	}

	return result;
}

/**
 * Takes two *sorted* arrays and computes their delta (removed, added elements).
 * Finishes in `Math.min(before.length, after.length)` steps.
 */
export function delta<T>(before: ReadonlyArray<T>, after: ReadonlyArray<T>, compare: (a: T, b: T) => number): { removed: T[], added: T[] } {
	const splices = sortedDiff(before, after, compare);
	const removed: T[] = [];
	const added: T[] = [];

	for (const splice of splices) {
		removed.push(...before.slice(splice.start, splice.start + splice.deleteCount));
		added.push(...splice.toInsert);
	}

	return { removed, added };
}

/**
 * Returns the top N elements from the array.
 *
 * Faster than sorting the entire array when the array is a lot larger than N.
 *
 * @param array The unsorted array.
 * @param compare A sort function for the elements.
 * @param n The number of elements to return.
 * @return The first n elemnts from array when sorted with compare.
 */
export function top<T>(array: ReadonlyArray<T>, compare: (a: T, b: T) => number, n: number): T[] {
	if (n === 0) {
		return [];
	}
	const result = array.slice(0, n).sort(compare);
	topStep(array, compare, result, n, array.length);
	return result;
}

/**
 * Asynchronous variant of `top()` allowing for splitting up work in batches between which the event loop can run.
 *
 * Returns the top N elements from the array.
 *
 * Faster than sorting the entire array when the array is a lot larger than N.
 *
 * @param array The unsorted array.
 * @param compare A sort function for the elements.
 * @param n The number of elements to return.
 * @param batch The number of elements to examine before yielding to the event loop.
 * @return The first n elemnts from array when sorted with compare.
 */
export function topAsync<T>(array: T[], compare: (a: T, b: T) => number, n: number, batch: number, token?: CancellationToken): Promise<T[]> {
	if (n === 0) {
		return Promise.resolve([]);
	}

	return new Promise((resolve, reject) => {
		(async () => {
			const o = array.length;
			const result = array.slice(0, n).sort(compare);
			for (let i = n, m = Math.min(n + batch, o); i < o; i = m, m = Math.min(m + batch, o)) {
				if (i > n) {
					await new Promise(resolve => setTimeout(resolve)); // nextTick() would starve I/O.
				}
				if (token && token.isCancellationRequested) {
					throw canceled();
				}
				topStep(array, compare, result, i, m);
			}
			return result;
		})()
			.then(resolve, reject);
	});
}

function topStep<T>(array: ReadonlyArray<T>, compare: (a: T, b: T) => number, result: T[], i: number, m: number): void {
	for (const n = result.length; i < m; i++) {
		const element = array[i];
		if (compare(element, result[n - 1]) < 0) {
			result.pop();
			const j = findFirstInSorted(result, e => compare(element, e) < 0);
			result.splice(j, 0, element);
		}
	}
}

/**
 * @returns New array with all falsy values removed. The original array IS NOT modified.
 */
export function coalesce<T>(array: ReadonlyArray<T | undefined | null>): T[] {
<<<<<<< HEAD
	if (!array) {
		return array as T[]; // {{SQL CARBON EDIT}} @anthonydresser strict-null-checks
	}
=======
>>>>>>> 883ae906
	return <T[]>array.filter(e => !!e);
}

/**
 * Remove all falsey values from `array`. The original array IS modified.
 */
export function coalesceInPlace<T>(array: Array<T | undefined | null>): void {
	let to = 0;
	for (let i = 0; i < array.length; i++) {
		if (!!array[i]) {
			array[to] = array[i];
			to += 1;
		}
	}
	array.length = to;
}

/**
 * Moves the element in the array for the provided positions.
 */
export function move(array: any[], from: number, to: number): void {
	array.splice(to, 0, array.splice(from, 1)[0]);
}

/**
 * @returns false if the provided object is an array and not empty.
 */
export function isFalsyOrEmpty(obj: any): boolean {
	return !Array.isArray(obj) || obj.length === 0;
}

/**
 * @returns True if the provided object is an array and has at least one element.
 */
export function isNonEmptyArray<T>(obj: T[] | undefined | null): obj is T[];
export function isNonEmptyArray<T>(obj: readonly T[] | undefined | null): obj is readonly T[];
export function isNonEmptyArray<T>(obj: T[] | readonly T[] | undefined | null): obj is T[] | readonly T[] {
	return Array.isArray(obj) && obj.length > 0;
}

/**
 * Removes duplicates from the given array. The optional keyFn allows to specify
 * how elements are checked for equalness by returning a unique string for each.
 */
export function distinct<T>(array: ReadonlyArray<T>, keyFn?: (t: T) => string): T[] {
	if (!keyFn) {
		return array.filter((element, position) => {
			return array.indexOf(element) === position;
		});
	}

	const seen: { [key: string]: boolean; } = Object.create(null);
	return array.filter((elem) => {
		const key = keyFn(elem);
		if (seen[key]) {
			return false;
		}

		seen[key] = true;

		return true;
	});
}

export function distinctES6<T>(array: ReadonlyArray<T>): T[] {
	const seen = new Set<T>();
	return array.filter(element => {
		if (seen.has(element)) {
			return false;
		}

		seen.add(element);
		return true;
	});
}

export function uniqueFilter<T>(keyFn: (t: T) => string): (t: T) => boolean {
	const seen: { [key: string]: boolean; } = Object.create(null);

	return element => {
		const key = keyFn(element);

		if (seen[key]) {
			return false;
		}

		seen[key] = true;
		return true;
	};
}

export function lastIndex<T>(array: ReadonlyArray<T>, fn: (item: T) => boolean): number {
	for (let i = array.length - 1; i >= 0; i--) {
		const element = array[i];

		if (fn(element)) {
			return i;
		}
	}

	return -1;
}

export function firstIndex<T>(array: ReadonlyArray<T>, fn: (item: T) => boolean): number {
	for (let i = 0; i < array.length; i++) {
		const element = array[i];

		if (fn(element)) {
			return i;
		}
	}

	return -1;
}

export function first<T>(array: ReadonlyArray<T>, fn: (item: T) => boolean, notFoundValue: T): T;
export function first<T>(array: ReadonlyArray<T>, fn: (item: T) => boolean): T | undefined;
export function first<T>(array: ReadonlyArray<T>, fn: (item: T) => boolean, notFoundValue: T | undefined = undefined): T | undefined {
	const index = firstIndex(array, fn);
	return index < 0 ? notFoundValue : array[index];
}

export function commonPrefixLength<T>(one: ReadonlyArray<T>, other: ReadonlyArray<T>, equals: (a: T, b: T) => boolean = (a, b) => a === b): number {
	let result = 0;

	for (let i = 0, len = Math.min(one.length, other.length); i < len && equals(one[i], other[i]); i++) {
		result++;
	}

	return result;
}

export function flatten<T>(arr: T[][]): T[] {
	return (<T[]>[]).concat(...arr);
}

export function range(to: number): number[];
export function range(from: number, to: number): number[];
export function range(arg: number, to?: number): number[] {
	let from = typeof to === 'number' ? arg : 0;

	if (typeof to === 'number') {
		from = arg;
	} else {
		from = 0;
		to = arg;
	}

	const result: number[] = [];

	if (from <= to) {
		for (let i = from; i < to; i++) {
			result.push(i);
		}
	} else {
		for (let i = from; i > to; i--) {
			result.push(i);
		}
	}

	return result;
}

export function fill<T>(num: number, value: T, arr: T[] = []): T[] {
	for (let i = 0; i < num; i++) {
		arr[i] = value;
	}

	return arr;
}

export function index<T>(array: ReadonlyArray<T>, indexer: (t: T) => string): { [key: string]: T; };
export function index<T, R>(array: ReadonlyArray<T>, indexer: (t: T) => string, merger?: (t: T, r: R) => R): { [key: string]: R; };
export function index<T, R>(array: ReadonlyArray<T>, indexer: (t: T) => string, merger: (t: T, r: R) => R = t => t as any): { [key: string]: R; } {
	return array.reduce((r, t) => {
		const key = indexer(t);
		r[key] = merger(t, r[key]);
		return r;
	}, Object.create(null));
}

/**
 * Inserts an element into an array. Returns a function which, when
 * called, will remove that element from the array.
 */
export function insert<T>(array: T[], element: T): () => void {
	array.push(element);

	return () => {
		const index = array.indexOf(element);
		if (index > -1) {
			array.splice(index, 1);
		}
	};
}

/**
 * Insert `insertArr` inside `target` at `insertIndex`.
 * Please don't touch unless you understand https://jsperf.com/inserting-an-array-within-an-array
 */
export function arrayInsert<T>(target: T[], insertIndex: number, insertArr: T[]): T[] {
	const before = target.slice(0, insertIndex);
	const after = target.slice(insertIndex);
	return before.concat(insertArr, after);
}

/**
 * Uses Fisher-Yates shuffle to shuffle the given array
 */
export function shuffle<T>(array: T[], _seed?: number): void {
	let rand: () => number;

	if (typeof _seed === 'number') {
		let seed = _seed;
		// Seeded random number generator in JS. Modified from:
		// https://stackoverflow.com/questions/521295/seeding-the-random-number-generator-in-javascript
		rand = () => {
			const x = Math.sin(seed++) * 179426549; // throw away most significant digits and reduce any potential bias
			return x - Math.floor(x);
		};
	} else {
		rand = Math.random;
	}

	for (let i = array.length - 1; i > 0; i -= 1) {
		const j = Math.floor(rand() * (i + 1));
		const temp = array[i];
		array[i] = array[j];
		array[j] = temp;
	}
}

/**
 * Pushes an element to the start of the array, if found.
 */
export function pushToStart<T>(arr: T[], value: T): void {
	const index = arr.indexOf(value);

	if (index > -1) {
		arr.splice(index, 1);
		arr.unshift(value);
	}
}

/**
 * Pushes an element to the end of the array, if found.
 */
export function pushToEnd<T>(arr: T[], value: T): void {
	const index = arr.indexOf(value);

	if (index > -1) {
		arr.splice(index, 1);
		arr.push(value);
	}
}

export function find<T>(arr: ArrayLike<T>, predicate: (value: T, index: number, arr: ArrayLike<T>) => any): T | undefined {
	for (let i = 0; i < arr.length; i++) {
		const element = arr[i];
		if (predicate(element, i, arr)) {
			return element;
		}
	}

	return undefined;
}

export function mapArrayOrNot<T, U>(items: T | T[], fn: (_: T) => U): U | U[] {
	return Array.isArray(items) ?
		items.map(fn) :
		fn(items);
}

export function asArray<T>(x: T | T[]): T[] {
	return Array.isArray(x) ? x : [x];
}<|MERGE_RESOLUTION|>--- conflicted
+++ resolved
@@ -296,12 +296,6 @@
  * @returns New array with all falsy values removed. The original array IS NOT modified.
  */
 export function coalesce<T>(array: ReadonlyArray<T | undefined | null>): T[] {
-<<<<<<< HEAD
-	if (!array) {
-		return array as T[]; // {{SQL CARBON EDIT}} @anthonydresser strict-null-checks
-	}
-=======
->>>>>>> 883ae906
 	return <T[]>array.filter(e => !!e);
 }
 
