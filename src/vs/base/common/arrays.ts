/*---------------------------------------------------------------------------------------------
 *  Copyright (c) Microsoft Corporation. All rights reserved.
 *  Licensed under the Source EULA. See License.txt in the project root for license information.
 *--------------------------------------------------------------------------------------------*/

import { CancellationToken } from 'vs/base/common/cancellation';
import { canceled } from 'vs/base/common/errors';
import { ISplice } from 'vs/base/common/sequence';

/**
 * Returns the last element of an array.
 * @param array The array.
 * @param n Which element from the end (default is zero).
 */
export function tail<T>(array: ArrayLike<T>, n: number = 0): T {
	return array[array.length - (1 + n)];
}

export function tail2<T>(arr: T[]): [T[], T] {
	if (arr.length === 0) {
		throw new Error('Invalid tail call');
	}

	return [arr.slice(0, arr.length - 1), arr[arr.length - 1]];
}

export function equals<T>(one: ReadonlyArray<T> | undefined, other: ReadonlyArray<T> | undefined, itemEquals: (a: T, b: T) => boolean = (a, b) => a === b): boolean {
	if (one === other) {
		return true;
	}

	if (!one || !other) {
		return false;
	}

	if (one.length !== other.length) {
		return false;
	}

	for (let i = 0, len = one.length; i < len; i++) {
		if (!itemEquals(one[i], other[i])) {
			return false;
		}
	}

	return true;
}

export function binarySearch<T>(array: ReadonlyArray<T>, key: T, comparator: (op1: T, op2: T) => number): number {
	let low = 0,
		high = array.length - 1;

	while (low <= high) {
		const mid = ((low + high) / 2) | 0;
		const comp = comparator(array[mid], key);
		if (comp < 0) {
			low = mid + 1;
		} else if (comp > 0) {
			high = mid - 1;
		} else {
			return mid;
		}
	}
	return -(low + 1);
}

/**
 * Takes a sorted array and a function p. The array is sorted in such a way that all elements where p(x) is false
 * are located before all elements where p(x) is true.
 * @returns the least x for which p(x) is true or array.length if no element fullfills the given function.
 */
export function findFirstInSorted<T>(array: ReadonlyArray<T>, p: (x: T) => boolean): number {
	let low = 0, high = array.length;
	if (high === 0) {
		return 0; // no children
	}
	while (low < high) {
		const mid = Math.floor((low + high) / 2);
		if (p(array[mid])) {
			high = mid;
		} else {
			low = mid + 1;
		}
	}
	return low;
}

type Compare<T> = (a: T, b: T) => number;


export function quickSelect<T>(nth: number, data: T[], compare: Compare<T>): T {

	nth = nth | 0;

	if (nth >= data.length) {
		throw new TypeError('invalid index');
	}

	let pivotValue = data[Math.floor(data.length * Math.random())];
	let lower: T[] = [];
	let higher: T[] = [];
	let pivots: T[] = [];

	for (let value of data) {
		const val = compare(value, pivotValue);
		if (val < 0) {
			lower.push(value);
		} else if (val > 0) {
			higher.push(value);
		} else {
			pivots.push(value);
		}
	}

	if (nth < lower.length) {
		return quickSelect(nth, lower, compare);
	} else if (nth < lower.length + pivots.length) {
		return pivots[0];
	} else {
		return quickSelect(nth - (lower.length + pivots.length), higher, compare);
	}
}

export function groupBy<T>(data: ReadonlyArray<T>, compare: (a: T, b: T) => number): T[][] {
	const result: T[][] = [];
	let currentGroup: T[] | undefined = undefined;
	for (const element of data.slice(0).sort(compare)) {
		if (!currentGroup || compare(currentGroup[0], element) !== 0) {
			currentGroup = [element];
			result.push(currentGroup);
		} else {
			currentGroup.push(element);
		}
	}
	return result;
}

interface IMutableSplice<T> extends ISplice<T> {
	deleteCount: number;
}

/**
 * Diffs two *sorted* arrays and computes the splices which apply the diff.
 */
export function sortedDiff<T>(before: ReadonlyArray<T>, after: ReadonlyArray<T>, compare: (a: T, b: T) => number): ISplice<T>[] {
	const result: IMutableSplice<T>[] = [];

	function pushSplice(start: number, deleteCount: number, toInsert: T[]): void {
		if (deleteCount === 0 && toInsert.length === 0) {
			return;
		}

		const latest = result[result.length - 1];

		if (latest && latest.start + latest.deleteCount === start) {
			latest.deleteCount += deleteCount;
			latest.toInsert.push(...toInsert);
		} else {
			result.push({ start, deleteCount, toInsert });
		}
	}

	let beforeIdx = 0;
	let afterIdx = 0;

	while (true) {
		if (beforeIdx === before.length) {
			pushSplice(beforeIdx, 0, after.slice(afterIdx));
			break;
		}
		if (afterIdx === after.length) {
			pushSplice(beforeIdx, before.length - beforeIdx, []);
			break;
		}

		const beforeElement = before[beforeIdx];
		const afterElement = after[afterIdx];
		const n = compare(beforeElement, afterElement);
		if (n === 0) {
			// equal
			beforeIdx += 1;
			afterIdx += 1;
		} else if (n < 0) {
			// beforeElement is smaller -> before element removed
			pushSplice(beforeIdx, 1, []);
			beforeIdx += 1;
		} else if (n > 0) {
			// beforeElement is greater -> after element added
			pushSplice(beforeIdx, 0, [afterElement]);
			afterIdx += 1;
		}
	}

	return result;
}

/**
 * Takes two *sorted* arrays and computes their delta (removed, added elements).
 * Finishes in `Math.min(before.length, after.length)` steps.
 */
export function delta<T>(before: ReadonlyArray<T>, after: ReadonlyArray<T>, compare: (a: T, b: T) => number): { removed: T[], added: T[] } {
	const splices = sortedDiff(before, after, compare);
	const removed: T[] = [];
	const added: T[] = [];

	for (const splice of splices) {
		removed.push(...before.slice(splice.start, splice.start + splice.deleteCount));
		added.push(...splice.toInsert);
	}

	return { removed, added };
}

/**
 * Returns the top N elements from the array.
 *
 * Faster than sorting the entire array when the array is a lot larger than N.
 *
 * @param array The unsorted array.
 * @param compare A sort function for the elements.
 * @param n The number of elements to return.
 * @return The first n elemnts from array when sorted with compare.
 */
export function top<T>(array: ReadonlyArray<T>, compare: (a: T, b: T) => number, n: number): T[] {
	if (n === 0) {
		return [];
	}
	const result = array.slice(0, n).sort(compare);
	topStep(array, compare, result, n, array.length);
	return result;
}

/**
 * Asynchronous variant of `top()` allowing for splitting up work in batches between which the event loop can run.
 *
 * Returns the top N elements from the array.
 *
 * Faster than sorting the entire array when the array is a lot larger than N.
 *
 * @param array The unsorted array.
 * @param compare A sort function for the elements.
 * @param n The number of elements to return.
 * @param batch The number of elements to examine before yielding to the event loop.
 * @return The first n elemnts from array when sorted with compare.
 */
export function topAsync<T>(array: T[], compare: (a: T, b: T) => number, n: number, batch: number, token?: CancellationToken): Promise<T[]> {
	if (n === 0) {
		return Promise.resolve([]);
	}

	return new Promise((resolve, reject) => {
		(async () => {
			const o = array.length;
			const result = array.slice(0, n).sort(compare);
			for (let i = n, m = Math.min(n + batch, o); i < o; i = m, m = Math.min(m + batch, o)) {
				if (i > n) {
					await new Promise(resolve => setTimeout(resolve)); // nextTick() would starve I/O.
				}
				if (token && token.isCancellationRequested) {
					throw canceled();
				}
				topStep(array, compare, result, i, m);
			}
			return result;
		})()
			.then(resolve, reject);
	});
}

function topStep<T>(array: ReadonlyArray<T>, compare: (a: T, b: T) => number, result: T[], i: number, m: number): void {
	for (const n = result.length; i < m; i++) {
		const element = array[i];
		if (compare(element, result[n - 1]) < 0) {
			result.pop();
			const j = findFirstInSorted(result, e => compare(element, e) < 0);
			result.splice(j, 0, element);
		}
	}
}

/**
 * @returns New array with all falsy values removed. The original array IS NOT modified.
 */
export function coalesce<T>(array: ReadonlyArray<T | undefined | null>): T[] {
	return <T[]>array.filter(e => !!e);
}

/**
 * Remove all falsey values from `array`. The original array IS modified.
 */
export function coalesceInPlace<T>(array: Array<T | undefined | null>): void {
	let to = 0;
	for (let i = 0; i < array.length; i++) {
		if (!!array[i]) {
			array[to] = array[i];
			to += 1;
		}
	}
	array.length = to;
}

/**
 * Moves the element in the array for the provided positions.
 */
export function move(array: any[], from: number, to: number): void {
	array.splice(to, 0, array.splice(from, 1)[0]);
}

/**
 * @returns false if the provided object is an array and not empty.
 */
export function isFalsyOrEmpty(obj: any): boolean {
	return !Array.isArray(obj) || obj.length === 0;
}

/**
 * @returns True if the provided object is an array and has at least one element.
 */
export function isNonEmptyArray<T>(obj: T[] | undefined | null): obj is T[];
export function isNonEmptyArray<T>(obj: readonly T[] | undefined | null): obj is readonly T[];
export function isNonEmptyArray<T>(obj: T[] | readonly T[] | undefined | null): obj is T[] | readonly T[] {
	return Array.isArray(obj) && obj.length > 0;
}

/**
 * Removes duplicates from the given array. The optional keyFn allows to specify
 * how elements are checked for equalness by returning a unique string for each.
 */
export function distinct<T>(array: ReadonlyArray<T>, keyFn?: (t: T) => string): T[] {
	if (!keyFn) {
		return array.filter((element, position) => {
			return array.indexOf(element) === position;
		});
	}

	const seen: { [key: string]: boolean; } = Object.create(null);
	return array.filter((elem) => {
		const key = keyFn(elem);
		if (seen[key]) {
			return false;
		}

		seen[key] = true;

		return true;
	});
}

export function distinctES6<T>(array: ReadonlyArray<T>): T[] {
	const seen = new Set<T>();
	return array.filter(element => {
		if (seen.has(element)) {
			return false;
		}

		seen.add(element);
		return true;
	});
}

export function uniqueFilter<T>(keyFn: (t: T) => string): (t: T) => boolean {
	const seen: { [key: string]: boolean; } = Object.create(null);

	return element => {
		const key = keyFn(element);

		if (seen[key]) {
			return false;
		}

		seen[key] = true;
		return true;
	};
}

export function lastIndex<T>(array: ReadonlyArray<T>, fn: (item: T) => boolean): number {
	for (let i = array.length - 1; i >= 0; i--) {
		const element = array[i];

		if (fn(element)) {
			return i;
		}
	}

	return -1;
}

export function firstOrDefault<T, NotFound = T>(array: ReadonlyArray<T>, notFoundValue: NotFound): T | NotFound;
export function firstOrDefault<T>(array: ReadonlyArray<T>): T | undefined;
export function firstOrDefault<T, NotFound = T>(array: ReadonlyArray<T>, notFoundValue?: NotFound): T | NotFound | undefined {
	return array.length > 0 ? array[0] : notFoundValue;
}

export function commonPrefixLength<T>(one: ReadonlyArray<T>, other: ReadonlyArray<T>, equals: (a: T, b: T) => boolean = (a, b) => a === b): number {
	let result = 0;

	for (let i = 0, len = Math.min(one.length, other.length); i < len && equals(one[i], other[i]); i++) {
		result++;
	}

	return result;
}

export function flatten<T>(arr: T[][]): T[] {
	return (<T[]>[]).concat(...arr);
}

export function range(to: number): number[];
export function range(from: number, to: number): number[];
export function range(arg: number, to?: number): number[] {
	let from = typeof to === 'number' ? arg : 0;

	if (typeof to === 'number') {
		from = arg;
	} else {
		from = 0;
		to = arg;
	}

	const result: number[] = [];

	if (from <= to) {
		for (let i = from; i < to; i++) {
			result.push(i);
		}
	} else {
		for (let i = from; i > to; i--) {
			result.push(i);
		}
	}

	return result;
}

export function index<T>(array: ReadonlyArray<T>, indexer: (t: T) => string): { [key: string]: T; };
export function index<T, R>(array: ReadonlyArray<T>, indexer: (t: T) => string, mapper: (t: T) => R): { [key: string]: R; };
export function index<T, R>(array: ReadonlyArray<T>, indexer: (t: T) => string, mapper?: (t: T) => R): { [key: string]: R; } {
	return array.reduce((r, t) => {
		r[indexer(t)] = mapper ? mapper(t) : t;
		return r;
	}, Object.create(null));
}

/**
 * Inserts an element into an array. Returns a function which, when
 * called, will remove that element from the array.
 */
export function insert<T>(array: T[], element: T): () => void {
	array.push(element);

	return () => remove(array, element);
}

/**
 * Removes an element from an array if it can be found.
 */
export function remove<T>(array: T[], element: T): T | undefined {
	const index = array.indexOf(element);
	if (index > -1) {
		array.splice(index, 1);

		return element;
	}

	return undefined;
}

/**
 * Insert `insertArr` inside `target` at `insertIndex`.
 * Please don't touch unless you understand https://jsperf.com/inserting-an-array-within-an-array
 */
export function arrayInsert<T>(target: T[], insertIndex: number, insertArr: T[]): T[] {
	const before = target.slice(0, insertIndex);
	const after = target.slice(insertIndex);
	return before.concat(insertArr, after);
}

/**
 * Uses Fisher-Yates shuffle to shuffle the given array
 */
export function shuffle<T>(array: T[], _seed?: number): void {
	let rand: () => number;

	if (typeof _seed === 'number') {
		let seed = _seed;
		// Seeded random number generator in JS. Modified from:
		// https://stackoverflow.com/questions/521295/seeding-the-random-number-generator-in-javascript
		rand = () => {
			const x = Math.sin(seed++) * 179426549; // throw away most significant digits and reduce any potential bias
			return x - Math.floor(x);
		};
	} else {
		rand = Math.random;
	}

	for (let i = array.length - 1; i > 0; i -= 1) {
		const j = Math.floor(rand() * (i + 1));
		const temp = array[i];
		array[i] = array[j];
		array[j] = temp;
	}
}

/**
 * Pushes an element to the start of the array, if found.
 */
export function pushToStart<T>(arr: T[], value: T): void {
	const index = arr.indexOf(value);

	if (index > -1) {
		arr.splice(index, 1);
		arr.unshift(value);
	}
}

/**
 * Pushes an element to the end of the array, if found.
 */
export function pushToEnd<T>(arr: T[], value: T): void {
	const index = arr.indexOf(value);

	if (index > -1) {
		arr.splice(index, 1);
		arr.push(value);
	}
}

export function mapArrayOrNot<T, U>(items: T | T[], fn: (_: T) => U): U | U[] {
	return Array.isArray(items) ?
		items.map(fn) :
		fn(items);
}

export function asArray<T>(x: T | T[]): T[];
export function asArray<T>(x: T | readonly T[]): readonly T[];
export function asArray<T>(x: T | T[]): T[] {
	return Array.isArray(x) ? x : [x];
}

export function getRandomElement<T>(arr: T[]): T | undefined {
	return arr[Math.floor(Math.random() * arr.length)];
}

/**
 * Returns the first mapped value of the array which is not undefined.
 */
export function mapFind<T, R>(array: Iterable<T>, mapFn: (value: T) => R | undefined): R | undefined {
	for (const value of array) {
		const mapped = mapFn(value);
		if (mapped !== undefined) {
			return mapped;
		}
	}

	return undefined;
}

/**
 * Like Math.min with a delegate, and returns the winning index
 */
export function minIndex<T>(array: readonly T[], fn: (value: T) => number): number {
	let minValue = Number.MAX_SAFE_INTEGER;
	let minIdx = 0;
	array.forEach((value, i) => {
		const thisValue = fn(value);
		if (thisValue < minValue) {
			minValue = thisValue;
			minIdx = i;
		}
	});

	return minIdx;
}

/**
 * Like Math.max with a delegate, and returns the winning index
 */
export function maxIndex<T>(array: readonly T[], fn: (value: T) => number): number {
	let minValue = Number.MIN_SAFE_INTEGER;
	let maxIdx = 0;
	array.forEach((value, i) => {
		const thisValue = fn(value);
		if (thisValue > minValue) {
			minValue = thisValue;
			maxIdx = i;
		}
<<<<<<< HEAD
	} else {
		startIndex = start;
	}
	return startIndex;
}

/**
 * Like Math.min with a delegate, and returns the winning index
 */
export function minIndex<T>(array: readonly T[], fn: (value: T) => number): number {
	let minValue = Number.MAX_SAFE_INTEGER;
	let minIdx = 0;
	array.forEach((value, i) => {
		const thisValue = fn(value);
		if (thisValue < minValue) {
			minValue = thisValue;
			minIdx = i;
		}
	});

	return minIdx;
}

/**
 * Like Math.max with a delegate, and returns the winning index
 */
export function maxIndex<T>(array: readonly T[], fn: (value: T) => number): number {
	let minValue = Number.MIN_SAFE_INTEGER;
	let maxIdx = 0;
	array.forEach((value, i) => {
		const thisValue = fn(value);
		if (thisValue > minValue) {
			minValue = thisValue;
			maxIdx = i;
		}
	});

	return maxIdx;
}

export class ArrayQueue<T> {
	private firstIdx = 0;
	private lastIdx = this.items.length - 1;

	/**
	 * Constructs a queue that is backed by the given array. Runtime is O(1).
	*/
	constructor(private readonly items: T[]) { }

	get length(): number {
		return this.lastIdx - this.firstIdx + 1;
	}

	/**
	 * Consumes elements from the beginning of the queue as long as the predicate returns true.
	 * If no elements were consumed, `null` is returned. Has a runtime of O(result.length).
	*/
	takeWhile(predicate: (value: T) => boolean): T[] | null {
		// P(k) := k <= this.lastIdx && predicate(this.items[k])
		// Find s := min { k | k >= this.firstIdx && !P(k) } and return this.data[this.firstIdx...s)

		let startIdx = this.firstIdx;
		while (startIdx < this.items.length && predicate(this.items[startIdx])) {
			startIdx++;
		}
		const result = startIdx === this.firstIdx ? null : this.items.slice(this.firstIdx, startIdx);
		this.firstIdx = startIdx;
		return result;
	}

	/**
	 * Consumes elements from the end of the queue as long as the predicate returns true.
	 * If no elements were consumed, `null` is returned.
	 * The result has the same order as the underlying array!
	*/
	takeFromEndWhile(predicate: (value: T) => boolean): T[] | null {
		// P(k) := this.firstIdx >= k && predicate(this.items[k])
		// Find s := max { k | k <= this.lastIdx && !P(k) } and return this.data(s...this.lastIdx]

		let endIdx = this.lastIdx;
		while (endIdx >= 0 && predicate(this.items[endIdx])) {
			endIdx--;
		}
		const result = endIdx === this.lastIdx ? null : this.items.slice(endIdx + 1, this.lastIdx + 1);
		this.lastIdx = endIdx;
		return result;
	}
=======
	});

	return maxIdx;
>>>>>>> cb7b7da0
}<|MERGE_RESOLUTION|>--- conflicted
+++ resolved
@@ -584,11 +584,9 @@
 			minValue = thisValue;
 			maxIdx = i;
 		}
-<<<<<<< HEAD
-	} else {
-		startIndex = start;
-	}
-	return startIndex;
+	});
+
+	return maxIdx;
 }
 
 /**
@@ -672,9 +670,4 @@
 		this.lastIdx = endIdx;
 		return result;
 	}
-=======
-	});
-
-	return maxIdx;
->>>>>>> cb7b7da0
 }