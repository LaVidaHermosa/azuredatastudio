--- conflicted
+++ resolved
@@ -641,492 +641,4 @@
 
 interface IconDefinition {
 	fontCharacter: string;
-<<<<<<< HEAD
-}
-
-export namespace Codicon {
-
-	// built-in icons, with image name
-	export const add = new Codicon('add', { fontCharacter: '\\ea60' });
-	export const plus = new Codicon('plus', Codicon.add.definition);
-	export const gistNew = new Codicon('gist-new', Codicon.add.definition);
-	export const repoCreate = new Codicon('repo-create', Codicon.add.definition);
-	export const lightbulb = new Codicon('lightbulb', { fontCharacter: '\\ea61' });
-	export const lightBulb = new Codicon('light-bulb', { fontCharacter: '\\ea61' });
-	export const repo = new Codicon('repo', { fontCharacter: '\\ea62' });
-	export const repoDelete = new Codicon('repo-delete', { fontCharacter: '\\ea62' });
-	export const gistFork = new Codicon('gist-fork', { fontCharacter: '\\ea63' });
-	export const repoForked = new Codicon('repo-forked', { fontCharacter: '\\ea63' });
-	export const gitPullRequest = new Codicon('git-pull-request', { fontCharacter: '\\ea64' });
-	export const gitPullRequestAbandoned = new Codicon('git-pull-request-abandoned', { fontCharacter: '\\ea64' });
-	export const recordKeys = new Codicon('record-keys', { fontCharacter: '\\ea65' });
-	export const keyboard = new Codicon('keyboard', { fontCharacter: '\\ea65' });
-	export const tag = new Codicon('tag', { fontCharacter: '\\ea66' });
-	export const tagAdd = new Codicon('tag-add', { fontCharacter: '\\ea66' });
-	export const tagRemove = new Codicon('tag-remove', { fontCharacter: '\\ea66' });
-	export const person = new Codicon('person', { fontCharacter: '\\ea67' });
-	export const personFollow = new Codicon('person-follow', { fontCharacter: '\\ea67' });
-	export const personOutline = new Codicon('person-outline', { fontCharacter: '\\ea67' });
-	export const personFilled = new Codicon('person-filled', { fontCharacter: '\\ea67' });
-	export const gitBranch = new Codicon('git-branch', { fontCharacter: '\\ea68' });
-	export const gitBranchCreate = new Codicon('git-branch-create', { fontCharacter: '\\ea68' });
-	export const gitBranchDelete = new Codicon('git-branch-delete', { fontCharacter: '\\ea68' });
-	export const sourceControl = new Codicon('source-control', { fontCharacter: '\\ea68' });
-	export const mirror = new Codicon('mirror', { fontCharacter: '\\ea69' });
-	export const mirrorPublic = new Codicon('mirror-public', { fontCharacter: '\\ea69' });
-	export const star = new Codicon('star', { fontCharacter: '\\ea6a' });
-	export const starAdd = new Codicon('star-add', { fontCharacter: '\\ea6a' });
-	export const starDelete = new Codicon('star-delete', { fontCharacter: '\\ea6a' });
-	export const starEmpty = new Codicon('star-empty', { fontCharacter: '\\ea6a' });
-	export const comment = new Codicon('comment', { fontCharacter: '\\ea6b' });
-	export const commentAdd = new Codicon('comment-add', { fontCharacter: '\\ea6b' });
-	export const alert = new Codicon('alert', { fontCharacter: '\\ea6c' });
-	export const warning = new Codicon('warning', { fontCharacter: '\\ea6c' });
-	export const search = new Codicon('search', { fontCharacter: '\\ea6d' });
-	export const searchSave = new Codicon('search-save', { fontCharacter: '\\ea6d' });
-	export const logOut = new Codicon('log-out', { fontCharacter: '\\ea6e' });
-	export const signOut = new Codicon('sign-out', { fontCharacter: '\\ea6e' });
-	export const logIn = new Codicon('log-in', { fontCharacter: '\\ea6f' });
-	export const signIn = new Codicon('sign-in', { fontCharacter: '\\ea6f' });
-	export const eye = new Codicon('eye', { fontCharacter: '\\ea70' });
-	export const eyeUnwatch = new Codicon('eye-unwatch', { fontCharacter: '\\ea70' });
-	export const eyeWatch = new Codicon('eye-watch', { fontCharacter: '\\ea70' });
-	export const circleFilled = new Codicon('circle-filled', { fontCharacter: '\\ea71' });
-	export const primitiveDot = new Codicon('primitive-dot', { fontCharacter: '\\ea71' });
-	export const closeDirty = new Codicon('close-dirty', { fontCharacter: '\\ea71' });
-	export const debugBreakpoint = new Codicon('debug-breakpoint', { fontCharacter: '\\ea71' });
-	export const debugBreakpointDisabled = new Codicon('debug-breakpoint-disabled', { fontCharacter: '\\ea71' });
-	export const debugHint = new Codicon('debug-hint', { fontCharacter: '\\ea71' });
-	export const primitiveSquare = new Codicon('primitive-square', { fontCharacter: '\\ea72' });
-	export const edit = new Codicon('edit', { fontCharacter: '\\ea73' });
-	export const pencil = new Codicon('pencil', { fontCharacter: '\\ea73' });
-	export const info = new Codicon('info', { fontCharacter: '\\ea74' });
-	export const issueOpened = new Codicon('issue-opened', { fontCharacter: '\\ea74' });
-	export const gistPrivate = new Codicon('gist-private', { fontCharacter: '\\ea75' });
-	export const gitForkPrivate = new Codicon('git-fork-private', { fontCharacter: '\\ea75' });
-	export const lock = new Codicon('lock', { fontCharacter: '\\ea75' });
-	export const mirrorPrivate = new Codicon('mirror-private', { fontCharacter: '\\ea75' });
-	export const close = new Codicon('close', { fontCharacter: '\\ea76' });
-	export const removeClose = new Codicon('remove-close', { fontCharacter: '\\ea76' });
-	export const x = new Codicon('x', { fontCharacter: '\\ea76' });
-	export const repoSync = new Codicon('repo-sync', { fontCharacter: '\\ea77' });
-	export const sync = new Codicon('sync', { fontCharacter: '\\ea77' });
-	export const clone = new Codicon('clone', { fontCharacter: '\\ea78' });
-	export const desktopDownload = new Codicon('desktop-download', { fontCharacter: '\\ea78' });
-	export const beaker = new Codicon('beaker', { fontCharacter: '\\ea79' });
-	export const microscope = new Codicon('microscope', { fontCharacter: '\\ea79' });
-	export const vm = new Codicon('vm', { fontCharacter: '\\ea7a' });
-	export const deviceDesktop = new Codicon('device-desktop', { fontCharacter: '\\ea7a' });
-	export const file = new Codicon('file', { fontCharacter: '\\ea7b' });
-	export const fileText = new Codicon('file-text', { fontCharacter: '\\ea7b' });
-	export const more = new Codicon('more', { fontCharacter: '\\ea7c' });
-	export const ellipsis = new Codicon('ellipsis', { fontCharacter: '\\ea7c' });
-	export const kebabHorizontal = new Codicon('kebab-horizontal', { fontCharacter: '\\ea7c' });
-	export const mailReply = new Codicon('mail-reply', { fontCharacter: '\\ea7d' });
-	export const reply = new Codicon('reply', { fontCharacter: '\\ea7d' });
-	export const organization = new Codicon('organization', { fontCharacter: '\\ea7e' });
-	export const organizationFilled = new Codicon('organization-filled', { fontCharacter: '\\ea7e' });
-	export const organizationOutline = new Codicon('organization-outline', { fontCharacter: '\\ea7e' });
-	export const newFile = new Codicon('new-file', { fontCharacter: '\\ea7f' });
-	export const fileAdd = new Codicon('file-add', { fontCharacter: '\\ea7f' });
-	export const newFolder = new Codicon('new-folder', { fontCharacter: '\\ea80' });
-	export const fileDirectoryCreate = new Codicon('file-directory-create', { fontCharacter: '\\ea80' });
-	export const trash = new Codicon('trash', { fontCharacter: '\\ea81' });
-	export const trashcan = new Codicon('trashcan', { fontCharacter: '\\ea81' });
-	export const history = new Codicon('history', { fontCharacter: '\\ea82' });
-	export const clock = new Codicon('clock', { fontCharacter: '\\ea82' });
-	export const folder = new Codicon('folder', { fontCharacter: '\\ea83' });
-	export const fileDirectory = new Codicon('file-directory', { fontCharacter: '\\ea83' });
-	export const symbolFolder = new Codicon('symbol-folder', { fontCharacter: '\\ea83' });
-	export const logoGithub = new Codicon('logo-github', { fontCharacter: '\\ea84' });
-	export const markGithub = new Codicon('mark-github', { fontCharacter: '\\ea84' });
-	export const github = new Codicon('github', { fontCharacter: '\\ea84' });
-	export const terminal = new Codicon('terminal', { fontCharacter: '\\ea85' });
-	export const console = new Codicon('console', { fontCharacter: '\\ea85' });
-	export const repl = new Codicon('repl', { fontCharacter: '\\ea85' });
-	export const zap = new Codicon('zap', { fontCharacter: '\\ea86' });
-	export const symbolEvent = new Codicon('symbol-event', { fontCharacter: '\\ea86' });
-	export const error = new Codicon('error', { fontCharacter: '\\ea87' });
-	export const stop = new Codicon('stop', { fontCharacter: '\\ea87' });
-	export const variable = new Codicon('variable', { fontCharacter: '\\ea88' });
-	export const symbolVariable = new Codicon('symbol-variable', { fontCharacter: '\\ea88' });
-	export const array = new Codicon('array', { fontCharacter: '\\ea8a' });
-	export const symbolArray = new Codicon('symbol-array', { fontCharacter: '\\ea8a' });
-	export const symbolModule = new Codicon('symbol-module', { fontCharacter: '\\ea8b' });
-	export const symbolPackage = new Codicon('symbol-package', { fontCharacter: '\\ea8b' });
-	export const symbolNamespace = new Codicon('symbol-namespace', { fontCharacter: '\\ea8b' });
-	export const symbolObject = new Codicon('symbol-object', { fontCharacter: '\\ea8b' });
-	export const symbolMethod = new Codicon('symbol-method', { fontCharacter: '\\ea8c' });
-	export const symbolFunction = new Codicon('symbol-function', { fontCharacter: '\\ea8c' });
-	export const symbolConstructor = new Codicon('symbol-constructor', { fontCharacter: '\\ea8c' });
-	export const symbolBoolean = new Codicon('symbol-boolean', { fontCharacter: '\\ea8f' });
-	export const symbolNull = new Codicon('symbol-null', { fontCharacter: '\\ea8f' });
-	export const symbolNumeric = new Codicon('symbol-numeric', { fontCharacter: '\\ea90' });
-	export const symbolNumber = new Codicon('symbol-number', { fontCharacter: '\\ea90' });
-	export const symbolStructure = new Codicon('symbol-structure', { fontCharacter: '\\ea91' });
-	export const symbolStruct = new Codicon('symbol-struct', { fontCharacter: '\\ea91' });
-	export const symbolParameter = new Codicon('symbol-parameter', { fontCharacter: '\\ea92' });
-	export const symbolTypeParameter = new Codicon('symbol-type-parameter', { fontCharacter: '\\ea92' });
-	export const symbolKey = new Codicon('symbol-key', { fontCharacter: '\\ea93' });
-	export const symbolText = new Codicon('symbol-text', { fontCharacter: '\\ea93' });
-	export const symbolReference = new Codicon('symbol-reference', { fontCharacter: '\\ea94' });
-	export const goToFile = new Codicon('go-to-file', { fontCharacter: '\\ea94' });
-	export const symbolEnum = new Codicon('symbol-enum', { fontCharacter: '\\ea95' });
-	export const symbolValue = new Codicon('symbol-value', { fontCharacter: '\\ea95' });
-	export const symbolRuler = new Codicon('symbol-ruler', { fontCharacter: '\\ea96' });
-	export const symbolUnit = new Codicon('symbol-unit', { fontCharacter: '\\ea96' });
-	export const activateBreakpoints = new Codicon('activate-breakpoints', { fontCharacter: '\\ea97' });
-	export const archive = new Codicon('archive', { fontCharacter: '\\ea98' });
-	export const arrowBoth = new Codicon('arrow-both', { fontCharacter: '\\ea99' });
-	export const arrowDown = new Codicon('arrow-down', { fontCharacter: '\\ea9a' });
-	export const arrowLeft = new Codicon('arrow-left', { fontCharacter: '\\ea9b' });
-	export const arrowRight = new Codicon('arrow-right', { fontCharacter: '\\ea9c' });
-	export const arrowSmallDown = new Codicon('arrow-small-down', { fontCharacter: '\\ea9d' });
-	export const arrowSmallLeft = new Codicon('arrow-small-left', { fontCharacter: '\\ea9e' });
-	export const arrowSmallRight = new Codicon('arrow-small-right', { fontCharacter: '\\ea9f' });
-	export const arrowSmallUp = new Codicon('arrow-small-up', { fontCharacter: '\\eaa0' });
-	export const arrowUp = new Codicon('arrow-up', { fontCharacter: '\\eaa1' });
-	export const bell = new Codicon('bell', { fontCharacter: '\\eaa2' });
-	export const bold = new Codicon('bold', { fontCharacter: '\\eaa3' });
-	export const book = new Codicon('book', { fontCharacter: '\\eaa4' });
-	export const bookmark = new Codicon('bookmark', { fontCharacter: '\\eaa5' });
-	export const debugBreakpointConditionalUnverified = new Codicon('debug-breakpoint-conditional-unverified', { fontCharacter: '\\eaa6' });
-	export const debugBreakpointConditional = new Codicon('debug-breakpoint-conditional', { fontCharacter: '\\eaa7' });
-	export const debugBreakpointConditionalDisabled = new Codicon('debug-breakpoint-conditional-disabled', { fontCharacter: '\\eaa7' });
-	export const debugBreakpointDataUnverified = new Codicon('debug-breakpoint-data-unverified', { fontCharacter: '\\eaa8' });
-	export const debugBreakpointData = new Codicon('debug-breakpoint-data', { fontCharacter: '\\eaa9' });
-	export const debugBreakpointDataDisabled = new Codicon('debug-breakpoint-data-disabled', { fontCharacter: '\\eaa9' });
-	export const debugBreakpointLogUnverified = new Codicon('debug-breakpoint-log-unverified', { fontCharacter: '\\eaaa' });
-	export const debugBreakpointLog = new Codicon('debug-breakpoint-log', { fontCharacter: '\\eaab' });
-	export const debugBreakpointLogDisabled = new Codicon('debug-breakpoint-log-disabled', { fontCharacter: '\\eaab' });
-	export const briefcase = new Codicon('briefcase', { fontCharacter: '\\eaac' });
-	export const broadcast = new Codicon('broadcast', { fontCharacter: '\\eaad' });
-	export const browser = new Codicon('browser', { fontCharacter: '\\eaae' });
-	export const bug = new Codicon('bug', { fontCharacter: '\\eaaf' });
-	export const calendar = new Codicon('calendar', { fontCharacter: '\\eab0' });
-	export const caseSensitive = new Codicon('case-sensitive', { fontCharacter: '\\eab1' });
-	export const check = new Codicon('check', { fontCharacter: '\\eab2' });
-	export const checklist = new Codicon('checklist', { fontCharacter: '\\eab3' });
-	export const chevronDown = new Codicon('chevron-down', { fontCharacter: '\\eab4' });
-	export const dropDownButton = new Codicon('drop-down-button', Codicon.chevronDown.definition);
-	export const chevronLeft = new Codicon('chevron-left', { fontCharacter: '\\eab5' });
-	export const chevronRight = new Codicon('chevron-right', { fontCharacter: '\\eab6' });
-	export const chevronUp = new Codicon('chevron-up', { fontCharacter: '\\eab7' });
-	export const chromeClose = new Codicon('chrome-close', { fontCharacter: '\\eab8' });
-	export const chromeMaximize = new Codicon('chrome-maximize', { fontCharacter: '\\eab9' });
-	export const chromeMinimize = new Codicon('chrome-minimize', { fontCharacter: '\\eaba' });
-	export const chromeRestore = new Codicon('chrome-restore', { fontCharacter: '\\eabb' });
-	export const circleOutline = new Codicon('circle-outline', { fontCharacter: '\\eabc' });
-	export const debugBreakpointUnverified = new Codicon('debug-breakpoint-unverified', { fontCharacter: '\\eabc' });
-	export const circleSlash = new Codicon('circle-slash', { fontCharacter: '\\eabd' });
-	export const circuitBoard = new Codicon('circuit-board', { fontCharacter: '\\eabe' });
-	export const clearAll = new Codicon('clear-all', { fontCharacter: '\\eabf' });
-	export const clippy = new Codicon('clippy', { fontCharacter: '\\eac0' });
-	export const closeAll = new Codicon('close-all', { fontCharacter: '\\eac1' });
-	export const cloudDownload = new Codicon('cloud-download', { fontCharacter: '\\eac2' });
-	export const cloudUpload = new Codicon('cloud-upload', { fontCharacter: '\\eac3' });
-	export const code = new Codicon('code', { fontCharacter: '\\eac4' });
-	export const collapseAll = new Codicon('collapse-all', { fontCharacter: '\\eac5' });
-	export const colorMode = new Codicon('color-mode', { fontCharacter: '\\eac6' });
-	export const commentDiscussion = new Codicon('comment-discussion', { fontCharacter: '\\eac7' });
-	export const compareChanges = new Codicon('compare-changes', { fontCharacter: '\\eafd' });
-	export const creditCard = new Codicon('credit-card', { fontCharacter: '\\eac9' });
-	export const dash = new Codicon('dash', { fontCharacter: '\\eacc' });
-	export const dashboard = new Codicon('dashboard', { fontCharacter: '\\eacd' });
-	export const database = new Codicon('database', { fontCharacter: '\\eace' });
-	export const debugContinue = new Codicon('debug-continue', { fontCharacter: '\\eacf' });
-	export const debugDisconnect = new Codicon('debug-disconnect', { fontCharacter: '\\ead0' });
-	export const disconnect = new Codicon('disconnect', { fontCharacter: '\\ead0' }); // {{SQL CARBON EDIT}} Uncolored version of debug-disconnect
-	export const debugPause = new Codicon('debug-pause', { fontCharacter: '\\ead1' });
-	export const debugRestart = new Codicon('debug-restart', { fontCharacter: '\\ead2' });
-	export const debugStart = new Codicon('debug-start', { fontCharacter: '\\ead3' });
-	export const debugStepInto = new Codicon('debug-step-into', { fontCharacter: '\\ead4' });
-	export const debugStepOut = new Codicon('debug-step-out', { fontCharacter: '\\ead5' });
-	export const debugStepOver = new Codicon('debug-step-over', { fontCharacter: '\\ead6' });
-	export const debugStop = new Codicon('debug-stop', { fontCharacter: '\\ead7' });
-	export const debug = new Codicon('debug', { fontCharacter: '\\ead8' });
-	export const deviceCameraVideo = new Codicon('device-camera-video', { fontCharacter: '\\ead9' });
-	export const deviceCamera = new Codicon('device-camera', { fontCharacter: '\\eada' });
-	export const deviceMobile = new Codicon('device-mobile', { fontCharacter: '\\eadb' });
-	export const diffAdded = new Codicon('diff-added', { fontCharacter: '\\eadc' });
-	export const diffIgnored = new Codicon('diff-ignored', { fontCharacter: '\\eadd' });
-	export const diffModified = new Codicon('diff-modified', { fontCharacter: '\\eade' });
-	export const diffRemoved = new Codicon('diff-removed', { fontCharacter: '\\eadf' });
-	export const diffRenamed = new Codicon('diff-renamed', { fontCharacter: '\\eae0' });
-	export const diff = new Codicon('diff', { fontCharacter: '\\eae1' });
-	export const discard = new Codicon('discard', { fontCharacter: '\\eae2' });
-	export const editorLayout = new Codicon('editor-layout', { fontCharacter: '\\eae3' });
-	export const emptyWindow = new Codicon('empty-window', { fontCharacter: '\\eae4' });
-	export const exclude = new Codicon('exclude', { fontCharacter: '\\eae5' });
-	export const extensions = new Codicon('extensions', { fontCharacter: '\\eae6' });
-	export const eyeClosed = new Codicon('eye-closed', { fontCharacter: '\\eae7' });
-	export const fileBinary = new Codicon('file-binary', { fontCharacter: '\\eae8' });
-	export const fileCode = new Codicon('file-code', { fontCharacter: '\\eae9' });
-	export const fileMedia = new Codicon('file-media', { fontCharacter: '\\eaea' });
-	export const filePdf = new Codicon('file-pdf', { fontCharacter: '\\eaeb' });
-	export const fileSubmodule = new Codicon('file-submodule', { fontCharacter: '\\eaec' });
-	export const fileSymlinkDirectory = new Codicon('file-symlink-directory', { fontCharacter: '\\eaed' });
-	export const fileSymlinkFile = new Codicon('file-symlink-file', { fontCharacter: '\\eaee' });
-	export const fileZip = new Codicon('file-zip', { fontCharacter: '\\eaef' });
-	export const files = new Codicon('files', { fontCharacter: '\\eaf0' });
-	export const filter = new Codicon('filter', { fontCharacter: '\\eaf1' });
-	export const flame = new Codicon('flame', { fontCharacter: '\\eaf2' });
-	export const foldDown = new Codicon('fold-down', { fontCharacter: '\\eaf3' });
-	export const foldUp = new Codicon('fold-up', { fontCharacter: '\\eaf4' });
-	export const fold = new Codicon('fold', { fontCharacter: '\\eaf5' });
-	export const folderActive = new Codicon('folder-active', { fontCharacter: '\\eaf6' });
-	export const folderOpened = new Codicon('folder-opened', { fontCharacter: '\\eaf7' });
-	export const gear = new Codicon('gear', { fontCharacter: '\\eaf8' });
-	export const gift = new Codicon('gift', { fontCharacter: '\\eaf9' });
-	export const gistSecret = new Codicon('gist-secret', { fontCharacter: '\\eafa' });
-	export const gist = new Codicon('gist', { fontCharacter: '\\eafb' });
-	export const gitCommit = new Codicon('git-commit', { fontCharacter: '\\eafc' });
-	export const gitCompare = new Codicon('git-compare', { fontCharacter: '\\eafd' });
-	export const gitMerge = new Codicon('git-merge', { fontCharacter: '\\eafe' });
-	export const githubAction = new Codicon('github-action', { fontCharacter: '\\eaff' });
-	export const githubAlt = new Codicon('github-alt', { fontCharacter: '\\eb00' });
-	export const globe = new Codicon('globe', { fontCharacter: '\\eb01' });
-	export const grabber = new Codicon('grabber', { fontCharacter: '\\eb02' });
-	export const graph = new Codicon('graph', { fontCharacter: '\\eb03' });
-	export const gripper = new Codicon('gripper', { fontCharacter: '\\eb04' });
-	export const heart = new Codicon('heart', { fontCharacter: '\\eb05' });
-	export const home = new Codicon('home', { fontCharacter: '\\eb06' });
-	export const horizontalRule = new Codicon('horizontal-rule', { fontCharacter: '\\eb07' });
-	export const hubot = new Codicon('hubot', { fontCharacter: '\\eb08' });
-	export const inbox = new Codicon('inbox', { fontCharacter: '\\eb09' });
-	export const issueClosed = new Codicon('issue-closed', { fontCharacter: '\\eba4' });
-	export const issueReopened = new Codicon('issue-reopened', { fontCharacter: '\\eb0b' });
-	export const issues = new Codicon('issues', { fontCharacter: '\\eb0c' });
-	export const italic = new Codicon('italic', { fontCharacter: '\\eb0d' });
-	export const jersey = new Codicon('jersey', { fontCharacter: '\\eb0e' });
-	export const json = new Codicon('json', { fontCharacter: '\\eb0f' });
-	export const kebabVertical = new Codicon('kebab-vertical', { fontCharacter: '\\eb10' });
-	export const key = new Codicon('key', { fontCharacter: '\\eb11' });
-	export const law = new Codicon('law', { fontCharacter: '\\eb12' });
-	export const lightbulbAutofix = new Codicon('lightbulb-autofix', { fontCharacter: '\\eb13' });
-	export const linkExternal = new Codicon('link-external', { fontCharacter: '\\eb14' });
-	export const link = new Codicon('link', { fontCharacter: '\\eb15' });
-	export const listOrdered = new Codicon('list-ordered', { fontCharacter: '\\eb16' });
-	export const listUnordered = new Codicon('list-unordered', { fontCharacter: '\\eb17' });
-	export const liveShare = new Codicon('live-share', { fontCharacter: '\\eb18' });
-	export const loading = new Codicon('loading', { fontCharacter: '\\eb19' });
-	export const location = new Codicon('location', { fontCharacter: '\\eb1a' });
-	export const mailRead = new Codicon('mail-read', { fontCharacter: '\\eb1b' });
-	export const mail = new Codicon('mail', { fontCharacter: '\\eb1c' });
-	export const markdown = new Codicon('markdown', { fontCharacter: '\\eb1d' });
-	export const megaphone = new Codicon('megaphone', { fontCharacter: '\\eb1e' });
-	export const mention = new Codicon('mention', { fontCharacter: '\\eb1f' });
-	export const milestone = new Codicon('milestone', { fontCharacter: '\\eb20' });
-	export const mortarBoard = new Codicon('mortar-board', { fontCharacter: '\\eb21' });
-	export const move = new Codicon('move', { fontCharacter: '\\eb22' });
-	export const multipleWindows = new Codicon('multiple-windows', { fontCharacter: '\\eb23' });
-	export const mute = new Codicon('mute', { fontCharacter: '\\eb24' });
-	export const noNewline = new Codicon('no-newline', { fontCharacter: '\\eb25' });
-	export const note = new Codicon('note', { fontCharacter: '\\eb26' });
-	export const octoface = new Codicon('octoface', { fontCharacter: '\\eb27' });
-	export const openPreview = new Codicon('open-preview', { fontCharacter: '\\eb28' });
-	export const package_ = new Codicon('package', { fontCharacter: '\\eb29' });
-	export const paintcan = new Codicon('paintcan', { fontCharacter: '\\eb2a' });
-	export const pin = new Codicon('pin', { fontCharacter: '\\eb2b' });
-	export const play = new Codicon('play', { fontCharacter: '\\eb2c' });
-	export const run = new Codicon('run', { fontCharacter: '\\eb2c' });
-	export const plug = new Codicon('plug', { fontCharacter: '\\eb2d' });
-	export const preserveCase = new Codicon('preserve-case', { fontCharacter: '\\eb2e' });
-	export const preview = new Codicon('preview', { fontCharacter: '\\eb2f' });
-	export const project = new Codicon('project', { fontCharacter: '\\eb30' });
-	export const pulse = new Codicon('pulse', { fontCharacter: '\\eb31' });
-	export const question = new Codicon('question', { fontCharacter: '\\eb32' });
-	export const quote = new Codicon('quote', { fontCharacter: '\\eb33' });
-	export const radioTower = new Codicon('radio-tower', { fontCharacter: '\\eb34' });
-	export const reactions = new Codicon('reactions', { fontCharacter: '\\eb35' });
-	export const references = new Codicon('references', { fontCharacter: '\\eb36' });
-	export const refresh = new Codicon('refresh', { fontCharacter: '\\eb37' });
-	export const regex = new Codicon('regex', { fontCharacter: '\\eb38' });
-	export const remoteExplorer = new Codicon('remote-explorer', { fontCharacter: '\\eb39' });
-	export const remote = new Codicon('remote', { fontCharacter: '\\eb3a' });
-	export const remove = new Codicon('remove', { fontCharacter: '\\eb3b' });
-	export const replaceAll = new Codicon('replace-all', { fontCharacter: '\\eb3c' });
-	export const replace = new Codicon('replace', { fontCharacter: '\\eb3d' });
-	export const repoClone = new Codicon('repo-clone', { fontCharacter: '\\eb3e' });
-	export const repoForcePush = new Codicon('repo-force-push', { fontCharacter: '\\eb3f' });
-	export const repoPull = new Codicon('repo-pull', { fontCharacter: '\\eb40' });
-	export const repoPush = new Codicon('repo-push', { fontCharacter: '\\eb41' });
-	export const report = new Codicon('report', { fontCharacter: '\\eb42' });
-	export const requestChanges = new Codicon('request-changes', { fontCharacter: '\\eb43' });
-	export const rocket = new Codicon('rocket', { fontCharacter: '\\eb44' });
-	export const rootFolderOpened = new Codicon('root-folder-opened', { fontCharacter: '\\eb45' });
-	export const rootFolder = new Codicon('root-folder', { fontCharacter: '\\eb46' });
-	export const rss = new Codicon('rss', { fontCharacter: '\\eb47' });
-	export const ruby = new Codicon('ruby', { fontCharacter: '\\eb48' });
-	export const saveAll = new Codicon('save-all', { fontCharacter: '\\eb49' });
-	export const saveAs = new Codicon('save-as', { fontCharacter: '\\eb4a' });
-	export const save = new Codicon('save', { fontCharacter: '\\eb4b' });
-	export const screenFull = new Codicon('screen-full', { fontCharacter: '\\eb4c' });
-	export const screenNormal = new Codicon('screen-normal', { fontCharacter: '\\eb4d' });
-	export const searchStop = new Codicon('search-stop', { fontCharacter: '\\eb4e' });
-	export const server = new Codicon('server', { fontCharacter: '\\eb50' });
-	export const settingsGear = new Codicon('settings-gear', { fontCharacter: '\\eb51' });
-	export const settings = new Codicon('settings', { fontCharacter: '\\eb52' });
-	export const shield = new Codicon('shield', { fontCharacter: '\\eb53' });
-	export const smiley = new Codicon('smiley', { fontCharacter: '\\eb54' });
-	export const sortPrecedence = new Codicon('sort-precedence', { fontCharacter: '\\eb55' });
-	export const splitHorizontal = new Codicon('split-horizontal', { fontCharacter: '\\eb56' });
-	export const splitVertical = new Codicon('split-vertical', { fontCharacter: '\\eb57' });
-	export const squirrel = new Codicon('squirrel', { fontCharacter: '\\eb58' });
-	export const starFull = new Codicon('star-full', { fontCharacter: '\\eb59' });
-	export const starHalf = new Codicon('star-half', { fontCharacter: '\\eb5a' });
-	export const symbolClass = new Codicon('symbol-class', { fontCharacter: '\\eb5b' });
-	export const symbolColor = new Codicon('symbol-color', { fontCharacter: '\\eb5c' });
-	export const symbolConstant = new Codicon('symbol-constant', { fontCharacter: '\\eb5d' });
-	export const symbolEnumMember = new Codicon('symbol-enum-member', { fontCharacter: '\\eb5e' });
-	export const symbolField = new Codicon('symbol-field', { fontCharacter: '\\eb5f' });
-	export const symbolFile = new Codicon('symbol-file', { fontCharacter: '\\eb60' });
-	export const symbolInterface = new Codicon('symbol-interface', { fontCharacter: '\\eb61' });
-	export const symbolKeyword = new Codicon('symbol-keyword', { fontCharacter: '\\eb62' });
-	export const symbolMisc = new Codicon('symbol-misc', { fontCharacter: '\\eb63' });
-	export const symbolOperator = new Codicon('symbol-operator', { fontCharacter: '\\eb64' });
-	export const symbolProperty = new Codicon('symbol-property', { fontCharacter: '\\eb65' });
-	export const wrench = new Codicon('wrench', { fontCharacter: '\\eb65' });
-	export const wrenchSubaction = new Codicon('wrench-subaction', { fontCharacter: '\\eb65' });
-	export const symbolSnippet = new Codicon('symbol-snippet', { fontCharacter: '\\eb66' });
-	export const tasklist = new Codicon('tasklist', { fontCharacter: '\\eb67' });
-	export const telescope = new Codicon('telescope', { fontCharacter: '\\eb68' });
-	export const textSize = new Codicon('text-size', { fontCharacter: '\\eb69' });
-	export const threeBars = new Codicon('three-bars', { fontCharacter: '\\eb6a' });
-	export const thumbsdown = new Codicon('thumbsdown', { fontCharacter: '\\eb6b' });
-	export const thumbsup = new Codicon('thumbsup', { fontCharacter: '\\eb6c' });
-	export const tools = new Codicon('tools', { fontCharacter: '\\eb6d' });
-	export const triangleDown = new Codicon('triangle-down', { fontCharacter: '\\eb6e' });
-	export const triangleLeft = new Codicon('triangle-left', { fontCharacter: '\\eb6f' });
-	export const triangleRight = new Codicon('triangle-right', { fontCharacter: '\\eb70' });
-	export const triangleUp = new Codicon('triangle-up', { fontCharacter: '\\eb71' });
-	export const twitter = new Codicon('twitter', { fontCharacter: '\\eb72' });
-	export const unfold = new Codicon('unfold', { fontCharacter: '\\eb73' });
-	export const unlock = new Codicon('unlock', { fontCharacter: '\\eb74' });
-	export const unmute = new Codicon('unmute', { fontCharacter: '\\eb75' });
-	export const unverified = new Codicon('unverified', { fontCharacter: '\\eb76' });
-	export const verified = new Codicon('verified', { fontCharacter: '\\eb77' });
-	export const versions = new Codicon('versions', { fontCharacter: '\\eb78' });
-	export const vmActive = new Codicon('vm-active', { fontCharacter: '\\eb79' });
-	export const vmOutline = new Codicon('vm-outline', { fontCharacter: '\\eb7a' });
-	export const vmRunning = new Codicon('vm-running', { fontCharacter: '\\eb7b' });
-	export const watch = new Codicon('watch', { fontCharacter: '\\eb7c' });
-	export const whitespace = new Codicon('whitespace', { fontCharacter: '\\eb7d' });
-	export const wholeWord = new Codicon('whole-word', { fontCharacter: '\\eb7e' });
-	export const window = new Codicon('window', { fontCharacter: '\\eb7f' });
-	export const wordWrap = new Codicon('word-wrap', { fontCharacter: '\\eb80' });
-	export const zoomIn = new Codicon('zoom-in', { fontCharacter: '\\eb81' });
-	export const zoomOut = new Codicon('zoom-out', { fontCharacter: '\\eb82' });
-	export const listFilter = new Codicon('list-filter', { fontCharacter: '\\eb83' });
-	export const listFlat = new Codicon('list-flat', { fontCharacter: '\\eb84' });
-	export const listSelection = new Codicon('list-selection', { fontCharacter: '\\eb85' });
-	export const selection = new Codicon('selection', { fontCharacter: '\\eb85' });
-	export const listTree = new Codicon('list-tree', { fontCharacter: '\\eb86' });
-	export const debugBreakpointFunctionUnverified = new Codicon('debug-breakpoint-function-unverified', { fontCharacter: '\\eb87' });
-	export const debugBreakpointFunction = new Codicon('debug-breakpoint-function', { fontCharacter: '\\eb88' });
-	export const debugBreakpointFunctionDisabled = new Codicon('debug-breakpoint-function-disabled', { fontCharacter: '\\eb88' });
-	export const debugStackframeActive = new Codicon('debug-stackframe-active', { fontCharacter: '\\eb89' });
-	export const debugStackframeDot = new Codicon('debug-stackframe-dot', { fontCharacter: '\\eb8a' });
-	export const debugStackframe = new Codicon('debug-stackframe', { fontCharacter: '\\eb8b' });
-	export const debugStackframeFocused = new Codicon('debug-stackframe-focused', { fontCharacter: '\\eb8b' });
-	export const debugBreakpointUnsupported = new Codicon('debug-breakpoint-unsupported', { fontCharacter: '\\eb8c' });
-	export const symbolString = new Codicon('symbol-string', { fontCharacter: '\\eb8d' });
-	export const debugReverseContinue = new Codicon('debug-reverse-continue', { fontCharacter: '\\eb8e' });
-	export const debugStepBack = new Codicon('debug-step-back', { fontCharacter: '\\eb8f' });
-	export const debugRestartFrame = new Codicon('debug-restart-frame', { fontCharacter: '\\eb90' });
-	export const callIncoming = new Codicon('call-incoming', { fontCharacter: '\\eb92' });
-	export const callOutgoing = new Codicon('call-outgoing', { fontCharacter: '\\eb93' });
-	export const menu = new Codicon('menu', { fontCharacter: '\\eb94' });
-	export const expandAll = new Codicon('expand-all', { fontCharacter: '\\eb95' });
-	export const feedback = new Codicon('feedback', { fontCharacter: '\\eb96' });
-	export const groupByRefType = new Codicon('group-by-ref-type', { fontCharacter: '\\eb97' });
-	export const ungroupByRefType = new Codicon('ungroup-by-ref-type', { fontCharacter: '\\eb98' });
-	export const account = new Codicon('account', { fontCharacter: '\\eb99' });
-	export const bellDot = new Codicon('bell-dot', { fontCharacter: '\\eb9a' });
-	export const debugConsole = new Codicon('debug-console', { fontCharacter: '\\eb9b' });
-	export const library = new Codicon('library', { fontCharacter: '\\eb9c' });
-	export const output = new Codicon('output', { fontCharacter: '\\eb9d' });
-	export const runAll = new Codicon('run-all', { fontCharacter: '\\eb9e' });
-	export const syncIgnored = new Codicon('sync-ignored', { fontCharacter: '\\eb9f' });
-	export const pinned = new Codicon('pinned', { fontCharacter: '\\eba0' });
-	export const githubInverted = new Codicon('github-inverted', { fontCharacter: '\\eba1' });
-	export const debugAlt = new Codicon('debug-alt', { fontCharacter: '\\eb91' });
-	export const serverProcess = new Codicon('server-process', { fontCharacter: '\\eba2' });
-	export const serverEnvironment = new Codicon('server-environment', { fontCharacter: '\\eba3' });
-	export const pass = new Codicon('pass', { fontCharacter: '\\eba4' });
-	export const stopCircle = new Codicon('stop-circle', { fontCharacter: '\\eba5' });
-	export const playCircle = new Codicon('play-circle', { fontCharacter: '\\eba6' });
-	export const record = new Codicon('record', { fontCharacter: '\\eba7' });
-	export const debugAltSmall = new Codicon('debug-alt-small', { fontCharacter: '\\eba8' });
-	export const vmConnect = new Codicon('vm-connect', { fontCharacter: '\\eba9' });
-	export const cloud = new Codicon('cloud', { fontCharacter: '\\ebaa' });
-	export const merge = new Codicon('merge', { fontCharacter: '\\ebab' });
-	export const exportIcon = new Codicon('export', { fontCharacter: '\\ebac' });
-	export const graphLeft = new Codicon('graph-left', { fontCharacter: '\\ebad' });
-	export const magnet = new Codicon('magnet', { fontCharacter: '\\ebae' });
-	export const notebook = new Codicon('notebook', { fontCharacter: '\\ebaf' });
-	export const redo = new Codicon('redo', { fontCharacter: '\\ebb0' });
-	export const checkAll = new Codicon('check-all', { fontCharacter: '\\ebb1' });
-	export const pinnedDirty = new Codicon('pinned-dirty', { fontCharacter: '\\ebb2' });
-	export const passFilled = new Codicon('pass-filled', { fontCharacter: '\\ebb3' });
-	export const circleLargeFilled = new Codicon('circle-large-filled', { fontCharacter: '\\ebb4' });
-	export const circleLargeOutline = new Codicon('circle-large-outline', { fontCharacter: '\\ebb5' });
-	export const combine = new Codicon('combine', { fontCharacter: '\\ebb6' });
-	export const gather = new Codicon('gather', { fontCharacter: '\\ebb6' });
-	export const table = new Codicon('table', { fontCharacter: '\\ebb7' });
-	export const variableGroup = new Codicon('variable-group', { fontCharacter: '\\ebb8' });
-	export const typeHierarchy = new Codicon('type-hierarchy', { fontCharacter: '\\ebb9' });
-	export const typeHierarchySub = new Codicon('type-hierarchy-sub', { fontCharacter: '\\ebba' });
-	export const typeHierarchySuper = new Codicon('type-hierarchy-super', { fontCharacter: '\\ebbb' });
-	export const gitPullRequestCreate = new Codicon('git-pull-request-create', { fontCharacter: '\\ebbc' });
-	export const runAbove = new Codicon('run-above', { fontCharacter: '\\ebbd' });
-	export const runBelow = new Codicon('run-below', { fontCharacter: '\\ebbe' });
-	export const notebookTemplate = new Codicon('notebook-template', { fontCharacter: '\\ebbf' });
-	export const debugRerun = new Codicon('debug-rerun', { fontCharacter: '\\ebc0' });
-	export const workspaceTrusted = new Codicon('workspace-trusted', { fontCharacter: '\\ebc1' });
-	export const workspaceUntrusted = new Codicon('workspace-untrusted', { fontCharacter: '\\ebc2' });
-	export const workspaceUnspecified = new Codicon('workspace-unspecified', { fontCharacter: '\\ebc3' });
-	export const terminalCmd = new Codicon('terminal-cmd', { fontCharacter: '\\ebc4' });
-	export const terminalDebian = new Codicon('terminal-debian', { fontCharacter: '\\ebc5' });
-	export const terminalLinux = new Codicon('terminal-linux', { fontCharacter: '\\ebc6' });
-	export const terminalPowershell = new Codicon('terminal-powershell', { fontCharacter: '\\ebc7' });
-	export const terminalTmux = new Codicon('terminal-tmux', { fontCharacter: '\\ebc8' });
-	export const terminalUbuntu = new Codicon('terminal-ubuntu', { fontCharacter: '\\ebc9' });
-	export const terminalBash = new Codicon('terminal-bash', { fontCharacter: '\\ebca' });
-	export const arrowSwap = new Codicon('arrow-swap', { fontCharacter: '\\ebcb' });
-	export const copy = new Codicon('copy', { fontCharacter: '\\ebcc' });
-	export const personAdd = new Codicon('person-add', { fontCharacter: '\\ebcd' });
-	export const filterFilled = new Codicon('filter-filled', { fontCharacter: '\\ebce' });
-	export const wand = new Codicon('wand', { fontCharacter: '\\ebcf' });
-	export const debugLineByLine = new Codicon('debug-line-by-line', { fontCharacter: '\\ebd0' });
-	export const inspect = new Codicon('inspect', { fontCharacter: '\\ebd1' });
-	export const layers = new Codicon('layers', { fontCharacter: '\\ebd2' });
-	export const layersDot = new Codicon('layers-dot', { fontCharacter: '\\ebd3' });
-	export const layersActive = new Codicon('layers-active', { fontCharacter: '\\ebd4' });
-	export const compass = new Codicon('compass', { fontCharacter: '\\ebd5' });
-	export const compassDot = new Codicon('compass-dot', { fontCharacter: '\\ebd6' });
-	export const compassActive = new Codicon('compass-active', { fontCharacter: '\\ebd7' });
-	export const azure = new Codicon('azure', { fontCharacter: '\\ebd8' });
-	export const issueDraft = new Codicon('issue-draft', { fontCharacter: '\\ebd9' });
-	export const gitPullRequestClosed = new Codicon('git-pull-request-closed', { fontCharacter: '\\ebda' });
-	export const gitPullRequestDraft = new Codicon('git-pull-request-draft', { fontCharacter: '\\ebdb' });
-	export const debugAll = new Codicon('debug-all', { fontCharacter: '\\ebdc' });
-	export const debugCoverage = new Codicon('debug-coverage', { fontCharacter: '\\ebdd' });
-	export const runErrors = new Codicon('run-errors', { fontCharacter: '\\ebde' });
-	export const folderLibrary = new Codicon('folder-library', { fontCharacter: '\\ebdf' });
-	export const debugContinueSmall = new Codicon('debug-continue-small', { fontCharacter: '\\ebe0' });
-	export const beakerStop = new Codicon('beaker-stop', { fontCharacter: '\\ebe1' });
-	export const graphLine = new Codicon('graph-line', { fontCharacter: '\\ebe2' });
-	export const graphScatter = new Codicon('graph-scatter', { fontCharacter: '\\ebe3' });
-	export const pieChart = new Codicon('pie-chart', { fontCharacter: '\\ebe4' });
-	export const bracket = new Codicon('bracket', Codicon.json.definition);
-	export const bracketDot = new Codicon('bracket-dot', { fontCharacter: '\\ebe5' });
-	export const bracketError = new Codicon('bracket-error', { fontCharacter: '\\ebe6' });
-	export const lockSmall = new Codicon('lock-small', { fontCharacter: '\\ebe7' });
-	export const azureDevops = new Codicon('azure-devops', { fontCharacter: '\\ebe8' });
-	export const verifiedFilled = new Codicon('verified-filled', { fontCharacter: '\\ebe9' });
-	export const newLine = new Codicon('newline', { fontCharacter: '\\ebea' });
-}
-=======
-}
->>>>>>> cfebd1d0
+}