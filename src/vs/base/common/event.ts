/*---------------------------------------------------------------------------------------------
 *  Copyright (c) Microsoft Corporation. All rights reserved.
 *  Licensed under the Source EULA. See License.txt in the project root for license information.
 *--------------------------------------------------------------------------------------------*/

import { CancellationToken } from 'vs/base/common/cancellation';
import { onUnexpectedError } from 'vs/base/common/errors';
import { once as onceFn } from 'vs/base/common/functional';
import { combinedDisposable, Disposable, DisposableMap, DisposableStore, IDisposable, toDisposable } from 'vs/base/common/lifecycle';
import { LinkedList } from 'vs/base/common/linkedList';
import { IObservable, IObserver } from 'vs/base/common/observable';
import { StopWatch } from 'vs/base/common/stopwatch';
import { MicrotaskDelay } from 'vs/base/common/symbols';


// -----------------------------------------------------------------------------------------------------------------------
// Uncomment the next line to print warnings whenever an emitter with listeners is disposed. That is a sign of code smell.
// -----------------------------------------------------------------------------------------------------------------------
const _enableDisposeWithListenerWarning = false;
// _enableDisposeWithListenerWarning = Boolean("TRUE"); // causes a linter warning so that it cannot be pushed


// -----------------------------------------------------------------------------------------------------------------------
// Uncomment the next line to print warnings whenever a snapshotted event is used repeatedly without cleanup.
// See https://github.com/microsoft/vscode/issues/142851
// -----------------------------------------------------------------------------------------------------------------------
const _enableSnapshotPotentialLeakWarning = false;
// _enableSnapshotPotentialLeakWarning = Boolean("TRUE"); // causes a linter warning so that it cannot be pushed

/**
 * An event with zero or one parameters that can be subscribed to. The event is a function itself.
 */
export interface Event<T> {
	(listener: (e: T) => any, thisArgs?: any, disposables?: IDisposable[] | DisposableStore): IDisposable;
}

export namespace Event {
	export const None: Event<any> = () => Disposable.None;

	function _addLeakageTraceLogic(options: EmitterOptions) {
		if (_enableSnapshotPotentialLeakWarning) {
			const { onDidAddListener: origListenerDidAdd } = options;
			const stack = Stacktrace.create();
			let count = 0;
			options.onDidAddListener = () => {
				if (++count === 2) {
					console.warn('snapshotted emitter LIKELY used public and SHOULD HAVE BEEN created with DisposableStore. snapshotted here');
					stack.print();
				}
				origListenerDidAdd?.();
			};
		}
	}

	/**
	 * Given an event, returns another event which debounces calls and defers the listeners to a later task via a shared
	 * `setTimeout`. The event is converted into a signal (`Event<void>`) to avoid additional object creation as a
	 * result of merging events and to try prevent race conditions that could arise when using related deferred and
	 * non-deferred events.
	 *
	 * This is useful for deferring non-critical work (eg. general UI updates) to ensure it does not block critical work
	 * (eg. latency of keypress to text rendered).
	 *
	 * *NOTE* that this function returns an `Event` and it MUST be called with a `DisposableStore` whenever the returned
	 * event is accessible to "third parties", e.g the event is a public property. Otherwise a leaked listener on the
	 * returned event causes this utility to leak a listener on the original event.
	 *
	 * @param event The event source for the new event.
	 * @param disposable A disposable store to add the new EventEmitter to.
	 */
	export function defer(event: Event<unknown>, disposable?: DisposableStore): Event<void> {
		return debounce<unknown, void>(event, () => void 0, 0, undefined, true, undefined, disposable);
	}

	/**
	 * Given an event, returns another event which only fires once.
	 *
	 * @param event The event source for the new event.
	 */
	export function once<T>(event: Event<T>): Event<T> {
		return (listener, thisArgs = null, disposables?) => {
			// we need this, in case the event fires during the listener call
			let didFire = false;
			let result: IDisposable | undefined = undefined;
			result = event(e => {
				if (didFire) {
					return;
				} else if (result) {
					result.dispose();
				} else {
					didFire = true;
				}

				return listener.call(thisArgs, e);
			}, null, disposables);

			if (didFire) {
				result.dispose();
			}

			return result;
		};
	}

	/**
	 * Maps an event of one type into an event of another type using a mapping function, similar to how
	 * `Array.prototype.map` works.
	 *
	 * *NOTE* that this function returns an `Event` and it MUST be called with a `DisposableStore` whenever the returned
	 * event is accessible to "third parties", e.g the event is a public property. Otherwise a leaked listener on the
	 * returned event causes this utility to leak a listener on the original event.
	 *
	 * @param event The event source for the new event.
	 * @param map The mapping function.
	 * @param disposable A disposable store to add the new EventEmitter to.
	 */
	export function map<I, O>(event: Event<I>, map: (i: I) => O, disposable?: DisposableStore): Event<O> {
		return snapshot((listener, thisArgs = null, disposables?) => event(i => listener.call(thisArgs, map(i)), null, disposables), disposable);
	}

	/**
	 * Wraps an event in another event that performs some function on the event object before firing.
	 *
	 * *NOTE* that this function returns an `Event` and it MUST be called with a `DisposableStore` whenever the returned
	 * event is accessible to "third parties", e.g the event is a public property. Otherwise a leaked listener on the
	 * returned event causes this utility to leak a listener on the original event.
	 *
	 * @param event The event source for the new event.
	 * @param each The function to perform on the event object.
	 * @param disposable A disposable store to add the new EventEmitter to.
	 */
	export function forEach<I>(event: Event<I>, each: (i: I) => void, disposable?: DisposableStore): Event<I> {
		return snapshot((listener, thisArgs = null, disposables?) => event(i => { each(i); listener.call(thisArgs, i); }, null, disposables), disposable);
	}

	/**
	 * Wraps an event in another event that fires only when some condition is met.
	 *
	 * *NOTE* that this function returns an `Event` and it MUST be called with a `DisposableStore` whenever the returned
	 * event is accessible to "third parties", e.g the event is a public property. Otherwise a leaked listener on the
	 * returned event causes this utility to leak a listener on the original event.
	 *
	 * @param event The event source for the new event.
	 * @param filter The filter function that defines the condition. The event will fire for the object if this function
	 * returns true.
	 * @param disposable A disposable store to add the new EventEmitter to.
	 */
	export function filter<T, U>(event: Event<T | U>, filter: (e: T | U) => e is T, disposable?: DisposableStore): Event<T>;
	export function filter<T>(event: Event<T>, filter: (e: T) => boolean, disposable?: DisposableStore): Event<T>;
	export function filter<T, R>(event: Event<T | R>, filter: (e: T | R) => e is R, disposable?: DisposableStore): Event<R>;
	export function filter<T>(event: Event<T>, filter: (e: T) => boolean, disposable?: DisposableStore): Event<T> {
		return snapshot((listener, thisArgs = null, disposables?) => event(e => filter(e) && listener.call(thisArgs, e), null, disposables), disposable);
	}

	/**
	 * Given an event, returns the same event but typed as `Event<void>`.
	 */
	export function signal<T>(event: Event<T>): Event<void> {
		return event as Event<any> as Event<void>;
	}

	/**
	 * Given a collection of events, returns a single event which emits whenever any of the provided events emit.
	 */
	export function any<T>(...events: Event<T>[]): Event<T>;
	export function any(...events: Event<any>[]): Event<void>;
	export function any<T>(...events: Event<T>[]): Event<T> {
		return (listener, thisArgs = null, disposables?) => combinedDisposable(...events.map(event => event(e => listener.call(thisArgs, e), null, disposables)));
	}

	/**
	 * *NOTE* that this function returns an `Event` and it MUST be called with a `DisposableStore` whenever the returned
	 * event is accessible to "third parties", e.g the event is a public property. Otherwise a leaked listener on the
	 * returned event causes this utility to leak a listener on the original event.
	 */
	export function reduce<I, O>(event: Event<I>, merge: (last: O | undefined, event: I) => O, initial?: O, disposable?: DisposableStore): Event<O> {
		let output: O | undefined = initial;

		return map<I, O>(event, e => {
			output = merge(output, e);
			return output;
		}, disposable);
	}

	function snapshot<T>(event: Event<T>, disposable: DisposableStore | undefined): Event<T> {
		let listener: IDisposable | undefined;

		const options: EmitterOptions | undefined = {
			onWillAddFirstListener() {
				listener = event(emitter.fire, emitter);
			},
			onDidRemoveLastListener() {
				listener?.dispose();
			}
		};

		if (!disposable) {
			_addLeakageTraceLogic(options);
		}

		const emitter = new Emitter<T>(options);

		disposable?.add(emitter);

		return emitter.event;
	}

	/**
	 * Given an event, creates a new emitter that event that will debounce events based on {@link delay} and give an
	 * array event object of all events that fired.
	 *
	 * *NOTE* that this function returns an `Event` and it MUST be called with a `DisposableStore` whenever the returned
	 * event is accessible to "third parties", e.g the event is a public property. Otherwise a leaked listener on the
	 * returned event causes this utility to leak a listener on the original event.
	 *
	 * @param event The original event to debounce.
	 * @param merge A function that reduces all events into a single event.
	 * @param delay The number of milliseconds to debounce.
	 * @param leading Whether to fire a leading event without debouncing.
	 * @param flushOnListenerRemove Whether to fire all debounced events when a listener is removed. If this is not
	 * specified, some events could go missing. Use this if it's important that all events are processed, even if the
	 * listener gets disposed before the debounced event fires.
	 * @param leakWarningThreshold See {@link EmitterOptions.leakWarningThreshold}.
	 * @param disposable A disposable store to register the debounce emitter to.
	 */
	export function debounce<T>(event: Event<T>, merge: (last: T | undefined, event: T) => T, delay?: number | typeof MicrotaskDelay, leading?: boolean, flushOnListenerRemove?: boolean, leakWarningThreshold?: number, disposable?: DisposableStore): Event<T>;
	export function debounce<I, O>(event: Event<I>, merge: (last: O | undefined, event: I) => O, delay?: number | typeof MicrotaskDelay, leading?: boolean, flushOnListenerRemove?: boolean, leakWarningThreshold?: number, disposable?: DisposableStore): Event<O>;
	export function debounce<I, O>(event: Event<I>, merge: (last: O | undefined, event: I) => O, delay: number | typeof MicrotaskDelay = 100, leading = false, flushOnListenerRemove = false, leakWarningThreshold?: number, disposable?: DisposableStore): Event<O> {
		let subscription: IDisposable;
		let output: O | undefined = undefined;
		let handle: any = undefined;
		let numDebouncedCalls = 0;
		let doFire: (() => void) | undefined;

		const options: EmitterOptions | undefined = {
			leakWarningThreshold,
			onWillAddFirstListener() {
				subscription = event(cur => {
					numDebouncedCalls++;
					output = merge(output, cur);

					if (leading && !handle) {
						emitter.fire(output);
						output = undefined;
					}

					doFire = () => {
						const _output = output;
						output = undefined;
						handle = undefined;
						if (!leading || numDebouncedCalls > 1) {
							emitter.fire(_output!);
						}
						numDebouncedCalls = 0;
					};

					if (typeof delay === 'number') {
						clearTimeout(handle);
						handle = setTimeout(doFire, delay);
					} else {
						if (handle === undefined) {
							handle = 0;
							queueMicrotask(doFire);
						}
					}
				});
			},
			onWillRemoveListener() {
				if (flushOnListenerRemove && numDebouncedCalls > 0) {
					doFire?.();
				}
			},
			onDidRemoveLastListener() {
				doFire = undefined;
				subscription.dispose();
			}
		};

		if (!disposable) {
			_addLeakageTraceLogic(options);
		}

		const emitter = new Emitter<O>(options);

		disposable?.add(emitter);

		return emitter.event;
	}

	/**
	 * Debounces an event, firing after some delay (default=0) with an array of all event original objects.
	 *
	 * *NOTE* that this function returns an `Event` and it MUST be called with a `DisposableStore` whenever the returned
	 * event is accessible to "third parties", e.g the event is a public property. Otherwise a leaked listener on the
	 * returned event causes this utility to leak a listener on the original event.
	 */
	export function accumulate<T>(event: Event<T>, delay: number = 0, disposable?: DisposableStore): Event<T[]> {
		return Event.debounce<T, T[]>(event, (last, e) => {
			if (!last) {
				return [e];
			}
			last.push(e);
			return last;
		}, delay, undefined, true, undefined, disposable);
	}

	/**
	 * Filters an event such that some condition is _not_ met more than once in a row, effectively ensuring duplicate
	 * event objects from different sources do not fire the same event object.
	 *
	 * *NOTE* that this function returns an `Event` and it MUST be called with a `DisposableStore` whenever the returned
	 * event is accessible to "third parties", e.g the event is a public property. Otherwise a leaked listener on the
	 * returned event causes this utility to leak a listener on the original event.
	 *
	 * @param event The event source for the new event.
	 * @param equals The equality condition.
	 * @param disposable A disposable store to add the new EventEmitter to.
	 *
	 * @example
	 * ```
	 * // Fire only one time when a single window is opened or focused
	 * Event.latch(Event.any(onDidOpenWindow, onDidFocusWindow))
	 * ```
	 */
	export function latch<T>(event: Event<T>, equals: (a: T, b: T) => boolean = (a, b) => a === b, disposable?: DisposableStore): Event<T> {
		let firstCall = true;
		let cache: T;

		return filter(event, value => {
			const shouldEmit = firstCall || !equals(value, cache);
			firstCall = false;
			cache = value;
			return shouldEmit;
		}, disposable);
	}

	/**
	 * Splits an event whose parameter is a union type into 2 separate events for each type in the union.
	 *
	 * *NOTE* that this function returns an `Event` and it MUST be called with a `DisposableStore` whenever the returned
	 * event is accessible to "third parties", e.g the event is a public property. Otherwise a leaked listener on the
	 * returned event causes this utility to leak a listener on the original event.
	 *
	 * @example
	 * ```
	 * const event = new EventEmitter<number | undefined>().event;
	 * const [numberEvent, undefinedEvent] = Event.split(event, isUndefined);
	 * ```
	 *
	 * @param event The event source for the new event.
	 * @param isT A function that determines what event is of the first type.
	 * @param disposable A disposable store to add the new EventEmitter to.
	 */
	export function split<T, U>(event: Event<T | U>, isT: (e: T | U) => e is T, disposable?: DisposableStore): [Event<T>, Event<U>] {
		return [
			Event.filter(event, isT, disposable),
			Event.filter(event, e => !isT(e), disposable) as Event<U>,
		];
	}

	/**
	 * Buffers an event until it has a listener attached.
	 *
	 * *NOTE* that this function returns an `Event` and it MUST be called with a `DisposableStore` whenever the returned
	 * event is accessible to "third parties", e.g the event is a public property. Otherwise a leaked listener on the
	 * returned event causes this utility to leak a listener on the original event.
	 *
	 * @param event The event source for the new event.
	 * @param flushAfterTimeout Determines whether to flush the buffer after a timeout immediately or after a
	 * `setTimeout` when the first event listener is added.
	 * @param _buffer Internal: A source event array used for tests.
	 *
	 * @example
	 * ```
	 * // Start accumulating events, when the first listener is attached, flush
	 * // the event after a timeout such that multiple listeners attached before
	 * // the timeout would receive the event
	 * this.onInstallExtension = Event.buffer(service.onInstallExtension, true);
	 * ```
	 */
	export function buffer<T>(event: Event<T>, flushAfterTimeout = false, _buffer: T[] = []): Event<T> {
		let buffer: T[] | null = _buffer.slice();

		let listener: IDisposable | null = event(e => {
			if (buffer) {
				buffer.push(e);
			} else {
				emitter.fire(e);
			}
		});

		const flush = () => {
			buffer?.forEach(e => emitter.fire(e));
			buffer = null;
		};

		const emitter = new Emitter<T>({
			onWillAddFirstListener() {
				if (!listener) {
					listener = event(e => emitter.fire(e));
				}
			},

			onDidAddFirstListener() {
				if (buffer) {
					if (flushAfterTimeout) {
						setTimeout(flush);
					} else {
						flush();
					}
				}
			},

			onDidRemoveLastListener() {
				if (listener) {
					listener.dispose();
				}
				listener = null;
			}
		});

		return emitter.event;
	}

	export interface IChainableEvent<T> extends IDisposable {

		event: Event<T>;
		map<O>(fn: (i: T) => O): IChainableEvent<O>;
		forEach(fn: (i: T) => void): IChainableEvent<T>;
		filter(fn: (e: T) => boolean): IChainableEvent<T>;
		filter<R>(fn: (e: T | R) => e is R): IChainableEvent<R>;
		reduce<R>(merge: (last: R | undefined, event: T) => R, initial?: R): IChainableEvent<R>;
		latch(): IChainableEvent<T>;
		debounce(merge: (last: T | undefined, event: T) => T, delay?: number, leading?: boolean, flushOnListenerRemove?: boolean, leakWarningThreshold?: number): IChainableEvent<T>;
		debounce<R>(merge: (last: R | undefined, event: T) => R, delay?: number, leading?: boolean, flushOnListenerRemove?: boolean, leakWarningThreshold?: number): IChainableEvent<R>;
		on(listener: (e: T) => any, thisArgs?: any, disposables?: IDisposable[] | DisposableStore): IDisposable;
		once(listener: (e: T) => any, thisArgs?: any, disposables?: IDisposable[]): IDisposable;
	}

	class ChainableEvent<T> implements IChainableEvent<T> {

		private readonly disposables = new DisposableStore();

		constructor(readonly event: Event<T>) { }

		/** @see {@link Event.map} */
		map<O>(fn: (i: T) => O): IChainableEvent<O> {
			return new ChainableEvent(map(this.event, fn, this.disposables));
		}

		/** @see {@link Event.forEach} */
		forEach(fn: (i: T) => void): IChainableEvent<T> {
			return new ChainableEvent(forEach(this.event, fn, this.disposables));
		}

		/** @see {@link Event.filter} */
		filter(fn: (e: T) => boolean): IChainableEvent<T>;
		filter<R>(fn: (e: T | R) => e is R): IChainableEvent<R>;
		filter(fn: (e: T) => boolean): IChainableEvent<T> {
			return new ChainableEvent(filter(this.event, fn, this.disposables));
		}

		/** @see {@link Event.reduce} */
		reduce<R>(merge: (last: R | undefined, event: T) => R, initial?: R): IChainableEvent<R> {
			return new ChainableEvent(reduce(this.event, merge, initial, this.disposables));
		}

		/** @see {@link Event.reduce} */
		latch(): IChainableEvent<T> {
			return new ChainableEvent(latch(this.event, undefined, this.disposables));
		}

		/** @see {@link Event.debounce} */
		debounce(merge: (last: T | undefined, event: T) => T, delay?: number, leading?: boolean, flushOnListenerRemove?: boolean, leakWarningThreshold?: number): IChainableEvent<T>;
		debounce<R>(merge: (last: R | undefined, event: T) => R, delay?: number, leading?: boolean, flushOnListenerRemove?: boolean, leakWarningThreshold?: number): IChainableEvent<R>;
		debounce<R>(merge: (last: R | undefined, event: T) => R, delay: number = 100, leading = false, flushOnListenerRemove = false, leakWarningThreshold?: number): IChainableEvent<R> {
			return new ChainableEvent(debounce(this.event, merge, delay, leading, flushOnListenerRemove, leakWarningThreshold, this.disposables));
		}

		/**
		 * Attach a listener to the event.
		 */
		on(listener: (e: T) => any, thisArgs: any, disposables: IDisposable[] | DisposableStore) {
			return this.event(listener, thisArgs, disposables);
		}

		/** @see {@link Event.once} */
		once(listener: (e: T) => any, thisArgs: any, disposables: IDisposable[]) {
			return once(this.event)(listener, thisArgs, disposables);
		}

		dispose() {
			this.disposables.dispose();
		}
	}

	/**
	 * Wraps the event in an {@link IChainableEvent}, allowing a more functional programming style.
	 *
	 * @example
	 * ```
	 * // Normal
	 * const onEnterPressNormal = Event.filter(
	 *   Event.map(onKeyPress.event, e => new StandardKeyboardEvent(e)),
	 *   e.keyCode === KeyCode.Enter
	 * ).event;
	 *
	 * // Using chain
	 * const onEnterPressChain = Event.chain(onKeyPress.event)
	 *   .map(e => new StandardKeyboardEvent(e))
	 *   .filter(e => e.keyCode === KeyCode.Enter)
	 *   .event;
	 * ```
	 */
	export function chain<T>(event: Event<T>): IChainableEvent<T> {
		return new ChainableEvent(event);
	}

	export interface NodeEventEmitter {
		on(event: string | symbol, listener: Function): unknown;
		removeListener(event: string | symbol, listener: Function): unknown;
	}

	/**
	 * Creates an {@link Event} from a node event emitter.
	 */
	export function fromNodeEventEmitter<T>(emitter: NodeEventEmitter, eventName: string, map: (...args: any[]) => T = id => id): Event<T> {
		const fn = (...args: any[]) => result.fire(map(...args));
		const onFirstListenerAdd = () => emitter.on(eventName, fn);
		const onLastListenerRemove = () => emitter.removeListener(eventName, fn);
		const result = new Emitter<T>({ onWillAddFirstListener: onFirstListenerAdd, onDidRemoveLastListener: onLastListenerRemove });

		return result.event;
	}

	export interface DOMEventEmitter {
		addEventListener(event: string | symbol, listener: Function): void;
		removeEventListener(event: string | symbol, listener: Function): void;
	}

	/**
	 * Creates an {@link Event} from a DOM event emitter.
	 */
	export function fromDOMEventEmitter<T>(emitter: DOMEventEmitter, eventName: string, map: (...args: any[]) => T = id => id): Event<T> {
		const fn = (...args: any[]) => result.fire(map(...args));
		const onFirstListenerAdd = () => emitter.addEventListener(eventName, fn);
		const onLastListenerRemove = () => emitter.removeEventListener(eventName, fn);
		const result = new Emitter<T>({ onWillAddFirstListener: onFirstListenerAdd, onDidRemoveLastListener: onLastListenerRemove });

		return result.event;
	}

	/**
	 * Creates a promise out of an event, using the {@link Event.once} helper.
	 */
	export function toPromise<T>(event: Event<T>): Promise<T> {
		return new Promise(resolve => once(event)(resolve));
	}

	/**
	 * Creates an event out of a promise that fires once when the promise is
	 * resolved with the result of the promise or `undefined`.
	 */
	export function fromPromise<T>(promise: Promise<T>): Event<T | undefined> {
		const result = new Emitter<T | undefined>();

		promise.then(res => {
			result.fire(res);
		}, () => {
			result.fire(undefined);
		}).finally(() => {
			result.dispose();
		});

		return result.event;
	}

	/**
	 * Adds a listener to an event and calls the listener immediately with undefined as the event object.
	 *
	 * @example
	 * ```
	 * // Initialize the UI and update it when dataChangeEvent fires
	 * runAndSubscribe(dataChangeEvent, () => this._updateUI());
	 * ```
	 */
	export function runAndSubscribe<T>(event: Event<T>, handler: (e: T | undefined) => any): IDisposable {
		handler(undefined);
		return event(e => handler(e));
	}

	/**
	 * Adds a listener to an event and calls the listener immediately with undefined as the event object. A new
	 * {@link DisposableStore} is passed to the listener which is disposed when the returned disposable is disposed.
	 */
	export function runAndSubscribeWithStore<T>(event: Event<T>, handler: (e: T | undefined, disposableStore: DisposableStore) => any): IDisposable {
		let store: DisposableStore | null = null;

		function run(e: T | undefined) {
			store?.dispose();
			store = new DisposableStore();
			handler(e, store);
		}

		run(undefined);
		const disposable = event(e => run(e));
		return toDisposable(() => {
			disposable.dispose();
			store?.dispose();
		});
	}

	class EmitterObserver<T> implements IObserver {

		readonly emitter: Emitter<T>;

		private _counter = 0;
		private _hasChanged = false;

		constructor(readonly _observable: IObservable<T, any>, store: DisposableStore | undefined) {
			const options: EmitterOptions = {
				onWillAddFirstListener: () => {
					_observable.addObserver(this);
				},
				onDidRemoveLastListener: () => {
					_observable.removeObserver(this);
				}
			};
			if (!store) {
				_addLeakageTraceLogic(options);
			}
			this.emitter = new Emitter<T>(options);
			if (store) {
				store.add(this.emitter);
			}
		}

		beginUpdate<T>(_observable: IObservable<T, void>): void {
			// assert(_observable === this.obs);
			this._counter++;
		}

		handlePossibleChange<T>(_observable: IObservable<T, unknown>): void {
			// assert(_observable === this.obs);
		}

		handleChange<T, TChange>(_observable: IObservable<T, TChange>, _change: TChange): void {
			// assert(_observable === this.obs);
			this._hasChanged = true;
		}

		endUpdate<T>(_observable: IObservable<T, void>): void {
			// assert(_observable === this.obs);
			this._counter--;
			if (this._counter === 0) {
				this._observable.reportChanges();
				if (this._hasChanged) {
					this._hasChanged = false;
					this.emitter.fire(this._observable.get());
				}
			}
		}
	}

	/**
	 * Creates an event emitter that is fired when the observable changes.
	 * Each listeners subscribes to the emitter.
	 */
	export function fromObservable<T>(obs: IObservable<T, any>, store?: DisposableStore): Event<T> {
		const observer = new EmitterObserver(obs, store);
		return observer.emitter.event;
	}

	/**
	 * Each listener is attached to the observable directly.
	 */
	export function fromObservableLight(observable: IObservable<any>): Event<void> {
		return (listener) => {
			let count = 0;
			let didChange = false;
			const observer: IObserver = {
				beginUpdate() {
					count++;
				},
				endUpdate() {
					count--;
					if (count === 0) {
						observable.reportChanges();
						if (didChange) {
							didChange = false;
							listener();
						}
					}
				},
				handlePossibleChange() {
					// noop
				},
				handleChange() {
					didChange = true;
				}
			};
			observable.addObserver(observer);
			observable.reportChanges();
			return {
				dispose() {
					observable.removeObserver(observer);
				}
			};
		};
	}
}

export interface EmitterOptions {
	/**
	 * Optional function that's called *before* the very first listener is added
	 */
	onWillAddFirstListener?: Function;
	/**
	 * Optional function that's called *after* the very first listener is added
	 */
	onDidAddFirstListener?: Function;
	/**
	 * Optional function that's called after a listener is added
	 */
	onDidAddListener?: Function;
	/**
	 * Optional function that's called *after* remove the very last listener
	 */
	onDidRemoveLastListener?: Function;
	/**
	 * Optional function that's called *before* a listener is removed
	 */
	onWillRemoveListener?: Function;
	/**
	 * Optional function that's called when a listener throws an error. Defaults to
	 * {@link onUnexpectedError}
	 */
	onListenerError?: (e: any) => void;
	/**
	 * Number of listeners that are allowed before assuming a leak. Default to
	 * a globally configured value
	 *
	 * @see setGlobalLeakWarningThreshold
	 */
	leakWarningThreshold?: number;
	/**
	 * Pass in a delivery queue, which is useful for ensuring
	 * in order event delivery across multiple emitters.
	 */
	deliveryQueue?: EventDeliveryQueue;

	/** ONLY enable this during development */
	_profName?: string;
}


export class EventProfiling {

	static readonly all = new Set<EventProfiling>();

	private static _idPool = 0;

	readonly name: string;
	public listenerCount: number = 0;
	public invocationCount = 0;
	public elapsedOverall = 0;
	public durations: number[] = [];

	private _stopWatch?: StopWatch;

	constructor(name: string) {
		this.name = `${name}_${EventProfiling._idPool++}`;
		EventProfiling.all.add(this);
	}

	start(listenerCount: number): void {
		this._stopWatch = new StopWatch();
		this.listenerCount = listenerCount;
	}

	stop(): void {
		if (this._stopWatch) {
			const elapsed = this._stopWatch.elapsed();
			this.durations.push(elapsed);
			this.elapsedOverall += elapsed;
			this.invocationCount += 1;
			this._stopWatch = undefined;
		}
	}
}

let _globalLeakWarningThreshold = -1;
export function setGlobalLeakWarningThreshold(n: number): IDisposable {
	const oldValue = _globalLeakWarningThreshold;
	_globalLeakWarningThreshold = n;
	return {
		dispose() {
			_globalLeakWarningThreshold = oldValue;
		}
	};
}

class LeakageMonitor {

	private _stacks: Map<string, number> | undefined;
	private _warnCountdown: number = 0;

	constructor(
		readonly threshold: number,
		readonly name: string = Math.random().toString(18).slice(2, 5),
	) { }

	dispose(): void {
		this._stacks?.clear();
	}

	check(stack: Stacktrace, listenerCount: number): undefined | (() => void) {

		const threshold = this.threshold;
		if (threshold <= 0 || listenerCount < threshold) {
			return undefined;
		}

		if (!this._stacks) {
			this._stacks = new Map();
		}
		const count = (this._stacks.get(stack.value) || 0);
		this._stacks.set(stack.value, count + 1);
		this._warnCountdown -= 1;

		if (this._warnCountdown <= 0) {
			// only warn on first exceed and then every time the limit
			// is exceeded by 50% again
			this._warnCountdown = threshold * 0.5;

			// find most frequent listener and print warning
			let topStack: string | undefined;
			let topCount: number = 0;
			for (const [stack, count] of this._stacks) {
				if (!topStack || topCount < count) {
					topStack = stack;
					topCount = count;
				}
			}

			console.warn(`[${this.name}] potential listener LEAK detected, having ${listenerCount} listeners already. MOST frequent listener (${topCount}):`);
			console.warn(topStack!);
		}

		return () => {
			const count = (this._stacks!.get(stack.value) || 0);
			this._stacks!.set(stack.value, count - 1);
		};
	}
}

class Stacktrace {

	static create() {
		return new Stacktrace(new Error().stack ?? '');
	}

	private constructor(readonly value: string) { }

	print() {
		console.warn(this.value.split('\n').slice(2).join('\n'));
	}
}

let id = 0;
class UniqueContainer<T> {
	stack?: Stacktrace;
	public id = id++;
	constructor(public readonly value: T) { }
}
const compactionThreshold = 2;

type ListenerContainer<T> = UniqueContainer<(data: T) => void>;
type ListenerOrListeners<T> = (ListenerContainer<T> | undefined)[] | ListenerContainer<T>;

const forEachListener = <T>(listeners: ListenerOrListeners<T>, fn: (c: ListenerContainer<T>) => void) => {
	if (listeners instanceof UniqueContainer) {
		fn(listeners);
	} else {
		for (let i = 0; i < listeners.length; i++) {
			const l = listeners[i];
			if (l) {
				fn(l);
			}
		}
	}
};

/**
 * The Emitter can be used to expose an Event to the public
 * to fire it from the insides.
 * Sample:
	class Document {

		private readonly _onDidChange = new Emitter<(value:string)=>any>();

		public onDidChange = this._onDidChange.event;

		// getter-style
		// get onDidChange(): Event<(value:string)=>any> {
		// 	return this._onDidChange.event;
		// }

		private _doIt() {
			//...
			this._onDidChange.fire(value);
		}
	}
 */
export class Emitter<T> {

	private readonly _options?: EmitterOptions;
	private readonly _leakageMon?: LeakageMonitor;
	private readonly _perfMon?: EventProfiling;
	private _disposed?: true;
	private _event?: Event<T>;

	/**
	 * A listener, or list of listeners. A single listener is the most common
	 * for event emitters (#185789), so we optimize that special case to avoid
	 * wrapping it in an array (just like Node.js itself.)
	 *
	 * A list of listeners never 'downgrades' back to a plain function if
	 * listeners are removed, for two reasons:
	 *
	 *  1. That's complicated (especially with the deliveryQueue)
	 *  2. A listener with >1 listener is likely to have >1 listener again at
	 *     some point, and swapping between arrays and functions may[citation needed]
	 *     introduce unnecessary work and garbage.
	 *
	 * The array listeners can be 'sparse', to avoid reallocating the array
	 * whenever any listener is added or removed. If more than `1 / compactionThreshold`
	 * of the array is empty, only then is it resized.
	 */
	protected _listeners?: ListenerOrListeners<T>;

	/**
	 * Always to be defined if _listeners is an array. It's no longer a true
	 * queue, but holds the dispatching 'state'. If `fire()` is called on an
	 * emitter, any work left in the _deliveryQueue is finished first.
	 */
	private _deliveryQueue?: EventDeliveryQueuePrivate;
	protected _size = 0;

	constructor(options?: EmitterOptions) {
		this._options = options;
		this._leakageMon = _globalLeakWarningThreshold > 0 || this._options?.leakWarningThreshold ? new LeakageMonitor(this._options?.leakWarningThreshold ?? _globalLeakWarningThreshold) : undefined;
		this._perfMon = this._options?._profName ? new EventProfiling(this._options._profName) : undefined;
		this._deliveryQueue = this._options?.deliveryQueue as EventDeliveryQueuePrivate | undefined;
	}

	dispose() {
		if (!this._disposed) {
			this._disposed = true;

			// It is bad to have listeners at the time of disposing an emitter, it is worst to have listeners keep the emitter
			// alive via the reference that's embedded in their disposables. Therefore we loop over all remaining listeners and
			// unset their subscriptions/disposables. Looping and blaming remaining listeners is done on next tick because the
			// the following programming pattern is very popular:
			//
			// const someModel = this._disposables.add(new ModelObject()); // (1) create and register model
			// this._disposables.add(someModel.onDidChange(() => { ... }); // (2) subscribe and register model-event listener
			// ...later...
			// this._disposables.dispose(); disposes (1) then (2): don't warn after (1) but after the "overall dispose" is done

			if (this._deliveryQueue?.current === this) {
				this._deliveryQueue.reset();
			}
			if (this._listeners) {
				if (_enableDisposeWithListenerWarning) {
					const listeners = this._listeners;
					queueMicrotask(() => {
						forEachListener(listeners, l => l.stack?.print());
					});
				}

				this._listeners = undefined;
				this._size = 0;
			}
			this._options?.onDidRemoveLastListener?.();
			this._leakageMon?.dispose();
		}
	}

	/**
	 * For the public to allow to subscribe
	 * to events from this Emitter
	 */
	get event(): Event<T> {
		this._event ??= (callback: (e: T) => any, thisArgs?: any, disposables?: IDisposable[] | DisposableStore) => {
			if (this._leakageMon && this._size > this._leakageMon.threshold * 3) {
				console.warn(`[${this._leakageMon.name}] REFUSES to accept new listeners because it exceeded its threshold by far`);
				return Disposable.None;
			}

<<<<<<< HEAD
				// {{SQL CARBON EDIT}} Disabling threshold to unblock model view components to register more listeners. Due to the threshold, the components were not able to register listeners and were not able to handle click events.
				// if (this._leakageMon && this._listeners.size > this._leakageMon.threshold * 3) {
				// 	console.warn(`[${this._leakageMon.name}] REFUSES to accept new listeners because it exceeded its threshold by far`);
				// 	return Disposable.None;
				// }
=======
			if (this._disposed) {
				// todo: should we warn if a listener is added to a disposed emitter? This happens often
				return Disposable.None;
			}
>>>>>>> 2db1f3b1

			if (thisArgs) {
				callback = callback.bind(thisArgs);
			}

			const contained = new UniqueContainer(callback);

			let removeMonitor: Function | undefined;
			let stack: Stacktrace | undefined;
			if (this._leakageMon && this._size >= Math.ceil(this._leakageMon.threshold * 0.2)) {
				// check and record this emitter for potential leakage
				contained.stack = Stacktrace.create();
				removeMonitor = this._leakageMon.check(contained.stack, this._size + 1);
			}

			if (_enableDisposeWithListenerWarning) {
				contained.stack = stack ?? Stacktrace.create();
			}

			if (!this._listeners) {
				this._options?.onWillAddFirstListener?.(this);
				this._listeners = contained;
				this._options?.onDidAddFirstListener?.(this);
			} else if (this._listeners instanceof UniqueContainer) {
				this._deliveryQueue ??= new EventDeliveryQueuePrivate();
				this._listeners = [this._listeners, contained];
			} else {
				this._listeners.push(contained);
			}

			this._size++;

			const result = toDisposable(() => { removeMonitor?.(); this._removeListener(contained); });
			if (disposables instanceof DisposableStore) {
				disposables.add(result);
			} else if (Array.isArray(disposables)) {
				disposables.push(result);
			}

			return result;
		};

		return this._event;
	}

	private _removeListener(listener: ListenerContainer<T>) {
		this._options?.onWillRemoveListener?.(this);

		if (!this._listeners) {
			return; // expected if a listener gets disposed
		}

		if (this._size === 1) {
			this._listeners = undefined;
			this._options?.onDidRemoveLastListener?.(this);
			this._size = 0;
			return;
		}

		// size > 1 which requires that listeners be a list:
		const listeners = this._listeners as (ListenerContainer<T> | undefined)[];

		const index = listeners.indexOf(listener);
		if (index === -1) {
			console.log('disposed?', this._disposed);
			console.log('size?', this._size);
			console.log('arr?', JSON.stringify(this._listeners));
			throw new Error('Attempted to dispose unknown listener');
		}

		this._size--;
		listeners[index] = undefined;

		const adjustDeliveryQueue = this._deliveryQueue!.current === this;
		if (this._size * compactionThreshold <= listeners.length) {
			let n = 0;
			for (let i = 0; i < listeners.length; i++) {
				if (listeners[i]) {
					listeners[n++] = listeners[i];
				} else if (adjustDeliveryQueue) {
					this._deliveryQueue!.end--;
					if (n < this._deliveryQueue!.i) {
						this._deliveryQueue!.i--;
					}
				}
			}
			listeners.length = n;
		}
	}

	private _deliver(listener: undefined | UniqueContainer<(value: T) => void>, value: T) {
		if (!listener) {
			return;
		}

		const errorHandler = this._options?.onListenerError || onUnexpectedError;
		if (!errorHandler) {
			listener.value(value);
			return;
		}

		try {
			listener.value(value);
		} catch (e) {
			errorHandler(e);
		}
	}

	/** Delivers items in the queue. Assumes the queue is ready to go. */
	private _deliverQueue(dq: EventDeliveryQueuePrivate) {
		const listeners = dq.current!._listeners! as (ListenerContainer<T> | undefined)[];
		while (dq.i < dq.end) {
			// important: dq.i is incremented before calling deliver() because it might reenter deliverQueue()
			this._deliver(listeners[dq.i++], dq.value as T);
		}
		dq.reset();
	}

	/**
	 * To be kept private to fire an event to
	 * subscribers
	 */
	fire(event: T): void {
		if (this._deliveryQueue?.current) {
			this._deliverQueue(this._deliveryQueue);
			this._perfMon?.stop(); // last fire() will have starting perfmon, stop it before starting the next dispatch
		}

		this._perfMon?.start(this._size);

		if (!this._listeners) {
			// no-op
		} else if (this._listeners instanceof UniqueContainer) {
			this._deliver(this._listeners, event);
		} else {
			const dq = this._deliveryQueue!;
			dq.enqueue(this, event, this._listeners.length);
			this._deliverQueue(dq);
		}

		this._perfMon?.stop();
	}

	hasListeners(): boolean {
		return this._size > 0;
	}
}

export interface EventDeliveryQueue {
	_isEventDeliveryQueue: true;
}

export const createEventDeliveryQueue = (): EventDeliveryQueue => new EventDeliveryQueuePrivate();

class EventDeliveryQueuePrivate implements EventDeliveryQueue {
	declare _isEventDeliveryQueue: true;

	/**
	 * Index in current's listener list.
	 */
	public i = -1;

	/**
	 * The last index in the listener's list to deliver.
	 */
	public end = 0;

	/**
	 * Emitter currently being dispatched on. Emitter._listeners is always an array.
	 */
	public current?: Emitter<any>;
	/**
	 * Currently emitting value. Defined whenever `current` is.
	 */
	public value?: unknown;

	public enqueue<T>(emitter: Emitter<T>, value: T, end: number) {
		this.i = 0;
		this.end = end;
		this.current = emitter;
		this.value = value;
	}

	public reset() {
		this.i = this.end; // force any current emission loop to stop, mainly for during dispose
		this.current = undefined;
		this.value = undefined;
	}
}

export interface IWaitUntil {
	token: CancellationToken;
	waitUntil(thenable: Promise<unknown>): void;
}

export type IWaitUntilData<T> = Omit<Omit<T, 'waitUntil'>, 'token'>;

export class AsyncEmitter<T extends IWaitUntil> extends Emitter<T> {

	private _asyncDeliveryQueue?: LinkedList<[(ev: T) => void, IWaitUntilData<T>]>;

	async fireAsync(data: IWaitUntilData<T>, token: CancellationToken, promiseJoin?: (p: Promise<unknown>, listener: Function) => Promise<unknown>): Promise<void> {
		if (!this._listeners) {
			return;
		}

		if (!this._asyncDeliveryQueue) {
			this._asyncDeliveryQueue = new LinkedList();
		}

		forEachListener(this._listeners, listener => this._asyncDeliveryQueue!.push([listener.value, data]));

		while (this._asyncDeliveryQueue.size > 0 && !token.isCancellationRequested) {

			const [listener, data] = this._asyncDeliveryQueue.shift()!;
			const thenables: Promise<unknown>[] = [];

			const event = <T>{
				...data,
				token,
				waitUntil: (p: Promise<unknown>): void => {
					if (Object.isFrozen(thenables)) {
						throw new Error('waitUntil can NOT be called asynchronous');
					}
					if (promiseJoin) {
						p = promiseJoin(p, listener);
					}
					thenables.push(p);
				}
			};

			try {
				listener(event);
			} catch (e) {
				onUnexpectedError(e);
				continue;
			}

			// freeze thenables-collection to enforce sync-calls to
			// wait until and then wait for all thenables to resolve
			Object.freeze(thenables);

			await Promise.allSettled(thenables).then(values => {
				for (const value of values) {
					if (value.status === 'rejected') {
						onUnexpectedError(value.reason);
					}
				}
			});
		}
	}
}


export class PauseableEmitter<T> extends Emitter<T> {

	private _isPaused = 0;
	protected _eventQueue = new LinkedList<T>();
	private _mergeFn?: (input: T[]) => T;

	public get isPaused(): boolean {
		return this._isPaused !== 0;
	}

	constructor(options?: EmitterOptions & { merge?: (input: T[]) => T }) {
		super(options);
		this._mergeFn = options?.merge;
	}

	pause(): void {
		this._isPaused++;
	}

	resume(): void {
		if (this._isPaused !== 0 && --this._isPaused === 0) {
			if (this._mergeFn) {
				// use the merge function to create a single composite
				// event. make a copy in case firing pauses this emitter
				if (this._eventQueue.size > 0) {
					const events = Array.from(this._eventQueue);
					this._eventQueue.clear();
					super.fire(this._mergeFn(events));
				}

			} else {
				// no merging, fire each event individually and test
				// that this emitter isn't paused halfway through
				while (!this._isPaused && this._eventQueue.size !== 0) {
					super.fire(this._eventQueue.shift()!);
				}
			}
		}
	}

	override fire(event: T): void {
		if (this._size) {
			if (this._isPaused !== 0) {
				this._eventQueue.push(event);
			} else {
				super.fire(event);
			}
		}
	}
}

export class DebounceEmitter<T> extends PauseableEmitter<T> {

	private readonly _delay: number;
	private _handle: any | undefined;

	constructor(options: EmitterOptions & { merge: (input: T[]) => T; delay?: number }) {
		super(options);
		this._delay = options.delay ?? 100;
	}

	override fire(event: T): void {
		if (!this._handle) {
			this.pause();
			this._handle = setTimeout(() => {
				this._handle = undefined;
				this.resume();
			}, this._delay);
		}
		super.fire(event);
	}
}

/**
 * An emitter which queue all events and then process them at the
 * end of the event loop.
 */
export class MicrotaskEmitter<T> extends Emitter<T> {
	private _queuedEvents: T[] = [];
	private _mergeFn?: (input: T[]) => T;

	constructor(options?: EmitterOptions & { merge?: (input: T[]) => T }) {
		super(options);
		this._mergeFn = options?.merge;
	}
	override fire(event: T): void {

		if (!this.hasListeners()) {
			return;
		}

		this._queuedEvents.push(event);
		if (this._queuedEvents.length === 1) {
			queueMicrotask(() => {
				if (this._mergeFn) {
					super.fire(this._mergeFn(this._queuedEvents));
				} else {
					this._queuedEvents.forEach(e => super.fire(e));
				}
				this._queuedEvents = [];
			});
		}
	}
}

/**
 * An event emitter that multiplexes many events into a single event.
 *
 * @example Listen to the `onData` event of all `Thing`s, dynamically adding and removing `Thing`s
 * to the multiplexer as needed.
 *
 * ```typescript
 * const anythingDataMultiplexer = new EventMultiplexer<{ data: string }>();
 *
 * const thingListeners = DisposableMap<Thing, IDisposable>();
 *
 * thingService.onDidAddThing(thing => {
 *   thingListeners.set(thing, anythingDataMultiplexer.add(thing.onData);
 * });
 * thingService.onDidRemoveThing(thing => {
 *   thingListeners.deleteAndDispose(thing);
 * });
 *
 * anythingDataMultiplexer.event(e => {
 *   console.log('Something fired data ' + e.data)
 * });
 * ```
 */
export class EventMultiplexer<T> implements IDisposable {

	private readonly emitter: Emitter<T>;
	private hasListeners = false;
	private events: { event: Event<T>; listener: IDisposable | null }[] = [];

	constructor() {
		this.emitter = new Emitter<T>({
			onWillAddFirstListener: () => this.onFirstListenerAdd(),
			onDidRemoveLastListener: () => this.onLastListenerRemove()
		});
	}

	get event(): Event<T> {
		return this.emitter.event;
	}

	add(event: Event<T>): IDisposable {
		const e = { event: event, listener: null };
		this.events.push(e);

		if (this.hasListeners) {
			this.hook(e);
		}

		const dispose = () => {
			if (this.hasListeners) {
				this.unhook(e);
			}

			const idx = this.events.indexOf(e);
			this.events.splice(idx, 1);
		};

		return toDisposable(onceFn(dispose));
	}

	private onFirstListenerAdd(): void {
		this.hasListeners = true;
		this.events.forEach(e => this.hook(e));
	}

	private onLastListenerRemove(): void {
		this.hasListeners = false;
		this.events.forEach(e => this.unhook(e));
	}

	private hook(e: { event: Event<T>; listener: IDisposable | null }): void {
		e.listener = e.event(r => this.emitter.fire(r));
	}

	private unhook(e: { event: Event<T>; listener: IDisposable | null }): void {
		if (e.listener) {
			e.listener.dispose();
		}
		e.listener = null;
	}

	dispose(): void {
		this.emitter.dispose();
	}
}

export interface IDynamicListEventMultiplexer<TEventType> extends IDisposable {
	readonly event: Event<TEventType>;
}
export class DynamicListEventMultiplexer<TItem, TEventType> implements IDynamicListEventMultiplexer<TEventType> {
	private readonly _store = new DisposableStore();

	readonly event: Event<TEventType>;

	constructor(
		items: TItem[],
		onAddItem: Event<TItem>,
		onRemoveItem: Event<TItem>,
		getEvent: (item: TItem) => Event<TEventType>
	) {
		const multiplexer = this._store.add(new EventMultiplexer<TEventType>());
		const itemListeners = this._store.add(new DisposableMap<TItem, IDisposable>());

		function addItem(instance: TItem) {
			itemListeners.set(instance, multiplexer.add(getEvent(instance)));
		}

		// Existing items
		for (const instance of items) {
			addItem(instance);
		}

		// Added items
		this._store.add(onAddItem(instance => {
			addItem(instance);
		}));

		// Removed items
		this._store.add(onRemoveItem(instance => {
			itemListeners.deleteAndDispose(instance);
		}));

		this.event = multiplexer.event;
	}

	dispose() {
		this._store.dispose();
	}
}

/**
 * The EventBufferer is useful in situations in which you want
 * to delay firing your events during some code.
 * You can wrap that code and be sure that the event will not
 * be fired during that wrap.
 *
 * ```
 * const emitter: Emitter;
 * const delayer = new EventDelayer();
 * const delayedEvent = delayer.wrapEvent(emitter.event);
 *
 * delayedEvent(console.log);
 *
 * delayer.bufferEvents(() => {
 *   emitter.fire(); // event will not be fired yet
 * });
 *
 * // event will only be fired at this point
 * ```
 */
export class EventBufferer {

	private buffers: Function[][] = [];

	wrapEvent<T>(event: Event<T>): Event<T> {
		return (listener, thisArgs?, disposables?) => {
			return event(i => {
				const buffer = this.buffers[this.buffers.length - 1];

				if (buffer) {
					buffer.push(() => listener.call(thisArgs, i));
				} else {
					listener.call(thisArgs, i);
				}
			}, undefined, disposables);
		};
	}

	bufferEvents<R = void>(fn: () => R): R {
		const buffer: Array<() => R> = [];
		this.buffers.push(buffer);
		const r = fn();
		this.buffers.pop();
		buffer.forEach(flush => flush());
		return r;
	}
}

/**
 * A Relay is an event forwarder which functions as a replugabble event pipe.
 * Once created, you can connect an input event to it and it will simply forward
 * events from that input event through its own `event` property. The `input`
 * can be changed at any point in time.
 */
export class Relay<T> implements IDisposable {

	private listening = false;
	private inputEvent: Event<T> = Event.None;
	private inputEventListener: IDisposable = Disposable.None;

	private readonly emitter = new Emitter<T>({
		onDidAddFirstListener: () => {
			this.listening = true;
			this.inputEventListener = this.inputEvent(this.emitter.fire, this.emitter);
		},
		onDidRemoveLastListener: () => {
			this.listening = false;
			this.inputEventListener.dispose();
		}
	});

	readonly event: Event<T> = this.emitter.event;

	set input(event: Event<T>) {
		this.inputEvent = event;

		if (this.listening) {
			this.inputEventListener.dispose();
			this.inputEventListener = event(this.emitter.fire, this.emitter);
		}
	}

	dispose() {
		this.inputEventListener.dispose();
		this.emitter.dispose();
	}
}<|MERGE_RESOLUTION|>--- conflicted
+++ resolved
@@ -993,23 +993,17 @@
 	 */
 	get event(): Event<T> {
 		this._event ??= (callback: (e: T) => any, thisArgs?: any, disposables?: IDisposable[] | DisposableStore) => {
+			/* {{SQL CARBON EDIT}} - START - Disabling threshold to unblock model view components to register more listeners. Due to the threshold, the components were not able to register listeners and were not able to handle click events.
 			if (this._leakageMon && this._size > this._leakageMon.threshold * 3) {
 				console.warn(`[${this._leakageMon.name}] REFUSES to accept new listeners because it exceeded its threshold by far`);
 				return Disposable.None;
 			}
-
-<<<<<<< HEAD
-				// {{SQL CARBON EDIT}} Disabling threshold to unblock model view components to register more listeners. Due to the threshold, the components were not able to register listeners and were not able to handle click events.
-				// if (this._leakageMon && this._listeners.size > this._leakageMon.threshold * 3) {
-				// 	console.warn(`[${this._leakageMon.name}] REFUSES to accept new listeners because it exceeded its threshold by far`);
-				// 	return Disposable.None;
-				// }
-=======
+			{{SQL CARBON EDIT}} - END */
+
 			if (this._disposed) {
 				// todo: should we warn if a listener is added to a disposed emitter? This happens often
 				return Disposable.None;
 			}
->>>>>>> 2db1f3b1
 
 			if (thisArgs) {
 				callback = callback.bind(thisArgs);
