/*---------------------------------------------------------------------------------------------
 *  Copyright (c) Microsoft Corporation. All rights reserved.
 *  Licensed under the Source EULA. See License.txt in the project root for license information.
 *--------------------------------------------------------------------------------------------*/

import { Iterable } from 'vs/base/common/iterator';
import { IndexTreeModel, IIndexTreeModelOptions, IList, IIndexTreeModelSpliceOptions } from 'vs/base/browser/ui/tree/indexTreeModel';
import { Event } from 'vs/base/common/event';
import { ITreeModel, ITreeNode, ITreeElement, ITreeSorter, ICollapseStateChangeEvent, ITreeModelSpliceEvent, TreeError } from 'vs/base/browser/ui/tree/tree';
import { IIdentityProvider } from 'vs/base/browser/ui/list/list';

export type ITreeNodeCallback<T, TFilterData> = (node: ITreeNode<T, TFilterData>) => void;

export interface IObjectTreeModel<T extends NonNullable<any>, TFilterData extends NonNullable<any> = void> extends ITreeModel<T | null, TFilterData, T | null> {
	setChildren(element: T | null, children: Iterable<ITreeElement<T>> | undefined, options?: IObjectTreeModelSetChildrenOptions<T, TFilterData>): void;
	resort(element?: T | null, recursive?: boolean): void;
	updateElementHeight(element: T, height: number): void;
}

export interface IObjectTreeModelSetChildrenOptions<T, TFilterData> extends IIndexTreeModelSpliceOptions<T, TFilterData> {
}

export interface IObjectTreeModelOptions<T, TFilterData> extends IIndexTreeModelOptions<T, TFilterData> {
	readonly sorter?: ITreeSorter<T>;
	readonly identityProvider?: IIdentityProvider<T>;
}

export class ObjectTreeModel<T extends NonNullable<any>, TFilterData extends NonNullable<any> = void> implements IObjectTreeModel<T, TFilterData> {

	readonly rootRef = null;

	private model: IndexTreeModel<T | null, TFilterData>;
	private nodes = new Map<T | null, ITreeNode<T, TFilterData>>();
	private readonly nodesByIdentity = new Map<string, ITreeNode<T, TFilterData>>();
	private readonly identityProvider?: IIdentityProvider<T>;
	private sorter?: ITreeSorter<{ element: T; }>;

	readonly onDidSplice: Event<ITreeModelSpliceEvent<T | null, TFilterData>>;
	readonly onDidChangeCollapseState: Event<ICollapseStateChangeEvent<T, TFilterData>>;
	readonly onDidChangeRenderNodeCount: Event<ITreeNode<T, TFilterData>>;

	get size(): number { return this.nodes.size; }

	constructor(
		private user: string,
		list: IList<ITreeNode<T, TFilterData>>,
		options: IObjectTreeModelOptions<T, TFilterData> = {}
	) {
		this.model = new IndexTreeModel(user, list, null, options);
		this.onDidSplice = this.model.onDidSplice;
		this.onDidChangeCollapseState = this.model.onDidChangeCollapseState as Event<ICollapseStateChangeEvent<T, TFilterData>>;
		this.onDidChangeRenderNodeCount = this.model.onDidChangeRenderNodeCount as Event<ITreeNode<T, TFilterData>>;

		if (options.sorter) {
			this.sorter = {
				compare(a, b) {
					return options.sorter!.compare(a.element, b.element);
				}
			};
		}

		this.identityProvider = options.identityProvider;
	}

	setChildren(
		element: T | null,
		children: Iterable<ITreeElement<T>> = Iterable.empty(),
		options: IObjectTreeModelSetChildrenOptions<T, TFilterData> = {},
	): void {
		const location = this.getElementLocation(element);
		this._setChildren(location, this.preserveCollapseState(children), options);
	}

	private _setChildren(
		location: number[],
		children: Iterable<ITreeElement<T>> = Iterable.empty(),
		options: IObjectTreeModelSetChildrenOptions<T, TFilterData>,
	): void {
		const insertedElements = new Set<T | null>();
		const insertedElementIds = new Set<string>();

		const onDidCreateNode = (node: ITreeNode<T | null, TFilterData>) => {
			if (node.element === null) {
				return;
			}

			const tnode = node as ITreeNode<T, TFilterData>;

			insertedElements.add(tnode.element);
			this.nodes.set(tnode.element, tnode);

			if (this.identityProvider) {
				const id = this.identityProvider.getId(tnode.element).toString();
				insertedElementIds.add(id);
				this.nodesByIdentity.set(id, tnode);
			}

			options.onDidCreateNode?.(tnode);
		};

		const onDidDeleteNode = (node: ITreeNode<T | null, TFilterData>) => {
			if (node.element === null) {
				return;
			}

			const tnode = node as ITreeNode<T, TFilterData>;

			if (!insertedElements.has(tnode.element)) {
				this.nodes.delete(tnode.element);
			}

			if (this.identityProvider) {
				const id = this.identityProvider.getId(tnode.element).toString();
				if (!insertedElementIds.has(id)) {
					this.nodesByIdentity.delete(id);
				}
			}

			options.onDidDeleteNode?.(tnode);
		};

		this.model.splice(
			[...location, 0],
			Number.MAX_VALUE,
			children,
			{ ...options, onDidCreateNode, onDidDeleteNode }
		);
	}

	private preserveCollapseState(elements: Iterable<ITreeElement<T>> = Iterable.empty()): Iterable<ITreeElement<T>> {
		if (this.sorter) {
			elements = [...elements].sort(this.sorter.compare.bind(this.sorter));
		}

		return Iterable.map(elements, treeElement => {
			let node = this.nodes.get(treeElement.element);

			if (!node && this.identityProvider) {
				const id = this.identityProvider.getId(treeElement.element).toString();
				node = this.nodesByIdentity.get(id);
			}

			if (!node) {
				return {
					...treeElement,
					children: this.preserveCollapseState(treeElement.children)
				};
			}

			const collapsible = typeof treeElement.collapsible === 'boolean' ? treeElement.collapsible : node.collapsible;
			const collapsed = typeof treeElement.collapsed !== 'undefined' ? treeElement.collapsed : node.collapsed;

			return {
				...treeElement,
				collapsible,
				collapsed,
				children: this.preserveCollapseState(treeElement.children)
			};
		});
	}

	rerender(element: T | null): void {
		const location = this.getElementLocation(element);
		this.model.rerender(location);
	}

	updateElementHeight(element: T, height: number): void {
		const location = this.getElementLocation(element);
		this.model.updateElementHeight(location, height);
	}

	resort(element: T | null = null, recursive = true): void {
		if (!this.sorter) {
			return;
		}

		const location = this.getElementLocation(element);
		const node = this.model.getNode(location);

		this._setChildren(location, this.resortChildren(node, recursive), {});
	}

	private resortChildren(node: ITreeNode<T | null, TFilterData>, recursive: boolean, first = true): Iterable<ITreeElement<T>> {
		let childrenNodes = [...node.children] as ITreeNode<T, TFilterData>[];

		if (recursive || first) {
<<<<<<< HEAD
			childrenNodes = mergeSort(childrenNodes, this.sorter!.compare.bind(this.sorter)) as ITreeNode<T, TFilterData>[]; // {{SQL CARBON EDIT}} strict-null-checks
=======
			childrenNodes = childrenNodes.sort(this.sorter!.compare.bind(this.sorter));
>>>>>>> e60b94d6
		}

		return Iterable.map<ITreeNode<T | null, TFilterData>, ITreeElement<T>>(childrenNodes, node => ({
			element: node.element as T,
			collapsible: node.collapsible,
			collapsed: node.collapsed,
			children: this.resortChildren(node, recursive, false)
		}));
	}

	getFirstElementChild(ref: T | null = null): T | null | undefined {
		const location = this.getElementLocation(ref);
		return this.model.getFirstElementChild(location);
	}

	getLastElementAncestor(ref: T | null = null): T | null | undefined {
		const location = this.getElementLocation(ref);
		return this.model.getLastElementAncestor(location);
	}

	has(element: T | null): boolean {
		return this.nodes.has(element);
	}

	getListIndex(element: T | null): number {
		const location = this.getElementLocation(element);
		return this.model.getListIndex(location);
	}

	getListRenderCount(element: T | null): number {
		const location = this.getElementLocation(element);
		return this.model.getListRenderCount(location);
	}

	isCollapsible(element: T | null): boolean {
		const location = this.getElementLocation(element);
		return this.model.isCollapsible(location);
	}

	setCollapsible(element: T | null, collapsible?: boolean): boolean {
		const location = this.getElementLocation(element);
		return this.model.setCollapsible(location, collapsible);
	}

	isCollapsed(element: T | null): boolean {
		const location = this.getElementLocation(element);
		return this.model.isCollapsed(location);
	}

	setCollapsed(element: T | null, collapsed?: boolean, recursive?: boolean): boolean {
		const location = this.getElementLocation(element);
		return this.model.setCollapsed(location, collapsed, recursive);
	}

	expandTo(element: T | null): void {
		const location = this.getElementLocation(element);
		this.model.expandTo(location);
	}

	refilter(): void {
		this.model.refilter();
	}

	getNode(element: T | null = null): ITreeNode<T | null, TFilterData> {
		if (element === null) {
			return this.model.getNode(this.model.rootRef);
		}

		const node = this.nodes.get(element);

		if (!node) {
			throw new TreeError(this.user, `Tree element not found: ${element}`);
		}

		return node;
	}

	getNodeLocation(node: ITreeNode<T, TFilterData>): T | null {
		return node.element;
	}

	getParentNodeLocation(element: T | null): T | null {
		if (element === null) {
			throw new TreeError(this.user, `Invalid getParentNodeLocation call`);
		}

		const node = this.nodes.get(element);

		if (!node) {
			throw new TreeError(this.user, `Tree element not found: ${element}`);
		}

		const location = this.model.getNodeLocation(node);
		const parentLocation = this.model.getParentNodeLocation(location);
		const parent = this.model.getNode(parentLocation);

		return parent.element;
	}

	private getElementLocation(element: T | null): number[] {
		if (element === null) {
			return [];
		}

		const node = this.nodes.get(element);

		if (!node) {
			throw new TreeError(this.user, `Tree element not found: ${element}`);
		}

		return this.model.getNodeLocation(node);
	}
}<|MERGE_RESOLUTION|>--- conflicted
+++ resolved
@@ -184,11 +184,7 @@
 		let childrenNodes = [...node.children] as ITreeNode<T, TFilterData>[];
 
 		if (recursive || first) {
-<<<<<<< HEAD
-			childrenNodes = mergeSort(childrenNodes, this.sorter!.compare.bind(this.sorter)) as ITreeNode<T, TFilterData>[]; // {{SQL CARBON EDIT}} strict-null-checks
-=======
 			childrenNodes = childrenNodes.sort(this.sorter!.compare.bind(this.sorter));
->>>>>>> e60b94d6
 		}
 
 		return Iterable.map<ITreeNode<T | null, TFilterData>, ITreeElement<T>>(childrenNodes, node => ({
