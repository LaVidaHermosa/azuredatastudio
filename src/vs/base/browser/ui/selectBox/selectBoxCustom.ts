--- conflicted
+++ resolved
@@ -692,11 +692,6 @@
 
 			container.innerHTML = this.options[longest]?.text + (!!this.options[longest]?.decoratorRight ? (this.options[longest].decoratorRight + ' ') : ''); // {{ SQL CARBON EDIT }} Don't error if no option found (empty list)
 
-<<<<<<< HEAD
-			container.textContent = this.options[longest].text + (!!this.options[longest].decoratorRight ? (this.options[longest].decoratorRight + ' ') : '');
-=======
-
->>>>>>> 02afd2dc
 			elementWidth = dom.getTotalWidth(container);
 		}
 
