--- conflicted
+++ resolved
@@ -131,6 +131,10 @@
 			this.selectElement.setAttribute('aria-description', this.selectBoxOptions.ariaDescription);
 		}
 
+		if (typeof this.selectBoxOptions.ariaDescription === 'string') {
+			this.selectElement.setAttribute('aria-description', this.selectBoxOptions.ariaDescription);
+		}
+
 		this._onDidSelect = new Emitter<ISelectData>();
 		this._register(this._onDidSelect);
 
@@ -291,14 +295,8 @@
 
 		// Mirror options in drop-down
 		// Populate select list for non-native select mode
-<<<<<<< HEAD
-		if (this.selectList) {
-			this.selectList.splice(0, this.selectList.length, this.options);
-			this.selectList?.setSelection(this.selected !== -1 ? [this.selected] : []); // {{SQL CARBON EDIT}} - Set the selected indexes.
-		}
-=======
 		this.selectList?.splice(0, this.selectList.length, this.options);
->>>>>>> 268c941b
+		this.selectList?.setSelection(this.selected !== -1 ? [this.selected] : []); // {{SQL CARBON EDIT}} - Set the selected indexes.
 	}
 
 	public select(index: number): void {
