--- conflicted
+++ resolved
@@ -59,14 +59,10 @@
 		const isDisabled = element.isDisabled;
 
 		data.text.textContent = text;
-<<<<<<< HEAD
+		data.detail.textContent = !!detail ? detail : '';
 		data.decoratorRight.innerText = (!!decoratorRight ? decoratorRight : '');
 		// {{SQL CARBON EDIT}}
 		data.text.setAttribute('aria-label', text);
-=======
-		data.detail.textContent = !!detail ? detail : '';
-		data.decoratorRight.innerText = !!decoratorRight ? decoratorRight : '';
->>>>>>> 038835d8
 
 		// pseudo-select disabled option
 		if (isDisabled) {
