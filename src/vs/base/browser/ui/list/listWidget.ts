/*---------------------------------------------------------------------------------------------
 *  Copyright (c) Microsoft Corporation. All rights reserved.
 *  Licensed under the Source EULA. See License.txt in the project root for license information.
 *--------------------------------------------------------------------------------------------*/

import { IDragAndDropData } from 'vs/base/browser/dnd';
import { asCssValueWithDefault, createStyleSheet, Dimension, EventHelper } from 'vs/base/browser/dom';
import { DomEmitter } from 'vs/base/browser/event';
import { IKeyboardEvent, StandardKeyboardEvent } from 'vs/base/browser/keyboardEvent';
import { Gesture } from 'vs/base/browser/touch';
import { alert, AriaRole } from 'vs/base/browser/ui/aria/aria';
import { CombinedSpliceable } from 'vs/base/browser/ui/list/splice';
import { ScrollableElementChangeOptions } from 'vs/base/browser/ui/scrollbar/scrollableElementOptions';
import { binarySearch, firstOrDefault, range } from 'vs/base/common/arrays';
import { timeout } from 'vs/base/common/async';
import { Color } from 'vs/base/common/color';
import { memoize } from 'vs/base/common/decorators';
import { Emitter, Event, EventBufferer } from 'vs/base/common/event';
import { matchesPrefix } from 'vs/base/common/filters';
import { KeyCode } from 'vs/base/common/keyCodes';
import { DisposableStore, dispose, IDisposable } from 'vs/base/common/lifecycle';
import { clamp } from 'vs/base/common/numbers';
import * as platform from 'vs/base/common/platform';
import { ScrollbarVisibility, ScrollEvent } from 'vs/base/common/scrollable';
import { ISpliceable } from 'vs/base/common/sequence';
import { isNumber } from 'vs/base/common/types';
import 'vs/css!./list';
import { IIdentityProvider, IKeyboardNavigationDelegate, IKeyboardNavigationLabelProvider, IListContextMenuEvent, IListDragAndDrop, IListDragOverReaction, IListEvent, IListGestureEvent, IListMouseEvent, IListRenderer, IListTouchEvent, IListVirtualDelegate, ListError } from './list';
import { IListView, IListViewAccessibilityProvider, IListViewDragAndDrop, IListViewOptions, IListViewOptionsUpdate, ListView } from './listView';

interface ITraitChangeEvent {
	indexes: number[];
	browserEvent?: UIEvent;
}

type ITraitTemplateData = HTMLElement;

interface IRenderedContainer {
	templateData: ITraitTemplateData;
	index: number;
}

class TraitRenderer<T> implements IListRenderer<T, ITraitTemplateData>
{
	private renderedElements: IRenderedContainer[] = [];

	constructor(private trait: Trait<T>) { }

	get templateId(): string {
		return `template:${this.trait.name}`;
	}

	renderTemplate(container: HTMLElement): ITraitTemplateData {
		return container;
	}

	renderElement(element: T, index: number, templateData: ITraitTemplateData): void {
		const renderedElementIndex = this.renderedElements.findIndex(el => el.templateData === templateData);

		if (renderedElementIndex >= 0) {
			const rendered = this.renderedElements[renderedElementIndex];
			this.trait.unrender(templateData);
			rendered.index = index;
		} else {
			const rendered = { index, templateData };
			this.renderedElements.push(rendered);
		}

		this.trait.renderIndex(index, templateData);
	}

	splice(start: number, deleteCount: number, insertCount: number): void {
		const rendered: IRenderedContainer[] = [];

		for (const renderedElement of this.renderedElements) {

			if (renderedElement.index < start) {
				rendered.push(renderedElement);
			} else if (renderedElement.index >= start + deleteCount) {
				rendered.push({
					index: renderedElement.index + insertCount - deleteCount,
					templateData: renderedElement.templateData
				});
			}
		}

		this.renderedElements = rendered;
	}

	renderIndexes(indexes: number[]): void {
		for (const { index, templateData } of this.renderedElements) {
			if (indexes.indexOf(index) > -1) {
				this.trait.renderIndex(index, templateData);
			}
		}
	}

	disposeTemplate(templateData: ITraitTemplateData): void {
		const index = this.renderedElements.findIndex(el => el.templateData === templateData);

		if (index < 0) {
			return;
		}

		this.renderedElements.splice(index, 1);
	}
}

class Trait<T> implements ISpliceable<boolean>, IDisposable {

	private length = 0;
	private indexes: number[] = [];
	private sortedIndexes: number[] = [];

	private readonly _onChange = new Emitter<ITraitChangeEvent>();
	readonly onChange: Event<ITraitChangeEvent> = this._onChange.event;

	get name(): string { return this._trait; }

	@memoize
	get renderer(): TraitRenderer<T> {
		return new TraitRenderer<T>(this);
	}

	constructor(private _trait: string) { }

	splice(start: number, deleteCount: number, elements: boolean[]): void {
		deleteCount = Math.max(0, Math.min(deleteCount, this.length - start));

		const diff = elements.length - deleteCount;
		const end = start + deleteCount;
		const sortedIndexes = [
			...this.sortedIndexes.filter(i => i < start),
			...elements.map((hasTrait, i) => hasTrait ? i + start : -1).filter(i => i !== -1),
			...this.sortedIndexes.filter(i => i >= end).map(i => i + diff)
		];

		const length = this.length + diff;

		if (this.sortedIndexes.length > 0 && sortedIndexes.length === 0 && length > 0) {
			const first = this.sortedIndexes.find(index => index >= start) ?? length - 1;
			sortedIndexes.push(Math.min(first, length - 1));
		}

		this.renderer.splice(start, deleteCount, elements.length);
		this._set(sortedIndexes, sortedIndexes);
		this.length = length;
	}

	renderIndex(index: number, container: HTMLElement): void {
		container.classList.toggle(this._trait, this.contains(index));
	}

	unrender(container: HTMLElement): void {
		container.classList.remove(this._trait);
	}

	/**
	 * Sets the indexes which should have this trait.
	 *
	 * @param indexes Indexes which should have this trait.
	 * @return The old indexes which had this trait.
	 */
	set(indexes: number[], browserEvent?: UIEvent): number[] {
		return this._set(indexes, [...indexes].sort(numericSort), browserEvent);
	}

	private _set(indexes: number[], sortedIndexes: number[], browserEvent?: UIEvent): number[] {
		const result = this.indexes;
		const sortedResult = this.sortedIndexes;

		this.indexes = indexes;
		this.sortedIndexes = sortedIndexes;

		const toRender = disjunction(sortedResult, indexes);
		this.renderer.renderIndexes(toRender);

		this._onChange.fire({ indexes, browserEvent });
		return result;
	}

	get(): number[] {
		return this.indexes;
	}

	contains(index: number): boolean {
		return binarySearch(this.sortedIndexes, index, numericSort) >= 0;
	}

	dispose() {
		dispose(this._onChange);
	}
}

class SelectionTrait<T> extends Trait<T> {

	constructor(private setAriaSelected: boolean) {
		super('selected');
	}

	override renderIndex(index: number, container: HTMLElement): void {
		super.renderIndex(index, container);

		if (this.setAriaSelected) {
			if (this.contains(index)) {
				container.setAttribute('aria-selected', 'true');
			} else {
				container.setAttribute('aria-selected', 'false');
			}
		}
	}
}

/**
 * The TraitSpliceable is used as a util class to be able
 * to preserve traits across splice calls, given an identity
 * provider.
 */
class TraitSpliceable<T> implements ISpliceable<T> {

	constructor(
		private trait: Trait<T>,
		private view: IListView<T>,
		private identityProvider?: IIdentityProvider<T>
	) { }

	splice(start: number, deleteCount: number, elements: T[]): void {
		if (!this.identityProvider) {
			return this.trait.splice(start, deleteCount, elements.map(() => false));
		}

		const pastElementsWithTrait = this.trait.get().map(i => this.identityProvider!.getId(this.view.element(i)).toString());
		const elementsWithTrait = elements.map(e => pastElementsWithTrait.indexOf(this.identityProvider!.getId(e).toString()) > -1);

		this.trait.splice(start, deleteCount, elementsWithTrait);
	}
}

export function isInputElement(e: HTMLElement): boolean {
	return e.tagName === 'INPUT' || e.tagName === 'TEXTAREA';
}

export function isMonacoEditor(e: HTMLElement): boolean {
	if (e.classList.contains('monaco-editor')) {
		return true;
	}

	if (e.classList.contains('monaco-list')) {
		return false;
	}

	if (!e.parentElement) {
		return false;
	}

	return isMonacoEditor(e.parentElement);
}

export function isButton(e: HTMLElement): boolean {
	if ((e.tagName === 'A' && e.classList.contains('monaco-button')) ||
		(e.tagName === 'DIV' && e.classList.contains('monaco-button-dropdown'))) {
		return true;
	}

	if (e.classList.contains('monaco-list')) {
		return false;
	}

	if (!e.parentElement) {
		return false;
	}

	return isButton(e.parentElement);
}

class KeyboardController<T> implements IDisposable {

	private readonly disposables = new DisposableStore();
	private readonly multipleSelectionDisposables = new DisposableStore();

	@memoize
	private get onKeyDown(): Event.IChainableEvent<StandardKeyboardEvent> {
		return this.disposables.add(Event.chain(this.disposables.add(new DomEmitter(this.view.domNode, 'keydown')).event)
			.filter(e => !isInputElement(e.target as HTMLElement))
			.map(e => new StandardKeyboardEvent(e)));
	}

	constructor(
		private list: List<T>,
		private view: IListView<T>,
		options: IListOptions<T>
	) {
		this.onKeyDown.filter(e => e.keyCode === KeyCode.Enter).on(this.onEnter, this, this.disposables);
		this.onKeyDown.filter(e => e.keyCode === KeyCode.UpArrow).on(this.onUpArrow, this, this.disposables);
		this.onKeyDown.filter(e => e.keyCode === KeyCode.DownArrow).on(this.onDownArrow, this, this.disposables);
		this.onKeyDown.filter(e => e.keyCode === KeyCode.PageUp).on(this.onPageUpArrow, this, this.disposables);
		this.onKeyDown.filter(e => e.keyCode === KeyCode.PageDown).on(this.onPageDownArrow, this, this.disposables);
		this.onKeyDown.filter(e => e.keyCode === KeyCode.Escape).on(this.onEscape, this, this.disposables);

		if (options.multipleSelectionSupport !== false) {
			this.onKeyDown.filter(e => (platform.isMacintosh ? e.metaKey : e.ctrlKey) && e.keyCode === KeyCode.KeyA).on(this.onCtrlA, this, this.multipleSelectionDisposables);
		}
	}

	updateOptions(optionsUpdate: IListOptionsUpdate): void {
		if (optionsUpdate.multipleSelectionSupport !== undefined) {
			this.multipleSelectionDisposables.clear();

			if (optionsUpdate.multipleSelectionSupport) {
				this.onKeyDown.filter(e => (platform.isMacintosh ? e.metaKey : e.ctrlKey) && e.keyCode === KeyCode.KeyA).on(this.onCtrlA, this, this.multipleSelectionDisposables);
			}
		}
	}

	private onEnter(e: StandardKeyboardEvent): void {
		e.preventDefault();
		e.stopPropagation();
		this.list.setSelection(this.list.getFocus(), e.browserEvent);
	}

	private onUpArrow(e: StandardKeyboardEvent): void {
		e.preventDefault();
		e.stopPropagation();
		this.list.focusPrevious(1, false, e.browserEvent);
		const el = this.list.getFocus()[0];
		this.list.setAnchor(el);
		this.list.reveal(el);
		this.view.domNode.focus();
	}

	private onDownArrow(e: StandardKeyboardEvent): void {
		e.preventDefault();
		e.stopPropagation();
		this.list.focusNext(1, false, e.browserEvent);
		const el = this.list.getFocus()[0];
		this.list.setAnchor(el);
		this.list.reveal(el);
		this.view.domNode.focus();
	}

	private onPageUpArrow(e: StandardKeyboardEvent): void {
		e.preventDefault();
		e.stopPropagation();
		this.list.focusPreviousPage(e.browserEvent);
		const el = this.list.getFocus()[0];
		this.list.setAnchor(el);
		this.list.reveal(el);
		this.view.domNode.focus();
	}

	private onPageDownArrow(e: StandardKeyboardEvent): void {
		e.preventDefault();
		e.stopPropagation();
		this.list.focusNextPage(e.browserEvent);
		const el = this.list.getFocus()[0];
		this.list.setAnchor(el);
		this.list.reveal(el);
		this.view.domNode.focus();
	}

	private onCtrlA(e: StandardKeyboardEvent): void {
		e.preventDefault();
		e.stopPropagation();
		this.list.setSelection(range(this.list.length), e.browserEvent);
		this.list.setAnchor(undefined);
		this.view.domNode.focus();
	}

	private onEscape(e: StandardKeyboardEvent): void {
		if (this.list.getSelection().length) {
			e.preventDefault();
			e.stopPropagation();
			this.list.setSelection([], e.browserEvent);
			this.list.setAnchor(undefined);
			this.view.domNode.focus();
		}
	}

	dispose() {
		this.disposables.dispose();
		this.multipleSelectionDisposables.dispose();
	}
}

export enum TypeNavigationMode {
	Automatic,
	Trigger
}

enum TypeNavigationControllerState {
	Idle,
	Typing
}

export const DefaultKeyboardNavigationDelegate = new class implements IKeyboardNavigationDelegate {
	mightProducePrintableCharacter(event: IKeyboardEvent): boolean {
		if (event.ctrlKey || event.metaKey || event.altKey) {
			return false;
		}

		return (event.keyCode >= KeyCode.KeyA && event.keyCode <= KeyCode.KeyZ)
			|| (event.keyCode >= KeyCode.Digit0 && event.keyCode <= KeyCode.Digit9)
			|| (event.keyCode >= KeyCode.Numpad0 && event.keyCode <= KeyCode.Numpad9)
			|| (event.keyCode >= KeyCode.Semicolon && event.keyCode <= KeyCode.Quote);
	}
};

class TypeNavigationController<T> implements IDisposable {

	private enabled = false;
	private state: TypeNavigationControllerState = TypeNavigationControllerState.Idle;

	private mode = TypeNavigationMode.Automatic;
	private triggered = false;
	private previouslyFocused = -1;

	private readonly enabledDisposables = new DisposableStore();
	private readonly disposables = new DisposableStore();

	constructor(
		private list: List<T>,
		private view: IListView<T>,
		private keyboardNavigationLabelProvider: IKeyboardNavigationLabelProvider<T>,
		private keyboardNavigationEventFilter: IKeyboardNavigationEventFilter,
		private delegate: IKeyboardNavigationDelegate
	) {
		this.updateOptions(list.options);
	}

	updateOptions(options: IListOptions<T>): void {
		if (options.typeNavigationEnabled ?? true) {
			this.enable();
		} else {
			this.disable();
		}

		this.mode = options.typeNavigationMode ?? TypeNavigationMode.Automatic;
	}

	trigger(): void {
		this.triggered = !this.triggered;
	}

	private enable(): void {
		if (this.enabled) {
			return;
		}

		let typing = false;

		const onChar = this.enabledDisposables.add(Event.chain(this.enabledDisposables.add(new DomEmitter(this.view.domNode, 'keydown')).event))
			.filter(e => !isInputElement(e.target as HTMLElement))
			.filter(() => this.mode === TypeNavigationMode.Automatic || this.triggered)
			.map(event => new StandardKeyboardEvent(event))
			.filter(e => typing || this.keyboardNavigationEventFilter(e))
			.filter(e => this.delegate.mightProducePrintableCharacter(e))
			.forEach(e => EventHelper.stop(e, true))
			.map(event => event.browserEvent.key)
			.event;

		const onClear = Event.debounce<string, null>(onChar, () => null, 800, undefined, undefined, undefined, this.enabledDisposables);
		const onInput = Event.reduce<string | null, string | null>(Event.any(onChar, onClear), (r, i) => i === null ? null : ((r || '') + i), undefined, this.enabledDisposables);

		onInput(this.onInput, this, this.enabledDisposables);
		onClear(this.onClear, this, this.enabledDisposables);

		onChar(() => typing = true, undefined, this.enabledDisposables);
		onClear(() => typing = false, undefined, this.enabledDisposables);

		this.enabled = true;
		this.triggered = false;
	}

	private disable(): void {
		if (!this.enabled) {
			return;
		}

		this.enabledDisposables.clear();
		this.enabled = false;
		this.triggered = false;
	}

	private onClear(): void {
		const focus = this.list.getFocus();
		if (focus.length > 0 && focus[0] === this.previouslyFocused) {
			// List: re-announce element on typing end since typed keys will interrupt aria label of focused element
			// Do not announce if there was a focus change at the end to prevent duplication https://github.com/microsoft/vscode/issues/95961
			const ariaLabel = this.list.options.accessibilityProvider?.getAriaLabel(this.list.element(focus[0]));
			if (ariaLabel) {
				alert(ariaLabel);
			}
		}
		this.previouslyFocused = -1;
	}

	private onInput(word: string | null): void {
		if (!word) {
			this.state = TypeNavigationControllerState.Idle;
			this.triggered = false;
			return;
		}

		const focus = this.list.getFocus();
		const start = focus.length > 0 ? focus[0] : 0;
		const delta = this.state === TypeNavigationControllerState.Idle ? 1 : 0;
		this.state = TypeNavigationControllerState.Typing;

		for (let i = 0; i < this.list.length; i++) {
			const index = (start + i + delta) % this.list.length;
			const label = this.keyboardNavigationLabelProvider.getKeyboardNavigationLabel(this.view.element(index));
			const labelStr = label && label.toString();

			if (typeof labelStr === 'undefined' || matchesPrefix(word, labelStr)) {
				this.previouslyFocused = start;
				this.list.setFocus([index]);
				this.list.reveal(index);
				return;
			}
		}
	}

	dispose() {
		this.disable();
		this.enabledDisposables.dispose();
		this.disposables.dispose();
	}
}

class DOMFocusController<T> implements IDisposable {

	private readonly disposables = new DisposableStore();

	constructor(
		private list: List<T>,
		private view: IListView<T>
	) {
		const onKeyDown = this.disposables.add(Event.chain(this.disposables.add(new DomEmitter(view.domNode, 'keydown')).event))
			.filter(e => !isInputElement(e.target as HTMLElement))
			.map(e => new StandardKeyboardEvent(e));

		onKeyDown.filter(e => e.keyCode === KeyCode.Tab && !e.ctrlKey && !e.metaKey && !e.shiftKey && !e.altKey)
			.on(this.onTab, this, this.disposables);
	}

	private onTab(e: StandardKeyboardEvent): void {
		if (e.target !== this.view.domNode) {
			return;
		}

		const focus = this.list.getFocus();

		if (focus.length === 0) {
			return;
		}

		const focusedDomElement = this.view.domElement(focus[0]);

		if (!focusedDomElement) {
			return;
		}

		const tabIndexElement = focusedDomElement.querySelector('[tabIndex]');

		if (!tabIndexElement || !(tabIndexElement instanceof HTMLElement) || tabIndexElement.tabIndex === -1) {
			return;
		}

		const style = window.getComputedStyle(tabIndexElement);
		if (style.visibility === 'hidden' || style.display === 'none') {
			return;
		}

		e.preventDefault();
		e.stopPropagation();
		tabIndexElement.focus();
	}

	dispose() {
		this.disposables.dispose();
	}
}

export function isSelectionSingleChangeEvent(event: IListMouseEvent<any> | IListTouchEvent<any>): boolean {
	return platform.isMacintosh ? event.browserEvent.metaKey : event.browserEvent.ctrlKey;
}

export function isSelectionRangeChangeEvent(event: IListMouseEvent<any> | IListTouchEvent<any>): boolean {
	return event.browserEvent.shiftKey;
}

function isMouseRightClick(event: UIEvent): boolean {
	return event instanceof MouseEvent && event.button === 2;
}

const DefaultMultipleSelectionController = {
	isSelectionSingleChangeEvent,
	isSelectionRangeChangeEvent
};

export class MouseController<T> implements IDisposable {

	private multipleSelectionController: IMultipleSelectionController<T> | undefined;
	private mouseSupport: boolean;
	private readonly disposables = new DisposableStore();

	private _onPointer = new Emitter<IListMouseEvent<T>>();
	readonly onPointer: Event<IListMouseEvent<T>> = this._onPointer.event;

	constructor(protected list: List<T>) {
		if (list.options.multipleSelectionSupport !== false) {
			this.multipleSelectionController = this.list.options.multipleSelectionController || DefaultMultipleSelectionController;
		}

		this.mouseSupport = typeof list.options.mouseSupport === 'undefined' || !!list.options.mouseSupport;

		if (this.mouseSupport) {
			list.onMouseDown(this.onMouseDown, this, this.disposables);
			list.onContextMenu(this.onContextMenu, this, this.disposables);
			list.onMouseDblClick(this.onDoubleClick, this, this.disposables);
			list.onTouchStart(this.onMouseDown, this, this.disposables);
			this.disposables.add(Gesture.addTarget(list.getHTMLElement()));
		}

		Event.any<IListMouseEvent<any> | IListGestureEvent<any>>(list.onMouseClick, list.onMouseMiddleClick, list.onTap)(this.onViewPointer, this, this.disposables);
	}

	updateOptions(optionsUpdate: IListOptionsUpdate): void {
		if (optionsUpdate.multipleSelectionSupport !== undefined) {
			this.multipleSelectionController = undefined;

			if (optionsUpdate.multipleSelectionSupport) {
				this.multipleSelectionController = this.list.options.multipleSelectionController || DefaultMultipleSelectionController;
			}
		}
	}

	protected isSelectionSingleChangeEvent(event: IListMouseEvent<any> | IListTouchEvent<any>): boolean {
		if (!this.multipleSelectionController) {
			return false;
		}

		return this.multipleSelectionController.isSelectionSingleChangeEvent(event);
	}

	protected isSelectionRangeChangeEvent(event: IListMouseEvent<any> | IListTouchEvent<any>): boolean {
		if (!this.multipleSelectionController) {
			return false;
		}

		return this.multipleSelectionController.isSelectionRangeChangeEvent(event);
	}

	private isSelectionChangeEvent(event: IListMouseEvent<any> | IListTouchEvent<any>): boolean {
		return this.isSelectionSingleChangeEvent(event) || this.isSelectionRangeChangeEvent(event);
	}

	private onMouseDown(e: IListMouseEvent<T> | IListTouchEvent<T>): void {
		if (isMonacoEditor(e.browserEvent.target as HTMLElement)) {
			return;
		}

		if (document.activeElement !== e.browserEvent.target) {
			this.list.domFocus();
		}
	}

	private onContextMenu(e: IListContextMenuEvent<T>): void {
		if (isInputElement(e.browserEvent.target as HTMLElement) || isMonacoEditor(e.browserEvent.target as HTMLElement)) {
			return;
		}

		const focus = typeof e.index === 'undefined' ? [] : [e.index];
		this.list.setFocus(focus, e.browserEvent);
	}

	protected onViewPointer(e: IListMouseEvent<T>): void {
		if (!this.mouseSupport) {
			return;
		}

		if (isInputElement(e.browserEvent.target as HTMLElement) || isMonacoEditor(e.browserEvent.target as HTMLElement)) {
			return;
		}

		if (e.browserEvent.isHandledByList) {
			return;
		}

		e.browserEvent.isHandledByList = true;
		const focus = e.index;

		if (typeof focus === 'undefined') {
			this.list.setFocus([], e.browserEvent);
			this.list.setSelection([], e.browserEvent);
			this.list.setAnchor(undefined);
			return;
		}

		if (this.isSelectionRangeChangeEvent(e)) {
			return this.changeSelection(e);
		}

		if (this.isSelectionChangeEvent(e)) {
			return this.changeSelection(e);
		}

		this.list.setFocus([focus], e.browserEvent);
		this.list.setAnchor(focus);

		if (!isMouseRightClick(e.browserEvent)) {
			this.list.setSelection([focus], e.browserEvent);
		}

		this._onPointer.fire(e);
	}

	protected onDoubleClick(e: IListMouseEvent<T>): void {
		if (isInputElement(e.browserEvent.target as HTMLElement) || isMonacoEditor(e.browserEvent.target as HTMLElement)) {
			return;
		}

		if (this.isSelectionChangeEvent(e)) {
			return;
		}

		if (e.browserEvent.isHandledByList) {
			return;
		}

		e.browserEvent.isHandledByList = true;
		const focus = this.list.getFocus();
		this.list.setSelection(focus, e.browserEvent);
	}

	private changeSelection(e: IListMouseEvent<T> | IListTouchEvent<T>): void {
		const focus = e.index!;
		let anchor = this.list.getAnchor();

		if (this.isSelectionRangeChangeEvent(e)) {
			if (typeof anchor === 'undefined') {
				const currentFocus = this.list.getFocus()[0];
				anchor = currentFocus ?? focus;
				this.list.setAnchor(anchor);
			}

			const min = Math.min(anchor, focus);
			const max = Math.max(anchor, focus);
			const rangeSelection = range(min, max + 1);
			const selection = this.list.getSelection();
			const contiguousRange = getContiguousRangeContaining(disjunction(selection, [anchor]), anchor);

			if (contiguousRange.length === 0) {
				return;
			}

			const newSelection = disjunction(rangeSelection, relativeComplement(selection, contiguousRange));
			this.list.setSelection(newSelection, e.browserEvent);
			this.list.setFocus([focus], e.browserEvent);

		} else if (this.isSelectionSingleChangeEvent(e)) {
			const selection = this.list.getSelection();
			const newSelection = selection.filter(i => i !== focus);

			this.list.setFocus([focus]);
			this.list.setAnchor(focus);

			if (selection.length === newSelection.length) {
				this.list.setSelection([...newSelection, focus], e.browserEvent);
			} else {
				this.list.setSelection(newSelection, e.browserEvent);
			}
		}
	}

	dispose() {
		this.disposables.dispose();
	}
}

export interface IMultipleSelectionController<T> {
	isSelectionSingleChangeEvent(event: IListMouseEvent<T> | IListTouchEvent<T>): boolean;
	isSelectionRangeChangeEvent(event: IListMouseEvent<T> | IListTouchEvent<T>): boolean;
}

export interface IStyleController {
	style(styles: IListStyles): void;
}

export interface IListAccessibilityProvider<T> extends IListViewAccessibilityProvider<T> {
	getAriaLabel(element: T): string | null;
	getWidgetAriaLabel(): string;
	getWidgetRole?(): AriaRole;
	getAriaLevel?(element: T): number | undefined;
	onDidChangeActiveDescendant?: Event<void>;
	getActiveDescendantId?(element: T): string | undefined;
}

export class DefaultStyleController implements IStyleController {

	constructor(private styleElement: HTMLStyleElement, private selectorSuffix: string) { }

	style(styles: IListStyles): void {
		const suffix = this.selectorSuffix && `.${this.selectorSuffix}`;
		const content: string[] = [];

		if (styles.listBackground) {
			content.push(`.monaco-list${suffix} .monaco-list-rows { background: ${styles.listBackground}; }`);
		}

		if (styles.listFocusBackground) {
			content.push(`.monaco-list${suffix}:focus .monaco-list-row.focused { background-color: ${styles.listFocusBackground}; }`);
			content.push(`.monaco-list${suffix}:focus .monaco-list-row.focused:hover { background-color: ${styles.listFocusBackground}; }`); // overwrite :hover style in this case!
		}

		if (styles.listFocusForeground) {
			content.push(`.monaco-list${suffix}:focus .monaco-list-row.focused { color: ${styles.listFocusForeground}; }`);
		}

		if (styles.listActiveSelectionBackground) {
			content.push(`.monaco-list${suffix}:focus .monaco-list-row.selected { background-color: ${styles.listActiveSelectionBackground}; }`);
			content.push(`.monaco-list${suffix}:focus .monaco-list-row.selected:hover { background-color: ${styles.listActiveSelectionBackground}; }`); // overwrite :hover style in this case!
		}

		if (styles.listActiveSelectionForeground) {
			content.push(`.monaco-list${suffix}:focus .monaco-list-row.selected { color: ${styles.listActiveSelectionForeground}; }`);
		}

		if (styles.listActiveSelectionIconForeground) {
			content.push(`.monaco-list${suffix}:focus .monaco-list-row.selected .codicon { color: ${styles.listActiveSelectionIconForeground}; }`);
		}

		if (styles.listFocusAndSelectionBackground) {
			content.push(`
				.monaco-drag-image,
				.monaco-list${suffix}:focus .monaco-list-row.selected.focused { background-color: ${styles.listFocusAndSelectionBackground}; }
			`);
		}

		if (styles.listFocusAndSelectionForeground) {
			content.push(`
				.monaco-drag-image,
				.monaco-list${suffix}:focus .monaco-list-row.selected.focused { color: ${styles.listFocusAndSelectionForeground}; }
			`);
		}

		if (styles.listInactiveFocusForeground) {
			content.push(`.monaco-list${suffix} .monaco-list-row.focused { color:  ${styles.listInactiveFocusForeground}; }`);
			content.push(`.monaco-list${suffix} .monaco-list-row.focused:hover { color:  ${styles.listInactiveFocusForeground}; }`); // overwrite :hover style in this case!
		}

		if (styles.listInactiveSelectionIconForeground) {
			content.push(`.monaco-list${suffix} .monaco-list-row.focused .codicon { color:  ${styles.listInactiveSelectionIconForeground}; }`);
		}

		if (styles.listInactiveFocusBackground) {
			content.push(`.monaco-list${suffix} .monaco-list-row.focused { background-color:  ${styles.listInactiveFocusBackground}; }`);
			content.push(`.monaco-list${suffix} .monaco-list-row.focused:hover { background-color:  ${styles.listInactiveFocusBackground}; }`); // overwrite :hover style in this case!
		}

		if (styles.listInactiveSelectionBackground) {
			content.push(`.monaco-list${suffix} .monaco-list-row.selected { background-color:  ${styles.listInactiveSelectionBackground}; }`);
			content.push(`.monaco-list${suffix} .monaco-list-row.selected:hover { background-color:  ${styles.listInactiveSelectionBackground}; }`); // overwrite :hover style in this case!
		}

		if (styles.listInactiveSelectionForeground) {
			content.push(`.monaco-list${suffix} .monaco-list-row.selected { color: ${styles.listInactiveSelectionForeground}; }`);
		}

		if (styles.listHoverBackground) {
			content.push(`.monaco-list${suffix}:not(.drop-target):not(.dragging) .monaco-list-row:hover:not(.selected):not(.focused) { background-color: ${styles.listHoverBackground}; }`);
		}

		if (styles.listHoverForeground) {
			content.push(`.monaco-list${suffix}:not(.drop-target):not(.dragging) .monaco-list-row:hover:not(.selected):not(.focused) { color:  ${styles.listHoverForeground}; }`);
		}

		/**
		 * Outlines
		 */
		const focusAndSelectionOutline = asCssValueWithDefault(styles.listFocusAndSelectionOutline, asCssValueWithDefault(styles.listSelectionOutline, styles.listFocusOutline ?? ''));
		if (focusAndSelectionOutline) { // default: listFocusOutline
			content.push(`.monaco-list${suffix}:focus .monaco-list-row.focused.selected { outline: 1px solid ${focusAndSelectionOutline}; outline-offset: -1px;}`);
		}

		if (styles.listFocusOutline) { // default: set
			content.push(`
				.monaco-drag-image,
				.monaco-list${suffix}:focus .monaco-list-row.focused { outline: 1px solid ${styles.listFocusOutline}; outline-offset: -1px; }
				.monaco-workbench.context-menu-visible .monaco-list${suffix}.last-focused .monaco-list-row.focused { outline: 1px solid ${styles.listFocusOutline}; outline-offset: -1px; }
			`);
		}

		const inactiveFocusAndSelectionOutline = asCssValueWithDefault(styles.listSelectionOutline, styles.listInactiveFocusOutline ?? '');
		if (inactiveFocusAndSelectionOutline) {
			content.push(`.monaco-list${suffix} .monaco-list-row.focused.selected { outline: 1px dotted ${inactiveFocusAndSelectionOutline}; outline-offset: -1px; }`);
		}

		if (styles.listSelectionOutline) { // default: activeContrastBorder
			content.push(`.monaco-list${suffix} .monaco-list-row.selected { outline: 1px dotted ${styles.listSelectionOutline}; outline-offset: -1px; }`);
		}

		if (styles.listInactiveFocusOutline) { // default: null
			content.push(`.monaco-list${suffix} .monaco-list-row.focused { outline: 1px dotted ${styles.listInactiveFocusOutline}; outline-offset: -1px; }`);
		}

		if (styles.listHoverOutline) {  // default: activeContrastBorder
			content.push(`.monaco-list${suffix} .monaco-list-row:hover { outline: 1px dashed ${styles.listHoverOutline}; outline-offset: -1px; }`);
		}

		if (styles.listDropBackground) {
			content.push(`
				.monaco-list${suffix}.drop-target,
				.monaco-list${suffix} .monaco-list-rows.drop-target,
				.monaco-list${suffix} .monaco-list-row.drop-target { background-color: ${styles.listDropBackground} !important; color: inherit !important; }
			`);
		}

		if (styles.tableColumnsBorder) {
			content.push(`
				.monaco-table > .monaco-split-view2,
				.monaco-table > .monaco-split-view2 .monaco-sash.vertical::before,
				.monaco-workbench:not(.reduce-motion) .monaco-table:hover > .monaco-split-view2,
				.monaco-workbench:not(.reduce-motion) .monaco-table:hover > .monaco-split-view2 .monaco-sash.vertical::before {
					border-color: ${styles.tableColumnsBorder};
				}

				.monaco-workbench:not(.reduce-motion) .monaco-table > .monaco-split-view2,
				.monaco-workbench:not(.reduce-motion) .monaco-table > .monaco-split-view2 .monaco-sash.vertical::before {
					border-color: transparent;
				}
			`);
		}

		if (styles.tableOddRowsBackgroundColor) {
			content.push(`
				.monaco-table .monaco-list-row[data-parity=odd]:not(.focused):not(.selected):not(:hover) .monaco-table-tr,
				.monaco-table .monaco-list:not(:focus) .monaco-list-row[data-parity=odd].focused:not(.selected):not(:hover) .monaco-table-tr,
				.monaco-table .monaco-list:not(.focused) .monaco-list-row[data-parity=odd].focused:not(.selected):not(:hover) .monaco-table-tr {
					background-color: ${styles.tableOddRowsBackgroundColor};
				}
			`);
		}

		this.styleElement.textContent = content.join('\n');
	}
}

export interface IKeyboardNavigationEventFilter {
	(e: StandardKeyboardEvent): boolean;
}

export interface IListOptionsUpdate extends IListViewOptionsUpdate {
	readonly typeNavigationEnabled?: boolean;
	readonly typeNavigationMode?: TypeNavigationMode;
	readonly multipleSelectionSupport?: boolean;
}

export interface IListOptions<T> extends IListOptionsUpdate {
	readonly identityProvider?: IIdentityProvider<T>;
	readonly dnd?: IListDragAndDrop<T>;
	readonly keyboardNavigationLabelProvider?: IKeyboardNavigationLabelProvider<T>;
	readonly keyboardNavigationDelegate?: IKeyboardNavigationDelegate;
	readonly keyboardSupport?: boolean;
	readonly multipleSelectionController?: IMultipleSelectionController<T>;
	readonly styleController?: (suffix: string) => IStyleController;
	readonly accessibilityProvider?: IListAccessibilityProvider<T>;
	readonly keyboardNavigationEventFilter?: IKeyboardNavigationEventFilter;

	// list view options
	readonly useShadows?: boolean;
	readonly verticalScrollMode?: ScrollbarVisibility;
	readonly setRowLineHeight?: boolean;
	readonly setRowHeight?: boolean;
	readonly supportDynamicHeights?: boolean;
	readonly mouseSupport?: boolean;
	readonly horizontalScrolling?: boolean;
	readonly scrollByPage?: boolean;
	readonly additionalScrollHeight?: number;
	readonly transformOptimization?: boolean;
	readonly smoothScrolling?: boolean;
	readonly scrollableElementChangeOptions?: ScrollableElementChangeOptions;
	readonly alwaysConsumeMouseWheel?: boolean;
	readonly initialSize?: Dimension;
}

export interface IListStyles {
	listBackground: string | undefined;
	listFocusBackground: string | undefined;
	listFocusForeground: string | undefined;
	listActiveSelectionBackground: string | undefined;
	listActiveSelectionForeground: string | undefined;
	listActiveSelectionIconForeground: string | undefined;
	listFocusAndSelectionOutline: string | undefined;
	listFocusAndSelectionBackground: string | undefined;
	listFocusAndSelectionForeground: string | undefined;
	listInactiveSelectionBackground: string | undefined;
	listInactiveSelectionIconForeground: string | undefined;
	listInactiveSelectionForeground: string | undefined;
	listInactiveFocusForeground: string | undefined;
	listInactiveFocusBackground: string | undefined;
	listHoverBackground: string | undefined;
	listHoverForeground: string | undefined;
	listDropBackground: string | undefined;
	listFocusOutline: string | undefined;
	listInactiveFocusOutline: string | undefined;
	listSelectionOutline: string | undefined;
	listHoverOutline: string | undefined;
<<<<<<< HEAD
	listMatchesShadow?: Color; // {{SQL CARBON EDIT}}
=======
>>>>>>> 41e7569f
	treeIndentGuidesStroke: string | undefined;
	treeInactiveIndentGuidesStroke: string | undefined;
	tableColumnsBorder: string | undefined;
	tableOddRowsBackgroundColor: string | undefined;
}

export const unthemedListStyles: IListStyles = {
	listFocusBackground: '#7FB0D0',
	listActiveSelectionBackground: '#0E639C',
	listActiveSelectionForeground: '#FFFFFF',
	listActiveSelectionIconForeground: '#FFFFFF',
	listFocusAndSelectionOutline: '#90C2F9',
	listFocusAndSelectionBackground: '#094771',
	listFocusAndSelectionForeground: '#FFFFFF',
	listInactiveSelectionBackground: '#3F3F46',
	listInactiveSelectionIconForeground: '#FFFFFF',
	listHoverBackground: '#2A2D2E',
	listDropBackground: '#383B3D',
	treeIndentGuidesStroke: '#a9a9a9',
	treeInactiveIndentGuidesStroke: Color.fromHex('#a9a9a9').transparent(0.4).toString(),
	tableColumnsBorder: Color.fromHex('#cccccc').transparent(0.2).toString(),
	tableOddRowsBackgroundColor: Color.fromHex('#cccccc').transparent(0.04).toString(),
	listBackground: undefined,
	listFocusForeground: undefined,
	listInactiveSelectionForeground: undefined,
	listInactiveFocusForeground: undefined,
	listInactiveFocusBackground: undefined,
	listHoverForeground: undefined,
	listFocusOutline: undefined,
	listInactiveFocusOutline: undefined,
	listSelectionOutline: undefined,
	listHoverOutline: undefined
};

const DefaultOptions: IListOptions<any> = {
	keyboardSupport: true,
	mouseSupport: true,
	multipleSelectionSupport: true,
	dnd: {
		getDragURI() { return null; },
		onDragStart(): void { },
		onDragOver() { return false; },
		drop() { }
	}
};

// TODO@Joao: move these utils into a SortedArray class

function getContiguousRangeContaining(range: number[], value: number): number[] {
	const index = range.indexOf(value);

	if (index === -1) {
		return [];
	}

	const result: number[] = [];
	let i = index - 1;
	while (i >= 0 && range[i] === value - (index - i)) {
		result.push(range[i--]);
	}

	result.reverse();
	i = index;
	while (i < range.length && range[i] === value + (i - index)) {
		result.push(range[i++]);
	}

	return result;
}

/**
 * Given two sorted collections of numbers, returns the intersection
 * between them (OR).
 */
function disjunction(one: number[], other: number[]): number[] {
	const result: number[] = [];
	let i = 0, j = 0;

	while (i < one.length || j < other.length) {
		if (i >= one.length) {
			result.push(other[j++]);
		} else if (j >= other.length) {
			result.push(one[i++]);
		} else if (one[i] === other[j]) {
			result.push(one[i]);
			i++;
			j++;
			continue;
		} else if (one[i] < other[j]) {
			result.push(one[i++]);
		} else {
			result.push(other[j++]);
		}
	}

	return result;
}

/**
 * Given two sorted collections of numbers, returns the relative
 * complement between them (XOR).
 */
function relativeComplement(one: number[], other: number[]): number[] {
	const result: number[] = [];
	let i = 0, j = 0;

	while (i < one.length || j < other.length) {
		if (i >= one.length) {
			result.push(other[j++]);
		} else if (j >= other.length) {
			result.push(one[i++]);
		} else if (one[i] === other[j]) {
			i++;
			j++;
			continue;
		} else if (one[i] < other[j]) {
			result.push(one[i++]);
		} else {
			j++;
		}
	}

	return result;
}

const numericSort = (a: number, b: number) => a - b;

class PipelineRenderer<T> implements IListRenderer<T, any> {

	constructor(
		private _templateId: string,
		private renderers: IListRenderer<any /* TODO@joao */, any>[]
	) { }

	get templateId(): string {
		return this._templateId;
	}

	renderTemplate(container: HTMLElement): any[] {
		return this.renderers.map(r => r.renderTemplate(container));
	}

	renderElement(element: T, index: number, templateData: any[], height: number | undefined): void {
		let i = 0;

		for (const renderer of this.renderers) {
			renderer.renderElement(element, index, templateData[i++], height);
		}
	}

	disposeElement(element: T, index: number, templateData: any[], height: number | undefined): void {
		let i = 0;

		for (const renderer of this.renderers) {
			renderer.disposeElement?.(element, index, templateData[i], height);

			i += 1;
		}
	}

	disposeTemplate(templateData: any[]): void {
		let i = 0;

		for (const renderer of this.renderers) {
			renderer.disposeTemplate(templateData[i++]);
		}
	}
}

class AccessibiltyRenderer<T> implements IListRenderer<T, HTMLElement> {

	templateId: string = 'a18n';

	constructor(private accessibilityProvider: IListAccessibilityProvider<T>) { }

	renderTemplate(container: HTMLElement): HTMLElement {
		return container;
	}

	renderElement(element: T, index: number, container: HTMLElement): void {
		const ariaLabel = this.accessibilityProvider.getAriaLabel(element);

		if (ariaLabel) {
			container.setAttribute('aria-label', ariaLabel);
		} else {
			container.removeAttribute('aria-label');
		}

		const ariaLevel = this.accessibilityProvider.getAriaLevel && this.accessibilityProvider.getAriaLevel(element);

		if (typeof ariaLevel === 'number') {
			container.setAttribute('aria-level', `${ariaLevel}`);
		} else {
			container.removeAttribute('aria-level');
		}
	}

	disposeTemplate(templateData: any): void {
		// noop
	}
}

class ListViewDragAndDrop<T> implements IListViewDragAndDrop<T> {

	constructor(private list: List<T>, private dnd: IListDragAndDrop<T>) { }

	getDragElements(element: T): T[] {
		const selection = this.list.getSelectedElements();
		const elements = selection.indexOf(element) > -1 ? selection : [element];
		return elements;
	}

	getDragURI(element: T): string | null {
		return this.dnd.getDragURI(element);
	}

	getDragLabel?(elements: T[], originalEvent: DragEvent): string | undefined {
		if (this.dnd.getDragLabel) {
			return this.dnd.getDragLabel(elements, originalEvent);
		}

		return undefined;
	}

	onDragStart(data: IDragAndDropData, originalEvent: DragEvent): void {
		this.dnd.onDragStart?.(data, originalEvent);
	}

	onDragOver(data: IDragAndDropData, targetElement: T, targetIndex: number, originalEvent: DragEvent): boolean | IListDragOverReaction {
		return this.dnd.onDragOver(data, targetElement, targetIndex, originalEvent);
	}

	onDragLeave(data: IDragAndDropData, targetElement: T, targetIndex: number, originalEvent: DragEvent): void {
		this.dnd.onDragLeave?.(data, targetElement, targetIndex, originalEvent);
	}

	onDragEnd(originalEvent: DragEvent): void {
		this.dnd.onDragEnd?.(originalEvent);
	}

	drop(data: IDragAndDropData, targetElement: T, targetIndex: number, originalEvent: DragEvent): void {
		this.dnd.drop(data, targetElement, targetIndex, originalEvent);
	}
}

/**
 * The {@link List} is a virtual scrolling widget, built on top of the {@link ListView}
 * widget.
 *
 * Features:
 * - Customizable keyboard and mouse support
 * - Element traits: focus, selection, achor
 * - Accessibility support
 * - Touch support
 * - Performant template-based rendering
 * - Horizontal scrolling
 * - Variable element height support
 * - Dynamic element height support
 * - Drag-and-drop support
 */
export class List<T> implements ISpliceable<T>, IDisposable {

	private focus = new Trait<T>('focused');
	private selection: Trait<T>;
	private anchor = new Trait<T>('anchor');
	private eventBufferer = new EventBufferer();
	protected view: IListView<T>;
	private spliceable: ISpliceable<T>;
	private styleController: IStyleController;
	private typeNavigationController?: TypeNavigationController<T>;
	private accessibilityProvider?: IListAccessibilityProvider<T>;
	private keyboardController: KeyboardController<T> | undefined;
	private mouseController: MouseController<T>;
	private _ariaLabel: string = '';

	protected readonly disposables = new DisposableStore();

	@memoize get onDidChangeFocus(): Event<IListEvent<T>> {
		return Event.map(this.eventBufferer.wrapEvent(this.focus.onChange), e => this.toListEvent(e), this.disposables);
	}

	@memoize get onDidChangeSelection(): Event<IListEvent<T>> {
		return Event.map(this.eventBufferer.wrapEvent(this.selection.onChange), e => this.toListEvent(e), this.disposables);
	}

	get domId(): string { return this.view.domId; }
	get onDidScroll(): Event<ScrollEvent> { return this.view.onDidScroll; }
	get onMouseClick(): Event<IListMouseEvent<T>> { return this.view.onMouseClick; }
	get onMouseDblClick(): Event<IListMouseEvent<T>> { return this.view.onMouseDblClick; }
	get onMouseMiddleClick(): Event<IListMouseEvent<T>> { return this.view.onMouseMiddleClick; }
	get onPointer(): Event<IListMouseEvent<T>> { return this.mouseController.onPointer; }
	get onMouseUp(): Event<IListMouseEvent<T>> { return this.view.onMouseUp; }
	get onMouseDown(): Event<IListMouseEvent<T>> { return this.view.onMouseDown; }
	get onMouseOver(): Event<IListMouseEvent<T>> { return this.view.onMouseOver; }
	get onMouseMove(): Event<IListMouseEvent<T>> { return this.view.onMouseMove; }
	get onMouseOut(): Event<IListMouseEvent<T>> { return this.view.onMouseOut; }
	get onTouchStart(): Event<IListTouchEvent<T>> { return this.view.onTouchStart; }
	get onTap(): Event<IListGestureEvent<T>> { return this.view.onTap; }

	/**
	 * Possible context menu trigger events:
	 * - ContextMenu key
	 * - Shift F10
	 * - Ctrl Option Shift M (macOS with VoiceOver)
	 * - Mouse right click
	 */
	@memoize get onContextMenu(): Event<IListContextMenuEvent<T>> {
		let didJustPressContextMenuKey = false;

		const fromKeyDown = this.disposables.add(Event.chain(this.disposables.add(new DomEmitter(this.view.domNode, 'keydown')).event))
			.map(e => new StandardKeyboardEvent(e))
			.filter(e => didJustPressContextMenuKey = e.keyCode === KeyCode.ContextMenu || (e.shiftKey && e.keyCode === KeyCode.F10))
			.map(e => EventHelper.stop(e, true))
			.filter(() => false)
			.event as Event<any>;

		const fromKeyUp = this.disposables.add(Event.chain(this.disposables.add(new DomEmitter(this.view.domNode, 'keyup')).event))
			.forEach(() => didJustPressContextMenuKey = false)
			.map(e => new StandardKeyboardEvent(e))
			.filter(e => e.keyCode === KeyCode.ContextMenu || (e.shiftKey && e.keyCode === KeyCode.F10))
			.map(e => EventHelper.stop(e, true))
			.map(({ browserEvent }) => {
				const focus = this.getFocus();
				const index = focus.length ? focus[0] : undefined;
				const element = typeof index !== 'undefined' ? this.view.element(index) : undefined;
				const anchor = typeof index !== 'undefined' ? this.view.domElement(index) as HTMLElement : this.view.domNode;
				return { index, element, anchor, browserEvent };
			})
			.event;

		const fromMouse = this.disposables.add(Event.chain(this.view.onContextMenu))
			.filter(_ => !didJustPressContextMenuKey)
			.map(({ element, index, browserEvent }) => ({ element, index, anchor: { x: browserEvent.pageX + 1, y: browserEvent.pageY }, browserEvent }))
			.event;

		return Event.any<IListContextMenuEvent<T>>(fromKeyDown, fromKeyUp, fromMouse);
	}

	@memoize get onKeyDown(): Event<KeyboardEvent> { return this.disposables.add(new DomEmitter(this.view.domNode, 'keydown')).event; }
	@memoize get onKeyUp(): Event<KeyboardEvent> { return this.disposables.add(new DomEmitter(this.view.domNode, 'keyup')).event; }
	@memoize get onKeyPress(): Event<KeyboardEvent> { return this.disposables.add(new DomEmitter(this.view.domNode, 'keypress')).event; }

	@memoize get onDidFocus(): Event<void> { return Event.signal(this.disposables.add(new DomEmitter(this.view.domNode, 'focus', true)).event); }
	@memoize get onDidBlur(): Event<void> { return Event.signal(this.disposables.add(new DomEmitter(this.view.domNode, 'blur', true)).event); }

	private readonly _onDidDispose = new Emitter<void>();
	readonly onDidDispose: Event<void> = this._onDidDispose.event;

	constructor(
		private user: string,
		container: HTMLElement,
		virtualDelegate: IListVirtualDelegate<T>,
		renderers: IListRenderer<any /* TODO@joao */, any>[],
		private _options: IListOptions<T> = DefaultOptions
	) {
		const role = this._options.accessibilityProvider && this._options.accessibilityProvider.getWidgetRole ? this._options.accessibilityProvider?.getWidgetRole() : 'list';
		// {{SQL CARBON EDIT}} - Change the parameter from 'role !== listbox' to 'role !== list', according to the doc https://www.w3.org/WAI/PF/HTML/wiki/RoleAttribute, list role is non-interactive.
		this.selection = new SelectionTrait(role !== 'list');

		const baseRenderers: IListRenderer<T, ITraitTemplateData>[] = [this.focus.renderer, this.selection.renderer];

		this.accessibilityProvider = _options.accessibilityProvider;

		if (this.accessibilityProvider) {
			baseRenderers.push(new AccessibiltyRenderer<T>(this.accessibilityProvider));

			this.accessibilityProvider.onDidChangeActiveDescendant?.(this.onDidChangeActiveDescendant, this, this.disposables);
		}

		renderers = renderers.map(r => new PipelineRenderer(r.templateId, [...baseRenderers, r]));

		const viewOptions: IListViewOptions<T> = {
			..._options,
			dnd: _options.dnd && new ListViewDragAndDrop(this, _options.dnd)
		};

		this.view = this.createListView(container, virtualDelegate, renderers, viewOptions);
		this.view.domNode.setAttribute('role', role);

		if (_options.styleController) {
			this.styleController = _options.styleController(this.view.domId);
		} else {
			const styleElement = createStyleSheet(this.view.domNode);
			this.styleController = new DefaultStyleController(styleElement, this.view.domId);
		}

		this.spliceable = new CombinedSpliceable([
			new TraitSpliceable(this.focus, this.view, _options.identityProvider),
			new TraitSpliceable(this.selection, this.view, _options.identityProvider),
			new TraitSpliceable(this.anchor, this.view, _options.identityProvider),
			this.view
		]);

		this.disposables.add(this.focus);
		this.disposables.add(this.selection);
		this.disposables.add(this.anchor);
		this.disposables.add(this.view);
		this.disposables.add(this._onDidDispose);

		this.disposables.add(new DOMFocusController(this, this.view));

		if (typeof _options.keyboardSupport !== 'boolean' || _options.keyboardSupport) {
			this.keyboardController = new KeyboardController(this, this.view, _options);
			this.disposables.add(this.keyboardController);
		}

		if (_options.keyboardNavigationLabelProvider) {
			const delegate = _options.keyboardNavigationDelegate || DefaultKeyboardNavigationDelegate;
			this.typeNavigationController = new TypeNavigationController(this, this.view, _options.keyboardNavigationLabelProvider, _options.keyboardNavigationEventFilter ?? (() => true), delegate);
			this.disposables.add(this.typeNavigationController);
		}

		this.mouseController = this.createMouseController(_options);
		this.disposables.add(this.mouseController);

		this.onDidChangeFocus(this._onFocusChange, this, this.disposables);
		this.onDidChangeSelection(this._onSelectionChange, this, this.disposables);

		if (this.accessibilityProvider) {
			this.ariaLabel = this.accessibilityProvider.getWidgetAriaLabel();
		}

		if (this._options.multipleSelectionSupport !== false) {
			this.view.domNode.setAttribute('aria-multiselectable', 'true');
		}
	}

	protected createListView(container: HTMLElement, virtualDelegate: IListVirtualDelegate<T>, renderers: IListRenderer<any, any>[], viewOptions: IListViewOptions<T>): IListView<T> {
		return new ListView(container, virtualDelegate, renderers, viewOptions);
	}

	protected createMouseController(options: IListOptions<T>): MouseController<T> {
		return new MouseController(this);
	}

	updateOptions(optionsUpdate: IListOptionsUpdate = {}): void {
		this._options = { ...this._options, ...optionsUpdate };

		this.typeNavigationController?.updateOptions(this._options);

		if (this._options.multipleSelectionController !== undefined) {
			if (this._options.multipleSelectionSupport) {
				this.view.domNode.setAttribute('aria-multiselectable', 'true');
			} else {
				this.view.domNode.removeAttribute('aria-multiselectable');
			}
		}

		this.mouseController.updateOptions(optionsUpdate);
		this.keyboardController?.updateOptions(optionsUpdate);
		this.view.updateOptions(optionsUpdate);
	}

	get options(): IListOptions<T> {
		return this._options;
	}

	splice(start: number, deleteCount: number, elements: readonly T[] = []): void {
		if (start < 0 || start > this.view.length) {
			throw new ListError(this.user, `Invalid start index: ${start}`);
		}

		if (deleteCount < 0) {
			throw new ListError(this.user, `Invalid delete count: ${deleteCount}`);
		}

		if (deleteCount === 0 && elements.length === 0) {
			return;
		}

		this.eventBufferer.bufferEvents(() => this.spliceable.splice(start, deleteCount, elements));
	}

	updateWidth(index: number): void {
		this.view.updateWidth(index);
	}

	updateElementHeight(index: number, size: number): void {
		this.view.updateElementHeight(index, size, null);
	}

	rerender(): void {
		this.view.rerender();
	}

	element(index: number): T {
		return this.view.element(index);
	}

	indexOf(element: T): number {
		return this.view.indexOf(element);
	}

	get length(): number {
		return this.view.length;
	}

	get contentHeight(): number {
		return this.view.contentHeight;
	}

	get contentWidth(): number {
		return this.view.contentWidth;
	}

	get onDidChangeContentHeight(): Event<number> {
		return this.view.onDidChangeContentHeight;
	}

	get onDidChangeContentWidth(): Event<number> {
		return this.view.onDidChangeContentWidth;
	}

	get scrollTop(): number {
		return this.view.getScrollTop();
	}

	set scrollTop(scrollTop: number) {
		this.view.setScrollTop(scrollTop);
	}

	get scrollLeft(): number {
		return this.view.getScrollLeft();
	}

	set scrollLeft(scrollLeft: number) {
		this.view.setScrollLeft(scrollLeft);
	}

	get scrollHeight(): number {
		return this.view.scrollHeight;
	}

	get renderHeight(): number {
		return this.view.renderHeight;
	}

	get firstVisibleIndex(): number {
		return this.view.firstVisibleIndex;
	}

	get lastVisibleIndex(): number {
		return this.view.lastVisibleIndex;
	}

	get ariaLabel(): string {
		return this._ariaLabel;
	}

	set ariaLabel(value: string) {
		this._ariaLabel = value;
		this.view.domNode.setAttribute('aria-label', value);
	}

	domFocus(): void {
		this.view.domNode.focus({ preventScroll: true });
	}

	layout(height?: number, width?: number): void {
		this.view.layout(height, width);
	}

	triggerTypeNavigation(): void {
		this.typeNavigationController?.trigger();
	}

	setSelection(indexes: number[], browserEvent?: UIEvent): void {
		for (const index of indexes) {
			if (index < 0 || index >= this.length) {
				throw new ListError(this.user, `Invalid index ${index}`);
			}
		}

		this.selection.set(indexes, browserEvent);
	}

	getSelection(): number[] {
		return this.selection.get();
	}

	getSelectedElements(): T[] {
		return this.getSelection().map(i => this.view.element(i));
	}

	setAnchor(index: number | undefined): void {
		if (typeof index === 'undefined') {
			this.anchor.set([]);
			return;
		}

		if (index < 0 || index >= this.length) {
			throw new ListError(this.user, `Invalid index ${index}`);
		}

		this.anchor.set([index]);
	}

	getAnchor(): number | undefined {
		return firstOrDefault(this.anchor.get(), undefined);
	}

	getAnchorElement(): T | undefined {
		const anchor = this.getAnchor();
		return typeof anchor === 'undefined' ? undefined : this.element(anchor);
	}

	setFocus(indexes: number[], browserEvent?: UIEvent): void {
		for (const index of indexes) {
			if (index < 0 || index >= this.length) {
				throw new ListError(this.user, `Invalid index ${index}`);
			}
		}

		this.focus.set(indexes, browserEvent);
	}

	focusNext(n = 1, loop = false, browserEvent?: UIEvent, filter?: (element: T) => boolean): void {
		if (this.length === 0) { return; }

		const focus = this.focus.get();
		const index = this.findNextIndex(focus.length > 0 ? focus[0] + n : 0, loop, filter);

		if (index > -1) {
			this.setFocus([index], browserEvent);
		}
	}

	focusPrevious(n = 1, loop = false, browserEvent?: UIEvent, filter?: (element: T) => boolean): void {
		if (this.length === 0) { return; }

		const focus = this.focus.get();
		const index = this.findPreviousIndex(focus.length > 0 ? focus[0] - n : 0, loop, filter);

		if (index > -1) {
			this.setFocus([index], browserEvent);
		}
	}

	async focusNextPage(browserEvent?: UIEvent, filter?: (element: T) => boolean): Promise<void> {
		let lastPageIndex = this.view.indexAt(this.view.getScrollTop() + this.view.renderHeight);
		lastPageIndex = lastPageIndex === 0 ? 0 : lastPageIndex - 1;
		const currentlyFocusedElementIndex = this.getFocus()[0];

		if (currentlyFocusedElementIndex !== lastPageIndex && (currentlyFocusedElementIndex === undefined || lastPageIndex > currentlyFocusedElementIndex)) {
			const lastGoodPageIndex = this.findPreviousIndex(lastPageIndex, false, filter);

			if (lastGoodPageIndex > -1 && currentlyFocusedElementIndex !== lastGoodPageIndex) {
				this.setFocus([lastGoodPageIndex], browserEvent);
			} else {
				this.setFocus([lastPageIndex], browserEvent);
			}
		} else {
			const previousScrollTop = this.view.getScrollTop();
			let nextpageScrollTop = previousScrollTop + this.view.renderHeight;
			if (lastPageIndex > currentlyFocusedElementIndex) {
				// scroll last page element to the top only if the last page element is below the focused element
				nextpageScrollTop -= this.view.elementHeight(lastPageIndex);
			}

			this.view.setScrollTop(nextpageScrollTop);

			if (this.view.getScrollTop() !== previousScrollTop) {
				this.setFocus([]);

				// Let the scroll event listener run
				await timeout(0);
				await this.focusNextPage(browserEvent, filter);
			}
		}
	}

	async focusPreviousPage(browserEvent?: UIEvent, filter?: (element: T) => boolean): Promise<void> {
		let firstPageIndex: number;
		const scrollTop = this.view.getScrollTop();

		if (scrollTop === 0) {
			firstPageIndex = this.view.indexAt(scrollTop);
		} else {
			firstPageIndex = this.view.indexAfter(scrollTop - 1);
		}

		const currentlyFocusedElementIndex = this.getFocus()[0];

		if (currentlyFocusedElementIndex !== firstPageIndex && (currentlyFocusedElementIndex === undefined || currentlyFocusedElementIndex >= firstPageIndex)) {
			const firstGoodPageIndex = this.findNextIndex(firstPageIndex, false, filter);

			if (firstGoodPageIndex > -1 && currentlyFocusedElementIndex !== firstGoodPageIndex) {
				this.setFocus([firstGoodPageIndex], browserEvent);
			} else {
				this.setFocus([firstPageIndex], browserEvent);
			}
		} else {
			const previousScrollTop = scrollTop;
			this.view.setScrollTop(scrollTop - this.view.renderHeight);

			if (this.view.getScrollTop() !== previousScrollTop) {
				this.setFocus([]);

				// Let the scroll event listener run
				await timeout(0);
				await this.focusPreviousPage(browserEvent, filter);
			}
		}
	}

	focusLast(browserEvent?: UIEvent, filter?: (element: T) => boolean): void {
		if (this.length === 0) { return; }

		const index = this.findPreviousIndex(this.length - 1, false, filter);

		if (index > -1) {
			this.setFocus([index], browserEvent);
		}
	}

	focusFirst(browserEvent?: UIEvent, filter?: (element: T) => boolean): void {
		this.focusNth(0, browserEvent, filter);
	}

	focusNth(n: number, browserEvent?: UIEvent, filter?: (element: T) => boolean): void {
		if (this.length === 0) { return; }

		const index = this.findNextIndex(n, false, filter);

		if (index > -1) {
			this.setFocus([index], browserEvent);
		}
	}

	private findNextIndex(index: number, loop = false, filter?: (element: T) => boolean): number {
		for (let i = 0; i < this.length; i++) {
			if (index >= this.length && !loop) {
				return -1;
			}

			index = index % this.length;

			if (!filter || filter(this.element(index))) {
				return index;
			}

			index++;
		}

		return -1;
	}

	private findPreviousIndex(index: number, loop = false, filter?: (element: T) => boolean): number {
		for (let i = 0; i < this.length; i++) {
			if (index < 0 && !loop) {
				return -1;
			}

			index = (this.length + (index % this.length)) % this.length;

			if (!filter || filter(this.element(index))) {
				return index;
			}

			index--;
		}

		return -1;
	}

	getFocus(): number[] {
		return this.focus.get();
	}

	getFocusedElements(): T[] {
		return this.getFocus().map(i => this.view.element(i));
	}

	reveal(index: number, relativeTop?: number): void {
		if (index < 0 || index >= this.length) {
			throw new ListError(this.user, `Invalid index ${index}`);
		}

		const scrollTop = this.view.getScrollTop();
		const elementTop = this.view.elementTop(index);
		const elementHeight = this.view.elementHeight(index);

		if (isNumber(relativeTop)) {
			// y = mx + b
			const m = elementHeight - this.view.renderHeight;
			this.view.setScrollTop(m * clamp(relativeTop, 0, 1) + elementTop);
		} else {
			const viewItemBottom = elementTop + elementHeight;
			const scrollBottom = scrollTop + this.view.renderHeight;

			if (elementTop < scrollTop && viewItemBottom >= scrollBottom) {
				// The element is already overflowing the viewport, no-op
			} else if (elementTop < scrollTop || (viewItemBottom >= scrollBottom && elementHeight >= this.view.renderHeight)) {
				this.view.setScrollTop(elementTop);
			} else if (viewItemBottom >= scrollBottom) {
				this.view.setScrollTop(viewItemBottom - this.view.renderHeight);
			}
		}
	}

	/**
	 * Returns the relative position of an element rendered in the list.
	 * Returns `null` if the element isn't *entirely* in the visible viewport.
	 */
	getRelativeTop(index: number): number | null {
		if (index < 0 || index >= this.length) {
			throw new ListError(this.user, `Invalid index ${index}`);
		}

		const scrollTop = this.view.getScrollTop();
		const elementTop = this.view.elementTop(index);
		const elementHeight = this.view.elementHeight(index);

		if (elementTop < scrollTop || elementTop + elementHeight > scrollTop + this.view.renderHeight) {
			return null;
		}

		// y = mx + b
		const m = elementHeight - this.view.renderHeight;
		return Math.abs((scrollTop - elementTop) / m);
	}

	isDOMFocused(): boolean {
		return this.view.domNode === document.activeElement;
	}

	getHTMLElement(): HTMLElement {
		return this.view.domNode;
	}

	getElementID(index: number): string {
		return this.view.getElementDomId(index);
	}

	style(styles: IListStyles): void {
		this.styleController.style(styles);
	}

	private toListEvent({ indexes, browserEvent }: ITraitChangeEvent) {
		return { indexes, elements: indexes.map(i => this.view.element(i)), browserEvent };
	}

	private _onFocusChange(): void {
		const focus = this.focus.get();
		this.view.domNode.classList.toggle('element-focused', focus.length > 0);
		this.onDidChangeActiveDescendant();
	}

	private onDidChangeActiveDescendant(): void {
		const focus = this.focus.get();

		if (focus.length > 0) {
			let id: string | undefined;

			if (this.accessibilityProvider?.getActiveDescendantId) {
				id = this.accessibilityProvider.getActiveDescendantId(this.view.element(focus[0]));
			}

			this.view.domNode.setAttribute('aria-activedescendant', id || this.view.getElementDomId(focus[0]));
		} else {
			this.view.domNode.removeAttribute('aria-activedescendant');
		}
	}

	private _onSelectionChange(): void {
		const selection = this.selection.get();

		this.view.domNode.classList.toggle('selection-none', selection.length === 0);
		this.view.domNode.classList.toggle('selection-single', selection.length === 1);
		this.view.domNode.classList.toggle('selection-multiple', selection.length > 1);
	}

	dispose(): void {
		this._onDidDispose.fire();
		this.disposables.dispose();

		this._onDidDispose.dispose();
	}
}<|MERGE_RESOLUTION|>--- conflicted
+++ resolved
@@ -1006,10 +1006,6 @@
 	listInactiveFocusOutline: string | undefined;
 	listSelectionOutline: string | undefined;
 	listHoverOutline: string | undefined;
-<<<<<<< HEAD
-	listMatchesShadow?: Color; // {{SQL CARBON EDIT}}
-=======
->>>>>>> 41e7569f
 	treeIndentGuidesStroke: string | undefined;
 	treeInactiveIndentGuidesStroke: string | undefined;
 	tableColumnsBorder: string | undefined;
