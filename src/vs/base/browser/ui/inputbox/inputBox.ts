/*---------------------------------------------------------------------------------------------
 *  Copyright (c) Microsoft Corporation. All rights reserved.
 *  Licensed under the Source EULA. See License.txt in the project root for license information.
 *--------------------------------------------------------------------------------------------*/

import 'vs/css!./inputBox';

import * as nls from 'vs/nls';
import * as Bal from 'vs/base/browser/browser';
import * as dom from 'vs/base/browser/dom';
import { RenderOptions, renderFormattedText, renderText } from 'vs/base/browser/htmlContentRenderer';
import * as aria from 'vs/base/browser/ui/aria/aria';
import { IAction } from 'vs/base/common/actions';
import { ActionBar } from 'vs/base/browser/ui/actionbar/actionbar';
import { IContextViewProvider, AnchorAlignment } from 'vs/base/browser/ui/contextview/contextview';
import { Event, Emitter } from 'vs/base/common/event';
import { Widget } from 'vs/base/browser/ui/widget';
import { Color } from 'vs/base/common/color';
import { mixin } from 'vs/base/common/objects';
import { HistoryNavigator } from 'vs/base/common/history';
import { IHistoryNavigationWidget } from 'vs/base/browser/history';

const $ = dom.$;

export interface IInputOptions extends IInputBoxStyles {
	readonly placeholder?: string;
	readonly ariaLabel?: string;
	readonly type?: string;
	readonly validationOptions?: IInputValidationOptions;
	readonly flexibleHeight?: boolean;
<<<<<<< HEAD
	readonly actions?: IAction[];

	// {{SQL CARBON EDIT}} Candidate for addition to vscode
	readonly min?: string;
	readonly max?: string;
	readonly useDefaultValidation?: boolean;
=======
	readonly actions?: ReadonlyArray<IAction>;
>>>>>>> 9f6de388
}

export interface IInputBoxStyles {
	readonly inputBackground?: Color;
	readonly inputForeground?: Color;
	readonly inputBorder?: Color;
	readonly inputValidationInfoBorder?: Color;
	readonly inputValidationInfoBackground?: Color;
	readonly inputValidationInfoForeground?: Color;
	readonly inputValidationWarningBorder?: Color;
	readonly inputValidationWarningBackground?: Color;
	readonly inputValidationWarningForeground?: Color;
	readonly inputValidationErrorBorder?: Color;
	readonly inputValidationErrorBackground?: Color;
	readonly inputValidationErrorForeground?: Color;
}

export interface IInputValidator {
	(value: string): IMessage | null;
}

export interface IMessage {
	readonly content: string;
	readonly formatContent?: boolean; // defaults to false
	readonly type?: MessageType;
}

export interface IInputValidationOptions {
	validation?: IInputValidator;
}

export const enum MessageType {
	INFO = 1,
	WARNING = 2,
	ERROR = 3
}

export interface IRange {
	start: number;
	end: number;
}

// {{SQL CARBON EDIT}}
export const defaultOpts = {
	inputBackground: Color.fromHex('#3C3C3C'),
	inputForeground: Color.fromHex('#CCCCCC'),
	inputValidationInfoBorder: Color.fromHex('#55AAFF'),
	inputValidationInfoBackground: Color.fromHex('#063B49'),
	inputValidationWarningBorder: Color.fromHex('#B89500'),
	inputValidationWarningBackground: Color.fromHex('#352A05'),
	inputValidationErrorBorder: Color.fromHex('#BE1100'),
	inputValidationErrorBackground: Color.fromHex('#5A1D1D')
};

export class InputBox extends Widget {
	private contextViewProvider?: IContextViewProvider;
	element: HTMLElement;
	private input: HTMLInputElement;
	private mirror: HTMLElement;
	private actionbar?: ActionBar;
	private options: IInputOptions;
	private message: IMessage | null;
	private placeholder: string;
	private ariaLabel: string;
	private validation?: IInputValidator;
	private state: 'idle' | 'open' | 'closed' = 'idle';
	private cachedHeight: number | null;

	// {{SQL CARBON EDIT}} - Add showValidationMessage and set inputBackground, inputForeground, and inputBorder as protected
	protected showValidationMessage: boolean;
	protected inputBackground?: Color;
	protected inputForeground?: Color;
	protected inputBorder?: Color;
	// {{SQL CARBON EDIT}} - End

	private inputValidationInfoBorder?: Color;
	private inputValidationInfoBackground?: Color;
	private inputValidationInfoForeground?: Color;
	private inputValidationWarningBorder?: Color;
	private inputValidationWarningBackground?: Color;
	private inputValidationWarningForeground?: Color;
	private inputValidationErrorBorder?: Color;
	private inputValidationErrorBackground?: Color;
	private inputValidationErrorForeground?: Color;

	private _onDidChange = this._register(new Emitter<string>());
	public readonly onDidChange: Event<string> = this._onDidChange.event;

	private _onDidHeightChange = this._register(new Emitter<number>());
	public readonly onDidHeightChange: Event<number> = this._onDidHeightChange.event;

	constructor(container: HTMLElement, contextViewProvider: IContextViewProvider | undefined, options?: IInputOptions) {
		super();

		this.contextViewProvider = contextViewProvider;
		this.options = options || Object.create(null);
		mixin(this.options, defaultOpts, false);
		this.message = null;
		this.cachedHeight = null;
		this.placeholder = this.options.placeholder || '';
		this.ariaLabel = this.options.ariaLabel || '';

		this.inputBackground = this.options.inputBackground;
		this.inputForeground = this.options.inputForeground;
		this.inputBorder = this.options.inputBorder;

		this.inputValidationInfoBorder = this.options.inputValidationInfoBorder;
		this.inputValidationInfoBackground = this.options.inputValidationInfoBackground;
		this.inputValidationInfoForeground = this.options.inputValidationInfoForeground;
		this.inputValidationWarningBorder = this.options.inputValidationWarningBorder;
		this.inputValidationWarningBackground = this.options.inputValidationWarningBackground;
		this.inputValidationWarningForeground = this.options.inputValidationWarningForeground;
		this.inputValidationErrorBorder = this.options.inputValidationErrorBorder;
		this.inputValidationErrorBackground = this.options.inputValidationErrorBackground;
		this.inputValidationErrorForeground = this.options.inputValidationErrorForeground;

		if (this.options.validationOptions) {
			this.validation = this.options.validationOptions.validation;
			// {{SQL CARBON EDIT}} Candidate for addition to vscode
			this.showValidationMessage = true;
		}

		this.element = dom.append(container, $('.monaco-inputbox.idle'));

		let tagName = this.options.flexibleHeight ? 'textarea' : 'input';

		let wrapper = dom.append(this.element, $('.wrapper'));
		this.input = dom.append(wrapper, $(tagName + '.input'));
		this.input.setAttribute('autocorrect', 'off');
		this.input.setAttribute('autocapitalize', 'off');
		this.input.setAttribute('spellcheck', 'false');

		this.onfocus(this.input, () => dom.addClass(this.element, 'synthetic-focus'));
		this.onblur(this.input, () => dom.removeClass(this.element, 'synthetic-focus'));

		if (this.options.flexibleHeight) {
			this.mirror = dom.append(wrapper, $('div.mirror'));
			this.mirror.innerHTML = '&nbsp;';
		} else {
			this.input.type = this.options.type || 'text';
			this.input.setAttribute('wrap', 'off');
		}

		// {{SQL CARBON EDIT}} Canidate for addition to vscode
		if (this.options.min) {
			this.input.min = this.options.min;
		}

		// {{SQL CARBON EDIT}} Canidate for addition to vscode
		if (this.options.max) {
			this.input.max = this.options.max;
		}

		if (this.ariaLabel) {
			this.input.setAttribute('aria-label', this.ariaLabel);
		}

		if (this.placeholder) {
			this.setPlaceHolder(this.placeholder);
		}

		this.oninput(this.input, () => this.onValueChange());
		this.onblur(this.input, () => this.onBlur());
		this.onfocus(this.input, () => this.onFocus());

		// Add placeholder shim for IE because IE decides to hide the placeholder on focus (we dont want that!)
		if (this.placeholder && Bal.isIE) {
			this.onclick(this.input, (e) => {
				dom.EventHelper.stop(e, true);
				this.input.focus();
			});
		}

		setTimeout(() => {
			if (!this.input) {
				return;
			}

			this.updateMirror();
		}, 0);

		// Support actions
		if (this.options.actions) {
			this.actionbar = this._register(new ActionBar(this.element));
			this.actionbar.push(this.options.actions, { icon: true, label: false });
			// {{SQL CARBON EDIT}} Candidate for addition to vscode
			this.input.style.paddingRight = (this.options.actions.length * 22) + 'px';
		}

		this.applyStyles();
	}

	private onBlur(): void {
		this._hideMessage();
	}

	private onFocus(): void {
		this._showMessage();
	}

	public setPlaceHolder(placeHolder: string): void {
		if (this.input) {
			this.input.setAttribute('placeholder', placeHolder);
			this.input.title = placeHolder;
		}
	}

	public setAriaLabel(label: string): void {
		this.ariaLabel = label;

		if (this.input) {
			if (label) {
				this.input.setAttribute('aria-label', this.ariaLabel);
			} else {
				this.input.removeAttribute('aria-label');
			}
		}
	}

	public get mirrorElement(): HTMLElement {
		return this.mirror;
	}

	public get inputElement(): HTMLInputElement {
		return this.input;
	}

	public get value(): string {
		return this.input.value;
	}

	public set value(newValue: string) {
		if (this.input.value !== newValue) {
			this.input.value = newValue;
			this.onValueChange();
		}
	}

	public get height(): number {
		return this.cachedHeight === null ? dom.getTotalHeight(this.element) : this.cachedHeight;
	}

	public focus(): void {
		this.input.focus();
	}

	public blur(): void {
		this.input.blur();
	}

	public hasFocus(): boolean {
		return document.activeElement === this.input;
	}

	public select(range: IRange | null = null): void {
		this.input.select();

		if (range) {
			this.input.setSelectionRange(range.start, range.end);
		}
	}

	public enable(): void {
		this.input.removeAttribute('disabled');
	}

	public disable(): void {
		this.input.disabled = true;
		this._hideMessage();
	}

	public setEnabled(enabled: boolean): void {
		if (enabled) {
			this.enable();
		} else {
			this.disable();
		}
	}

	public get width(): number {
		return dom.getTotalWidth(this.input);
	}

	public set width(width: number) {
		this.input.style.width = width + 'px';
		if (this.mirror) {
			this.mirror.style.width = width + 'px';
		}
	}

	public showMessage(message: IMessage, force?: boolean): void {
		this.message = message;

		dom.removeClass(this.element, 'idle');
		dom.removeClass(this.element, 'info');
		dom.removeClass(this.element, 'warning');
		dom.removeClass(this.element, 'error');
		dom.addClass(this.element, this.classForType(message.type));

		const styles = this.stylesForType(this.message.type);
		this.element.style.border = styles.border ? `1px solid ${styles.border}` : null;

		// ARIA Support
		let alertText: string;
		if (message.type === MessageType.ERROR) {
			alertText = nls.localize('alertErrorMessage', "Error: {0}", message.content);
		} else if (message.type === MessageType.WARNING) {
			alertText = nls.localize('alertWarningMessage', "Warning: {0}", message.content);
		} else {
			alertText = nls.localize('alertInfoMessage', "Info: {0}", message.content);
		}

		aria.alert(alertText);

		if (this.hasFocus() || force) {
			this._showMessage();
		}
	}

	public hideMessage(): void {
		this.message = null;

		dom.removeClass(this.element, 'info');
		dom.removeClass(this.element, 'warning');
		dom.removeClass(this.element, 'error');
		dom.addClass(this.element, 'idle');

		this._hideMessage();
		this.applyStyles();
	}

	public isInputValid(): boolean {
		return !!this.validation && !this.validation(this.value);
	}

	public validate(): boolean {
		let errorMsg: IMessage | null = null;

		if (this.validation) {
			errorMsg = this.validation(this.value);

			// {{SQL CARBON EDIT}}
			if (!errorMsg && this.options.useDefaultValidation && this.inputElement.validationMessage) {
				errorMsg = {
					content: this.inputElement.validationMessage,
					type: MessageType.ERROR
				};
			}

			if (errorMsg) {
				this.inputElement.setAttribute('aria-invalid', 'true');
				this.showMessage(errorMsg);
			}
			else if (this.inputElement.hasAttribute('aria-invalid')) {
				this.inputElement.removeAttribute('aria-invalid');
				this.hideMessage();
			}
		}

		// {{SQL CARBON EDIT}} Canidate for addition to vscode
		return errorMsg ? errorMsg.type !== MessageType.ERROR : true;
	}

	public stylesForType(type: MessageType | undefined): { border: Color | undefined; background: Color | undefined; foreground: Color | undefined } {
		switch (type) {
			case MessageType.INFO: return { border: this.inputValidationInfoBorder, background: this.inputValidationInfoBackground, foreground: this.inputValidationInfoForeground };
			case MessageType.WARNING: return { border: this.inputValidationWarningBorder, background: this.inputValidationWarningBackground, foreground: this.inputValidationWarningForeground };
			default: return { border: this.inputValidationErrorBorder, background: this.inputValidationErrorBackground, foreground: this.inputValidationErrorForeground };
		}
	}

	private classForType(type: MessageType | undefined): string {
		switch (type) {
			case MessageType.INFO: return 'info';
			case MessageType.WARNING: return 'warning';
			default: return 'error';
		}
	}

	private _showMessage(): void {
		// {{SQL CARBON EDIT}} Candidate for addition to vscode
		if (!this.contextViewProvider || !this.message || !this.showValidationMessage) {
			return;
		}

		let div: HTMLElement;
		let layout = () => div.style.width = dom.getTotalWidth(this.element) + 'px';

		this.contextViewProvider.showContextView({
			getAnchor: () => this.element,
			anchorAlignment: AnchorAlignment.RIGHT,
			render: (container: HTMLElement) => {
				if (!this.message) {
					return null;
				}

				div = dom.append(container, $('.monaco-inputbox-container'));
				layout();

				const renderOptions: RenderOptions = {
					inline: true,
					className: 'monaco-inputbox-message'
				};

				const spanElement = (this.message.formatContent
					? renderFormattedText(this.message.content, renderOptions)
					: renderText(this.message.content, renderOptions));
				dom.addClass(spanElement, this.classForType(this.message.type));

				const styles = this.stylesForType(this.message.type);
				spanElement.style.backgroundColor = styles.background ? styles.background.toString() : null;
				spanElement.style.color = styles.foreground ? styles.foreground.toString() : null;
				spanElement.style.border = styles.border ? `1px solid ${styles.border}` : null;

				dom.append(div, spanElement);

				return null;
			},
			onHide: () => {
				this.state = 'closed';
			},
			layout: layout
		});

		this.state = 'open';
	}

	private _hideMessage(): void {
		if (!this.contextViewProvider) {
			return;
		}

		if (this.state === 'open') {
			this.contextViewProvider.hideContextView();
		}

		this.state = 'idle';
	}

	private onValueChange(): void {
		this._onDidChange.fire(this.value);

		this.validate();
		this.updateMirror();

		if (this.state === 'open' && this.contextViewProvider) {
			this.contextViewProvider.layout();
		}
	}

	private updateMirror(): void {
		if (!this.mirror) {
			return;
		}

		const value = this.value || this.placeholder;
		const lastCharCode = value.charCodeAt(value.length - 1);
		const suffix = lastCharCode === 10 ? ' ' : '';
		const mirrorTextContent = value + suffix;

		if (mirrorTextContent) {
			this.mirror.textContent = value + suffix;
		} else {
			this.mirror.innerHTML = '&nbsp;';
		}

		this.layout();
	}

	public style(styles: IInputBoxStyles): void {
		this.inputBackground = styles.inputBackground;
		this.inputForeground = styles.inputForeground;
		this.inputBorder = styles.inputBorder;

		this.inputValidationInfoBackground = styles.inputValidationInfoBackground;
		this.inputValidationInfoForeground = styles.inputValidationInfoForeground;
		this.inputValidationInfoBorder = styles.inputValidationInfoBorder;
		this.inputValidationWarningBackground = styles.inputValidationWarningBackground;
		this.inputValidationWarningForeground = styles.inputValidationWarningForeground;
		this.inputValidationWarningBorder = styles.inputValidationWarningBorder;
		this.inputValidationErrorBackground = styles.inputValidationErrorBackground;
		this.inputValidationErrorForeground = styles.inputValidationErrorForeground;
		this.inputValidationErrorBorder = styles.inputValidationErrorBorder;

		this.applyStyles();
	}

	protected applyStyles(): void {
		if (this.element) {
			const background = this.inputBackground ? this.inputBackground.toString() : null;
			const foreground = this.inputForeground ? this.inputForeground.toString() : null;
			const border = this.inputBorder ? this.inputBorder.toString() : null;

			this.element.style.backgroundColor = background;
			this.element.style.color = foreground;
			this.input.style.backgroundColor = background;
			this.input.style.color = foreground;

			this.element.style.borderWidth = border ? '1px' : null;
			this.element.style.borderStyle = border ? 'solid' : null;
			this.element.style.borderColor = border;
		}
	}

	public layout(): void {
		if (!this.mirror) {
			return;
		}

		const previousHeight = this.cachedHeight;
		this.cachedHeight = dom.getTotalHeight(this.mirror);

		if (previousHeight !== this.cachedHeight) {
			this.input.style.height = this.cachedHeight + 'px';
			this._onDidHeightChange.fire(this.cachedHeight);
		}
	}

	public dispose(): void {
		this._hideMessage();

		this.element = null!; // StrictNullOverride: nulling out ok in dispose
		this.input = null!; // StrictNullOverride: nulling out ok in dispose
		this.contextViewProvider = undefined;
		this.message = null;
		this.validation = undefined;
		this.state = null!; // StrictNullOverride: nulling out ok in dispose
		this.actionbar = undefined;

		super.dispose();
	}
}

export interface IHistoryInputOptions extends IInputOptions {
	history: string[];
}

export class HistoryInputBox extends InputBox implements IHistoryNavigationWidget {

	private readonly history: HistoryNavigator<string>;

	constructor(container: HTMLElement, contextViewProvider: IContextViewProvider | undefined, options: IHistoryInputOptions) {
		super(container, contextViewProvider, options);
		this.history = new HistoryNavigator<string>(options.history, 100);
	}

	public addToHistory(): void {
		if (this.value && this.value !== this.getCurrentValue()) {
			this.history.add(this.value);
		}
	}

	public getHistory(): string[] {
		return this.history.getHistory();
	}

	public showNextValue(): void {
		if (!this.history.has(this.value)) {
			this.addToHistory();
		}

		let next = this.getNextValue();
		if (next) {
			next = next === this.value ? this.getNextValue() : next;
		}

		if (next) {
			this.value = next;
			aria.status(this.value);
		}
	}

	public showPreviousValue(): void {
		if (!this.history.has(this.value)) {
			this.addToHistory();
		}

		let previous = this.getPreviousValue();
		if (previous) {
			previous = previous === this.value ? this.getPreviousValue() : previous;
		}

		if (previous) {
			this.value = previous;
			aria.status(this.value);
		}
	}

	public clearHistory(): void {
		this.history.clear();
	}

	private getCurrentValue(): string | null {
		let currentValue = this.history.current();
		if (!currentValue) {
			currentValue = this.history.last();
			this.history.next();
		}
		return currentValue;
	}

	private getPreviousValue(): string | null {
		return this.history.previous() || this.history.first();
	}

	private getNextValue(): string | null {
		return this.history.next() || this.history.last();
	}
}<|MERGE_RESOLUTION|>--- conflicted
+++ resolved
@@ -28,16 +28,13 @@
 	readonly type?: string;
 	readonly validationOptions?: IInputValidationOptions;
 	readonly flexibleHeight?: boolean;
-<<<<<<< HEAD
-	readonly actions?: IAction[];
+	readonly actions?: ReadonlyArray<IAction>;
+
 
 	// {{SQL CARBON EDIT}} Candidate for addition to vscode
 	readonly min?: string;
 	readonly max?: string;
 	readonly useDefaultValidation?: boolean;
-=======
-	readonly actions?: ReadonlyArray<IAction>;
->>>>>>> 9f6de388
 }
 
 export interface IInputBoxStyles {
