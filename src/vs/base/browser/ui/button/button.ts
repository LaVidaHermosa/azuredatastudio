--- conflicted
+++ resolved
@@ -204,14 +204,8 @@
 		}
 	}
 
-<<<<<<< HEAD
-	// {{SQL CARBON EDIT}}
-	set icon(iconClassName: string) {
-		this._element.classList.add(...iconClassName.split(' '));
-=======
 	set icon(icon: CSSIcon) {
 		this._element.classList.add(...icon.classNames.split(' '));
->>>>>>> 2c306f76
 	}
 
 	set enabled(value: boolean) {
