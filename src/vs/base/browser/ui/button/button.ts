--- conflicted
+++ resolved
@@ -190,13 +190,9 @@
 		}
 	}
 
-	// {{SQL CARBON EDIT}} from addClass to addClasses to support multiple classes @todo anthonydresser 4/12/19 invesitgate a better way to do this.
+	// {{SQL CARBON EDIT}}
 	set icon(iconClassName: string) {
-<<<<<<< HEAD
-		DOM.addClasses(this._element, ...iconClassName.split(' '));
-=======
-		this._element.classList.add(iconClassName);
->>>>>>> d2e10aba
+		this._element.classList.add(...iconClassName.split(' '));
 	}
 
 	set enabled(value: boolean) {
