--- conflicted
+++ resolved
@@ -1421,19 +1421,8 @@
  * Hooks dompurify using `afterSanitizeAttributes` to check that all `href` and `src`
  * attributes are valid.
  */
-<<<<<<< HEAD
-export function safeInnerHtml(node: HTMLElement, value: string, allowUnknownProtocols: boolean = false): void { // {{SQL CARBON EDIT}} - add allow unknown schemas parameter
-	const options: dompurify.Config = {
-		ALLOWED_TAGS: ['a', 'button', 'blockquote', 'code', 'div', 'h1', 'h2', 'h3', 'h4', 'h5', 'h6', 'hr', 'i', 'img', 'input', 'label', 'li', 'p', 'pre', 'select', 'small', 'span', 'strong', 'textarea', 'ul', 'ol'], // {{SQL CARBON EDIT}} Add i & img tags for welcome page support
-		ALLOWED_ATTR: ['href', 'data-href', 'data-command', 'target', 'title', 'name', 'src', 'alt', 'class', 'id', 'role', 'tabindex', 'style', 'data-code', 'width', 'height', 'align', 'x-dispatch', 'required', 'checked', 'placeholder', 'type', 'aria-label'], // {{SQL CARBON EDIT}} Add aria-label
-		RETURN_DOM: false,
-		RETURN_DOM_FRAGMENT: false,
-		ALLOW_UNKNOWN_PROTOCOLS: allowUnknownProtocols
-	};
-=======
 export function hookDomPurifyHrefAndSrcSanitizer(allowedProtocols: readonly string[], allowDataImages = false): IDisposable {
 	// https://github.com/cure53/DOMPurify/blob/main/demos/hooks-scheme-allowlist.html
->>>>>>> 559e9bee
 
 	// build an anchor to map URLs to
 	const anchor = document.createElement('a');
@@ -1474,12 +1463,13 @@
 /**
  * Sanitizes the given `value` and reset the given `node` with it.
  */
-export function safeInnerHtml(node: HTMLElement, value: string): void {
+export function safeInnerHtml(node: HTMLElement, value: string, allowUnknownProtocols: boolean = false): void { // {{SQL CARBON EDIT}} - add allow unknown schemas parameter
 	const options: dompurify.Config = {
-		ALLOWED_TAGS: ['a', 'button', 'blockquote', 'code', 'div', 'h1', 'h2', 'h3', 'h4', 'h5', 'h6', 'hr', 'input', 'label', 'li', 'p', 'pre', 'select', 'small', 'span', 'strong', 'textarea', 'ul', 'ol'],
-		ALLOWED_ATTR: ['href', 'data-href', 'data-command', 'target', 'title', 'name', 'src', 'alt', 'class', 'id', 'role', 'tabindex', 'style', 'data-code', 'width', 'height', 'align', 'x-dispatch', 'required', 'checked', 'placeholder', 'type'],
+		ALLOWED_TAGS: ['a', 'button', 'blockquote', 'code', 'div', 'h1', 'h2', 'h3', 'h4', 'h5', 'h6', 'hr', 'i', 'img', 'input', 'label', 'li', 'p', 'pre', 'select', 'small', 'span', 'strong', 'textarea', 'ul', 'ol'], // {{SQL CARBON EDIT}} Add i & img tags for welcome page support
+		ALLOWED_ATTR: ['href', 'data-href', 'data-command', 'target', 'title', 'name', 'src', 'alt', 'class', 'id', 'role', 'tabindex', 'style', 'data-code', 'width', 'height', 'align', 'x-dispatch', 'required', 'checked', 'placeholder', 'type', 'aria-label'], // {{SQL CARBON EDIT}} Add aria-label
 		RETURN_DOM: false,
 		RETURN_DOM_FRAGMENT: false,
+		ALLOW_UNKNOWN_PROTOCOLS: allowUnknownProtocols
 	};
 
 	const hook = hookDomPurifyHrefAndSrcSanitizer(defaultSafeProtocols);
