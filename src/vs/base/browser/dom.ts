--- conflicted
+++ resolved
@@ -25,7 +25,6 @@
 }
 
 /**
-<<<<<<< HEAD
  * @deprecated use `node.remove()` instead
  */
 export function removeNode(node: HTMLElement): void {
@@ -41,10 +40,6 @@
 	node.innerHTML = value as unknown as string;
 }
 
-=======
- * @deprecated Use node.isConnected directly
- */
->>>>>>> 1e44ae5d
 export function isInDOM(node: Node | null): boolean {
 	return node?.isConnected ?? false;
 }
