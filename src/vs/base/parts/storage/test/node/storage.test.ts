--- conflicted
+++ resolved
@@ -222,87 +222,72 @@
 		await storage.close();
 	});
 
-<<<<<<< HEAD
 	test.skip('conflicting updates', async () => { // {{SQL CARBON EDIT}} test is disabled due to failures
 		let storage = new Storage(new SQLiteStorageDatabase(join(testDir, 'storage.db')));
 		await storage.init();
-=======
-	test('conflicting updates', () => {
-		return runWithFakedTimers({}, async function () {
-			let storage = new Storage(new SQLiteStorageDatabase(join(testDir, 'storage.db')));
-			await storage.init();
->>>>>>> 65a6230a
-
-			let changes = new Set<string>();
-			storage.onDidChangeStorage(key => {
-				changes.add(key);
-			});
-
-			const set1Promise = storage.set('foo', 'bar1');
-			const set2Promise = storage.set('foo', 'bar2');
-			const set3Promise = storage.set('foo', 'bar3');
-
-			let flushPromiseResolved = false;
-			storage.whenFlushed().then(() => flushPromiseResolved = true);
-
-			strictEqual(storage.get('foo'), 'bar3');
-			strictEqual(changes.size, 1);
-			ok(changes.has('foo'));
-
-			let setPromiseResolved = false;
-			await Promise.all([set1Promise, set2Promise, set3Promise]).then(() => setPromiseResolved = true);
-			ok(setPromiseResolved);
-			ok(flushPromiseResolved);
-
-			changes = new Set<string>();
-
-			const set4Promise = storage.set('bar', 'foo');
-			const delete1Promise = storage.delete('bar');
-
-			ok(!storage.get('bar'));
-
-			strictEqual(changes.size, 1);
-			ok(changes.has('bar'));
-
-			let setAndDeletePromiseResolved = false;
-			await Promise.all([set4Promise, delete1Promise]).then(() => setAndDeletePromiseResolved = true);
-			ok(setAndDeletePromiseResolved);
-
-			await storage.close();
-		});
-	});
-
-<<<<<<< HEAD
+
+		let changes = new Set<string>();
+		storage.onDidChangeStorage(key => {
+			changes.add(key);
+		});
+
+		const set1Promise = storage.set('foo', 'bar1');
+		const set2Promise = storage.set('foo', 'bar2');
+		const set3Promise = storage.set('foo', 'bar3');
+
+		let flushPromiseResolved = false;
+		storage.whenFlushed().then(() => flushPromiseResolved = true);
+
+		strictEqual(storage.get('foo'), 'bar3');
+		strictEqual(changes.size, 1);
+		ok(changes.has('foo'));
+
+		let setPromiseResolved = false;
+		await Promise.all([set1Promise, set2Promise, set3Promise]).then(() => setPromiseResolved = true);
+		ok(setPromiseResolved);
+		ok(flushPromiseResolved);
+
+		changes = new Set<string>();
+
+		const set4Promise = storage.set('bar', 'foo');
+		const delete1Promise = storage.delete('bar');
+
+		ok(!storage.get('bar'));
+
+		strictEqual(changes.size, 1);
+		ok(changes.has('bar'));
+
+		let setAndDeletePromiseResolved = false;
+		await Promise.all([set4Promise, delete1Promise]).then(() => setAndDeletePromiseResolved = true);
+		ok(setAndDeletePromiseResolved);
+
+		await storage.close();
+	});
+
 	test.skip('corrupt DB recovers', async () => { // {{SQL CARBON EDIT}} test is disabled due to failures
 		const storageFile = join(testDir, 'storage.db');
-=======
-	test('corrupt DB recovers', async () => {
-		return runWithFakedTimers({}, async function () {
-			const storageFile = join(testDir, 'storage.db');
->>>>>>> 65a6230a
-
-			let storage = new Storage(new SQLiteStorageDatabase(storageFile));
-			await storage.init();
-
-			await storage.set('bar', 'foo');
-
-			await Promises.writeFile(storageFile, 'This is a broken DB');
-
-			await storage.set('foo', 'bar');
-
-			strictEqual(storage.get('bar'), 'foo');
-			strictEqual(storage.get('foo'), 'bar');
-
-			await storage.close();
-
-			storage = new Storage(new SQLiteStorageDatabase(storageFile));
-			await storage.init();
-
-			strictEqual(storage.get('bar'), 'foo');
-			strictEqual(storage.get('foo'), 'bar');
-
-			await storage.close();
-		});
+
+		let storage = new Storage(new SQLiteStorageDatabase(storageFile));
+		await storage.init();
+
+		await storage.set('bar', 'foo');
+
+		await Promises.writeFile(storageFile, 'This is a broken DB');
+
+		await storage.set('foo', 'bar');
+
+		strictEqual(storage.get('bar'), 'foo');
+		strictEqual(storage.get('foo'), 'bar');
+
+		await storage.close();
+
+		storage = new Storage(new SQLiteStorageDatabase(storageFile));
+		await storage.init();
+
+		strictEqual(storage.get('bar'), 'foo');
+		strictEqual(storage.get('foo'), 'bar');
+
+		await storage.close();
 	});
 });
 
