/*---------------------------------------------------------------------------------------------
 *  Copyright (c) Microsoft Corporation. All rights reserved.
 *  Licensed under the Source EULA. See License.txt in the project root for license information.
 *--------------------------------------------------------------------------------------------*/

import {
	createMainContextProxyIdentifier as createMainId,
	createExtHostContextProxyIdentifier as createExtId
} from 'vs/workbench/services/extensions/common/proxyIdentifier';
import { UriComponents } from 'vs/base/common/uri';

import { IDisposable } from 'vs/base/common/lifecycle';

import * as azdata from 'azdata';
import * as vscode from 'vscode';

import { ITreeComponentItem } from 'sql/workbench/common/views';
import { ITaskHandlerDescription } from 'sql/platform/tasks/common/tasks';
import {
	IItemConfig, IComponentShape, IModelViewDialogDetails, IModelViewTabDetails, IModelViewButtonDetails,
	IModelViewWizardDetails, IModelViewWizardPageDetails, INotebookManagerDetails, INotebookSessionDetails,
	INotebookKernelDetails, INotebookFutureDetails, FutureMessageType, INotebookFutureDone, ISingleNotebookEditOperation,
	NotebookChangeKind
} from 'sql/workbench/api/common/sqlExtHostTypes';
import { EditorViewColumn } from 'vs/workbench/api/common/shared/editor';
import { IUndoStopOptions } from 'vs/workbench/api/common/extHost.protocol';
import { IExtensionDescription } from 'vs/platform/extensions/common/extensions';
import { IQueryEvent } from 'sql/platform/query/common/queryModel';

export interface ExtHostAccountManagementShape {
	$autoOAuthCancelled(handle: number): Thenable<void>;
	$clear(handle: number, accountKey: azdata.AccountKey): Thenable<void>;
	$getSecurityToken(account: azdata.Account, resource?: azdata.AzureResource): Thenable<{}>;
	$initialize(handle: number, restoredAccounts: azdata.Account[]): Thenable<azdata.Account[]>;
	$prompt(handle: number): Thenable<azdata.Account | azdata.PromptFailedResult>;
	$refresh(handle: number, account: azdata.Account): Thenable<azdata.Account | azdata.PromptFailedResult>;
	$accountsChanged(handle: number, accounts: azdata.Account[]): Thenable<void>;
}

export interface ExtHostConnectionManagementShape {
	$onConnectionEvent(handle: number, type: azdata.connection.ConnectionEventType, ownerUri: string, profile: azdata.IConnectionProfile): void;
}

export interface ExtHostDataProtocolShape {

	/**
	 * Establish a connection to a data source using the provided ConnectionInfo instance.
	 */
	$connect(handle: number, connectionUri: string, connection: azdata.ConnectionInfo): Thenable<boolean>;

	/**
	 * Disconnect from a data source using the provided connectionUri string.
	 */
	$disconnect(handle: number, connectionUri: string): Thenable<boolean>;

	/**
	 * Cancel a connection to a data source using the provided connectionUri string.
	 */
	$cancelConnect(handle: number, connectionUri: string): Thenable<boolean>;

	/**
	 * Change the database for the connection.
	 */
	$changeDatabase(handle: number, connectionUri: string, newDatabase: string): Thenable<boolean>;

	/**
	 * List databases for a data source using the provided connectionUri string.
	 * @param handle the handle to use when looking up a provider
	 * @param connectionUri URI identifying a connected resource
	 */
	$listDatabases(handle: number, connectionUri: string): Thenable<azdata.ListDatabasesResult>;

	/**
	 * Get the connection string for the connection specified by connectionUri
	 * @param handle the handle to use when looking up a provider
	 * @param connectionUri URI identifying a connected resource
	 */
	$getConnectionString(handle: number, connectionUri: string, includePassword: boolean): Thenable<string>;

	/**
	 * Serialize connection string
	 * @param handle the handle to use when looking up a provider
	 * @param connectionString the connection string to serialize
	 */
	$buildConnectionInfo(handle: number, connectionString: string): Thenable<azdata.ConnectionInfo>;

	/**
	 * Notifies all listeners on the Extension Host side that a language change occurred
	 * for a dataprotocol language. The sub-flavor is the specific implementation used for query
	 * and other events
	 * @param params information on what URI was changed and the new language
	 */
	$languageFlavorChanged(params: azdata.DidChangeLanguageFlavorParams): void;

	/**
	 * Callback when a connection request has completed
	 */
	$onConnectComplete(handle: number, connectionInfoSummary: azdata.ConnectionInfoSummary): void;

	/**
	 * Callback when a IntelliSense cache has been built
	 */
	$onIntelliSenseCacheComplete(handle: number, connectionUri: string): void;

	$getServerCapabilities(handle: number, client: azdata.DataProtocolClientCapabilities): Thenable<azdata.DataProtocolServerCapabilities>;

	$getConnectionIconId(handle: number, connection: azdata.IConnectionProfile, serverInfo: azdata.ServerInfo): Thenable<string>;

	/**
	 * Metadata service methods
	 *
	 */
	$getMetadata(handle: number, connectionUri: string): Thenable<azdata.ProviderMetadata>;

	$getDatabases(handle: number, connectionUri: string): Thenable<string[]>;

	$getTableInfo(handle: number, connectionUri: string, metadata: azdata.ObjectMetadata): Thenable<azdata.ColumnMetadata[]>;

	$getViewInfo(handle: number, connectionUri: string, metadata: azdata.ObjectMetadata): Thenable<azdata.ColumnMetadata[]>;

	/**
	 * Object Explorer
	 */
	$createObjectExplorerSession(handle: number, connInfo: azdata.ConnectionInfo): Thenable<azdata.ObjectExplorerSessionResponse>;

	$expandObjectExplorerNode(handle: number, nodeInfo: azdata.ExpandNodeInfo): Thenable<boolean>;

	$refreshObjectExplorerNode(handle: number, nodeInfo: azdata.ExpandNodeInfo): Thenable<boolean>;

	$closeObjectExplorerSession(handle: number, closeSessionInfo: azdata.ObjectExplorerCloseSessionInfo): Thenable<azdata.ObjectExplorerCloseSessionResponse>;

	$findNodes(handle: number, findNodesInfo: azdata.FindNodesInfo): Thenable<azdata.ObjectExplorerFindNodesResponse>;

	$createObjectExplorerNodeProviderSession(handle: number, sessionInfo: azdata.ObjectExplorerSession): Thenable<boolean>;

	$handleSessionClose(handle: number, closeSessionInfo: azdata.ObjectExplorerCloseSessionInfo): void;

	/**
	 * Tasks
	 */
	$getAllTasks(handle: number, listTasksParams: azdata.ListTasksParams): Thenable<azdata.ListTasksResponse>;
	$cancelTask(handle: number, cancelTaskParams: azdata.CancelTaskParams): Thenable<boolean>;

	/**
	 * Scripting methods
	 */
	$scriptAsOperation(handle: number, connectionUri: string, operation: azdata.ScriptOperation, metadata: azdata.ObjectMetadata, paramDetails: azdata.ScriptingParamDetails): Thenable<azdata.ScriptingResult>;

	/**
	 * Cancels the currently running query for a URI
	 */
	$cancelQuery(handle: number, ownerUri: string): Thenable<azdata.QueryCancelResult>;

	/**
	 * Runs a query for a text selection inside a document
	 */
	$runQuery(handle: number, ownerUri: string, selection: azdata.ISelectionData, runOptions?: azdata.ExecutionPlanOptions): Thenable<void>;
	/**
	 * Runs the current SQL statement query for a text document
	 */
	$runQueryStatement(handle: number, ownerUri: string, line: number, column: number): Thenable<void>;
	/**
	 * Runs a query for a provided query
	 */
	$runQueryString(handle: number, ownerUri: string, queryString: string): Thenable<void>;
	/**
	 * Runs a query for a provided query and returns result
	 */
	$runQueryAndReturn(handle: number, ownerUri: string, queryString: string): Thenable<azdata.SimpleExecuteResult>;
	/**
	 * Parses a T-SQL string without actually executing it
	 */
	$parseSyntax(handle: number, ownerUri: string, query: string): Thenable<azdata.SyntaxParseResult>;
	/**
	 * Gets a subset of rows in a result set in order to display in the UI
	 */
	$getQueryRows(handle: number, rowData: azdata.QueryExecuteSubsetParams): Thenable<azdata.QueryExecuteSubsetResult>;
	/**
	 * Sets the query execution options for a query editor document
	 */
	$setQueryExecutionOptions(handle: number, ownerUri: string, options: azdata.QueryExecutionOptions): Thenable<void>;

	/**
	 * Disposes the cached information regarding a query
	 */
	$disposeQuery(handle: number, ownerUri: string): Thenable<void>;

	/**
	 * Refreshes the IntelliSense cache
	 */
	$rebuildIntelliSenseCache(handle: number, ownerUri: string): Thenable<void>;

	/**
	 * Callback when a query has completed
	 */
	$onQueryComplete(handle: number, result: azdata.QueryExecuteCompleteNotificationResult): void;
	/**
	 * Callback when a batch has started. This enables the UI to display when batch execution has started
	 */
	$onBatchStart(handle: number, batchInfo: azdata.QueryExecuteBatchNotificationParams): void;
	/**
	 * Callback when a batch is complete. This includes updated information on result sets, time to execute, and
	 * other relevant batch information
	 */
	$onBatchComplete(handle: number, batchInfo: azdata.QueryExecuteBatchNotificationParams): void;
	/**
	 * Callback when a result set has been returned from query execution and can be displayed
	 */
	$onResultSetAvailable(handle: number, resultSetInfo: azdata.QueryExecuteResultSetNotificationParams): void;

	/**
	 * Callback when a message generated during query execution is issued
	 */
	$onQueryMessage(handle: number, message: azdata.QueryExecuteMessageParams): void;

	/**
	 * Requests saving of the results from a result set into a specific format (CSV, JSON, Excel)
	 */
	$saveResults(handle: number, requestParams: azdata.SaveResultsRequestParams): Thenable<azdata.SaveResultRequestResult>;

	/**
	 * Commits all pending edits in an edit session
	 */
	$commitEdit(handle: number, ownerUri: string): Thenable<void>;

	/**
	 * Creates a new row in the edit session
	 */
	$createRow(handle: number, ownerUri: string): Thenable<azdata.EditCreateRowResult>;

	/**
	 * Marks the selected row for deletion in the edit session
	 */
	$deleteRow(handle: number, ownerUri: string, rowId: number): Thenable<void>;

	/**
	 * Initializes a new edit data session for the requested table/view
	 */
	$initializeEdit(handle: number, ownerUri: string, schemaName: string, objectName: string, objectType: string, rowLimit: number, queryString: string): Thenable<void>;

	/**
	 * Reverts any pending changes for the requested cell and returns the original value
	 */
	$revertCell(handle: number, ownerUri: string, rowId: number, columnId: number): Thenable<azdata.EditRevertCellResult>;

	/**
	 * Reverts any pending changes for the requested row
	 */
	$revertRow(handle: number, ownerUri: string, rowId: number): Thenable<void>;

	/**
	 * Updates a cell value in the requested row. Returns if there are any corrections to the value
	 */
	$updateCell(handle: number, ownerUri: string, rowId: number, columId: number, newValue: string): Thenable<azdata.EditUpdateCellResult>;

	/**
	 * Gets a subset of rows in a result set, merging pending edit changes in order to display in the UI
	 */
	$getEditRows(handle: number, rowData: azdata.EditSubsetParams): Thenable<azdata.EditSubsetResult>;

	/**
	 * Diposes an initialized edit session and cleans up pending edits
	 */
	$disposeEdit(handle: number, ownerUri: string): Thenable<void>;

	/**
	 * Create a new database on the provided connection
	 */
	$createDatabase(handle: number, connectionUri: string, database: azdata.DatabaseInfo): Thenable<azdata.CreateDatabaseResponse>;

	/**
	 * Get the default database prototype
	 */
	$getDefaultDatabaseInfo(handle: number, connectionUri: string): Thenable<azdata.DatabaseInfo>;

	/**
	 * Get the database info
	 */
	$getDatabaseInfo(handle: number, connectionUri: string): Thenable<azdata.DatabaseInfo>;

	/**
	 * Create a new login on the provided connection
	 */
	$createLogin(handle: number, connectionUri: string, login: azdata.LoginInfo): Thenable<azdata.CreateLoginResponse>;

	/**
	 * Backup a database
	 */
	$backup(handle: number, connectionUri: string, backupInfo: { [key: string]: any }, taskExecutionMode: azdata.TaskExecutionMode): Thenable<azdata.BackupResponse>;

	/**
	 * Get the extended database prototype
	 */
	$getBackupConfigInfo(handle: number, connectionUri: string): Thenable<azdata.BackupConfigInfo>;

	/**
	 * Restores a database
	 */
	$restore(handle: number, connectionUri: string, restoreInfo: azdata.RestoreInfo): Thenable<azdata.RestoreResponse>;

	/**
	 * Gets a plan for restoring a database
	 */
	$getRestorePlan(handle: number, connectionUri: string, restoreInfo: azdata.RestoreInfo): Thenable<azdata.RestorePlanResponse>;

	/**
	 * Cancels a plan
	 */
	$cancelRestorePlan(handle: number, connectionUri: string, restoreInfo: azdata.RestoreInfo): Thenable<boolean>;

	/**
	 * Gets restore config Info
	 */
	$getRestoreConfigInfo(handle: number, connectionUri: string): Thenable<azdata.RestoreConfigInfo>;


	/**
	 * Open a file browser
	 */
	$openFileBrowser(handle: number, ownerUri: string, expandPath: string, fileFilters: string[], changeFilter: boolean): Thenable<boolean>;


	/**
	 * Expand a folder node
	 */
	$expandFolderNode(handle: number, ownerUri: string, expandPath: string): Thenable<boolean>;

	/**
	 * Validate selected file paths
	 */
	$validateFilePaths(handle: number, ownerUri: string, serviceType: string, selectedFiles: string[]): Thenable<boolean>;

	/**
	 * Close file browser
	 */
	$closeFileBrowser(handle: number, ownerUri: string): Thenable<azdata.FileBrowserCloseResponse>;

	/**
	 * Profiler Provider methods
	 */

	/**
	 * Create a profiler session
	 */
	$createSession(handle: number, sessionId: string, createStatement: string, template: azdata.ProfilerSessionTemplate): Thenable<boolean>;

	/**
	 * Start a profiler session
	 */
	$startSession(handle: number, sessionId: string, sessionName: string): Thenable<boolean>;

	/**
	 * Stop a profiler session
	 */
	$stopSession(handle: number, sessionId: string): Thenable<boolean>;

	/**
	 * Pause a profiler session
	 */
	$pauseSession(handle: number, sessionId: string): Thenable<boolean>;

	/**
	 * Get list of running XEvent sessions on the profiler session's target server
	 */
	$getXEventSessions(handle: number, sessionId: string): Thenable<string[]>;

	/**
	 * Disconnect a profiler session
	 */
	$disconnectSession(handle: number, sessionId: string): Thenable<boolean>;

	/**
	 * Get Agent Job list
	 */
	$getJobs(handle: number, ownerUri: string): Thenable<azdata.AgentJobsResult>;

	/**
	 * Get a Agent Job's history
	 */
	$getJobHistory(handle: number, ownerUri: string, jobID: string, jobName: string): Thenable<azdata.AgentJobHistoryResult>;

	/**
	 * Run an action on a Job
	 */
	$jobAction(handle: number, ownerUri: string, jobName: string, action: string): Thenable<azdata.ResultStatus>;

	/**
	 * Deletes a job
	 */
	$deleteJob(handle: number, ownerUri: string, job: azdata.AgentJobInfo): Thenable<azdata.ResultStatus>;

	/**
	 * Deletes a job step
	 */
	$deleteJobStep(handle: number, ownerUri: string, step: azdata.AgentJobStepInfo): Thenable<azdata.ResultStatus>;

	/**
<<<<<<< HEAD
	 * Get Agent Alerts list
	 */
	$getAlerts(handle: number, connectionUri: string): Thenable<azdata.AgentAlertsResult>;

	/**
	 * Deletes  an alert
	 */
	$deleteAlert(handle: number, connectionUri: string, alert: azdata.AgentAlertInfo): Thenable<azdata.ResultStatus>;

	/**
	 * Get Agent Oeprators list
	 */
	$getOperators(handle: number, connectionUri: string): Thenable<azdata.AgentOperatorsResult>;
=======
	 * Get Agent Notebook list
	 */
	$getNotebooks(handle: number, ownerUri: string): Thenable<azdata.AgentNotebooksResult> { throw ni(); }
>>>>>>> 02f49771

	/**
	 * Get a Agent Notebook's history
	 */
<<<<<<< HEAD
	$deleteOperator(handle: number, connectionUri: string, operator: azdata.AgentOperatorInfo): Thenable<azdata.ResultStatus>;
=======
	$getNotebookHistory(handle: number, ownerUri: string, jobID: string, jobName: string, targetDatabase: string): Thenable<azdata.AgentNotebookHistoryResult> { throw ni(); }
>>>>>>> 02f49771

	/**
	 * Get a Agent materialized notebook
	 */
<<<<<<< HEAD
	$getProxies(handle: number, connectionUri: string): Thenable<azdata.AgentProxiesResult>;
=======
	$getMaterializedNotebook(handle: number, ownerUri: string, targetDatabase: string, notebookMaterializedId: number): Thenable<azdata.AgentNotebookMaterializedResult> { throw ni(); }
>>>>>>> 02f49771

	/**
	 * Get a Agent Template notebook
	 */
<<<<<<< HEAD
	$deleteProxy(handle: number, connectionUri: string, proxy: azdata.AgentProxyInfo): Thenable<azdata.ResultStatus>;
=======
	$getTemplateNotebook(handle: number, ownerUri: string, targetDatabase: string, jobId: string): Thenable<azdata.AgentNotebookTemplateResult> { throw ni(); }
>>>>>>> 02f49771

	/**
	 * Deletes a notebook
	 */
<<<<<<< HEAD
	$getCredentials(handle: number, connectionUri: string): Thenable<azdata.GetCredentialsResult>;
=======
	$deleteNotebook(handle: number, ownerUri: string, notebook: azdata.AgentNotebookInfo): Thenable<azdata.ResultStatus> { throw ni(); }

	/**
	 * Update materialzied Notebook Name
	 */
	$updateNotebookMaterializedName(handle: number, ownerUri: string, agentNotebookHistory: azdata.AgentNotebookHistoryInfo, targetDatabase: string, name: string): Thenable<azdata.ResultStatus> { throw ni(); }

	/**
	 * Update materialzied Notebook Name
	 */
	$deleteMaterializedNotebook(handle: number, ownerUri: string, agentNotebookHistory: azdata.AgentNotebookHistoryInfo, targetDatabase: string): Thenable<azdata.ResultStatus> { throw ni(); }

	/**
	 * Update materialzied Notebook Pin
	 */
	$updateNotebookMaterializedPin(handle: number, ownerUri: string, agentNotebookHistory: azdata.AgentNotebookHistoryInfo, targetDatabase: string, pin: boolean): Thenable<azdata.ResultStatus> { throw ni(); }


	/**
	 * Get Agent Alerts list
	 */
	$getAlerts(handle: number, connectionUri: string): Thenable<azdata.AgentAlertsResult> { throw ni(); }

	/**
	 * Deletes  an alert
	 */
	$deleteAlert(handle: number, connectionUri: string, alert: azdata.AgentAlertInfo): Thenable<azdata.ResultStatus> { throw ni(); }

	/**
	 * Get Agent Oeprators list
	 */
	$getOperators(handle: number, connectionUri: string): Thenable<azdata.AgentOperatorsResult> { throw ni(); }

	/**
	 * Deletes  an operator
	 */
	$deleteOperator(handle: number, connectionUri: string, operator: azdata.AgentOperatorInfo): Thenable<azdata.ResultStatus> { throw ni(); }

	/**
	 * Get Agent Proxies list
	 */
	$getProxies(handle: number, connectionUri: string): Thenable<azdata.AgentProxiesResult> { throw ni(); }

	/**
	 * Deletes  a proxy
	 */
	$deleteProxy(handle: number, connectionUri: string, proxy: azdata.AgentProxyInfo): Thenable<azdata.ResultStatus> { throw ni(); }

	/**
	 * Get Agent Credentials list
	 */
	$getCredentials(handle: number, connectionUri: string): Thenable<azdata.GetCredentialsResult> { throw ni(); }
>>>>>>> 02f49771

	/**
	 * Serialization start request
	 */
	$startSerialization(handle: number, requestParams: azdata.SerializeDataStartRequestParams): Thenable<azdata.SerializeDataResult>;

	/**
	 * Serialization continuation request
	 */
	$continueSerialization(handle: number, requestParams: azdata.SerializeDataContinueRequestParams): Thenable<azdata.SerializeDataResult>;
}

/**
 * ResourceProvider extension host class.
 */
export interface ExtHostResourceProviderShape {
	/**
	 * Create a firewall rule
	 */
	$createFirewallRule(handle: number, account: azdata.Account, firewallRuleInfo: azdata.FirewallRuleInfo): Thenable<azdata.CreateFirewallRuleResponse>;

	/**
	 * Handle firewall rule
	 */
	$handleFirewallRule(handle: number, errorCode: number, errorMessage: string, connectionTypeId: string): Thenable<azdata.HandleFirewallRuleResponse>;

}

/**
 * Credential Management extension host class.
 */
export interface ExtHostCredentialManagementShape {
	$saveCredential(credentialId: string, password: string): Thenable<boolean>;

	$readCredential(credentialId: string): Thenable<azdata.Credential>;

	$deleteCredential(credentialId: string): Thenable<boolean>;
}

export interface MainThreadAccountManagementShape extends IDisposable {
	$registerAccountProvider(providerMetadata: azdata.AccountProviderMetadata, handle: number): Thenable<any>;
	$unregisterAccountProvider(handle: number): Thenable<any>;

	$beginAutoOAuthDeviceCode(providerId: string, title: string, message: string, userCode: string, uri: string): Thenable<void>;
	$endAutoOAuthDeviceCode(): void;

	$accountUpdated(updatedAccount: azdata.Account): void;

	$getAccountsForProvider(providerId: string): Thenable<azdata.Account[]>;
}

export interface MainThreadResourceProviderShape extends IDisposable {
	$registerResourceProvider(providerMetadata: azdata.ResourceProviderMetadata, handle: number): Thenable<any>;
	$unregisterResourceProvider(handle: number): Thenable<any>;
}

export interface MainThreadDataProtocolShape extends IDisposable {
	$registerConnectionProvider(providerId: string, handle: number): Promise<any>;
	$registerBackupProvider(providerId: string, handle: number): Promise<any>;
	$registerRestoreProvider(providerId: string, handle: number): Promise<any>;
	$registerScriptingProvider(providerId: string, handle: number): Promise<any>;
	$registerQueryProvider(providerId: string, handle: number): Promise<any>;
	$registerProfilerProvider(providerId: string, handle: number): Promise<any>;
	$registerObjectExplorerProvider(providerId: string, handle: number): Promise<any>;
	$registerObjectExplorerNodeProvider(providerId: string, supportedProviderId: string, group: string, handle: number): Promise<any>;
	$registerIconProvider(providerId: string, handle: number): Promise<any>;
	$registerMetadataProvider(providerId: string, handle: number): Promise<any>;
	$registerTaskServicesProvider(providerId: string, handle: number): Promise<any>;
	$registerFileBrowserProvider(providerId: string, handle: number): Promise<any>;
	$registerCapabilitiesServiceProvider(providerId: string, handle: number): Promise<any>;
	$registerAdminServicesProvider(providerId: string, handle: number): Promise<any>;
	$registerAgentServicesProvider(providerId: string, handle: number): Promise<any>;
	$registerSerializationProvider(providerId: string, handle: number): Promise<any>;
	$unregisterProvider(handle: number): Promise<any>;
	$onConnectionComplete(handle: number, connectionInfoSummary: azdata.ConnectionInfoSummary): void;
	$onIntelliSenseCacheComplete(handle: number, connectionUri: string): void;
	$onConnectionChangeNotification(handle: number, changedConnInfo: azdata.ChangedConnectionInfo): void;
	$onQueryComplete(handle: number, result: azdata.QueryExecuteCompleteNotificationResult): void;
	$onBatchStart(handle: number, batchInfo: azdata.QueryExecuteBatchNotificationParams): void;
	$onBatchComplete(handle: number, batchInfo: azdata.QueryExecuteBatchNotificationParams): void;
	$onResultSetAvailable(handle: number, resultSetInfo: azdata.QueryExecuteResultSetNotificationParams): void;
	$onResultSetUpdated(handle: number, resultSetInfo: azdata.QueryExecuteResultSetNotificationParams): void;
	$onQueryMessage(handle: number, message: azdata.QueryExecuteMessageParams): void;
	$onObjectExplorerSessionCreated(handle: number, message: azdata.ObjectExplorerSession): void;
	$onObjectExplorerSessionDisconnected(handle: number, message: azdata.ObjectExplorerSession): void;
	$onObjectExplorerNodeExpanded(providerId: string, message: azdata.ObjectExplorerExpandInfo): void;
	$onTaskCreated(handle: number, sessionResponse: azdata.TaskInfo): void;
	$onTaskStatusChanged(handle: number, sessionResponse: azdata.TaskProgressInfo): void;
	$onFileBrowserOpened(handle: number, response: azdata.FileBrowserOpenedParams): void;
	$onFolderNodeExpanded(handle: number, response: azdata.FileBrowserExpandedParams): void;
	$onFilePathsValidated(handle: number, response: azdata.FileBrowserValidatedParams): void;
	$onScriptingComplete(handle: number, message: azdata.ScriptingCompleteResult): void;
	$onSessionEventsAvailable(handle: number, response: azdata.ProfilerSessionEvents): void;
	$onSessionStopped(handle: number, response: azdata.ProfilerSessionStoppedParams): void;
	$onProfilerSessionCreated(handle: number, response: azdata.ProfilerSessionCreatedParams): void;
	$onJobDataUpdated(handle: Number): void;

	/**
	 * Callback when a session has completed initialization
	 */
	$onEditSessionReady(handle: number, ownerUri: string, success: boolean, message: string);
}

export interface MainThreadConnectionManagementShape extends IDisposable {
	$registerConnectionEventListener(handle: number, providerId: string): void;
	$getConnections(activeConnectionsOnly?: boolean): Thenable<azdata.connection.ConnectionProfile[]>;
	$getActiveConnections(): Thenable<azdata.connection.Connection[]>;
	$getCurrentConnection(): Thenable<azdata.connection.Connection>;
	$getCurrentConnectionProfile(): Thenable<azdata.connection.ConnectionProfile>;
	$getCredentials(connectionId: string): Thenable<{ [name: string]: string }>;
	$getServerInfo(connectedId: string): Thenable<azdata.ServerInfo>;
	$openConnectionDialog(providers: string[], initialConnectionProfile?: azdata.IConnectionProfile, connectionCompletionOptions?: azdata.IConnectionCompletionOptions): Thenable<azdata.connection.Connection>;
	$listDatabases(connectionId: string): Thenable<string[]>;
	$getConnectionString(connectionId: string, includePassword: boolean): Thenable<string>;
	$getUriForConnection(connectionId: string): Thenable<string>;
	$connect(connectionProfile: azdata.IConnectionProfile, saveConnection: boolean, showDashboard: boolean): Thenable<azdata.ConnectionResult>;
}

export interface MainThreadCredentialManagementShape extends IDisposable {
	$registerCredentialProvider(handle: number): Promise<any>;
	$unregisterCredentialProvider(handle: number): Promise<any>;
}

function ni() { return new Error('Not implemented'); }

// --- proxy identifiers

export const SqlMainContext = {
	// SQL entries
	MainThreadAccountManagement: createMainId<MainThreadAccountManagementShape>('MainThreadAccountManagement'),
	MainThreadConnectionManagement: createMainId<MainThreadConnectionManagementShape>('MainThreadConnectionManagement'),
	MainThreadCredentialManagement: createMainId<MainThreadCredentialManagementShape>('MainThreadCredentialManagement'),
	MainThreadDataProtocol: createMainId<MainThreadDataProtocolShape>('MainThreadDataProtocol'),
	MainThreadObjectExplorer: createMainId<MainThreadObjectExplorerShape>('MainThreadObjectExplorer'),
	MainThreadBackgroundTaskManagement: createMainId<MainThreadBackgroundTaskManagementShape>('MainThreadBackgroundTaskManagement'),
	MainThreadResourceProvider: createMainId<MainThreadResourceProviderShape>('MainThreadResourceProvider'),
	MainThreadModalDialog: createMainId<MainThreadModalDialogShape>('MainThreadModalDialog'),
	MainThreadTasks: createMainId<MainThreadTasksShape>('MainThreadTasks'),
	MainThreadDashboardWebview: createMainId<MainThreadDashboardWebviewShape>('MainThreadDashboardWebview'),
	MainThreadModelView: createMainId<MainThreadModelViewShape>('MainThreadModelView'),
	MainThreadDashboard: createMainId<MainThreadDashboardShape>('MainThreadDashboard'),
	MainThreadModelViewDialog: createMainId<MainThreadModelViewDialogShape>('MainThreadModelViewDialog'),
	MainThreadQueryEditor: createMainId<MainThreadQueryEditorShape>('MainThreadQueryEditor'),
	MainThreadNotebook: createMainId<MainThreadNotebookShape>('MainThreadNotebook'),
	MainThreadNotebookDocumentsAndEditors: createMainId<MainThreadNotebookDocumentsAndEditorsShape>('MainThreadNotebookDocumentsAndEditors'),
	MainThreadExtensionManagement: createMainId<MainThreadExtensionManagementShape>('MainThreadExtensionManagement')
};

export const SqlExtHostContext = {
	ExtHostAccountManagement: createExtId<ExtHostAccountManagementShape>('ExtHostAccountManagement'),
	ExtHostConnectionManagement: createExtId<ExtHostConnectionManagementShape>('ExtHostConnectionManagement'),
	ExtHostCredentialManagement: createExtId<ExtHostCredentialManagementShape>('ExtHostCredentialManagement'),
	ExtHostDataProtocol: createExtId<ExtHostDataProtocolShape>('ExtHostDataProtocol'),
	ExtHostObjectExplorer: createExtId<ExtHostObjectExplorerShape>('ExtHostObjectExplorer'),
	ExtHostResourceProvider: createExtId<ExtHostResourceProviderShape>('ExtHostResourceProvider'),
	ExtHostModalDialogs: createExtId<ExtHostModalDialogsShape>('ExtHostModalDialogs'),
	ExtHostTasks: createExtId<ExtHostTasksShape>('ExtHostTasks'),
	ExtHostBackgroundTaskManagement: createExtId<ExtHostBackgroundTaskManagementShape>('ExtHostBackgroundTaskManagement'),
	ExtHostDashboardWebviews: createExtId<ExtHostDashboardWebviewsShape>('ExtHostDashboardWebviews'),
	ExtHostModelView: createExtId<ExtHostModelViewShape>('ExtHostModelView'),
	ExtHostModelViewTreeViews: createExtId<ExtHostModelViewTreeViewsShape>('ExtHostModelViewTreeViews'),
	ExtHostDashboard: createExtId<ExtHostDashboardShape>('ExtHostDashboard'),
	ExtHostModelViewDialog: createExtId<ExtHostModelViewDialogShape>('ExtHostModelViewDialog'),
	ExtHostQueryEditor: createExtId<ExtHostQueryEditorShape>('ExtHostQueryEditor'),
	ExtHostNotebook: createExtId<ExtHostNotebookShape>('ExtHostNotebook'),
	ExtHostNotebookDocumentsAndEditors: createExtId<ExtHostNotebookDocumentsAndEditorsShape>('ExtHostNotebookDocumentsAndEditors'),
	ExtHostExtensionManagement: createExtId<ExtHostExtensionManagementShape>('ExtHostExtensionManagement')
};

export interface MainThreadDashboardShape extends IDisposable {

}

export interface ExtHostDashboardShape {
	$onDidOpenDashboard(dashboard: azdata.DashboardDocument): void;
	$onDidChangeToDashboard(dashboard: azdata.DashboardDocument): void;
}

export interface MainThreadModalDialogShape extends IDisposable {
	$createDialog(handle: number): void;
	$disposeDialog(handle: number): void;
	$show(handle: number): void;
	$setTitle(handle: number, value: string): void;
	$setHtml(handle: number, value: string): void;
	$sendMessage(handle: number, value: any): Thenable<boolean>;
}

export interface ExtHostModalDialogsShape {
	$onMessage(handle: number, message: any): void;
	$onClosed(handle: number): void;
}

export interface ExtHostTasksShape {
	$executeContributedTask<T>(id: string, ...args: any[]): Thenable<T>;
	$getContributedTaskHandlerDescriptions(): Promise<{ [id: string]: string | ITaskHandlerDescription }>;
}

export interface MainThreadTasksShape extends IDisposable {
	$registerTask(id: string): Promise<any>;
	$unregisterTask(id: string): Promise<any>;
}

export interface ExtHostDashboardWebviewsShape {
	$registerProvider(widgetId: string, handler: (webview: azdata.DashboardWebview) => void): void;
	$onMessage(handle: number, message: any): void;
	$onClosed(handle: number): void;
	$registerWidget(handle: number, id: string, connection: azdata.connection.Connection, serverInfo: azdata.ServerInfo): void;
}

export interface MainThreadDashboardWebviewShape extends IDisposable {
	$sendMessage(handle: number, message: string);
	$registerProvider(widgetId: string);
	$setHtml(handle: number, value: string);
}

export interface ExtHostModelViewShape {
	$registerProvider(widgetId: string, handler: (webview: azdata.ModelView) => void, extension: IExtensionDescription): void;
	$onClosed(handle: number): void;
	$registerWidget(handle: number, id: string, connection: azdata.connection.Connection, serverInfo: azdata.ServerInfo): void;
	$handleEvent(handle: number, id: string, eventArgs: any);
	$runCustomValidations(handle: number, id: string): Thenable<boolean>;
}

export interface ExtHostModelViewTreeViewsShape {
	$getChildren(treeViewId: string, treeItemHandle?: string): Promise<ITreeComponentItem[]>;
	$createTreeView(handle: number, componentId: string, options: { treeDataProvider: vscode.TreeDataProvider<any> }, extension: IExtensionDescription): azdata.TreeComponentView<any>;
	$onNodeCheckedChanged(treeViewId: string, treeItemHandle?: string, checked?: boolean): void;
	$onNodeSelected(treeViewId: string, nodes: string[]): void;

	$setExpanded(treeViewId: string, treeItemHandle: string, expanded: boolean): void;
	$setSelection(treeViewId: string, treeItemHandles: string[]): void;
	$setVisible(treeViewId: string, visible: boolean): void;
}

export interface ExtHostBackgroundTaskManagementShape {
	$onTaskRegistered(operationId: string): void;
	$onTaskCanceled(operationId: string): void;
	$registerTask(operationInfo: azdata.BackgroundOperationInfo): void;
	$removeTask(operationId: string): void;
}

export interface MainThreadBackgroundTaskManagementShape extends IDisposable {
	$registerTask(taskInfo: azdata.TaskInfo): void;
	$updateTask(taskProgressInfo: azdata.TaskProgressInfo): void;
}

export interface MainThreadModelViewShape extends IDisposable {
	$registerProvider(id: string): void;
	$initializeModel(handle: number, rootComponent: IComponentShape): Thenable<void>;
	$clearContainer(handle: number, componentId: string): Thenable<void>;
	$addToContainer(handle: number, containerId: string, item: IItemConfig, index?: number): Thenable<void>;
	$removeFromContainer(handle: number, containerId: string, item: IItemConfig): Thenable<void>;
	$setLayout(handle: number, componentId: string, layout: any): Thenable<void>;
	$setProperties(handle: number, componentId: string, properties: { [key: string]: any }): Thenable<void>;
	$registerEvent(handle: number, componentId: string): Thenable<void>;
	$validate(handle: number, componentId: string): Thenable<boolean>;
	$setDataProvider(handle: number, componentId: string): Thenable<void>;
	$refreshDataProvider(handle: number, componentId: string, item?: any): Thenable<void>;
}

export interface ExtHostObjectExplorerShape {
}

export interface MainThreadObjectExplorerShape extends IDisposable {
	$getNode(connectionId: string, nodePath?: string): Thenable<azdata.NodeInfo>;
	$getActiveConnectionNodes(): Thenable<{ nodeInfo: azdata.NodeInfo, connectionId: string }[]>;
	$setExpandedState(connectionId: string, nodePath: string, expandedState: vscode.TreeItemCollapsibleState): Thenable<void>;
	$setSelected(connectionId: string, nodePath: string, selected: boolean, clearOtherSelections?: boolean): Thenable<void>;
	$getChildren(connectionId: string, nodePath: string): Thenable<azdata.NodeInfo[]>;
	$isExpanded(connectionId: string, nodePath: string): Thenable<boolean>;
	$findNodes(connectionId: string, type: string, schema: string, name: string, database: string, parentObjectNames: string[]): Thenable<azdata.NodeInfo[]>;
	$refresh(connectionId: string, nodePath: string): Thenable<azdata.NodeInfo>;
	$getNodeActions(connectionId: string, nodePath: string): Thenable<string[]>;
	$getSessionConnectionProfile(sessionId: string): Thenable<azdata.IConnectionProfile>;
}

export interface ExtHostModelViewDialogShape {
	$onButtonClick(handle: number): void;
	$onPanelValidityChanged(handle: number, valid: boolean): void;
	$onWizardPageChanged(handle: number, info: azdata.window.WizardPageChangeInfo): void;
	$updateWizardPageInfo(handle: number, pageHandles: number[], currentPageIndex: number): void;
	$validateNavigation(handle: number, info: azdata.window.WizardPageChangeInfo): Thenable<boolean>;
	$validateDialogClose(handle: number): Thenable<boolean>;
	$handleSave(handle: number): Thenable<boolean>;
}

export interface MainThreadModelViewDialogShape extends IDisposable {
	$openEditor(handle: number, modelViewId: string, title: string, options?: azdata.ModelViewEditorOptions, position?: vscode.ViewColumn): Thenable<void>;
	$openDialog(handle: number, dialogName?: string): Thenable<void>;
	$closeDialog(handle: number): Thenable<void>;
	$setDialogDetails(handle: number, details: IModelViewDialogDetails): Thenable<void>;
	$setTabDetails(handle: number, details: IModelViewTabDetails): Thenable<void>;
	$setButtonDetails(handle: number, details: IModelViewButtonDetails): Thenable<void>;
	$openWizard(handle: number): Thenable<void>;
	$closeWizard(handle: number): Thenable<void>;
	$setWizardPageDetails(handle: number, details: IModelViewWizardPageDetails): Thenable<void>;
	$setWizardDetails(handle: number, details: IModelViewWizardDetails): Thenable<void>;
	$addWizardPage(wizardHandle: number, pageHandle: number, pageIndex: number): Thenable<void>;
	$removeWizardPage(wizardHandle: number, pageIndex: number): Thenable<void>;
	$setWizardPage(wizardHandle: number, pageIndex: number): Thenable<void>;
	$setDirty(handle: number, isDirty: boolean): void;
}
export interface ExtHostQueryEditorShape {
	$onQueryEvent(handle: number, fileUri: string, event: IQueryEvent): void;
}

export interface MainThreadQueryEditorShape extends IDisposable {
	$connect(fileUri: string, connectionId: string): Thenable<void>;
	$runQuery(fileUri: string, runCurrentQuery?: boolean): void;
	$createQueryTab(fileUri: string, title: string, content: string): void;
	$setQueryExecutionOptions(fileUri: string, options: azdata.QueryExecutionOptions): Thenable<void>;
	$registerQueryInfoListener(handle: number, providerId: string): void;
}

export interface ExtHostNotebookShape {

	/**
	 * Looks up a notebook manager for a given notebook URI
	 * @returns handle of the manager to be used when sending
	 */
	$getNotebookManager(providerHandle: number, notebookUri: UriComponents): Thenable<INotebookManagerDetails>;
	$handleNotebookClosed(notebookUri: UriComponents): void;

	// Server Manager APIs
	$doStartServer(managerHandle: number): Thenable<void>;
	$doStopServer(managerHandle: number): Thenable<void>;

	// Content Manager APIs
	$getNotebookContents(managerHandle: number, notebookUri: UriComponents): Thenable<azdata.nb.INotebookContents>;
	$save(managerHandle: number, notebookUri: UriComponents, notebook: azdata.nb.INotebookContents): Thenable<azdata.nb.INotebookContents>;

	// Session Manager APIs
	$refreshSpecs(managerHandle: number): Thenable<azdata.nb.IAllKernels>;
	$startNewSession(managerHandle: number, options: azdata.nb.ISessionOptions): Thenable<INotebookSessionDetails>;
	$shutdownSession(managerHandle: number, sessionId: string): Thenable<void>;

	// Session APIs
	$changeKernel(sessionId: number, kernelInfo: azdata.nb.IKernelSpec): Thenable<INotebookKernelDetails>;
	$configureKernel(sessionId: number, kernelInfo: azdata.nb.IKernelSpec): Thenable<void>;
	$configureConnection(sessionId: number, connection: azdata.IConnectionProfile): Thenable<void>;

	// Kernel APIs
	$getKernelReadyStatus(kernelId: number): Thenable<azdata.nb.IInfoReply>;
	$getKernelSpec(kernelId: number): Thenable<azdata.nb.IKernelSpec>;
	$requestComplete(kernelId: number, content: azdata.nb.ICompleteRequest): Thenable<azdata.nb.ICompleteReplyMsg>;
	$requestExecute(kernelId: number, content: azdata.nb.IExecuteRequest, disposeOnDone?: boolean): Thenable<INotebookFutureDetails>;
	$interruptKernel(kernelId: number): Thenable<void>;

	// Future APIs
	$sendInputReply(futureId: number, content: azdata.nb.IInputReply): void;
	$disposeFuture(futureId: number): void;
}

export interface MainThreadNotebookShape extends IDisposable {
	$registerNotebookProvider(providerId: string, handle: number): void;
	$unregisterNotebookProvider(handle: number): void;
	$onFutureMessage(futureId: number, type: FutureMessageType, payload: azdata.nb.IMessage): void;
	$onFutureDone(futureId: number, done: INotebookFutureDone): void;
}

export interface INotebookDocumentsAndEditorsDelta {
	removedDocuments?: UriComponents[];
	addedDocuments?: INotebookModelAddedData[];
	removedEditors?: string[];
	addedEditors?: INotebookEditorAddData[];
	newActiveEditor?: string;
}

export interface INotebookModelAddedData {
	uri: UriComponents;
	providerId: string;
	providers: string[];
	isDirty: boolean;
	cells: azdata.nb.NotebookCell[];
}

export interface INotebookModelChangedData {
	uri: UriComponents;
	providerId: string;
	providers: string[];
	isDirty: boolean;
	cells: azdata.nb.NotebookCell[];
	kernelSpec: azdata.nb.IKernelSpec;
	changeKind: NotebookChangeKind;
}

export interface INotebookEditorAddData {
	id: string;
	documentUri: UriComponents;
	editorPosition: EditorViewColumn | undefined;
}

export interface INotebookShowOptions {
	position?: EditorViewColumn;
	preserveFocus?: boolean;
	preview?: boolean;
	providerId?: string;
	connectionProfile?: azdata.IConnectionProfile;
	defaultKernel?: azdata.nb.IKernelSpec;
	initialContent?: string;
	initialDirtyState?: boolean;
}

export interface ExtHostNotebookDocumentsAndEditorsShape {
	$acceptDocumentsAndEditorsDelta(delta: INotebookDocumentsAndEditorsDelta): void;
	$acceptModelChanged(strURL: UriComponents, e: INotebookModelChangedData);
	$getNavigation(handle: number, uri: vscode.Uri): Thenable<azdata.nb.NavigationResult>;
}

export interface MainThreadNotebookDocumentsAndEditorsShape extends IDisposable {
	$trySaveDocument(uri: UriComponents): Thenable<boolean>;
	$tryShowNotebookDocument(resource: UriComponents, options: INotebookShowOptions): Promise<string>;
	$tryApplyEdits(id: string, modelVersionId: number, edits: ISingleNotebookEditOperation[], opts: IUndoStopOptions): Promise<boolean>;
	$runCell(id: string, cellUri: UriComponents): Promise<boolean>;
	$runAllCells(id: string, startCellUri?: UriComponents, endCellUri?: UriComponents): Promise<boolean>;
	$clearOutput(id: string, cellUri: UriComponents): Promise<boolean>;
	$clearAllOutputs(id: string): Promise<boolean>;
	$changeKernel(id: string, kernel: azdata.nb.IKernelInfo): Promise<boolean>;
	$registerNavigationProvider(providerId: string, handle: number);
}

export interface ExtHostExtensionManagementShape {
	$install(vsixPath: string): Thenable<string>;
	$showObsoleteExtensionApiUsageNotification(message: string): void;
}

export interface MainThreadExtensionManagementShape extends IDisposable {
	$install(vsixPath: string): Thenable<string>;
	$showObsoleteExtensionApiUsageNotification(message: string): void;
}<|MERGE_RESOLUTION|>--- conflicted
+++ resolved
@@ -395,7 +395,47 @@
 	$deleteJobStep(handle: number, ownerUri: string, step: azdata.AgentJobStepInfo): Thenable<azdata.ResultStatus>;
 
 	/**
-<<<<<<< HEAD
+	 * Get Agent Notebook list
+	 */
+	$getNotebooks(handle: number, ownerUri: string): Thenable<azdata.AgentNotebooksResult>;
+
+	/**
+	 * Get a Agent Notebook's history
+	 */
+	$getNotebookHistory(handle: number, ownerUri: string, jobID: string, jobName: string, targetDatabase: string): Thenable<azdata.AgentNotebookHistoryResult>;
+
+	/**
+	 * Get a Agent materialized notebook
+	 */
+	$getMaterializedNotebook(handle: number, ownerUri: string, targetDatabase: string, notebookMaterializedId: number): Thenable<azdata.AgentNotebookMaterializedResult>;
+
+	/**
+	 * Get a Agent Template notebook
+	 */
+	$getTemplateNotebook(handle: number, ownerUri: string, targetDatabase: string, jobId: string): Thenable<azdata.AgentNotebookTemplateResult>;
+
+	/**
+	 * Deletes a notebook
+	 */
+	$deleteNotebook(handle: number, ownerUri: string, notebook: azdata.AgentNotebookInfo): Thenable<azdata.ResultStatus>;
+
+	/**
+	 * Update materialzied Notebook Name
+	 */
+	$updateNotebookMaterializedName(handle: number, ownerUri: string, agentNotebookHistory: azdata.AgentNotebookHistoryInfo, targetDatabase: string, name: string): Thenable<azdata.ResultStatus>;
+
+	/**
+	 * Update materialzied Notebook Name
+	 */
+	$deleteMaterializedNotebook(handle: number, ownerUri: string, agentNotebookHistory: azdata.AgentNotebookHistoryInfo, targetDatabase: string): Thenable<azdata.ResultStatus>;
+
+	/**
+	 * Update materialzied Notebook Pin
+	 */
+	$updateNotebookMaterializedPin(handle: number, ownerUri: string, agentNotebookHistory: azdata.AgentNotebookHistoryInfo, targetDatabase: string, pin: boolean): Thenable<azdata.ResultStatus>;
+
+
+	/**
 	 * Get Agent Alerts list
 	 */
 	$getAlerts(handle: number, connectionUri: string): Thenable<azdata.AgentAlertsResult>;
@@ -409,98 +449,26 @@
 	 * Get Agent Oeprators list
 	 */
 	$getOperators(handle: number, connectionUri: string): Thenable<azdata.AgentOperatorsResult>;
-=======
-	 * Get Agent Notebook list
-	 */
-	$getNotebooks(handle: number, ownerUri: string): Thenable<azdata.AgentNotebooksResult> { throw ni(); }
->>>>>>> 02f49771
-
-	/**
-	 * Get a Agent Notebook's history
-	 */
-<<<<<<< HEAD
+
+	/**
+	 * Deletes  an operator
+	 */
 	$deleteOperator(handle: number, connectionUri: string, operator: azdata.AgentOperatorInfo): Thenable<azdata.ResultStatus>;
-=======
-	$getNotebookHistory(handle: number, ownerUri: string, jobID: string, jobName: string, targetDatabase: string): Thenable<azdata.AgentNotebookHistoryResult> { throw ni(); }
->>>>>>> 02f49771
-
-	/**
-	 * Get a Agent materialized notebook
-	 */
-<<<<<<< HEAD
+
+	/**
+	 * Get Agent Proxies list
+	 */
 	$getProxies(handle: number, connectionUri: string): Thenable<azdata.AgentProxiesResult>;
-=======
-	$getMaterializedNotebook(handle: number, ownerUri: string, targetDatabase: string, notebookMaterializedId: number): Thenable<azdata.AgentNotebookMaterializedResult> { throw ni(); }
->>>>>>> 02f49771
-
-	/**
-	 * Get a Agent Template notebook
-	 */
-<<<<<<< HEAD
+
+	/**
+	 * Deletes  a proxy
+	 */
 	$deleteProxy(handle: number, connectionUri: string, proxy: azdata.AgentProxyInfo): Thenable<azdata.ResultStatus>;
-=======
-	$getTemplateNotebook(handle: number, ownerUri: string, targetDatabase: string, jobId: string): Thenable<azdata.AgentNotebookTemplateResult> { throw ni(); }
->>>>>>> 02f49771
-
-	/**
-	 * Deletes a notebook
-	 */
-<<<<<<< HEAD
+
+	/**
+	 * Get Agent Credentials list
+	 */
 	$getCredentials(handle: number, connectionUri: string): Thenable<azdata.GetCredentialsResult>;
-=======
-	$deleteNotebook(handle: number, ownerUri: string, notebook: azdata.AgentNotebookInfo): Thenable<azdata.ResultStatus> { throw ni(); }
-
-	/**
-	 * Update materialzied Notebook Name
-	 */
-	$updateNotebookMaterializedName(handle: number, ownerUri: string, agentNotebookHistory: azdata.AgentNotebookHistoryInfo, targetDatabase: string, name: string): Thenable<azdata.ResultStatus> { throw ni(); }
-
-	/**
-	 * Update materialzied Notebook Name
-	 */
-	$deleteMaterializedNotebook(handle: number, ownerUri: string, agentNotebookHistory: azdata.AgentNotebookHistoryInfo, targetDatabase: string): Thenable<azdata.ResultStatus> { throw ni(); }
-
-	/**
-	 * Update materialzied Notebook Pin
-	 */
-	$updateNotebookMaterializedPin(handle: number, ownerUri: string, agentNotebookHistory: azdata.AgentNotebookHistoryInfo, targetDatabase: string, pin: boolean): Thenable<azdata.ResultStatus> { throw ni(); }
-
-
-	/**
-	 * Get Agent Alerts list
-	 */
-	$getAlerts(handle: number, connectionUri: string): Thenable<azdata.AgentAlertsResult> { throw ni(); }
-
-	/**
-	 * Deletes  an alert
-	 */
-	$deleteAlert(handle: number, connectionUri: string, alert: azdata.AgentAlertInfo): Thenable<azdata.ResultStatus> { throw ni(); }
-
-	/**
-	 * Get Agent Oeprators list
-	 */
-	$getOperators(handle: number, connectionUri: string): Thenable<azdata.AgentOperatorsResult> { throw ni(); }
-
-	/**
-	 * Deletes  an operator
-	 */
-	$deleteOperator(handle: number, connectionUri: string, operator: azdata.AgentOperatorInfo): Thenable<azdata.ResultStatus> { throw ni(); }
-
-	/**
-	 * Get Agent Proxies list
-	 */
-	$getProxies(handle: number, connectionUri: string): Thenable<azdata.AgentProxiesResult> { throw ni(); }
-
-	/**
-	 * Deletes  a proxy
-	 */
-	$deleteProxy(handle: number, connectionUri: string, proxy: azdata.AgentProxyInfo): Thenable<azdata.ResultStatus> { throw ni(); }
-
-	/**
-	 * Get Agent Credentials list
-	 */
-	$getCredentials(handle: number, connectionUri: string): Thenable<azdata.GetCredentialsResult> { throw ni(); }
->>>>>>> 02f49771
 
 	/**
 	 * Serialization start request
