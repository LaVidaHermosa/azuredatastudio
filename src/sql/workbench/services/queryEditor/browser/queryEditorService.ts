--- conflicted
+++ resolved
@@ -10,11 +10,6 @@
 import { IQueryEditorService } from 'sql/workbench/services/queryEditor/common/queryEditorService';
 import { UntitledQueryEditorInput } from 'sql/workbench/contrib/query/common/untitledQueryEditorInput';
 
-<<<<<<< HEAD
-import { ITextModel } from 'vs/editor/common/model';
-=======
-import { IUntitledEditorService } from 'vs/workbench/services/untitled/common/untitledEditorService';
->>>>>>> 43387f0d
 import { IEditorService } from 'vs/workbench/services/editor/common/editorService';
 import { IInstantiationService } from 'vs/platform/instantiation/common/instantiation';
 import { URI } from 'vs/base/common/uri';
@@ -25,12 +20,7 @@
 import { replaceConnection } from 'sql/workbench/browser/taskUtilities';
 import { EditDataResultsInput } from 'sql/workbench/contrib/editData/browser/editDataResultsInput';
 import { ILogService } from 'vs/platform/log/common/log';
-<<<<<<< HEAD
-import { assign } from 'vs/base/common/objects';
 import { IUntitledTextEditorService } from 'vs/workbench/services/untitled/common/untitledTextEditorService';
-import { UntitledTextEditorInput } from 'vs/workbench/common/editor/untitledTextEditorInput';
-=======
->>>>>>> 43387f0d
 
 /**
  * Service wrapper for opening and creating SQL documents as sql editor inputs
@@ -40,12 +30,7 @@
 	public _serviceBrand: undefined;
 
 	constructor(
-<<<<<<< HEAD
-		@INotificationService private _notificationService: INotificationService,
 		@IUntitledTextEditorService private _untitledEditorService: IUntitledTextEditorService,
-=======
-		@IUntitledEditorService private _untitledEditorService: IUntitledEditorService,
->>>>>>> 43387f0d
 		@IInstantiationService private _instantiationService: IInstantiationService,
 		@IEditorService private _editorService: IEditorService,
 		@IConnectionManagementService private _connectionManagementService: IConnectionManagementService,
@@ -161,72 +146,4 @@
 
 		return filePath;
 	}
-<<<<<<< HEAD
-
-	////// Private static functions
-
-	/**
-	 * Returns a QueryInput if we are changingToSql. Returns a FileEditorInput if we are !changingToSql.
-	 */
-	private getNewEditorInput(changingToSql: boolean, input: IEditorInput, uri: URI): IEditorInput {
-		if (!uri) {
-			return undefined;
-		}
-
-		let newEditorInput: IEditorInput = undefined;
-		if (changingToSql) {
-			const queryResultsInput: QueryResultsInput = this._instantiationService.createInstance(QueryResultsInput, uri.toString());
-			let queryInput: QueryInput = this._instantiationService.createInstance(QueryInput, '', input as UntitledTextEditorInput, queryResultsInput, undefined);
-			newEditorInput = queryInput;
-		} else {
-			let uriCopy: URI = URI.from({ scheme: uri.scheme, authority: uri.authority, path: uri.path, query: uri.query, fragment: uri.fragment });
-			newEditorInput = this._instantiationService.createInstance(FileEditorInput, uriCopy, undefined, undefined);
-		}
-
-		return newEditorInput;
-	}
-
-	/**
-	 * Gets the URI for this IEditorInput or returns undefined if one does not exist.
-	 */
-	private static _getEditorChangeUri(input: IEditorInput, changingToSql: boolean): URI {
-		let uriSource: IEditorInput = input;
-
-		// It is assumed that if we got here, !changingToSql is logically equivalent to changingFromSql
-		let changingFromSql = !changingToSql;
-		if (input instanceof QueryInput && changingFromSql) {
-			let queryInput: QueryInput = <QueryInput>input;
-			uriSource = queryInput.sql;
-		}
-		return getSupportedInputResource(uriSource);
-	}
-
-	/**
-	 * Handle all cleanup actions that need to wait until the editor is fully open.
-	 */
-	private static _onEditorOpened(editor: IEditor, uri: string, position: Position, isPinned: boolean): ITextModel {
-
-		// Reset the editor pin state
-		// TODO: change this so it happens automatically in openEditor in sqlLanguageModeCheck. Performing this here
-		// causes the text on the tab to slightly flicker for unpinned files (from non-italic to italic to non-italic).
-		// This is currently unavoidable because vscode ignores "pinned" on IEditorOptions if "index" is not undefined,
-		// and we need to specify "index"" so the editor tab remains in the same place
-		// let group: IEditorGroup = QueryEditorService.editorGroupService.getStacksModel().groupAt(position);
-		// if (isPinned) {
-		// 	QueryEditorService.editorGroupService.pinEditor(group, editor.input);
-		// }
-
-		// @SQLTODO do we need the below
-		// else {
-		// 	QueryEditorService.editorGroupService.p  .unpinEditor(group, editor.input);
-		// }
-
-		// Grab and returns the IModel that will be used to resolve the sqlLanguageModeCheck promise.
-		let control = editor.getControl();
-		let codeEditor: ICodeEditor = <ICodeEditor>control;
-		let newModel = codeEditor ? codeEditor.getModel() : undefined;
-		return newModel;
-	}
-=======
->>>>>>> 43387f0d
 }