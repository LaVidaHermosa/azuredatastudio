--- conflicted
+++ resolved
@@ -44,36 +44,35 @@
 	/**
 	 * Creates new untitled document for SQL query and opens in new editor tab
 	 */
-<<<<<<< HEAD
-	public newSqlEditor(sqlContent?: string, connectionProviderName?: string, isDirty?: boolean, objectName?: string): Promise<IConnectableInput> {
-		return new Promise<IConnectableInput>(async (resolve, reject) => {
-			try {
-				// Create file path and file URI
-				let filePath = await this.createUntitledSqlFilePath(connectionProviderName);
-				let docUri: URI = URI.from({ scheme: Schemas.untitled, path: filePath });
+	/*	public newSqlEditor(sqlContent?: string, connectionProviderName?: string, isDirty?: boolean, objectName?: string): Promise<IConnectableInput> {
+			return new Promise<IConnectableInput>(async (resolve, reject) => {
+				try {
+					// Create file path and file URI
+					let filePath = await this.createUntitledSqlFilePath(connectionProviderName);
+					let docUri: URI = URI.from({ scheme: Schemas.untitled, path: filePath });
 
-				// Create a sql document pane with accoutrements
-				const fileInput = this._editorService.createInput({ forceUntitled: true, resource: docUri, mode: 'sql' }) as UntitledTextEditorInput;
-				let untitledEditorModel = await fileInput.resolve() as UntitledTextEditorModel;
-				if (sqlContent) {
-					untitledEditorModel.textEditorModel.setValue(sqlContent);
-					if (isDirty === false || (isDirty === undefined && !this._configurationService.getValue<boolean>('sql.promptToSaveGeneratedFiles'))) {
-						untitledEditorModel.setDirty(false);
+					// Create a sql document pane with accoutrements
+					const fileInput = this._editorService.createInput({ forceUntitled: true, resource: docUri, mode: 'sql' }) as UntitledTextEditorInput;
+					let untitledEditorModel = await fileInput.resolve() as UntitledTextEditorModel;
+					if (sqlContent) {
+						untitledEditorModel.textEditorModel.setValue(sqlContent);
+						if (isDirty === false || (isDirty === undefined && !this._configurationService.getValue<boolean>('sql.promptToSaveGeneratedFiles'))) {
+							untitledEditorModel.setDirty(false);
+						}
 					}
-				}
 
-				const queryResultsInput: QueryResultsInput = this._instantiationService.createInstance(QueryResultsInput, docUri.toString());
-				let queryInput = this._instantiationService.createInstance(UntitledQueryEditorInput, objectName, fileInput, queryResultsInput);
+					const queryResultsInput: QueryResultsInput = this._instantiationService.createInstance(QueryResultsInput, docUri.toString());
+					let queryInput = this._instantiationService.createInstance(UntitledQueryEditorInput, objectName, fileInput, queryResultsInput);
 
-				this._editorService.openEditor(queryInput, { pinned: true })
-					.then((editor) => {
-						resolve(editor.input as UntitledQueryEditorInput);
-					}, (error) => {
-						reject(error);
-					});
-			} catch (error) {
-				reject(error);
-=======
+					this._editorService.openEditor(queryInput, { pinned: true })
+						.then((editor) => {
+							resolve(editor.input as UntitledQueryEditorInput);
+						}, (error) => {
+							reject(error);
+						});
+				} catch (error) {
+					reject(error);
+	*/
 	public async newSqlEditor(options: INewSqlEditorOptions = {}): Promise<IConnectableInput> {
 		options = mixin(options, defaults, false);
 		// Create file path and file URI
@@ -87,7 +86,6 @@
 			untitledEditorModel.textEditorModel.setValue(options.initalContent);
 			if (options.dirty === false || (options.dirty === undefined && !this._configurationService.getValue<boolean>('sql.promptToSaveGeneratedFiles'))) {
 				untitledEditorModel.setDirty(false);
->>>>>>> 80901c9a
 			}
 		}
 
@@ -129,12 +127,12 @@
 	}
 
 	////// Private functions
-	private createUntitledSqlFilePath(providerName: string): Promise<string> {
-		if (providerName === 'MSSQL') {
-			return this.createPrefixedSqlFilePath('SQLQuery');
-		}
+	private createUntitledSqlFilePath(): Promise<string> {
+		//if (providerName === 'MSSQL') {
+		return this.createPrefixedSqlFilePath('SQLQuery');		//TODOKusto: Verify changes after merge.
+		//}
 
-		return this.createPrefixedSqlFilePath(providerName + 'Query');
+		//return this.createPrefixedSqlFilePath(providerName + 'Query');
 	}
 
 	private async createPrefixedSqlFilePath(prefix: string): Promise<string> {
