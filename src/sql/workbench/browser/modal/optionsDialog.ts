--- conflicted
+++ resolved
@@ -74,22 +74,9 @@
 		attachModalDialogStyler(this, this._themeService);
 		if (this.backButton) {
 			this.backButton.onDidClick(() => this.cancel());
-<<<<<<< HEAD
-			//styler.attachButtonStyler(this.backButton, this._themeService, { buttonBackground: SIDE_BAR_BACKGROUND, buttonHoverBackground: SIDE_BAR_BACKGROUND });
-		}
-		// {{SQL CARBON TODO}} - theming
+		}
 		this.addFooterButton(localize('optionsDialog.ok', "OK"), () => this.ok());
 		this.addFooterButton(this.options.cancelLabel || localize('optionsDialog.cancel', "Cancel"), () => this.cancel(), 'right', true);
-		// let okButton = this.addFooterButton(localize('optionsDialog.ok', "OK"), () => this.ok());
-		// let closeButton = this.addFooterButton(this.options.cancelLabel || localize('optionsDialog.cancel', "Cancel"), () => this.cancel(), 'right', true);
-		// Theme styler
-		//styler.attachButtonStyler(okButton, this._themeService);
-		//styler.attachButtonStyler(closeButton, this._themeService);
-=======
-		}
-		this.addFooterButton(localize('optionsDialog.ok', "OK"), () => this.ok());
-		this.addFooterButton(this.options.cancelLabel || localize('optionsDialog.cancel', "Cancel"), () => this.cancel(), 'right', true);
->>>>>>> 41e7569f
 		this._register(this._themeService.onDidColorThemeChange(e => this.updateTheme(e)));
 		this.updateTheme(this._themeService.getColorTheme());
 	}
@@ -136,30 +123,7 @@
 			let option: azdata.ServiceOption = options[i];
 			let rowContainer = DialogHelper.appendRow(container, option.displayName, 'optionsDialog-label', 'optionsDialog-input', `option-${option.name}`, option.isRequired);
 			const optionElement = OptionsDialogHelper.createOptionElement(option, rowContainer, this._optionValues, this._optionElements, this._contextViewService, (name) => this.onOptionLinkClicked(name));
-<<<<<<< HEAD
-			this.disposableStore.add(optionElement.optionWidget);
-		}
-	}
-
-	private registerStyling(): void {
-		// Theme styler
-		for (let optionName in this._optionElements) {
-			// {{SQL CARBON TODO}} - styling
-			//let widget: Widget = this._optionElements[optionName].optionWidget;
-			let option = this._optionElements[optionName].option;
-			switch (option.valueType) {
-				case ServiceOptionType.category:
-				case ServiceOptionType.boolean:
-					//this.disposableStore.add(styler.attachSelectBoxStyler(<SelectBox>widget, this._themeService));
-					break;
-				case ServiceOptionType.string:
-				case ServiceOptionType.password:
-				case ServiceOptionType.number:
-				//this.disposableStore.add(styler.attachInputBoxStyler(<InputBox>widget, this._themeService));
-			}
-=======
 			this._register(optionElement.optionWidget);
->>>>>>> 41e7569f
 		}
 	}
 
