/*---------------------------------------------------------------------------------------------
 *  Copyright (c) Microsoft Corporation. All rights reserved.
 *  Licensed under the Source EULA. See License.txt in the project root for license information.
 *--------------------------------------------------------------------------------------------*/
import 'vs/css!./media/modal';
import { attachButtonStyler } from 'vs/platform/theme/common/styler';
import { Color } from 'vs/base/common/color';
import { KeyCode, KeyMod } from 'vs/base/common/keyCodes';
import { mixin } from 'vs/base/common/objects';
import { Disposable, DisposableStore } from 'vs/base/common/lifecycle';
import * as DOM from 'vs/base/browser/dom';
import { StandardKeyboardEvent } from 'vs/base/browser/keyboardEvent';
import { generateUuid } from 'vs/base/common/uuid';
import { IContextKeyService, RawContextKey, IContextKey } from 'vs/platform/contextkey/common/contextkey';
import { IClipboardService } from 'vs/platform/clipboard/common/clipboardService';

import { Button } from 'sql/base/browser/ui/button/button';
import * as TelemetryKeys from 'sql/platform/telemetry/common/telemetryKeys';
import { localize } from 'vs/nls';
import { IThemeService } from 'vs/platform/theme/common/themeService';
import { isUndefinedOrNull } from 'vs/base/common/types';
import { ILogService } from 'vs/platform/log/common/log';
import { ITextResourcePropertiesService } from 'vs/editor/common/services/textResourceConfigurationService';
import { URI } from 'vs/base/common/uri';
import { Schemas } from 'vs/base/common/network';
import { IThemable } from 'vs/base/common/styler';
import { IAdsTelemetryService } from 'sql/platform/telemetry/common/telemetry';
import { ILayoutService } from 'vs/platform/layout/browser/layoutService';
import { alert } from 'vs/base/browser/ui/aria/aria';

export enum MessageLevel {
	Error = 0,
	Warning = 1,
	Information = 2
}

export const MODAL_SHOWING_KEY = 'modalShowing';
export const MODAL_SHOWING_CONTEXT = new RawContextKey<Array<string>>(MODAL_SHOWING_KEY, []);
const INFO_ALT_TEXT = localize('infoAltText', "Information");
const WARNING_ALT_TEXT = localize('warningAltText', "Warning");
const ERROR_ALT_TEXT = localize('errorAltText', "Error");
const SHOW_DETAILS_TEXT = localize('showMessageDetails', "Show Details");
const COPY_TEXT = localize('copyMessage', "Copy");
const CLOSE_TEXT = localize('closeMessage', "Close");
const MESSAGE_EXPANDED_MODE_CLASS = 'expanded';

export interface IModalDialogStyles {
	dialogForeground?: Color;
	dialogBorder?: Color;
	dialogHeaderAndFooterBackground?: Color;
	dialogBodyBackground?: Color;
	footerBackgroundColor?: Color;
	footerBorderTopWidth?: Color;
	footerBorderTopStyle?: Color;
	footerBorderTopColor?: Color;
}

export type DialogWidth = 'narrow' | 'medium' | 'wide' | number;

export interface IModalOptions {
	isFlyout?: boolean;
	width?: DialogWidth;
	isAngular?: boolean;
	hasBackButton?: boolean;
	hasTitleIcon?: boolean;
	hasErrors?: boolean;
	hasSpinner?: boolean;
	spinnerTitle?: string;
}

const defaultOptions: IModalOptions = {
	isFlyout: true,
	width: 'narrow',
	isAngular: false,
	hasBackButton: false,
	hasTitleIcon: false,
	hasErrors: false,
	hasSpinner: false
};

const tabbableElementsQuerySelector = 'a[href], area[href], input:not([disabled]), select:not([disabled]), textarea:not([disabled]), button:not([disabled]), [tabindex="0"]';

export abstract class Modal extends Disposable implements IThemable {
	protected _useDefaultMessageBoxLocation: boolean = true;
	protected _messageElement?: HTMLElement;
	protected _modalOptions: IModalOptions;
	protected readonly disposableStore = this._register(new DisposableStore());
	private _detailsButtonContainer?: HTMLElement;
	private _messageIcon?: HTMLElement;
	private _messageSeverity?: HTMLElement;
	private _messageSummary?: HTMLElement;
	private _messageBody?: HTMLElement;
	private _messageDetail?: HTMLElement;
	private _toggleMessageDetailButton?: Button;
	private _copyMessageButton?: Button;
	private _closeMessageButton?: Button;
	private _messageSummaryText?: string;
	private _messageDetailText?: string;

	private _spinnerElement?: HTMLElement;
	private _firstTabbableElement?: HTMLElement; // The first element in the dialog the user could tab to
	private _lastTabbableElement?: HTMLElement; // The last element in the dialog the user could tab to
	private _focusedElementBeforeOpen?: HTMLElement;

	private _dialogForeground?: Color;
	private _dialogBorder?: Color;
	private _dialogHeaderAndFooterBackground?: Color;
	private _dialogBodyBackground?: Color;

	private _modalDialog?: HTMLElement;
	private _modalContent?: HTMLElement;
	private _modalHeaderSection?: HTMLElement;
	private _modalBodySection?: HTMLElement;
	private _modalFooterSection?: HTMLElement;
	private _closeButtonInHeader?: HTMLElement;
	private _bodyContainer?: HTMLElement;
	private _modalTitle?: HTMLElement;
	private _modalTitleIcon?: HTMLElement;
	private _leftFooter?: HTMLElement;
	private _rightFooter?: HTMLElement;
	private _footerButtons: Button[] = [];
	private _backButton?: Button;

	private _modalShowingContext: IContextKey<Array<string>>;
	private readonly _staticKey: string;

	/**
	 * Get the back button, only available after render and if the hasBackButton option is true
	 */
	protected get backButton(): Button | undefined {
		return this._backButton;
	}

	/**
	 * Set the dialog to have wide layout dynamically.
	 * Temporary solution to render file browser as wide or narrow layout.
	 * This will be removed once backup dialog is changed to wide layout.
	 * (hyoshi - 10/2/2017 tracked by https://github.com/Microsoft/carbon/issues/1836)
	 */
	public setWide(isWide: boolean): void {
		DOM.toggleClass(this._bodyContainer!, 'wide', isWide);
	}

	/**
	 * Constructor for modal
	 * @param _title Title of the modal, if undefined, the title section is not rendered
	 * @param _name Name of the modal, used for telemetry
	 * @param options Modal options
	 */
	constructor(
		private _title: string,
		private _name: string,
		private readonly _telemetryService: IAdsTelemetryService,
		protected readonly layoutService: ILayoutService,
		protected readonly _clipboardService: IClipboardService,
		protected readonly _themeService: IThemeService,
		protected readonly logService: ILogService,
		protected readonly textResourcePropertiesService: ITextResourcePropertiesService,
		_contextKeyService: IContextKeyService,
		options?: IModalOptions
	) {
		super();
		this._modalOptions = options || Object.create(null);
		mixin(this._modalOptions, defaultOptions, false);
		this._staticKey = generateUuid();
		this._modalShowingContext = MODAL_SHOWING_CONTEXT.bindTo(_contextKeyService);
	}

	/**
	 * Build and render the modal, will call {@link Modal#renderBody}
	 */
	public render() {
		let builderClass = '.modal.fade';
		if (this._modalOptions.isFlyout) {
			builderClass += '.flyout-dialog';
		}

		this._bodyContainer = DOM.$(`${builderClass}`, { role: 'dialog', 'aria-label': this._title });
		const top = this.layoutService.offset?.top ?? 0;
		this._bodyContainer.style.top = `${top}px`;
		this._modalDialog = DOM.append(this._bodyContainer, DOM.$('.modal-dialog'));
		this._modalContent = DOM.append(this._modalDialog, DOM.$('.modal-content'));

		if (typeof this._modalOptions.width === 'number') {
			this._modalDialog.style.width = `${this._modalOptions.width}px`;
		} else {
			this._modalDialog.classList.add(`${this._modalOptions.width}-dialog`);
		}

		if (!isUndefinedOrNull(this._title)) {
			this._modalHeaderSection = DOM.append(this._modalContent, DOM.$('.modal-header'));
			if (this._modalOptions.hasBackButton) {
				const container = DOM.append(this._modalHeaderSection, DOM.$('.modal-go-back'));
<<<<<<< HEAD
				this._backButton = new Button(container);
				this._backButton.icon = {
					classNames: 'backButtonIcon'
				};
=======
				this._backButton = new Button(container, { secondary: true });
				this._backButton.icon = 'backButtonIcon';
>>>>>>> a3cddbc8
				this._backButton.title = localize('modal.back', "Back");
			}

			if (this._modalOptions.hasTitleIcon) {
				this._modalTitleIcon = DOM.append(this._modalHeaderSection, DOM.$('.modal-title-icon'));
			}

			this._modalTitle = DOM.append(this._modalHeaderSection, DOM.$('h1.modal-title'));
			this._modalTitle.innerText = this._title;
		}

		if (!this._modalOptions.isAngular && this._modalOptions.hasErrors) {
			this._messageElement = DOM.$('.dialog-message.error', { role: 'alert' });
			const headerContainer = DOM.append(this._messageElement, DOM.$('.dialog-message-header'));
			this._messageIcon = DOM.append(headerContainer, DOM.$('.dialog-message-icon'));
			this._messageSeverity = DOM.append(headerContainer, DOM.$('.dialog-message-severity'));
			this._detailsButtonContainer = DOM.append(headerContainer, DOM.$('.dialog-message-button'));
			this._toggleMessageDetailButton = new Button(this._detailsButtonContainer);
			this._toggleMessageDetailButton.icon = {
				classNames: 'message-details-icon'
			};
			this._toggleMessageDetailButton.label = SHOW_DETAILS_TEXT;
			this._register(this._toggleMessageDetailButton.onDidClick(() => this.toggleMessageDetail()));
			const copyMessageButtonContainer = DOM.append(headerContainer, DOM.$('.dialog-message-button'));
			this._copyMessageButton = new Button(copyMessageButtonContainer);
			this._copyMessageButton.icon = {
				classNames: 'copy-message-icon'
			};
			this._copyMessageButton.label = COPY_TEXT;
			this._register(this._copyMessageButton.onDidClick(() => this._clipboardService.writeText(this.getTextForClipboard())));
			const closeMessageButtonContainer = DOM.append(headerContainer, DOM.$('.dialog-message-button'));
			this._closeMessageButton = new Button(closeMessageButtonContainer);
			this._closeMessageButton.icon = {
				classNames: 'close-message-icon'
			};
			this._closeMessageButton.label = CLOSE_TEXT;
			this._register(this._closeMessageButton.onDidClick(() => this.setError(undefined)));

			this._register(attachButtonStyler(this._toggleMessageDetailButton, this._themeService));
			this._register(attachButtonStyler(this._copyMessageButton, this._themeService));
			this._register(attachButtonStyler(this._closeMessageButton, this._themeService));

			this._messageBody = DOM.append(this._messageElement, DOM.$('.dialog-message-body'));
			this._messageSummary = DOM.append(this._messageBody, DOM.$('.dialog-message-summary'));
			this._register(DOM.addDisposableListener(this._messageSummary, DOM.EventType.CLICK, () => this.toggleMessageDetail()));

			this._messageDetail = DOM.$('.dialog-message-detail');
		}

		const modalBodyClass = (this._modalOptions.isAngular === false ? 'modal-body' : 'modal-body-and-footer');

		this._modalBodySection = DOM.append(this._modalContent, DOM.$(`.${modalBodyClass}`));
		this.renderBody(this._modalBodySection);

		// This modal footer section refers to the footer of of the dialog
		if (!this._modalOptions.isAngular) {
			this._modalFooterSection = DOM.append(this._modalContent, DOM.$('.modal-footer'));
			if (this._modalOptions.hasSpinner) {
				this._spinnerElement = DOM.append(this._modalFooterSection, DOM.$('.codicon.in-progress'));
				this._spinnerElement.setAttribute('title', this._modalOptions.spinnerTitle ?? '');
				DOM.hide(this._spinnerElement);
			}
			this._leftFooter = DOM.append(this._modalFooterSection, DOM.$('.left-footer'));
			this._rightFooter = DOM.append(this._modalFooterSection, DOM.$('.right-footer'));
		}
	}

	/**
	 * Called for extended classes to render the body
	 * @param container The parent container to attach the rendered body to
	 */
	protected abstract renderBody(container: HTMLElement): void;

	/**
	 * Overridable to change behavior of escape key
	 */
	protected onClose(e?: StandardKeyboardEvent) {
		this.hide();
	}

	/**
	 * Overridable to change behavior of enter key
	 */
	protected onAccept(e?: StandardKeyboardEvent) {
		this.hide();
	}

	private handleBackwardTab(e: KeyboardEvent) {
		this.setFirstLastTabbableElement(); // called every time to get the current elements
		if (this._firstTabbableElement && this._lastTabbableElement && document.activeElement === this._firstTabbableElement) {
			e.preventDefault();
			this._lastTabbableElement.focus();
		}
	}

	private handleForwardTab(e: KeyboardEvent) {
		this.setFirstLastTabbableElement(); // called everytime to get the current elements
		if (this._firstTabbableElement && this._lastTabbableElement && document.activeElement === this._lastTabbableElement) {
			e.preventDefault();
			this._firstTabbableElement.focus();
		}
	}

	private getTextForClipboard(): string {
		const eol = this.textResourcePropertiesService.getEOL(URI.from({ scheme: Schemas.untitled }));
		return this._messageDetailText === '' ? this._messageSummaryText! : `${this._messageSummaryText}${eol}========================${eol}${this._messageDetailText}`;
	}

	private updateExpandMessageState() {
		this._messageSummary!.style.cursor = this.shouldShowExpandMessageButton ? 'pointer' : 'default';
		this._messageSummary!.classList.remove(MESSAGE_EXPANDED_MODE_CLASS);
		if (this.shouldShowExpandMessageButton) {
			DOM.append(this._detailsButtonContainer!, this._toggleMessageDetailButton!.element);
		} else {
			DOM.removeNode(this._toggleMessageDetailButton!.element);
		}
	}

	private toggleMessageDetail() {
		const isExpanded = DOM.hasClass(this._messageSummary!, MESSAGE_EXPANDED_MODE_CLASS);
		DOM.toggleClass(this._messageSummary!, MESSAGE_EXPANDED_MODE_CLASS, !isExpanded);
		this._toggleMessageDetailButton!.label = isExpanded ? SHOW_DETAILS_TEXT : localize('hideMessageDetails', "Hide Details");

		if (this._messageDetailText) {
			if (isExpanded) {
				DOM.removeNode(this._messageDetail!);
			} else {
				DOM.append(this._messageBody!, this._messageDetail!);
			}
		}
	}

	private get shouldShowExpandMessageButton(): boolean {
		return this._messageDetailText !== '' || this._messageSummary!.scrollWidth > this._messageSummary!.offsetWidth;
	}

	/**
	 * Figures out the first and last elements which the user can tab to in the dialog
	 */
	public setFirstLastTabbableElement() {
		const tabbableElements = this._bodyContainer!.querySelectorAll(tabbableElementsQuerySelector);
		if (tabbableElements && tabbableElements.length > 0) {
			this._firstTabbableElement = <HTMLElement>tabbableElements[0];
			this._lastTabbableElement = <HTMLElement>tabbableElements[tabbableElements.length - 1];
		}
	}

	/**
	 * Set focusable elements in the modal dialog
	 */
	public setInitialFocusedElement() {
		// Try to find focusable element in dialog pane rather than overall container. _modalBodySection contains items in the pane for a wizard.
		// This ensures that we are setting the focus on a useful element in the form when possible.
		const focusableElements = this._modalBodySection ?
			this._modalBodySection.querySelectorAll(tabbableElementsQuerySelector) :
			this._bodyContainer!.querySelectorAll(tabbableElementsQuerySelector);

		if (focusableElements && focusableElements.length > 0) {
			(<HTMLElement>focusableElements[0]).focus();
		}
	}

	/**
	 * Shows the modal and attaches key listeners
	 */
	protected show() {
		this._focusedElementBeforeOpen = <HTMLElement>document.activeElement;
		this._modalShowingContext.get()!.push(this._staticKey);
		DOM.append(this.layoutService.container, this._bodyContainer!);
		this.setInitialFocusedElement();

		this.disposableStore.add(DOM.addDisposableListener(document, DOM.EventType.KEY_DOWN, (e: KeyboardEvent) => {
			let context = this._modalShowingContext.get()!;
			if (context[context.length - 1] === this._staticKey) {
				let event = new StandardKeyboardEvent(e);
				if (event.equals(KeyCode.Enter)) {
					this.onAccept(event);
				} else if (event.equals(KeyCode.Escape)) {
					this.onClose(event);
				} else if (event.equals(KeyMod.Shift | KeyCode.Tab)) {
					this.handleBackwardTab(e);
				} else if (event.equals(KeyCode.Tab)) {
					this.handleForwardTab(e);
				}
			}
		}));
		this.disposableStore.add(DOM.addDisposableListener(window, DOM.EventType.RESIZE, (e: Event) => {
			this.layout(DOM.getTotalHeight(this._modalBodySection!));
		}));

		this.layout(DOM.getTotalHeight(this._modalBodySection!));
		this._telemetryService.createActionEvent(TelemetryKeys.TelemetryView.Shell, TelemetryKeys.TelemetryAction.ModalDialogOpened)
			.withAdditionalProperties({ name: this._name })
			.send();
	}

	/**
	 * Required to be implemented so that scrolling and other functions operate correctly. Should re-layout controls in the modal
	 */
	protected abstract layout(height: number): void;

	/**
	 * Hides the modal and removes key listeners
	 */
	protected hide(reason?: string, currentPageName?: string): void {
		this._modalShowingContext.get()!.pop();
		this._bodyContainer!.remove();
		this.disposableStore.clear();
		this._telemetryService.createActionEvent(TelemetryKeys.TelemetryView.Shell, TelemetryKeys.TelemetryAction.ModalDialogClosed)
			.withAdditionalProperties({
				name: this._name,
				reason: reason,
				currentPageName: currentPageName
			})
			.send();
		this.restoreKeyboardFocus();
	}

	private restoreKeyboardFocus() {
		if (this._focusedElementBeforeOpen) {
			this._focusedElementBeforeOpen.focus();
		}
	}

	/**
	 * Adds a button to the footer of the modal
	 * @param label Label to show on the button
	 * @param onSelect The callback to call when the button is selected
	 */
	protected addFooterButton(label: string, onSelect: () => void, orientation: 'left' | 'right' = 'right', isSecondary: boolean = false): Button {
		let footerButton = DOM.$('.footer-button');
		let button = this._register(new Button(footerButton, { secondary: isSecondary }));
		button.label = label;
		button.onDidClick(() => onSelect()); // @todo this should be registered to dispose but that brakes some dialogs
		if (orientation === 'left') {
			DOM.append(this._leftFooter!, footerButton);
		} else {
			DOM.append(this._rightFooter!, footerButton);
		}
		this._footerButtons.push(button);
		return button;
	}

	/**
	 * Returns a footer button matching the provided label
	 * @param label Label to show on the button
	 * @param onSelect The callback to call when the button is selected
	 */
	protected findFooterButton(label: string): Button | undefined {
		return this._footerButtons.find(e => {
			try {
				return e && e.element.innerText === label;
			} catch {
				return false;
			}
		});
	}

	/**
	* removes the footer button matching the provided label
	* @param label Label on the button
	*/
	protected removeFooterButton(label: string): void {
		let buttonIndex = this._footerButtons.findIndex(e => {
			return e && e.element && e.element.innerText === label;
		});
		if (buttonIndex > -1 && buttonIndex < this._footerButtons.length) {
			let button = this._footerButtons[buttonIndex];
			DOM.removeNode(button.element);
			button.dispose();
			this._footerButtons.splice(buttonIndex, 1);
		}
	}

	/**
	 * Show an error in the error message element
	 * @param message Text to show in the message
	 * @param level Severity level of the message
	 * @param description Description of the message
	 */
	protected setError(message: string | undefined, level: MessageLevel = MessageLevel.Error, description: string = '') {
		if (this._modalOptions.hasErrors) {
			this._messageSummaryText = message ? message : '';
			this._messageDetailText = description ? description : '';

			if (this._messageSummaryText !== '') {
				const levelClasses = ['info', 'warning', 'error'];
				let selectedLevel = levelClasses[2];
				let severityText = ERROR_ALT_TEXT;
				if (level === MessageLevel.Information) {
					selectedLevel = levelClasses[0];
					severityText = INFO_ALT_TEXT;
				} else if (level === MessageLevel.Warning) {
					selectedLevel = levelClasses[1];
					severityText = WARNING_ALT_TEXT;
				}
				levelClasses.forEach(level => {
					DOM.toggleClass(this._messageIcon!, level, selectedLevel === level);
					DOM.toggleClass(this._messageElement!, level, selectedLevel === level);
				});

				this._messageIcon!.title = severityText;
				this._messageSeverity!.innerText = severityText;
				this._messageSummary!.innerText = message!;
				this._messageSummary!.title = message!;
				this._messageDetail!.innerText = description;
			}
			DOM.removeNode(this._messageDetail!);
			this.messagesElementVisible = !!this._messageSummaryText;
			this.updateExpandMessageState();
		}
	}

	protected set messagesElementVisible(visible: boolean) {
		if (visible) {
			if (this._useDefaultMessageBoxLocation) {
				DOM.prepend(this._modalContent!, this._messageElement!);
			}
		} else {
			DOM.removeNode(this._messageElement!);
			// Set the focus to first focus element if the focus is not within the dialog
			if (!DOM.isAncestor(document.activeElement, this._bodyContainer!)) {
				this.setInitialFocusedElement();
			}
		}
	}

	/**
	 * Set spinner element to show or hide
	 */
	public set spinner(show: boolean) {
		if (this._modalOptions.hasSpinner) {
			if (show) {
				DOM.show(this._spinnerElement!);
				if (this._modalOptions.spinnerTitle) {
					alert(this._modalOptions.spinnerTitle);
				}
			} else {
				DOM.hide(this._spinnerElement!);
			}
		}
	}

	/**
	 * Return background color of header and footer
	 */
	protected get headerAndFooterBackground(): string | null {
		return this._dialogHeaderAndFooterBackground ? this._dialogHeaderAndFooterBackground.toString() : null;
	}

	/**
	 * Set the title of the modal
	 */
	protected set title(title: string) {
		this._title = title;
		if (this._modalTitle) {
			this._modalTitle.innerText = title;
		}
		if (this._bodyContainer) {
			this._bodyContainer.setAttribute('aria-label', title);
		}
	}

	protected get title(): string {
		return this._title;
	}

	/**
	 * Set the icon title class name
	 */
	protected set titleIconClassName(iconClassName: string) {
		if (this._modalTitleIcon) {
			this._modalTitleIcon.className = 'modal-title-icon ' + iconClassName;
		}
	}

	/**
	 * Called by the theme registry on theme change to style the component
	 */
	public style(styles: IModalDialogStyles): void {
		this._dialogForeground = styles.dialogForeground;
		this._dialogBorder = styles.dialogBorder;
		this._dialogHeaderAndFooterBackground = styles.dialogHeaderAndFooterBackground;
		this._dialogBodyBackground = styles.dialogBodyBackground;
		this.applyStyles();
	}

	private applyStyles(): void {
		const foreground = this._dialogForeground ? this._dialogForeground.toString() : '';
		const border = this._dialogBorder ? this._dialogBorder.toString() : '';
		const headerAndFooterBackground = this._dialogHeaderAndFooterBackground ? this._dialogHeaderAndFooterBackground.toString() : '';
		const bodyBackground = this._dialogBodyBackground ? this._dialogBodyBackground.toString() : '';
		const footerBorderTopWidth = border ? '1px' : '';
		const footerBorderTopStyle = border ? 'solid' : '';

		if (this._closeButtonInHeader) {
			this._closeButtonInHeader.style.color = foreground;
		}
		if (this._modalDialog) {
			this._modalDialog.style.color = foreground;
			this._modalDialog.style.borderWidth = border ? '1px' : '';
			this._modalDialog.style.borderStyle = border ? 'solid' : '';
			this._modalDialog.style.borderColor = border;
		}

		if (this._modalHeaderSection) {
			this._modalHeaderSection.style.backgroundColor = headerAndFooterBackground;
			this._modalHeaderSection.style.borderBottomWidth = border ? '1px' : '';
			this._modalHeaderSection.style.borderBottomStyle = border ? 'solid' : '';
			this._modalHeaderSection.style.borderBottomColor = border;
		}

		if (this._messageElement) {
			this._messageElement.style.backgroundColor = headerAndFooterBackground;
			this._messageElement.style.borderBottomWidth = border ? '1px' : '';
			this._messageElement.style.borderBottomStyle = border ? 'solid' : '';
			this._messageElement.style.borderBottomColor = border;
		}

		if (this._modalBodySection) {
			this._modalBodySection.style.backgroundColor = bodyBackground;
		}

		if (this._modalFooterSection) {
			this._modalFooterSection.style.backgroundColor = headerAndFooterBackground;
			this._modalFooterSection.style.borderTopWidth = footerBorderTopWidth;
			this._modalFooterSection.style.borderTopStyle = footerBorderTopStyle;
			this._modalFooterSection.style.borderTopColor = border;
		}
	}

	public dispose() {
		super.dispose();
		this._footerButtons = [];
	}
}<|MERGE_RESOLUTION|>--- conflicted
+++ resolved
@@ -191,15 +191,10 @@
 			this._modalHeaderSection = DOM.append(this._modalContent, DOM.$('.modal-header'));
 			if (this._modalOptions.hasBackButton) {
 				const container = DOM.append(this._modalHeaderSection, DOM.$('.modal-go-back'));
-<<<<<<< HEAD
-				this._backButton = new Button(container);
+				this._backButton = new Button(container, { secondary: true });
 				this._backButton.icon = {
 					classNames: 'backButtonIcon'
 				};
-=======
-				this._backButton = new Button(container, { secondary: true });
-				this._backButton.icon = 'backButtonIcon';
->>>>>>> a3cddbc8
 				this._backButton.title = localize('modal.back', "Back");
 			}
 
