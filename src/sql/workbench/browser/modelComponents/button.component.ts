/*---------------------------------------------------------------------------------------------
 *  Copyright (c) Microsoft Corporation. All rights reserved.
 *  Licensed under the Source EULA. See License.txt in the project root for license information.
 *--------------------------------------------------------------------------------------------*/
import 'vs/css!./media/button';
import {
	Component, Input, Inject, ChangeDetectorRef, forwardRef,
	ViewChild, ElementRef, OnDestroy
} from '@angular/core';

import * as azdata from 'azdata';

import { ComponentWithIconBase } from 'sql/workbench/browser/modelComponents/componentWithIconBase';
import { attachButtonStyler } from 'sql/platform/theme/common/styler';

import { SIDE_BAR_BACKGROUND, SIDE_BAR_TITLE_FOREGROUND } from 'vs/workbench/common/theme';
import { IWorkbenchThemeService } from 'vs/workbench/services/themes/common/workbenchThemeService';
import { focusBorder, foreground } from 'vs/platform/theme/common/colorRegistry';
import { Button } from 'sql/base/browser/ui/button/button';
import { InfoButton } from 'sql/base/browser/ui/infoButton/infoButton';
import { Color } from 'vs/base/common/color';
import { IComponentDescriptor, IComponent, IModelStore, ComponentEventType } from 'sql/platform/dashboard/browser/interfaces';
import { convertSize } from 'sql/base/browser/dom';
import { createIconCssClass } from 'sql/workbench/browser/modelComponents/iconUtils';
import { ILogService } from 'vs/platform/log/common/log';
import { IDisposable } from 'vs/base/common/lifecycle';

@Component({
	selector: 'modelview-button',
	template: `
	<div *ngIf="this.buttonType !== 'Informational'; then thenBlock else elseBlock"></div>
	<ng-template #thenBlock>
		<label for={{this.label}}>
			<div #input style="width: 100%">
				<input #fileInput *ngIf="this.isFile === true" id={{this.label}} type="file" accept="{{ this.fileType }}" style="display: none">
			</div>
		</label>
	</ng-template>
	<ng-template #elseBlock>
		<div #infoButton style="width: 100%;"></div>
	</ng-template>
	`
})
export default class ButtonComponent extends ComponentWithIconBase<azdata.ButtonProperties> implements IComponent, OnDestroy {
	@Input() descriptor: IComponentDescriptor;
	@Input() modelStore: IModelStore;
	private _button: Button | InfoButton;
	public fileType: string = '.sql';
	private _currentButtonType?: azdata.ButtonType = undefined;
	private _buttonStyler: IDisposable | undefined = undefined;

	@ViewChild('input', { read: ElementRef }) private _inputContainer: ElementRef;
	@ViewChild('fileInput', { read: ElementRef }) private _fileInputContainer: ElementRef;
	@ViewChild('infoButton', { read: ElementRef }) private _infoButtonContainer: ElementRef;

	constructor(
		@Inject(forwardRef(() => ChangeDetectorRef)) changeRef: ChangeDetectorRef,
		@Inject(IWorkbenchThemeService) private themeService: IWorkbenchThemeService,
		@Inject(forwardRef(() => ElementRef)) el: ElementRef,
		@Inject(ILogService) logService: ILogService
	) {
		super(changeRef, el, logService);
	}

	ngAfterViewInit(): void {
		this.baseInit();
	}

	ngOnDestroy(): void {
		this.baseDestroy();
	}

	public setLayout(layout: any): void {
		this.layout();
	}

	private initButton(): void {
		this._currentButtonType = this.buttonType;
		const elementToRemove = this._button?.element;
		if (this._inputContainer) {
			this._button = new Button(this._inputContainer.nativeElement);
		} else if (this._infoButtonContainer) {
			this._button = new InfoButton(this._infoButtonContainer.nativeElement);
		}

		// remove the previously created element if any.
		if (elementToRemove) {
			const container = this._inputContainer || this._infoButtonContainer;
			(container.nativeElement as HTMLElement)?.removeChild(elementToRemove);
		}

		this._register(this._button);
		this.updateStyler();
		this._register(this._button.onDidClick(e => {
			if (this._fileInputContainer) {
				const self = this;
				this._fileInputContainer.nativeElement.onchange = () => {
					let file = self._fileInputContainer.nativeElement.files[0];
					let reader = new FileReader();
					reader.onload = (e) => {
						let text = (e.target as FileReader).result;
						self.fileContent = text.toString();
						self.fireEvent({
							eventType: ComponentEventType.onDidClick,
							args: {
								filePath: file.path,
								fileContent: self.fileContent
							}
						});
					};
					reader.readAsText(file);
				};
			} else {
				this.fireEvent({
					eventType: ComponentEventType.onDidClick,
					args: e
				});
			}
		}));
	}

	public setProperties(properties: { [key: string]: any; }): void {
		super.setProperties(properties);
		if (this._currentButtonType !== this.buttonType) {
			this.initButton();
		}
		if (this._button instanceof InfoButton) {
			this._button.buttonMaxHeight = this.properties.height;
			this._button.buttonMaxWidth = this.properties.width;
			this._button.description = this.properties.description;
			this._button.iconClass = createIconCssClass(this.properties.iconPath);
			this._button.iconHeight = this.properties.iconHeight;
			this._button.iconWidth = this.properties.iconWidth;
			this._button.title = this.properties.title;
		} else {
			this._button.enabled = this.enabled;
			this._button.label = this.label;

			if (this.properties.fileType) {
				this.fileType = properties.fileType;
			}
			this._button.title = this.title;

			// Button's ariaLabel gets set to the label by default.
			// We only want to override that if buttonComponent's ariaLabel is set explicitly.
			if (this.ariaLabel) {
				this._button.ariaLabel = this.ariaLabel;
			}

			if (this.width) {
				this._button.setWidth(convertSize(this.width.toString()));
			}
			if (this.height) {
				this._button.setHeight(convertSize(this.height.toString()));
			}

			if (this.iconPath) {
				this._button.element.style.backgroundSize = `${this.getIconWidth()} ${this.getIconHeight()}`;
				this._button.element.style.paddingLeft = this.getIconWidth();
				// If we have an icon but no specified height then default to the height of the icon so we're sure it fits
				if (this.height === undefined) {
					this._button.setHeight(convertSize(this.getIconHeight().toString()));
				}
			}

		}

		this.updateIcon();
		this._changeRef.detectChanges();
	}

	public focus(): void {
		this._button.focus();
	}

	protected updateIcon() {
		if (this.iconPath) {
			if (!this._iconClass) {
				super.updateIcon();
<<<<<<< HEAD
				this._button.icon = {
					classNames: this._iconClass + ' icon'
				};
				// Styling for icon button
				this._register(attachButtonStyler(this._button, this.themeService, {
					buttonBackground: Color.transparent.toString(),
					buttonHoverBackground: Color.transparent.toString(),
					buttonFocusOutline: focusBorder,
					buttonForeground: foreground
				}));
=======
				this._button.icon = this._iconClass + ' icon';
				this.updateStyler();
>>>>>>> 07d798c9
			} else {
				super.updateIcon();
			}
		} else {
			this.updateStyler();
		}
	}

	/**
	 * Updates the styler for this button based on whether it has an icon or not
	 */
	private updateStyler(): void {
		this._buttonStyler?.dispose();
		if (this.iconPath) {
			this._buttonStyler = this._register(attachButtonStyler(this._button, this.themeService, {
				buttonBackground: Color.transparent.toString(),
				buttonHoverBackground: Color.transparent.toString(),
				buttonFocusOutline: focusBorder,
				buttonForeground: foreground
			}));
		} else {
			this._buttonStyler = this._register(attachButtonStyler(this._button, this.themeService, {
				buttonBackground: SIDE_BAR_BACKGROUND,
				buttonHoverBackground: SIDE_BAR_BACKGROUND,
				buttonForeground: SIDE_BAR_TITLE_FOREGROUND
			}));
		}


	}

	protected get defaultIconHeight(): number {
		return 15;
	}

	protected get defaultIconWidth(): number {
		return 15;
	}

	// CSS-bound properties

	private get label(): string {
		return this.getPropertyOrDefault<string>((props) => props.label, '');
	}

	private set label(newValue: string) {
		this.setPropertyFromUI<string>(this.setValueProperties, newValue);
	}

	public get buttonType(): azdata.ButtonType {
		if (this.isFile === true) {
			return 'File' as azdata.ButtonType;
		} else {
			return this.getPropertyOrDefault((props) => props.buttonType, 'Normal' as azdata.ButtonType);
		}
	}

	public get description(): string {
		return this.getPropertyOrDefault((props) => props.description, '');
	}

	public get isFile(): boolean {
		return this.getPropertyOrDefault<boolean>((props) => props.isFile, false);
	}

	public set isFile(newValue: boolean) {
		this.setPropertyFromUI<boolean>(this.setFileProperties, newValue);
	}

	private get fileContent(): string {
		return this.getPropertyOrDefault<string>((props) => props.fileContent, '');
	}

	private set fileContent(newValue: string) {
		this.setPropertyFromUI<string>(this.setFileContentProperties, newValue);
	}

	private setFileContentProperties(properties: azdata.ButtonProperties, fileContent: string): void {
		properties.fileContent = fileContent;
	}

	private setValueProperties(properties: azdata.ButtonProperties, label: string): void {
		properties.label = label;
	}

	private setFileProperties(properties: azdata.ButtonProperties, isFile: boolean): void {
		properties.isFile = isFile;
	}
}<|MERGE_RESOLUTION|>--- conflicted
+++ resolved
@@ -177,21 +177,8 @@
 		if (this.iconPath) {
 			if (!this._iconClass) {
 				super.updateIcon();
-<<<<<<< HEAD
-				this._button.icon = {
-					classNames: this._iconClass + ' icon'
-				};
-				// Styling for icon button
-				this._register(attachButtonStyler(this._button, this.themeService, {
-					buttonBackground: Color.transparent.toString(),
-					buttonHoverBackground: Color.transparent.toString(),
-					buttonFocusOutline: focusBorder,
-					buttonForeground: foreground
-				}));
-=======
 				this._button.icon = this._iconClass + ' icon';
 				this.updateStyler();
->>>>>>> 07d798c9
 			} else {
 				super.updateIcon();
 			}
