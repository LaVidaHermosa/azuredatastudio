--- conflicted
+++ resolved
@@ -157,15 +157,9 @@
 	}
 
 	public async validate(): Promise<boolean> {
-<<<<<<< HEAD
-		let valid = await super.validate();
-		const otherErrorMsg = valid || this.inputElement.value === '' ? undefined : this.validationErrorMessage;
-		valid = <any>(valid && this.inputElement.validate());
-=======
 		await super.validate();
 		// Let the input validate handle showing/hiding the error message
-		const valid = this.inputElement.validate();
->>>>>>> 625c4520
+		const valid = <any>(this.inputElement.validate());
 
 		// set aria label based on validity of input
 		if (valid) {
