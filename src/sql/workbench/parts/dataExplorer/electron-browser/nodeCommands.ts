/*---------------------------------------------------------------------------------------------
 *  Copyright (c) Microsoft Corporation. All rights reserved.
 *  Licensed under the Source EULA. See License.txt in the project root for license information.
 *--------------------------------------------------------------------------------------------*/

import * as azdata from 'azdata';
import { IOEShimService } from 'sql/workbench/parts/objectExplorer/common/objectExplorerViewTreeShim';
import { ICapabilitiesService } from 'sql/platform/capabilities/common/capabilitiesService';
import { ConnectionType, IConnectableInput, IConnectionCompletionOptions, IConnectionManagementService } from 'sql/platform/connection/common/connectionManagement';
import { ConnectionProfile } from 'sql/platform/connection/common/connectionProfile';
import { generateUri } from 'sql/platform/connection/common/utils';
import { ICustomViewDescriptor, TreeViewItemHandleArg } from 'sql/workbench/common/views';
import { IQueryEditorService } from 'sql/workbench/services/queryEditor/common/queryEditorService';
import { CommandsRegistry, ICommandService } from 'vs/platform/commands/common/commands';
import { IViewsRegistry, Extensions } from 'vs/workbench/common/views';
import { IProgressService } from 'vs/platform/progress/common/progress';
import { Registry } from 'vs/platform/registry/common/platform';
import { NewNotebookAction } from 'sql/workbench/parts/notebook/notebookActions';
import { BackupAction, RestoreAction } from 'sql/workbench/common/actions';

export const DISCONNECT_COMMAND_ID = 'dataExplorer.disconnect';
export const MANAGE_COMMAND_ID = 'dataExplorer.manage';
export const NEW_QUERY_COMMAND_ID = 'dataExplorer.newQuery';
export const REFRESH_COMMAND_ID = 'dataExplorer.refresh';
export const NEW_NOTEBOOK_COMMAND_ID = 'dataExplorer.newNotebook';
export const DATA_TIER_WIZARD_COMMAND_ID = 'dataExplorer.dataTierWizard';
export const PROFILER_COMMAND_ID = 'dataExplorer.profiler';
export const IMPORT_COMMAND_ID = 'dataExplorer.flatFileImport';
export const SCHEMA_COMPARE_COMMAND_ID = 'dataExplorer.schemaCompare';
export const BACKUP_COMMAND_ID = 'dataExplorer.backup';
export const RESTORE_COMMAND_ID = 'dataExplorer.restore';
export const GENERATE_SCRIPTS_COMMAND_ID = 'dataExplorer.generateScripts';
export const PROPERTIES_COMMAND_ID = 'dataExplorer.properties';

// Disconnect
CommandsRegistry.registerCommand({
	id: DISCONNECT_COMMAND_ID,
	handler: (accessor, args: TreeViewItemHandleArg) => {
		if (args.$treeItem) {
			const oeService = accessor.get(IOEShimService);
			return oeService.disconnectNode(args.$treeViewId, args.$treeItem).then(() => {
				const { treeView } = (<ICustomViewDescriptor>Registry.as<IViewsRegistry>(Extensions.ViewsRegistry).getView(args.$treeViewId));
				// we need to collapse it then refresh it so that the tree doesn't try and use it's cache next time the user expands the node
				return treeView.collapse(args.$treeItem).then(() => treeView.refresh([args.$treeItem]).then(() => true));
			});
		}
		return Promise.resolve(true);
	}
});

// New Query
CommandsRegistry.registerCommand({
	id: NEW_QUERY_COMMAND_ID,
	handler: (accessor, args: TreeViewItemHandleArg) => {
		if (args.$treeItem) {
			const queryEditorService = accessor.get(IQueryEditorService);
			const connectionService = accessor.get(IConnectionManagementService);
			const capabilitiesService = accessor.get(ICapabilitiesService);
			return queryEditorService.newSqlEditor().then((owner: IConnectableInput) => {
				// Connect our editor to the input connection
				let options: IConnectionCompletionOptions = {
					params: { connectionType: ConnectionType.editor, input: owner },
					saveTheConnection: false,
					showDashboard: false,
					showConnectionDialogOnError: true,
					showFirewallRuleOnError: true
				};
				return connectionService.connect(new ConnectionProfile(capabilitiesService, args.$treeItem.payload), owner.uri, options);
			});
		}
		return Promise.resolve(true);
	}
});

// Manage
CommandsRegistry.registerCommand({
	id: MANAGE_COMMAND_ID,
	handler: (accessor, args: TreeViewItemHandleArg) => {
		if (args.$treeItem) {
			const connectionService = accessor.get(IConnectionManagementService);
			const capabilitiesService = accessor.get(ICapabilitiesService);
			let options = {
				showDashboard: true,
				saveTheConnection: false,
				params: undefined,
				showConnectionDialogOnError: true,
				showFirewallRuleOnError: true
			};
			let profile = new ConnectionProfile(capabilitiesService, args.$treeItem.payload);
			let uri = generateUri(profile, 'dashboard');
			return connectionService.connect(new ConnectionProfile(capabilitiesService, args.$treeItem.payload), uri, options);
		}
		return Promise.resolve(true);
	}
});

// Refresh
CommandsRegistry.registerCommand({
	id: REFRESH_COMMAND_ID,
	handler: (accessor, args: TreeViewItemHandleArg) => {
<<<<<<< HEAD
		const progressSerivce = accessor.get(IProgressService);
=======
		const progressService = accessor.get(IProgressService2);
>>>>>>> 14041332
		if (args.$treeItem) {
			const { treeView } = (<ICustomViewDescriptor>Registry.as<IViewsRegistry>(Extensions.ViewsRegistry).getView(args.$treeViewId));
			if (args.$treeContainerId) {
				return progressService.withProgress({ location: args.$treeContainerId }, () => treeView.refresh([args.$treeItem]).then(() => true));
			} else {
				return treeView.refresh([args.$treeItem]).then(() => true);
			}

		}
		return Promise.resolve(true);
	}
});

// New Notebook
CommandsRegistry.registerCommand({
	id: NEW_NOTEBOOK_COMMAND_ID,
	handler: (accessor, args: TreeViewItemHandleArg) => {
		const capabilitiesService = accessor.get(ICapabilitiesService);
		const commandService = accessor.get(ICommandService);
		let profile = new ConnectionProfile(capabilitiesService, args.$treeItem.payload);
		const connectedContext: azdata.ConnectedContext = { connectionProfile: profile };
		return commandService.executeCommand(NewNotebookAction.ID, connectedContext);
	}
});

// Data Tier Wizard
CommandsRegistry.registerCommand({
	id: DATA_TIER_WIZARD_COMMAND_ID,
	handler: (accessor, args: TreeViewItemHandleArg) => {
		const commandService = accessor.get(ICommandService);
		const connectedContext: azdata.ConnectedContext = { connectionProfile: args.$treeItem.payload };
		return commandService.executeCommand('dacFx.start', connectedContext);
	}
});


// Flat File Import
CommandsRegistry.registerCommand({
	id: IMPORT_COMMAND_ID,
	handler: (accessor, args: TreeViewItemHandleArg) => {
		const commandService = accessor.get(ICommandService);
		let connectedContext: azdata.ConnectedContext = { connectionProfile: args.$treeItem.payload };
		return commandService.executeCommand('flatFileImport.start', connectedContext);
	}
});

// Schema Compare
CommandsRegistry.registerCommand({
	id: SCHEMA_COMPARE_COMMAND_ID,
	handler: (accessor, args: TreeViewItemHandleArg) => {
		const commandService = accessor.get(ICommandService);
		let connectedContext: azdata.ConnectedContext = { connectionProfile: args.$treeItem.payload };
		return commandService.executeCommand('schemaCompare.start', connectedContext);
	}
});

// Backup
CommandsRegistry.registerCommand({
	id: BACKUP_COMMAND_ID,
	handler: (accessor, args: TreeViewItemHandleArg) => {
		const commandService = accessor.get(ICommandService);
		let connectedContext: azdata.ConnectedContext = { connectionProfile: args.$treeItem.payload };
		return commandService.executeCommand(BackupAction.ID, connectedContext);
	}
});

// Restore
CommandsRegistry.registerCommand({
	id: RESTORE_COMMAND_ID,
	handler: (accessor, args: TreeViewItemHandleArg) => {
		const commandService = accessor.get(ICommandService);
		let connectedContext: azdata.ConnectedContext = { connectionProfile: args.$treeItem.payload };
		return commandService.executeCommand(RestoreAction.ID, connectedContext);
	}
});<|MERGE_RESOLUTION|>--- conflicted
+++ resolved
@@ -98,11 +98,7 @@
 CommandsRegistry.registerCommand({
 	id: REFRESH_COMMAND_ID,
 	handler: (accessor, args: TreeViewItemHandleArg) => {
-<<<<<<< HEAD
-		const progressSerivce = accessor.get(IProgressService);
-=======
-		const progressService = accessor.get(IProgressService2);
->>>>>>> 14041332
+		const progressService = accessor.get(IProgressService);
 		if (args.$treeItem) {
 			const { treeView } = (<ICustomViewDescriptor>Registry.as<IViewsRegistry>(Extensions.ViewsRegistry).getView(args.$treeViewId));
 			if (args.$treeContainerId) {
