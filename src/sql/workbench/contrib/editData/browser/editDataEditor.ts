/*---------------------------------------------------------------------------------------------
 *  Copyright (c) Microsoft Corporation. All rights reserved.
 *  Licensed under the Source EULA. See License.txt in the project root for license information.
 *--------------------------------------------------------------------------------------------*/

import * as strings from 'vs/base/common/strings';
import * as DOM from 'vs/base/browser/dom';
import * as nls from 'vs/nls';

import { EditorOptions, EditorInput, IEditorControl, IEditorPane } from 'vs/workbench/common/editor';
import { BaseEditor } from 'vs/workbench/browser/parts/editor/baseEditor';

import { ITelemetryService } from 'vs/platform/telemetry/common/telemetry';
import { IThemeService } from 'vs/platform/theme/common/themeService';
import { IInstantiationService } from 'vs/platform/instantiation/common/instantiation';

import { EditDataInput } from 'sql/workbench/browser/editData/editDataInput';

import { IEditorService } from 'vs/workbench/services/editor/common/editorService';
import * as queryContext from 'sql/workbench/contrib/query/common/queryContext';
import { Taskbar, ITaskbarContent } from 'sql/base/browser/ui/taskbar/taskbar';
import { IActionViewItem } from 'vs/base/browser/ui/actionbar/actionbar';
import { Action } from 'vs/base/common/actions';
import { IQueryModelService } from 'sql/workbench/services/query/common/queryModel';
import { IEditorDescriptorService } from 'sql/workbench/services/queryEditor/browser/editorDescriptorService';
import {
	RefreshTableAction, StopRefreshTableAction, ChangeMaxRowsAction, ChangeMaxRowsActionItem, ShowQueryPaneAction
} from 'sql/workbench/contrib/editData/browser/editDataActions';
import { TextResourceEditor } from 'vs/workbench/browser/parts/editor/textResourceEditor';
import { ICodeEditor } from 'vs/editor/browser/editorBrowser';
import { IContextKey, IContextKeyService } from 'vs/platform/contextkey/common/contextkey';
import { UntitledTextEditorInput } from 'vs/workbench/services/untitled/common/untitledTextEditorInput';
import { IFlexibleSash, HorizontalFlexibleSash } from 'sql/workbench/contrib/query/browser/flexibleSash';
import { EditDataResultsEditor } from 'sql/workbench/contrib/editData/browser/editDataResultsEditor';
import { EditDataResultsInput } from 'sql/workbench/browser/editData/editDataResultsInput';
import { CancellationToken } from 'vs/base/common/cancellation';
import { IStorageService } from 'vs/platform/storage/common/storage';
import { IEditorGroup } from 'vs/workbench/services/editor/common/editorGroupsService';
import { onUnexpectedError } from 'vs/base/common/errors';

/**
 * Editor that hosts an action bar and a resultSetInput for an edit data session
 */
export class EditDataEditor extends BaseEditor {

	public static ID: string = 'workbench.editor.editDataEditor';

	// The minimum width/height of the editors hosted in the QueryEditor
	private readonly _minEditorSize: number = 55;

	private _sash: IFlexibleSash;
	private _dimension: DOM.Dimension;

	private _resultsEditor: EditDataResultsEditor;
	private _resultsEditorContainer: HTMLElement;

	private _sqlEditor: TextResourceEditor;
	private _sqlEditorContainer: HTMLElement;

	private _taskbar: Taskbar;
	private _taskbarContainer: HTMLElement;
	private _changeMaxRowsActionItem: ChangeMaxRowsActionItem;
	private _stopRefreshTableAction: StopRefreshTableAction;
	private _refreshTableAction: RefreshTableAction;
	private _changeMaxRowsAction: ChangeMaxRowsAction;
	private _showQueryPaneAction: ShowQueryPaneAction;
	private _spinnerElement: HTMLElement;
	private _initialized: boolean = false;

	private _queryEditorVisible: IContextKey<boolean>;
	private hideQueryResultsView = false;

	constructor(
		@ITelemetryService _telemetryService: ITelemetryService,
		@IThemeService themeService: IThemeService,
		@IInstantiationService private _instantiationService: IInstantiationService,
		@IEditorService private _editorService: IEditorService,
		@IQueryModelService private _queryModelService: IQueryModelService,
		@IEditorDescriptorService private _editorDescriptorService: IEditorDescriptorService,
		@IContextKeyService contextKeyService: IContextKeyService,
		@IStorageService storageService: IStorageService
	) {
		super(EditDataEditor.ID, _telemetryService, themeService, storageService);

		if (contextKeyService) {
			this._queryEditorVisible = queryContext.QueryEditorVisibleContext.bindTo(contextKeyService);
		}

		if (_editorService) {
			_editorService.overrideOpenEditor((editor, options, group) => {
				if (this.isVisible() && (editor !== this.input || group !== this.group)) {
					this.saveEditorViewState();
				}
				return {};
			});
		}
	}

	// PUBLIC METHODS ////////////////////////////////////////////////////////////

	// Getters and Setters
	public get editDataInput(): EditDataInput { return <EditDataInput>this.input; }
	public get tableName(): string { return this.editDataInput.tableName; }
	public get uri(): string { return this.input ? this.editDataInput.uri.toString() : undefined; }
	public set resultsEditorVisibility(isVisible: boolean) {
		let input: EditDataInput = <EditDataInput>this.input;
		input.results.visible = isVisible;
	}

	/**
	 * Called to indicate to the editor that the input should be cleared and resources associated with the
	 * input should be freed.
	 */
	public clearInput(): void {
		if (this._resultsEditor) {
			this._resultsEditor.clearInput();
		}
		if (this._sqlEditor) {
			this._sqlEditor.clearInput();
		}
		this._disposeEditors();
		super.clearInput();
	}

	/**
	 * Called to create the editor in the parent element.
	 */
	protected createEditor(parent: HTMLElement): void {
		parent.style.position = 'absolute';
		parent.style.height = '100%';
		parent.style.width = '100%';
		this._createTaskbar(parent);
	}

	public dispose(): void {
		this._disposeEditors();
		super.dispose();
	}

	/**
	 * Sets focus on this editor. Specifically, it sets the focus on the hosted text editor.
	 */
	public focus(): void {
		if (this._sqlEditor) {
			this._sqlEditor.focus();
		}
	}

	public getControl(): IEditorControl {
		if (this._sqlEditor) {
			return this._sqlEditor.getControl();
		}
		return null;
	}

	public getEditorText(): string {
		if (this._sqlEditor && this._sqlEditor.getControl()) {
			let control = this._sqlEditor.getControl();
			let codeEditor: ICodeEditor = <ICodeEditor>control;

			if (codeEditor) {
				let value = codeEditor.getModel().getValue();
				if (value !== undefined && value.length > 0) {
					return value;
				}
			}
		}
		return '';
	}

	/**
	 * Hide the spinner element to show that something was happening, hidden by default
	 */
	public hideSpinner(): void {
		this._spinnerElement.style.visibility = 'hidden';
	}

	/**
	 * Updates the internal variable keeping track of the editor's size, and re-calculates the sash position.
	 * To be called when the container of this editor changes size.
	 */
	public layout(dimension: DOM.Dimension): void {
		this._dimension = dimension;

		if (this._sash) {
			this._setSashDimension();
			this._sash.layout();
		}

		this._doLayout();
		this._resizeGridContents();
	}

	/**
	 * Sets this editor and the sub-editors to visible.
	 */
	public setEditorVisible(visible: boolean, group: IEditorGroup): void {
		if (this._resultsEditor) {
			this._resultsEditor.setVisible(visible, group);
		}
		if (this._sqlEditor) {
			this._sqlEditor.setVisible(visible, group);
		}

		super.setEditorVisible(visible, group);

		// Note: must update after calling super.setEditorVisible so that the accurate count is handled
		this._updateQueryEditorVisible(visible);
	}

	/**
	 * Sets the input data for this editor.
	 */
	public setInput(newInput: EditDataInput, options?: EditorOptions): Promise<void> {
		let oldInput = <EditDataInput>this.input;
		if (!newInput.setup) {
			this._initialized = false;
			this._register(newInput.updateTaskbarEvent((owner) => this._updateTaskbar(owner)));
			this._register(newInput.editorInitializingEvent((initializing) => this._onEditorInitializingChanged(initializing)));
			this._register(newInput.showResultsEditorEvent(() => this._showResultsEditor()));
			newInput.onRowDropDownSet(this._changeMaxRowsActionItem.defaultRowCount);
			newInput.setupComplete();
		}

		return super.setInput(newInput, options, CancellationToken.None)
			.then(() => this._updateInput(oldInput, newInput, options));
	}

	/**
	 * Show the spinner element that shows something is happening, hidden by default
	 */
	public showSpinner(): void {
		setTimeout(() => {
			if (!this._initialized) {
				this._spinnerElement.style.visibility = 'visible';
			}
		}, 200);
	}

	public toggleResultsEditorVisibility(): void {
		let input = <EditDataInput>this.input;
		let hideResults = this.hideQueryResultsView;
		this.hideQueryResultsView = !this.hideQueryResultsView;
		if (!input.results) {
			return;
		}
		this.resultsEditorVisibility = hideResults;
		this._doLayout();
	}

	// PRIVATE METHODS ////////////////////////////////////////////////////////////
	private _createEditor(editorInput: EditorInput, container: HTMLElement): Promise<BaseEditor> {
		const descriptor = this._editorDescriptorService.getEditor(editorInput);
		if (!descriptor) {
			return Promise.reject(new Error(strings.format('Can not find a registered editor for the input {0}', editorInput)));
		}

		let editor = descriptor.instantiate(this._instantiationService);
		editor.create(container);
		editor.setVisible(this.isVisible(), editor.group);
		return Promise.resolve(editor);
	}

	/**
	 * Appends the HTML for the EditDataResultsEditor to the EditDataEditor. If the HTML has not yet been
	 * created, it creates it and appends it. If it has already been created, it locates it and
	 * appends it.
	 */
	private _createResultsEditorContainer() {
		this._createSash();

		const parentElement = this.getContainer();
		let input = <EditDataInput>this.input;

		if (!input.results.container) {
			this._resultsEditorContainer = DOM.append(parentElement, DOM.$('.editDataContainer-horizontal'));

			input.results.setContainer(this._resultsEditorContainer);
		} else {
			this._resultsEditorContainer = DOM.append(parentElement, input.results.container);
		}
	}

	/**
	 * Creates the sash with the requested orientation and registers sash callbacks
	 */
	private _createSash(): void {
		if (!this._sash) {
			let parentElement: HTMLElement = this.getContainer();

			this._sash = this._register(new HorizontalFlexibleSash(parentElement, this._minEditorSize));
			this._setSashDimension();

			this._register(this._sash.onPositionChange(position => this._doLayout()));
		}

		this._sash.show();
	}

	/**
	 * Appends the HTML for the SQL editor. Creates new HTML every time.
	 */
	private _createSqlEditorContainer() {
		const parentElement = this.getContainer();
		this._sqlEditorContainer = DOM.append(parentElement, DOM.$('.details-editor-container'));
	}

	private _createTaskbar(parentElement: HTMLElement): void {
		// Create QueryTaskbar
		this._taskbarContainer = DOM.append(parentElement, DOM.$('div'));
		this._taskbar = new Taskbar(this._taskbarContainer, {
			actionViewItemProvider: (action: Action) => this._getChangeMaxRowsAction(action)
		});

		// Create Actions for the toolbar
		this._refreshTableAction = this._instantiationService.createInstance(RefreshTableAction, this);
		this._stopRefreshTableAction = this._instantiationService.createInstance(StopRefreshTableAction, this);
		this._changeMaxRowsAction = this._instantiationService.createInstance(ChangeMaxRowsAction, this);
		this._showQueryPaneAction = this._instantiationService.createInstance(ShowQueryPaneAction, this);

		// Create HTML Elements for the taskbar
		let separator = Taskbar.createTaskbarSeparator();
		let textSeparator = Taskbar.createTaskbarText(nls.localize('maxRowTaskbar', "Max Rows:"));

		this._spinnerElement = Taskbar.createTaskbarSpinner();

		// Set the content in the order we desire
		let content: ITaskbarContent[] = [
			{ action: this._refreshTableAction },
			{ action: this._stopRefreshTableAction },
			{ element: separator },
			{ element: textSeparator },
			{ action: this._changeMaxRowsAction },
			{ action: this._showQueryPaneAction },
			{ element: this._spinnerElement }
		];
		this._taskbar.setContent(content);
	}

	/**
	 * Gets the IActionItem for the list of row number drop down
	 */
	private _getChangeMaxRowsAction(action: Action): IActionViewItem {
		let actionID = ChangeMaxRowsAction.ID;
		if (action.id === actionID) {
			if (!this._changeMaxRowsActionItem) {
				this._changeMaxRowsActionItem = this._instantiationService.createInstance(ChangeMaxRowsActionItem, this);
			}
			return this._changeMaxRowsActionItem;
		}

		return null;
	}

	private _disposeEditors(): void {
		if (this._sqlEditor) {
			this._sqlEditor.dispose();
			this._sqlEditor = null;
		}
		if (this._resultsEditor) {
			this._resultsEditor.dispose();
			this._resultsEditor = null;
		}

		let thisEditorParent: HTMLElement = this.getContainer();

		if (this._sqlEditorContainer) {
			let sqlEditorParent: HTMLElement = this._sqlEditorContainer.parentElement;
			if (sqlEditorParent && sqlEditorParent === thisEditorParent) {
				this._sqlEditorContainer.parentElement.removeChild(this._sqlEditorContainer);
			}
			this._sqlEditorContainer = null;
		}

		if (this._resultsEditorContainer) {
			let resultsEditorParent: HTMLElement = this._resultsEditorContainer.parentElement;
			if (resultsEditorParent && resultsEditorParent === thisEditorParent) {
				this._resultsEditorContainer.parentElement.removeChild(this._resultsEditorContainer);
			}
			this._resultsEditorContainer = null;
			this.hideQueryResultsView = false;
		}
	}

	private _doLayout(skipResizeGridContent: boolean = false): void {
		if (!this._isResultsEditorVisible() && this._sqlEditor) {
			this._doLayoutSql();
			return;
		}
		if (!this._sqlEditor || !this._resultsEditor || !this._dimension || !this._sash) {
			return;
		}

		this._doLayoutHorizontal();

		if (!skipResizeGridContent) {
			this._resizeGridContents();
		}
	}

	private _doLayoutHorizontal(): void {
		let sqlEditorHeight: number;
		let resultsEditorHeight: number;

		this._resultsEditorContainer.hidden = false;
		if (this.queryPaneEnabled()) {
			const splitPointTop: number = this._sash.getSplitPoint();
			this._sqlEditorContainer.hidden = false;
			sqlEditorHeight = splitPointTop - this._getTaskBarHeight();
			resultsEditorHeight = this._dimension.height - this._getTaskBarHeight() - sqlEditorHeight;
		} else {
			this._sqlEditorContainer.hidden = true;
			sqlEditorHeight = 0;
			resultsEditorHeight = this._dimension.height - this._getTaskBarHeight();
		}

		this._sqlEditorContainer.style.height = `${sqlEditorHeight}px`;
		this._sqlEditorContainer.style.width = `${this._dimension.width}px`;

		this._resultsEditorContainer.style.height = `${resultsEditorHeight}px`;
		this._resultsEditorContainer.style.width = `${this._dimension.width}px`;

		this._sqlEditor.layout(new DOM.Dimension(this._dimension.width, sqlEditorHeight));
		this._resultsEditor.layout(new DOM.Dimension(this._dimension.width, resultsEditorHeight));
	}

	private _doLayoutSql() {
		if (this._resultsEditorContainer) {
			this._resultsEditorContainer.style.width = '0px';
			this._resultsEditorContainer.style.height = '0px';
			this._resultsEditorContainer.style.left = '0px';
			this._resultsEditorContainer.hidden = true;
		}

		if (this._dimension) {
			let sqlEditorHeight: number;

			if (this.queryPaneEnabled()) {
				this._sqlEditorContainer.hidden = false;
				sqlEditorHeight = this._dimension.height - this._getTaskBarHeight();
			} else {
				this._sqlEditorContainer.hidden = true;
				sqlEditorHeight = 0;
			}

			this._sqlEditorContainer.style.height = `${sqlEditorHeight}px`;
			this._sqlEditorContainer.style.width = `${this._dimension.width}px`;

			this._sqlEditor.layout(new DOM.Dimension(this._dimension.width, sqlEditorHeight));
		}
	}

	private _getTaskBarHeight(): number {
		let taskBarElement = this._taskbar.getContainer();
		return DOM.getContentHeight(taskBarElement);
	}

	/**
	 * Returns true if the results table for the current edit data session is visible
	 * Public for testing only.
	 */
	private _isResultsEditorVisible(): boolean {
		let input: EditDataInput = <EditDataInput>this.input;

		if (!input) {
			return false;
		}
		return input.results.visible;
	}

	private _onEditorInitializingChanged(initializing: boolean): void {
		if (initializing) {
			this.showSpinner();
		} else {
			this._initialized = true;
			this.hideSpinner();
		}
	}

	/**
	 * Sets input for the results editor after it has been created.
	 */
	private _onResultsEditorCreated(resultsEditor: EditDataResultsEditor, resultsInput: EditDataResultsInput, options: EditorOptions): Promise<void> {
		this._resultsEditor = resultsEditor;
		return this._resultsEditor.setInput(resultsInput, options);
	}

	/**
	 * Sets input for the SQL editor after it has been created.
	 */
	private _onSqlEditorCreated(sqlEditor: TextResourceEditor, sqlInput: UntitledTextEditorInput, options: EditorOptions): Thenable<void> {
		this._sqlEditor = sqlEditor;
		return this._sqlEditor.setInput(sqlInput, options, CancellationToken.None);
	}

	private _resizeGridContents(): void {
		if (this._isResultsEditorVisible()) {
			let queryInput: EditDataInput = <EditDataInput>this.input;
			let uri: string = queryInput.uri;
			if (uri) {
				this._queryModelService.resizeResultsets(uri);
			}
		}
	}

	/**
	 * Handles setting input and creating editors when this QueryEditor is either:
	 * - Opened for the first time
	 * - Opened with a new EditDataInput
	 */
	private _setNewInput(newInput: EditDataInput, options?: EditorOptions): Promise<any> {

		// Promises that will ensure proper ordering of editor creation logic
		let createEditors: () => Promise<any>;
		let onEditorsCreated: (result) => Promise<any>;

		// If both editors exist, create joined promises - one for each editor
		if (this._isResultsEditorVisible()) {
			createEditors = () => {
				return Promise.all([
					this._createEditor(<EditDataResultsInput>newInput.results, this._resultsEditorContainer),
					this._createEditor(<UntitledTextEditorInput>newInput.sql, this._sqlEditorContainer)
				]);
			};
			onEditorsCreated = (result: IEditorPane[]) => {
				return Promise.all([
					this._onResultsEditorCreated(<EditDataResultsEditor>result[0], newInput.results, options),
					this._onSqlEditorCreated(<TextResourceEditor>result[1], newInput.sql, options)
				]);
			};

			// If only the sql editor exists, create a promise and wait for the sql editor to be created
		} else {
			createEditors = () => {
				return this._createEditor(<UntitledTextEditorInput>newInput.sql, this._sqlEditorContainer);
			};
			onEditorsCreated = (result: TextResourceEditor) => {
				return Promise.all([
					this._onSqlEditorCreated(result, newInput.sql, options)
				]);
			};
		}

		// Create a promise to re render the layout after the editor creation logic
		let doLayout: () => Promise<any> = () => {
			this._doLayout();
			return Promise.resolve(undefined);
		};

		// Run all three steps synchronously
		return createEditors()
			.then(onEditorsCreated)
			.then(doLayout)
			.then(() => {
				if (newInput.results) {
					newInput.results.onRestoreViewStateEmitter.fire();
				}
				if (newInput.savedViewState) {
					this._sqlEditor.getControl().restoreViewState(newInput.savedViewState);
				}
			});
	}

	private _setSashDimension(): void {
		if (!this._dimension) {
			return;
		}
		this._sash.setDimension(this._dimension);
	}

	/**
	 * Makes visible the results table for the current edit data session
	 */
	private _showResultsEditor(): void {
		if (this._isResultsEditorVisible()) {
			return;
		}

		//this._editorGroupService.pinEditor(this.position, this.input);

		let input = <EditDataInput>this.input;
		this._createResultsEditorContainer();

		this._createEditor(<EditDataResultsInput>input.results, this._resultsEditorContainer)
<<<<<<< HEAD
			.then(result => {
				this._onResultsEditorCreated(<EditDataResultsEditor>result, input.results, this._options);
=======
			.then(async result => {
				await this._onResultsEditorCreated(<EditDataResultsEditor>result, input.results, this.options);
>>>>>>> 20f7670b
				this.resultsEditorVisibility = true;
				this.hideQueryResultsView = false;
				this._doLayout(true);
			}).catch(onUnexpectedError);
	}

	/**
	 * Handles setting input for this editor. If this new input does not match the old input (e.g. a new file
	 * has been opened with the same editor, or we are opening the editor for the first time).
	 */
	private _updateInput(oldInput: EditDataInput, newInput: EditDataInput, options?: EditorOptions): Promise<void> {
		if (this._sqlEditor) {
			this._sqlEditor.clearInput();
		}

		if (oldInput) {
			this._disposeEditors();
		}

		this._createSqlEditorContainer();
		if (this._isResultsEditorVisible()) {
			this._createResultsEditorContainer();

			let uri: string = newInput.uri;
			if (uri) {
				this._queryModelService.refreshResultsets(uri);
			}
		}

		if (this._sash) {
			if (this._isResultsEditorVisible()) {
				this._sash.show();
			} else {
				this._sash.hide();
			}
		}

		this._updateTaskbar(newInput);
		return this._setNewInput(newInput, options);
	}

	private _updateQueryEditorVisible(currentEditorIsVisible: boolean): void {
		if (this._queryEditorVisible) {
			let visible = currentEditorIsVisible;
			if (!currentEditorIsVisible) {
				// Current editor is closing but still tracked as visible. Check if any other editor is visible
				const candidates = [...this._editorService.visibleEditorPanes].filter(e => {
					if (e && e.getId) {
						return e.getId() === EditDataEditor.ID;
					}
					return false;
				});
				// Note: require 2 or more candidates since current is closing but still
				// counted as visible
				visible = candidates.length > 1;
			}
			this._queryEditorVisible.set(visible);
		}
	}

	private _updateTaskbar(owner: EditDataInput): void {
		// Update the taskbar if the owner of this call is being presented
		if (owner.matches(this.editDataInput)) {
			this._refreshTableAction.enabled = owner.refreshButtonEnabled;
			this._stopRefreshTableAction.enabled = owner.stopButtonEnabled;
			this._changeMaxRowsActionItem.setCurrentOptionIndex = owner.rowLimit;
			this._showQueryPaneAction.queryPaneEnabled = owner.queryPaneEnabled;
		}
	}

	/**
	 * Calls the run method of this editor's RunQueryAction
	 */
	public runQuery(): void {
		this._refreshTableAction.run();
	}

	/**
	 * Calls the run method of this editor's CancelQueryAction
	 */
	public cancelQuery(): void {
		this._stopRefreshTableAction.run();
	}

	public toggleQueryPane(): void {
		this.editDataInput.queryPaneEnabled = !this.queryPaneEnabled();
		if (this.queryPaneEnabled()) {
			this._showQueryEditor();
		} else {
			this._hideQueryEditor();
		}
		this._doLayout(false);
	}

	private _showQueryEditor(): void {
		this._sqlEditorContainer.hidden = false;
		this._changeMaxRowsActionItem.disable();
	}
	private _hideQueryEditor(): void {
		this._sqlEditorContainer.hidden = true;
		this._changeMaxRowsActionItem.enable();
	}

	public queryPaneEnabled(): boolean {
		return this.editDataInput.queryPaneEnabled;
	}

	private saveEditorViewState(): void {
		let editDataInput = this.input as EditDataInput;
		if (editDataInput) {
			if (this._sqlEditor) {
				editDataInput.savedViewState = this._sqlEditor.getControl().saveViewState();
			}
			if (editDataInput.results) {
				editDataInput.results.onSaveViewStateEmitter.fire();
			}
		}
	}
}<|MERGE_RESOLUTION|>--- conflicted
+++ resolved
@@ -582,13 +582,8 @@
 		this._createResultsEditorContainer();
 
 		this._createEditor(<EditDataResultsInput>input.results, this._resultsEditorContainer)
-<<<<<<< HEAD
-			.then(result => {
-				this._onResultsEditorCreated(<EditDataResultsEditor>result, input.results, this._options);
-=======
 			.then(async result => {
-				await this._onResultsEditorCreated(<EditDataResultsEditor>result, input.results, this.options);
->>>>>>> 20f7670b
+				await this._onResultsEditorCreated(<EditDataResultsEditor>result, input.results, this._options);
 				this.resultsEditorVisibility = true;
 				this.hideQueryResultsView = false;
 				this._doLayout(true);
