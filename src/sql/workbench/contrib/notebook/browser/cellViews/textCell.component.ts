--- conflicted
+++ resolved
@@ -81,33 +81,20 @@
 			} else if ((keyEvent.ctrlKey || keyEvent.metaKey) && keyEvent.keyCode === KeyCode.KeyB) {
 				// Bold text
 				preventDefaultAndExecCommand(e, 'bold');
-<<<<<<< HEAD
+				this.cellModel.notebookModel.sendNotebookTelemetryActionEvent(TelemetryKeys.NbTelemetryAction.WYSIWYGKeyboardAction, { transformAction: 'BOLD' });
 			} else if ((keyEvent.ctrlKey || keyEvent.metaKey) && keyEvent.keyCode === KeyCode.KeyI) {
 				// Italicize text
 				preventDefaultAndExecCommand(e, 'italic');
+				this.cellModel.notebookModel.sendNotebookTelemetryActionEvent(TelemetryKeys.NbTelemetryAction.WYSIWYGKeyboardAction, { transformAction: 'ITALIC' });
 			} else if ((keyEvent.ctrlKey || keyEvent.metaKey) && keyEvent.keyCode === KeyCode.KeyU) {
 				// Underline text
 				preventDefaultAndExecCommand(e, 'underline');
+				this.cellModel.notebookModel.sendNotebookTelemetryActionEvent(TelemetryKeys.NbTelemetryAction.WYSIWYGKeyboardAction, { transformAction: 'UNDERLINE' });
 			} else if ((keyEvent.ctrlKey || keyEvent.metaKey) && keyEvent.shiftKey && keyEvent.keyCode === KeyCode.KeyK) {
 				// Code Block
 				preventDefaultAndExecCommand(e, 'formatBlock', false, 'pre');
+				this.cellModel.notebookModel.sendNotebookTelemetryActionEvent(TelemetryKeys.NbTelemetryAction.WYSIWYGKeyboardAction, { transformAction: 'CODE' });
 			} else if ((keyEvent.ctrlKey || keyEvent.metaKey) && keyEvent.shiftKey && keyEvent.keyCode === KeyCode.KeyH) {
-=======
-				this.cellModel.notebookModel.sendNotebookTelemetryActionEvent(TelemetryKeys.NbTelemetryAction.WYSIWYGKeyboardAction, { transformAction: 'BOLD' });
-			} else if ((keyEvent.ctrlKey || keyEvent.metaKey) && keyEvent.keyCode === KeyCode.KEY_I) {
-				// Italicize text
-				preventDefaultAndExecCommand(e, 'italic');
-				this.cellModel.notebookModel.sendNotebookTelemetryActionEvent(TelemetryKeys.NbTelemetryAction.WYSIWYGKeyboardAction, { transformAction: 'ITALIC' });
-			} else if ((keyEvent.ctrlKey || keyEvent.metaKey) && keyEvent.keyCode === KeyCode.KEY_U) {
-				// Underline text
-				preventDefaultAndExecCommand(e, 'underline');
-				this.cellModel.notebookModel.sendNotebookTelemetryActionEvent(TelemetryKeys.NbTelemetryAction.WYSIWYGKeyboardAction, { transformAction: 'UNDERLINE' });
-			} else if ((keyEvent.ctrlKey || keyEvent.metaKey) && keyEvent.shiftKey && keyEvent.keyCode === KeyCode.KEY_K) {
-				// Code Block
-				preventDefaultAndExecCommand(e, 'formatBlock', false, 'pre');
-				this.cellModel.notebookModel.sendNotebookTelemetryActionEvent(TelemetryKeys.NbTelemetryAction.WYSIWYGKeyboardAction, { transformAction: 'CODE' });
-			} else if ((keyEvent.ctrlKey || keyEvent.metaKey) && keyEvent.shiftKey && keyEvent.keyCode === KeyCode.KEY_H) {
->>>>>>> 2e2fcbe5
 				// Highlight Text
 				DOM.EventHelper.stop(e, true);
 				highlightSelectedText();
