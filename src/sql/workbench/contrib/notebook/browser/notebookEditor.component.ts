/*---------------------------------------------------------------------------------------------
 *  Copyright (c) Microsoft Corporation. All rights reserved.
 *  Licensed under the Source EULA. See License.txt in the project root for license information.
 *--------------------------------------------------------------------------------------------*/
import { Component, Inject, ChangeDetectorRef, forwardRef } from '@angular/core';
import { NotebookModel } from 'sql/workbench/services/notebook/browser/models/notebookModel';
import * as notebookUtils from 'sql/workbench/services/notebook/browser/models/notebookUtils';
import { AngularDisposable } from 'sql/base/browser/lifecycle';
import { IBootstrapParams } from 'sql/workbench/services/bootstrap/common/bootstrapParams';
import { INotebookParams, INotebookService, INotebookManager, DEFAULT_NOTEBOOK_PROVIDER, SQL_NOTEBOOK_PROVIDER } from 'sql/workbench/services/notebook/browser/notebookService';
import { IConnectionManagementService } from 'sql/platform/connection/common/connectionManagement';
import { CellMagicMapper } from 'sql/workbench/contrib/notebook/browser/models/cellMagicMapper';
import { INotificationService } from 'vs/platform/notification/common/notification';
import { ICapabilitiesService } from 'sql/platform/capabilities/common/capabilitiesService';
import { IAdsTelemetryService } from 'sql/platform/telemetry/common/telemetry';
import { ILogService } from 'vs/platform/log/common/log';
import { IModelFactory, ViewMode, NotebookContentChange } from 'sql/workbench/services/notebook/browser/models/modelInterfaces';
import { IConnectionProfile } from 'sql/platform/connection/common/interfaces';
import { IInstantiationService } from 'vs/platform/instantiation/common/instantiation';
import { ModelFactory } from 'sql/workbench/services/notebook/browser/models/modelFactory';
import { onUnexpectedError } from 'vs/base/common/errors';
import { IContextKeyService, RawContextKey } from 'vs/platform/contextkey/common/contextkey';
import { IAction, SubmenuAction } from 'vs/base/common/actions';
import { IMenuService, MenuId } from 'vs/platform/actions/common/actions';
import { fillInActions } from 'vs/platform/actions/browser/menuEntryActionViewItem';
import { IConfigurationService } from 'vs/platform/configuration/common/configuration';

export const NOTEBOOKEDITOR_SELECTOR: string = 'notebookeditor-component';

@Component({
	selector: NOTEBOOKEDITOR_SELECTOR,
	templateUrl: decodeURI(require.toUrl('./notebookEditor.component.html'))
})
export class NotebookEditorComponent extends AngularDisposable {
	private profile: IConnectionProfile;
	private notebookManagers: INotebookManager[] = [];
	private _model: NotebookModel;

	constructor(
		@Inject(ILogService) private readonly logService: ILogService,
		@Inject(IBootstrapParams) private _notebookParams: INotebookParams,
		@Inject(INotebookService) private notebookService: INotebookService,
		@Inject(ICapabilitiesService) private capabilitiesService: ICapabilitiesService,
		@Inject(IContextKeyService) private contextKeyService: IContextKeyService,
		@Inject(IMenuService) private menuService: IMenuService,
		@Inject(INotificationService) private notificationService: INotificationService,
		@Inject(IAdsTelemetryService) private adstelemetryService: IAdsTelemetryService,
		@Inject(IInstantiationService) private instantiationService: IInstantiationService,
		@Inject(forwardRef(() => ChangeDetectorRef)) private _changeRef: ChangeDetectorRef,
		@Inject(IConfigurationService) private _configurationService: IConfigurationService,
		@Inject(IConnectionManagementService) private connectionManagementService: IConnectionManagementService,
	) {
		super();
		this.updateProfile();
	}
	ngOnInit() {
		this.doLoad().catch(e => onUnexpectedError(e));
	}

	private updateProfile(): void {
		this.profile = this._notebookParams ? this._notebookParams.profile : undefined;
	}

	private detectChanges(): void {
		if (!(this._changeRef['destroyed'])) {
			this._changeRef.detectChanges();
		}
	}

	private async doLoad(): Promise<void> {
		await this.createModelAndLoadContents();
		await this.setNotebookManager();
		await this.loadModel();
	}

	private async loadModel(): Promise<void> {
		// Wait on provider information to be available before loading kernel and other information
		await this.awaitNonDefaultProvider();
		await this.model.requestModelLoad();
		this.detectChanges();
		this.setContextKeyServiceWithProviderId(this.model.providerId);
		await this.model.startSession(this.model.notebookManager, undefined, true);
		this.fillInActionsForCurrentContext();
		this.detectChanges();
	}

	private async createModelAndLoadContents(): Promise<void> {
		let model = new NotebookModel({
			factory: this.modelFactory,
			notebookUri: this._notebookParams.notebookUri,
			connectionService: this.connectionManagementService,
			notificationService: this.notificationService,
			notebookManagers: this.notebookManagers,
			contentManager: this._notebookParams.input.contentManager,
			cellMagicMapper: new CellMagicMapper(this.notebookService.languageMagics),
			providerId: 'sql',
			defaultKernel: this._notebookParams.input.defaultKernel,
			layoutChanged: this._notebookParams.input.layoutChanged,
			capabilitiesService: this.capabilitiesService,
			editorLoadedTimestamp: this._notebookParams.input.editorOpenedTimestamp
		}, this.profile, this.logService, this.notificationService, this.adstelemetryService, this.connectionManagementService, this._configurationService, this.capabilitiesService);

		let trusted = await this.notebookService.isNotebookTrustCached(this._notebookParams.notebookUri, this.isDirty());
		this._model = this._register(model);
		await this.model.loadContents(trusted);

		this._register(model.viewModeChanged((mode) => this.onViewModeChanged()));
		this._register(model.contentChanged((change) => this.handleContentChanged(change)));
		this._register(model.onCellTypeChanged(() => this.detectChanges()));
		this._register(model.layoutChanged(() => this.detectChanges()));

		this.detectChanges();
	}

	private async setNotebookManager(): Promise<void> {
		let providerInfo = await this._notebookParams.providerInfo;
		for (let providerId of providerInfo.providers) {
			let notebookManager = await this.notebookService.getOrCreateNotebookManager(providerId, this._notebookParams.notebookUri);
			this.notebookManagers.push(notebookManager);
		}
	}

	private setContextKeyServiceWithProviderId(providerId: string) {
		let provider = new RawContextKey<string>('providerId', providerId);
		provider.bindTo(this.contextKeyService);
	}

	private async awaitNonDefaultProvider(): Promise<void> {
		// Wait on registration for now. Long-term would be good to cache and refresh
		await this.notebookService.registrationComplete;
		this.model.standardKernels = this._notebookParams.input.standardKernels;
		// Refresh the provider if we had been using default
		let providerInfo = await this._notebookParams.providerInfo;

		if (DEFAULT_NOTEBOOK_PROVIDER === providerInfo.providerId) {
			let providers = notebookUtils.getProvidersForFileName(this._notebookParams.notebookUri.fsPath, this.notebookService);
			let tsqlProvider = providers.find(provider => provider === SQL_NOTEBOOK_PROVIDER);
			providerInfo.providerId = tsqlProvider ? SQL_NOTEBOOK_PROVIDER : providers[0];
		}
	}

	/**
	 * Get all of the menu contributions that use the ID 'notebook/toolbar'.
	 * Then, find all groups (currently we don't leverage the contributed
	 * groups functionality for the notebook toolbar), and fill in the 'primary'
	 * array with items that don't list a group. Finally, add any actions from
	 * the primary array to the end of the toolbar.
	 */
	private fillInActionsForCurrentContext(): void {
		let primary: IAction[] = [];
		let secondary: IAction[] = [];
		let notebookBarMenu = this.menuService.createMenu(MenuId.NotebookToolbar, this.contextKeyService);
		let groups = notebookBarMenu.getActions({ arg: null, shouldForwardArgs: true });
<<<<<<< HEAD
		fillInActions(groups, { primary, secondary }, false, 'navigation', Number.MAX_SAFE_INTEGER, (action: SubmenuAction, group: string, groupSize: number) => group === undefined || group === '');
=======
		fillInActions(groups, { primary, secondary }, false, '', Number.MAX_SAFE_INTEGER, (action: SubmenuAction, group: string, groupSize: number) => group === undefined || group === '');
>>>>>>> 3cb2f552
	}

	private get modelFactory(): IModelFactory {
		if (!this._notebookParams.modelFactory) {
			this._notebookParams.modelFactory = new ModelFactory(this.instantiationService);
		}
		return this._notebookParams.modelFactory;
	}

	public get model(): NotebookModel | null {
		return this._model;
	}

	public get viewMode(): ViewMode {
		return this.model?.viewMode;
	}

	private isDirty(): boolean {
		return this._notebookParams.input.isDirty();
	}

	private handleContentChanged(change: NotebookContentChange) {
		// Note: for now we just need to set dirty state and refresh the UI.
		this.detectChanges();
	}

	public onViewModeChanged(): void {
		this.detectChanges();
	}
}<|MERGE_RESOLUTION|>--- conflicted
+++ resolved
@@ -151,11 +151,7 @@
 		let secondary: IAction[] = [];
 		let notebookBarMenu = this.menuService.createMenu(MenuId.NotebookToolbar, this.contextKeyService);
 		let groups = notebookBarMenu.getActions({ arg: null, shouldForwardArgs: true });
-<<<<<<< HEAD
-		fillInActions(groups, { primary, secondary }, false, 'navigation', Number.MAX_SAFE_INTEGER, (action: SubmenuAction, group: string, groupSize: number) => group === undefined || group === '');
-=======
 		fillInActions(groups, { primary, secondary }, false, '', Number.MAX_SAFE_INTEGER, (action: SubmenuAction, group: string, groupSize: number) => group === undefined || group === '');
->>>>>>> 3cb2f552
 	}
 
 	private get modelFactory(): IModelFactory {
