/*---------------------------------------------------------------------------------------------
 *  Copyright (c) Microsoft Corporation. All rights reserved.
 *  Licensed under the Source EULA. See License.txt in the project root for license information.
 *--------------------------------------------------------------------------------------------*/

import 'vs/css!./dashboard';

import { OnInit, Component, Inject, forwardRef, ElementRef, ViewChild } from '@angular/core';
import { Router } from '@angular/router';

import { CommonServiceInterface } from 'sql/workbench/services/bootstrap/browser/commonServiceInterface.service';
import { IConnectionProfile } from 'sql/platform/connection/common/interfaces';
import * as Utils from 'sql/platform/connection/common/utils';
import { RefreshWidgetAction, EditDashboardAction } from 'sql/workbench/contrib/dashboard/browser/core/actions';
import { DashboardPage } from 'sql/workbench/contrib/dashboard/browser/core/dashboardPage.component';
import { AngularDisposable } from 'sql/base/browser/lifecycle';

import { IWorkbenchThemeService } from 'vs/workbench/services/themes/common/workbenchThemeService';
import { IDisposable } from 'vs/base/common/lifecycle';
import * as themeColors from 'vs/workbench/common/theme';
import { ActionBar } from 'vs/base/browser/ui/actionbar/actionbar';
<<<<<<< HEAD
import { IColorTheme } from 'vs/platform/theme/common/themeService';
=======
import { onUnexpectedError } from 'vs/base/common/errors';
>>>>>>> 20f7670b

export const DASHBOARD_SELECTOR: string = 'dashboard-component';

@Component({
	selector: DASHBOARD_SELECTOR,
	templateUrl: decodeURI(require.toUrl('./dashboard.component.html'))
})
export class DashboardComponent extends AngularDisposable implements OnInit {
	private _currentPage: DashboardPage;

	@ViewChild('header', { read: ElementRef }) private header: ElementRef;
	@ViewChild('actionBar', { read: ElementRef }) private actionbarContainer: ElementRef;
	private actionbar: ActionBar;
	private editAction: EditDashboardAction;
	private editDisposable: IDisposable;

	constructor(
		@Inject(forwardRef(() => CommonServiceInterface)) private _bootstrapService: CommonServiceInterface,
		@Inject(forwardRef(() => Router)) private _router: Router,
		@Inject(IWorkbenchThemeService) private themeService: IWorkbenchThemeService
	) {
		super();
	}

	ngOnInit() {
		this._register(this.themeService.onDidColorThemeChange(this.updateTheme, this));
		this.updateTheme(this.themeService.getColorTheme());
		const profile: IConnectionProfile = this._bootstrapService.getOriginalConnectionProfile();
		this.actionbar = new ActionBar(this.actionbarContainer.nativeElement);
		this.actionbar.push(new RefreshWidgetAction(this.refresh, this), {
			icon: true,
			label: false,
		});
		this.editAction = new EditDashboardAction(this.edit, this);
		this.actionbar.push(this.editAction, {
			icon: true,
			label: false,
		});
		if (profile && (!profile.databaseName || Utils.isMaster(profile))) {
			// Route to the server page as this is the default database
			this._router.navigate(['server-dashboard']).catch(onUnexpectedError);
		}
	}

	private updateTheme(theme: IColorTheme): void {
		const headerEl = <HTMLElement>this.header.nativeElement;
		headerEl.style.borderBottomColor = theme.getColor(themeColors.SIDE_BAR_BACKGROUND, true).toString();
		headerEl.style.borderBottomWidth = '1px';
		headerEl.style.borderBottomStyle = 'solid';
	}

	onActivate(page: DashboardPage) {
		if (this.editDisposable) {
			this.editDisposable.dispose();
		}
		this._currentPage = page;
		this.editDisposable = page.editEnabled(e => this.editEnabled = e, this);
	}

	refresh(): void {
		if (this._currentPage) {
			this._currentPage.refresh();
		}
	}

	edit(): void {
		this._currentPage.enableEdit();
	}

	set editEnabled(val: boolean) {
		this.editAction.enabled = val;
	}
}<|MERGE_RESOLUTION|>--- conflicted
+++ resolved
@@ -19,11 +19,8 @@
 import { IDisposable } from 'vs/base/common/lifecycle';
 import * as themeColors from 'vs/workbench/common/theme';
 import { ActionBar } from 'vs/base/browser/ui/actionbar/actionbar';
-<<<<<<< HEAD
 import { IColorTheme } from 'vs/platform/theme/common/themeService';
-=======
 import { onUnexpectedError } from 'vs/base/common/errors';
->>>>>>> 20f7670b
 
 export const DASHBOARD_SELECTOR: string = 'dashboard-component';
 
