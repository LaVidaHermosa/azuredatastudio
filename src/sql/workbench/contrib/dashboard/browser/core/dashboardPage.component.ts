--- conflicted
+++ resolved
@@ -181,11 +181,7 @@
 			let secondary: IAction[] = [];
 			const menu = this.menuService.createMenu(MenuId.DashboardToolbar, this.contextKeyService);
 			let groups = menu.getActions({ arg: this.connectionManagementService.connectionInfo.connectionProfile.toIConnectionProfile(), shouldForwardArgs: true });
-<<<<<<< HEAD
-			fillInActions(groups, { primary, secondary }, false, 'navigation', Number.MAX_SAFE_INTEGER, (action: SubmenuAction, group: string, groupSize: number) => group === undefined || group === '');
-=======
 			fillInActions(groups, { primary, secondary }, false, '', Number.MAX_SAFE_INTEGER, (action: SubmenuAction, group: string, groupSize: number) => group === undefined || group === '');
->>>>>>> 3cb2f552
 
 			primary.forEach(a => {
 				if (a instanceof MenuItemAction) {
