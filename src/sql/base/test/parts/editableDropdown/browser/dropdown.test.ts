/*---------------------------------------------------------------------------------------------
 *  Copyright (c) Microsoft Corporation. All rights reserved.
 *  Licensed under the Source EULA. See License.txt in the project root for license information.
 *--------------------------------------------------------------------------------------------*/

import * as assert from 'assert';
import { Dropdown, IDropdownOptions } from 'sql/base/parts/editableDropdown/browser/dropdown';

const options: IDropdownOptions = {
	values: [
		'foo1',
		'foo2',
		'foobar3',
		'foobar4'
	]
};

suite('Editable dropdown tests', () => {
	let container: HTMLElement;
	setup(() => {
		container = document.createElement('div');
		container.style.position = 'absolute';
		container.style.width = `${200}px`;
		container.style.height = `${200}px`;
	});

	test('default value for editable dropdown is empty', () => {
		const dropdown = new Dropdown(container, undefined, options);
		assert.strictEqual(dropdown.value, '');
	});

	test('changing value through code fires onValueChange event', () => {
		const dropdown = new Dropdown(container, undefined, options);
		let count: number = 0;
		dropdown.onValueChange((e) => {
			count++;
		});
		dropdown.value = options.values[0];

		assert.strictEqual(count, 1, 'onValueChange event was not fired');
		dropdown.value = options.values[0];
		assert.strictEqual(count, 1, 'onValueChange event should not be fired for setting the same value again');
		dropdown.value = options.values[1];
<<<<<<< HEAD
		assert(<number>count === 2, 'onValueChange event was not fired for setting a new value of the dropdown');
=======
		assert.strictEqual(count, 2, 'onValueChange event was not fired for setting a new value of the dropdown');
>>>>>>> 867a9638
	});

	test('changing value through input text fires onValue Change event', () => {
		const dropdown = new Dropdown(container, undefined, options);
		let count = 0;
		dropdown.onValueChange((e) => {
			count++;
		});

		dropdown.fireOnTextChange = true;
		dropdown.setDropdownVisibility(true);
		dropdown.input.value = options.values[0];
		assert.strictEqual(count, 1, 'onValueChange event was not fired for an option from the dropdown list');
		dropdown.input.value = 'foo';
<<<<<<< HEAD
		assert(<number>count === 2, 'onValueChange event was not fired for a value not in dropdown list');
		assert(dropdown.selectList.length === 4, 'list does not have all the values that are matching the input box text');
		assert(dropdown.value = 'foo');
		dropdown.input.value = 'foobar';
		assert(<number>count === 3, 'onValueChange event was not fired for a value not in dropdown list');
		assert(<number>(dropdown.selectList.length) === 2, 'list does not have all the values that are matching the input box text');
		assert(dropdown.value = 'foobar');

		dropdown.fireOnTextChange = false;
		dropdown.input.value = options.values[0];
		assert(<number>count === 3, 'onValueChange event was fired with input box value change even after setting the fireOnTextChange to false');
=======
		assert.strictEqual(count, 2, 'onValueChange event was not fired for a value not in dropdown list');
		assert.strictEqual(dropdown.selectList.length, 4, 'list does not have all the values that are matching the input box text');
		assert.strictEqual(dropdown.value, 'foo');
		dropdown.input.value = 'foobar';
		assert.strictEqual(count, 3, 'onValueChange event was not fired for a value not in dropdown list');
		assert.strictEqual(dropdown.selectList.length, 2, 'list does not have all the values that are matching the input box text');
		assert.strictEqual(dropdown.value, 'foobar');

		dropdown.fireOnTextChange = false;
		dropdown.input.value = options.values[0];
		assert.strictEqual(count, 3, 'onValueChange event was fired with input box value change even after setting the fireOnTextChange to false');
>>>>>>> 867a9638
	});
});<|MERGE_RESOLUTION|>--- conflicted
+++ resolved
@@ -41,11 +41,7 @@
 		dropdown.value = options.values[0];
 		assert.strictEqual(count, 1, 'onValueChange event should not be fired for setting the same value again');
 		dropdown.value = options.values[1];
-<<<<<<< HEAD
-		assert(<number>count === 2, 'onValueChange event was not fired for setting a new value of the dropdown');
-=======
 		assert.strictEqual(count, 2, 'onValueChange event was not fired for setting a new value of the dropdown');
->>>>>>> 867a9638
 	});
 
 	test('changing value through input text fires onValue Change event', () => {
@@ -60,19 +56,6 @@
 		dropdown.input.value = options.values[0];
 		assert.strictEqual(count, 1, 'onValueChange event was not fired for an option from the dropdown list');
 		dropdown.input.value = 'foo';
-<<<<<<< HEAD
-		assert(<number>count === 2, 'onValueChange event was not fired for a value not in dropdown list');
-		assert(dropdown.selectList.length === 4, 'list does not have all the values that are matching the input box text');
-		assert(dropdown.value = 'foo');
-		dropdown.input.value = 'foobar';
-		assert(<number>count === 3, 'onValueChange event was not fired for a value not in dropdown list');
-		assert(<number>(dropdown.selectList.length) === 2, 'list does not have all the values that are matching the input box text');
-		assert(dropdown.value = 'foobar');
-
-		dropdown.fireOnTextChange = false;
-		dropdown.input.value = options.values[0];
-		assert(<number>count === 3, 'onValueChange event was fired with input box value change even after setting the fireOnTextChange to false');
-=======
 		assert.strictEqual(count, 2, 'onValueChange event was not fired for a value not in dropdown list');
 		assert.strictEqual(dropdown.selectList.length, 4, 'list does not have all the values that are matching the input box text');
 		assert.strictEqual(dropdown.value, 'foo');
@@ -84,6 +67,5 @@
 		dropdown.fireOnTextChange = false;
 		dropdown.input.value = options.values[0];
 		assert.strictEqual(count, 3, 'onValueChange event was fired with input box value change even after setting the fireOnTextChange to false');
->>>>>>> 867a9638
 	});
 });