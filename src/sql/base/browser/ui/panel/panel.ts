/*---------------------------------------------------------------------------------------------
 *  Copyright (c) Microsoft Corporation. All rights reserved.
 *  Licensed under the Source EULA. See License.txt in the project root for license information.
 *--------------------------------------------------------------------------------------------*/

import 'vs/css!./media/panel';

import { Event, Emitter } from 'vs/base/common/event';
import * as DOM from 'vs/base/browser/dom';
import { IAction } from 'vs/base/common/actions';
import { IActionOptions, ActionBar } from 'vs/base/browser/ui/actionbar/actionbar';
import { StandardKeyboardEvent } from 'vs/base/browser/keyboardEvent';
import { KeyCode } from 'vs/base/common/keyCodes';
import { Disposable, DisposableStore } from 'vs/base/common/lifecycle';
import { Color } from 'vs/base/common/color';
import { isUndefinedOrNull } from 'vs/base/common/types';
import { firstIndex } from 'vs/base/common/arrays';

export interface ITabbedPanelStyles {
	titleActiveForeground?: Color;
	titleActiveBorder?: Color;
	titleInactiveForeground?: Color;
	focusBorder?: Color;
	outline?: Color;
	activeBackgroundForVerticalLayout?: Color;
	border?: Color;
	activeTabContrastBorder?: Color;
}

export interface IPanelOptions {
	showHeaderWhenSingleView?: boolean;
}

export interface IPanelView {
	render(container: HTMLElement): void;
	layout(dimension: DOM.Dimension): void;
	focus(): void;
	remove?(): void;
	onShow?(): void;
	onHide?(): void;
}

export interface IPanelTab {
	title: string;
	identifier: string;
	view: IPanelView;
	tabSelectedHandler?(): void;
}

interface IInternalPanelTab {
	tab: IPanelTab;
	header: HTMLElement;
	disposables: DisposableStore;
	label: HTMLElement;
	body?: HTMLElement;
	destroyTabBody?: boolean;
}

const defaultOptions: IPanelOptions = {
	showHeaderWhenSingleView: true
};

export type PanelTabIdentifier = string;

export class TabbedPanel extends Disposable {
	private _tabMap = new Map<PanelTabIdentifier, IInternalPanelTab>();
	private _shownTabId?: PanelTabIdentifier;
	public readonly headersize = 35;
	private header: HTMLElement;
	private tabList: HTMLElement;
	private body: HTMLElement;
	private parent: HTMLElement;
	private _actionbar: ActionBar;
	private _currentDimensions?: DOM.Dimension;
	private _collapsed = false;
	private _headerVisible: boolean;
	private _styleElement: HTMLStyleElement;

	private _onTabChange = new Emitter<PanelTabIdentifier>();
	public onTabChange: Event<PanelTabIdentifier> = this._onTabChange.event;

	private tabHistory: string[] = [];
	private _tabOrder: PanelTabIdentifier[] = [];

	constructor(container: HTMLElement, private options: IPanelOptions = defaultOptions) {
		super();
		this.parent = DOM.$('.tabbedPanel');
		this._styleElement = DOM.createStyleSheet(this.parent);
		container.appendChild(this.parent);
		this.header = DOM.$('.composite.title');
		this.header.setAttribute('tabindex', '0');
		this.tabList = DOM.$('.tabList');
		this.tabList.setAttribute('role', 'tablist');
		this.tabList.style.height = this.headersize + 'px';
		this.header.appendChild(this.tabList);
		let actionbarcontainer = DOM.$('.title-actions');
		this._actionbar = new ActionBar(actionbarcontainer);
		this.header.appendChild(actionbarcontainer);
		if (options.showHeaderWhenSingleView) {
			this._headerVisible = true;
			this.parent.appendChild(this.header);
		} else {
			this._headerVisible = false;
		}
		this.body = DOM.$('.tabBody');
		this.body.setAttribute('role', 'tabpanel');
		this.parent.appendChild(this.body);
		this._register(DOM.addDisposableListener(this.header, DOM.EventType.FOCUS, e => this.focusCurrentTab()));
	}

	public dispose() {
		this.header.remove();
		this.tabList.remove();
		this.body.remove();
		this.parent.remove();
		this._styleElement.remove();
	}

	public contains(tab: IPanelTab): boolean {
		return this._tabMap.has(tab.identifier);
	}

	public pushTab(tab: IPanelTab, index?: number, destroyTabBody?: boolean): PanelTabIdentifier {
		let internalTab = { tab } as IInternalPanelTab;
		internalTab.disposables = new DisposableStore();
		internalTab.destroyTabBody = destroyTabBody;
		this._tabMap.set(tab.identifier, internalTab);
		this._createTab(internalTab, index);
		if (!this._shownTabId) {
			this.showTab(tab.identifier);
		}
		if (this._tabMap.size > 1 && !this._headerVisible) {
			this.parent.insertBefore(this.header, this.parent.firstChild);
			this._headerVisible = true;
			if (this._currentDimensions) {
				this.layout(this._currentDimensions);
			}
		}
		return tab.identifier as PanelTabIdentifier;
	}

	public pushAction(arg: IAction | IAction[], options: IActionOptions = {}): void {
		this._actionbar.push(arg, options);
	}

	public set actionBarContext(context: any) {
		this._actionbar.context = context;
	}

	private _createTab(tab: IInternalPanelTab, index?: number): void {
		let tabHeaderElement = DOM.$('.tab-header');
		tabHeaderElement.setAttribute('tabindex', '-1');
		tabHeaderElement.setAttribute('role', 'tab');
		tabHeaderElement.setAttribute('aria-selected', 'false');
		tabHeaderElement.setAttribute('aria-controls', tab.tab.identifier);
		let tabElement = DOM.$('.tab');
		tabHeaderElement.appendChild(tabElement);
		let tabLabel = DOM.$('a.tabLabel');
		tabLabel.innerText = tab.tab.title;
		tabElement.appendChild(tabLabel);
		const invokeTabSelectedHandler = () => {
			if (tab.tab.tabSelectedHandler) {
				tab.tab.tabSelectedHandler();
			}
		};
		tab.disposables.add(DOM.addDisposableListener(tabHeaderElement, DOM.EventType.CLICK, e => {
			this.showTab(tab.tab.identifier);
			invokeTabSelectedHandler();
		}));

		tab.disposables.add(DOM.addDisposableListener(tabHeaderElement, DOM.EventType.KEY_DOWN, (e: KeyboardEvent) => {
			let event = new StandardKeyboardEvent(e);
			if (event.equals(KeyCode.Enter)) {
				this.showTab(tab.tab.identifier);
				invokeTabSelectedHandler();
				e.stopImmediatePropagation();
			}
			if (event.equals(KeyCode.RightArrow)) {
				let currentIndex = firstIndex(this._tabOrder, x => x === tab.tab.identifier);
				this.focusNextTab(currentIndex + 1);
			}
			if (event.equals(KeyCode.LeftArrow)) {
				let currentIndex = firstIndex(this._tabOrder, x => x === tab.tab.identifier);
				this.focusNextTab(currentIndex - 1);
			}
			if (event.equals(KeyCode.Tab)) {
				e.preventDefault();
				if (this._shownTabId) {
					const shownTab = this._tabMap.get(this._shownTabId);
					if (shownTab) {
						shownTab.tab.view.focus();
					}
				}
			}
		}));

		const insertBefore = !isUndefinedOrNull(index) ? this.tabList.children.item(index) : undefined;
		if (insertBefore) {
			this._tabOrder.splice(index!, 0, tab.tab.identifier);
			this.tabList.insertBefore(tabHeaderElement, insertBefore);
		} else {
			this.tabList.append(tabHeaderElement);
			this._tabOrder.push(tab.tab.identifier);
		}
		tab.header = tabHeaderElement;
		tab.label = tabLabel;
	}

	public showTab(id: PanelTabIdentifier): void {
		if (this._shownTabId === id || !this._tabMap.has(id)) {
			return;
		}

		if (this._shownTabId) {
			const shownTab = this._tabMap.get(this._shownTabId);
			if (shownTab) {
				DOM.removeClass(shownTab.label, 'active');
				DOM.removeClass(shownTab.header, 'active');
				shownTab.header.setAttribute('aria-selected', 'false');
				if (shownTab.body) {
					shownTab.body.remove();
					if (shownTab.tab.view.onHide) {
						shownTab.tab.view.onHide();
					}
				}
			}
		}

		this._shownTabId = id;
		this.tabHistory.push(id);
		const tab = this._tabMap.get(this._shownTabId)!; // @anthonydresser we know this can't be undefined since we check further up if the map contains the id

		if (tab.destroyTabBody && tab.body) {
			tab.body.remove();
			tab.body = undefined;
		}

		if (!tab.body) {
			tab.body = DOM.$('.tab-container');
			tab.body.style.width = '100%';
			tab.body.style.height = '100%';
			tab.tab.view.render(tab.body);
		}
		this.body.appendChild(tab.body);
		this.body.setAttribute('aria-labelledby', tab.tab.identifier);
		DOM.addClass(tab.label, 'active');
		DOM.addClass(tab.header, 'active');
		tab.header.setAttribute('aria-selected', 'true');
		this._onTabChange.fire(id);
		if (tab.tab.view.onShow) {
			tab.tab.view.onShow();
		}
		if (this._currentDimensions) {
			this._layoutCurrentTab(new DOM.Dimension(this._currentDimensions.width, this._currentDimensions.height - this.headersize));
		}
	}

	public removeTab(tab: PanelTabIdentifier) {
		const actualTab = this._tabMap.get(tab);
		if (!actualTab) {
			return;
		}
		if (actualTab.tab.view && actualTab.tab.view.remove) {
			actualTab.tab.view.remove();
		}
		if (actualTab.header && actualTab.header.remove) {
			actualTab.header.remove();
		}
		if (actualTab.body && actualTab.body.remove) {
			actualTab.body.remove();
		}
		actualTab.disposables.dispose();
		this._tabMap.delete(tab);
		let index = firstIndex(this._tabOrder, t => t === tab);
		this._tabOrder.splice(index, 1);
		if (this._shownTabId === tab) {
			this._shownTabId = undefined;
			while (this._shownTabId === undefined && this.tabHistory.length > 0) {
				let lastTab = this.tabHistory.shift();
				if (lastTab) {
					if (this._tabMap.get(lastTab)) {
						this.showTab(lastTab);
					}
				}
			}
			if (!this._shownTabId && this._tabMap.size > 0) {
<<<<<<< HEAD
				this.showTab(this._tabMap.values()[0].tab.identifier);
=======
				this.showTab(this._tabMap.values().next().value.tab.identifier);
>>>>>>> 0833de1e
			}
		}

		if (!this.options.showHeaderWhenSingleView && this._tabMap.size === 1 && this._headerVisible) {
			this.header.remove();
			this._headerVisible = false;
			if (this._currentDimensions) {
				this.layout(this._currentDimensions);
			}
		}
	}

	private focusNextTab(index: number): void {
		if (index < 0 || index > this.tabList.children.length) {
			return;
		}
		let tab = (<HTMLElement>this.tabList.children[index]);
		if (tab) {
			tab.focus();
		}
	}

	private focusCurrentTab(): void {
		if (this._shownTabId) {
			const tab = this._tabMap.get(this._shownTabId);
			if (tab) {
				tab.header.focus();
			}
		}
	}

	public style(styles: ITabbedPanelStyles): void {
		const content: string[] = [];

		if (styles.titleActiveForeground && styles.titleActiveBorder) {
			content.push(`
			.tabbedPanel > .title .tabList .tab:hover .tabLabel,
			.tabbedPanel > .title .tabList .tab .tabLabel.active {
				color: ${styles.titleActiveForeground};
				border-bottom-color: ${styles.titleActiveBorder};
				border-bottom-width: 2px;
			}

			.tabbedPanel > .title .tabList .tab-header.active {
				outline: none;
			}`);
		}

		if (styles.titleInactiveForeground) {
			content.push(`
			.tabbedPanel > .title .tabList .tab .tabLabel {
				color: ${styles.titleInactiveForeground};
			}`);
		}

		if (styles.focusBorder && styles.titleActiveForeground) {
			content.push(`
			.tabbedPanel > .title .tabList .tab .tabLabel:focus {
				color: ${styles.titleActiveForeground};
				border-bottom-color: ${styles.focusBorder} !important;
				border-bottom: 1px solid;
				outline: none;
			}`);
		}

		if (styles.outline) {
			content.push(`
			.tabbedPanel > .title .tabList .tab-header.active,
			.tabbedPanel > .title .tabList .tab-header:hover {
				outline-color: ${styles.outline};
				outline-width: 1px;
				outline-style: solid;
				padding-bottom: 0;
				outline-offset: -5px;
			}

			.tabbedPanel > .title .tabList .tab-header:hover:not(.active) {
				outline-style: dashed;
			}`);
		}

		const newStyles = content.join('\n');
		if (newStyles !== this._styleElement.innerHTML) {
			this._styleElement.innerHTML = newStyles;
		}
	}

	public layout(dimension: DOM.Dimension): void {
		if (dimension) {
			this._currentDimensions = dimension;
			this.parent.style.height = dimension.height + 'px';
			this.header.style.width = dimension.width + 'px';
			this.body.style.width = dimension.width + 'px';
			const bodyHeight = dimension.height - (this._headerVisible ? this.headersize : 0);
			this.body.style.height = bodyHeight + 'px';
			this._layoutCurrentTab(new DOM.Dimension(dimension.width, bodyHeight));
		}
	}

	private _layoutCurrentTab(dimension: DOM.Dimension): void {
		if (this._shownTabId) {
			const tab = this._tabMap.get(this._shownTabId);
			if (tab && tab.body) {
				tab.body.style.width = dimension.width + 'px';
				tab.body.style.height = dimension.height + 'px';
				tab.tab.view.layout(dimension);
			}
		}
	}

	public focus(): void {
		if (this._shownTabId) {
			const tab = this._tabMap.get(this._shownTabId);
			if (tab) {
				tab.tab.view.focus();
			}
		}
	}

	public set collapsed(val: boolean) {
		if (val === this._collapsed) {
			return;
		}

		this._collapsed = val === false ? false : true;
		if (this.collapsed) {
			this.body.remove();
		} else {
			this.parent.appendChild(this.body);
		}
	}

	public get collapsed(): boolean {
		return this._collapsed;
	}
}<|MERGE_RESOLUTION|>--- conflicted
+++ resolved
@@ -284,11 +284,7 @@
 				}
 			}
 			if (!this._shownTabId && this._tabMap.size > 0) {
-<<<<<<< HEAD
-				this.showTab(this._tabMap.values()[0].tab.identifier);
-=======
 				this.showTab(this._tabMap.values().next().value.tab.identifier);
->>>>>>> 0833de1e
 			}
 		}
 
