// Adopted and converted to typescript from https://github.com/danny-sg/slickgrid-spreadsheet-plugins/blob/master/ext.headerfilter.js
// heavily modified

import { IButtonStyles } from 'vs/base/browser/ui/button/button';
import { localize } from 'vs/nls';

import { Button } from 'sql/base/browser/ui/button/button';
import { escape } from 'sql/base/common/strings';
import { addDisposableListener } from 'vs/base/browser/dom';
import { DisposableStore } from 'vs/base/common/lifecycle';
<<<<<<< HEAD
=======
import { withNullAsUndefined } from 'vs/base/common/types';
>>>>>>> 7868afb4

interface IExtendedColumn<T> extends Slick.Column<T> {
	filterValues?: Array<string>;
}

export class HeaderFilter<T extends Slick.SlickData> {

	public onFilterApplied = new Slick.Event();
	public onCommand = new Slick.Event();

	private grid: Slick.Grid<T>;
	private handler = new Slick.EventHandler();

	private $menu?: JQuery<HTMLElement>;
	private okButton: Button;
	private clearButton: Button;
	private cancelButton: Button;
	private workingFilters: Array<string>;
	private columnDef: IExtendedColumn<T>;
	private buttonStyles: IButtonStyles;

	private disposableStore = new DisposableStore();

	public init(grid: Slick.Grid<T>): void {
		this.grid = grid;
		this.handler.subscribe(this.grid.onHeaderCellRendered, (e: Event, args: Slick.OnHeaderCellRenderedEventArgs<T>) => this.handleHeaderCellRendered(e, args))
			.subscribe(this.grid.onBeforeHeaderCellDestroy, (e: Event, args: Slick.OnBeforeHeaderCellDestroyEventArgs<T>) => this.handleBeforeHeaderCellDestroy(e, args))
			.subscribe(this.grid.onClick, (e: MouseEvent) => this.handleBodyMouseDown(e))
			.subscribe(this.grid.onColumnsResized, () => this.columnsResized())
			.subscribe(this.grid.onKeyDown, (e: KeyboardEvent) => this.handleKeyDown(e));
		this.grid.setColumns(this.grid.getColumns());

		this.disposableStore.add(addDisposableListener(document.body, 'mousedown', e => this.handleBodyMouseDown(e)));
		this.disposableStore.add(addDisposableListener(document.body, 'keydown', e => this.handleKeyDown(e)));
	}

	public destroy() {
		this.handler.unsubscribeAll();
		this.disposableStore.dispose();
	}

	private handleKeyDown(e: KeyboardEvent): void {
		if (this.$menu && (e.key === 'Escape' || e.keyCode === 27)) {
			this.hideMenu();
			e.preventDefault();
			e.stopPropagation();
		}
	}

	private handleBodyMouseDown(e: MouseEvent): void {
		if (this.$menu && this.$menu[0] !== e.target && !jQuery.contains(this.$menu[0], e.target as Element)) {
			this.hideMenu();
			e.preventDefault();
			e.stopPropagation();
		}
	}

	private hideMenu() {
		if (this.$menu) {
			this.$menu.remove();
			this.$menu = undefined;
		}
	}

	private handleHeaderCellRendered(e: Event, args: Slick.OnHeaderCellRenderedEventArgs<T>) {
		const column = args.column;
		if (column.id === '_detail_selector') {
			return;
		}
		const $el = jQuery('<div tabIndex="0"></div>')
			.addClass('slick-header-menubutton')
			.data('column', column);

		$el.bind('click', (e: KeyboardEvent) => this.showFilter(e)).appendTo(args.node);
		$el.bind('keydown', (e: KeyboardEvent) => {
			if (e.key === 'Enter' || e.keyCode === 13) {
				this.showFilter(e);
			}
		}).appendTo(args.node);
	}

	private handleBeforeHeaderCellDestroy(e: Event, args: Slick.OnBeforeHeaderCellDestroyEventArgs<T>) {
		jQuery(args.node)
			.find('.slick-header-menubutton')
			.remove();
	}

	private addMenuItem(menu: JQuery<HTMLElement>, columnDef: Slick.Column<T>, title: string, command: string) {
		const $item = jQuery('<div class="slick-header-menuitem">')
			.data('command', command)
			.data('column', columnDef)
			.bind('click', (e) => this.handleMenuItemClick(e, command, columnDef))
			.appendTo(menu);

		const $icon = jQuery('<div class="slick-header-menuicon">')
			.appendTo($item);

		if (title === 'Sort Ascending') {
			$icon.get(0).className += ' ascending';
		} else if (title === 'Sort Descending') {
			$icon.get(0).className += ' descending';
		}

		jQuery('<span class="slick-header-menucontent">')
			.text(title)
			.appendTo($item);
	}

	private addMenuInput(menu: JQuery<HTMLElement>, columnDef: Slick.Column<T>) {
		const self = this;
		jQuery('<input class="input" placeholder="Search" style="margin-top: 5px; width: 206px">')
			.data('column', columnDef)
			.bind('keyup', (e) => {
				const filterVals = this.getFilterValuesByInput(jQuery(e.target));
				self.updateFilterInputs(menu, columnDef, filterVals);
			})
			.appendTo(menu);
	}

	private updateFilterInputs(menu: JQuery<HTMLElement>, columnDef: IExtendedColumn<T>, filterItems: Array<string>) {
		let filterOptions = '<label><input type="checkbox" value="-1" />(Select All)</label>';
		columnDef.filterValues = columnDef.filterValues || [];

		// WorkingFilters is a copy of the filters to enable apply/cancel behaviour
		this.workingFilters = columnDef.filterValues.slice(0);

		for (let i = 0; i < filterItems.length; i++) {
			const filtered = _.contains(this.workingFilters, filterItems[i]);

			filterOptions += '<label><input type="checkbox" value="' + i + '"'
				+ (filtered ? ' checked="checked"' : '')
				+ '/>' + filterItems[i] + '</label>';
		}
		const $filter = menu.find('.filter');
		$filter.empty().append(jQuery(filterOptions));

		jQuery(':checkbox', $filter).bind('click', (e) => {
			this.workingFilters = this.changeWorkingFilter(filterItems, this.workingFilters, jQuery(e.target));
		});
	}

	private showFilter(e: KeyboardEvent) {
<<<<<<< HEAD
		const $menuButton = jQuery(e.target);
=======
		const target = withNullAsUndefined(e.target);
		const $menuButton = jQuery(target);
>>>>>>> 7868afb4
		this.columnDef = $menuButton.data('column');

		this.columnDef.filterValues = this.columnDef.filterValues || [];

		// WorkingFilters is a copy of the filters to enable apply/cancel behaviour
		this.workingFilters = this.columnDef.filterValues.slice(0);

		let filterItems: Array<string>;

		if (this.workingFilters.length === 0) {
			// Filter based all available values
			filterItems = this.getFilterValues(this.grid.getData() as Slick.DataProvider<T>, this.columnDef);
		}
		else {
			// Filter based on current dataView subset
			filterItems = this.getAllFilterValues((this.grid.getData() as Slick.DataProvider<T>).getItems(), this.columnDef);
		}

		if (!this.$menu) {
			this.$menu = jQuery('<div class="slick-header-menu">').appendTo(document.body);
		}

		this.$menu.empty();

		this.addMenuItem(this.$menu, this.columnDef, 'Sort Ascending', 'sort-asc');
		this.addMenuItem(this.$menu, this.columnDef, 'Sort Descending', 'sort-desc');
		this.addMenuInput(this.$menu, this.columnDef);

		let filterOptions = '<label><input type="checkbox" value="-1" />(Select All)</label>';

		for (let i = 0; i < filterItems.length; i++) {
			const filtered = _.contains(this.workingFilters, filterItems[i]);
			if (filterItems[i] && filterItems[i].indexOf('Error:') < 0) {
				filterOptions += '<label><input type="checkbox" value="' + i + '"'
					+ (filtered ? ' checked="checked"' : '')
					+ '/>' + escape(filterItems[i]) + '</label>';
			}
		}
		const $filter = jQuery('<div class="filter">')
			.append(jQuery(filterOptions))
			.appendTo(this.$menu);

		this.okButton = new Button(this.$menu.get(0));
		this.okButton.label = localize('headerFilter.ok', "OK");
		this.okButton.title = localize('headerFilter.ok', "OK");
		this.okButton.element.id = 'filter-ok-button';
		const okElement = jQuery('#filter-ok-button');
		okElement.bind('click', (ev) => {
			this.columnDef.filterValues = this.workingFilters.splice(0);
			this.setButtonImage($menuButton, this.columnDef.filterValues.length > 0);
			this.handleApply(ev, this.columnDef);
		});

		this.clearButton = new Button(this.$menu.get(0));
		this.clearButton.label = localize('headerFilter.clear', "Clear");
		this.clearButton.title = localize('headerFilter.clear', "Clear");
		this.clearButton.element.id = 'filter-clear-button';
		const clearElement = jQuery('#filter-clear-button');
		clearElement.bind('click', (ev) => {
			this.columnDef.filterValues!.length = 0;
			this.setButtonImage($menuButton, false);
			this.handleApply(ev, this.columnDef);
		});

		this.cancelButton = new Button(this.$menu.get(0));
		this.cancelButton.label = localize('headerFilter.cancel', "Cancel");
		this.cancelButton.title = localize('headerFilter.cancel', "Cancel");
		this.cancelButton.element.id = 'filter-cancel-button';
		const cancelElement = jQuery('#filter-cancel-button');
		cancelElement.bind('click', () => this.hideMenu());

		this.applyStyles();

		jQuery(':checkbox', $filter).bind('click', (e) => {
			this.workingFilters = this.changeWorkingFilter(filterItems, this.workingFilters, jQuery(target));
		});

		const offset = jQuery(target).offset();
		const left = offset.left - this.$menu.width() + jQuery(target).width() - 8;

		let menutop = offset.top + jQuery(target).height();

		if (menutop + offset.top > jQuery(window).height()) {
			menutop -= (this.$menu.height() + jQuery(target).height() + 8);
		}
		this.$menu.css('top', menutop)
			.css('left', (left > 0 ? left : 0));
	}

	public style(styles: IButtonStyles): void {
		this.buttonStyles = styles;
		this.applyStyles();
	}

	private applyStyles() {
		if (this.buttonStyles) {
			const styles = this.buttonStyles;
			if (this.okButton) {
				this.okButton.style(styles);
			}

			if (this.clearButton) {
				this.clearButton.style(styles);
			}

			if (this.cancelButton) {
				this.cancelButton.style(styles);
			}
		}
	}

	private columnsResized() {
		this.hideMenu();
	}

	private changeWorkingFilter(filterItems: Array<string>, workingFilters: Array<string>, $checkbox: JQuery<HTMLElement>) {
		const value = $checkbox.val() as number;
		const $filter = $checkbox.parent().parent();

		if ($checkbox.val() as number < 0) {
			// Select All
			if ($checkbox.prop('checked')) {
				jQuery(':checkbox', $filter).prop('checked', true);
				workingFilters = filterItems.slice(0);
			} else {
				jQuery(':checkbox', $filter).prop('checked', false);
				workingFilters.length = 0;
			}
		} else {
			const index = _.indexOf(workingFilters, filterItems[value]);

			if ($checkbox.prop('checked') && index < 0) {
				workingFilters.push(filterItems[value]);
				const nextRow = filterItems[(parseInt(<string><any>value) + 1).toString()]; // for some reason parseInt is defined as only supporting strings even though it works fine for numbers
				if (nextRow && nextRow.indexOf('Error:') >= 0) {
					workingFilters.push(nextRow);
				}
			}
			else {
				if (index > -1) {
					workingFilters.splice(index, 1);
				}
			}
		}

		return workingFilters;
	}

	private setButtonImage($el: JQuery<HTMLElement>, filtered: boolean) {
		const element: HTMLElement = $el.get(0);
		if (filtered) {
			element.className += ' filtered';
		} else {
			const classList = element.classList;
			if (classList.contains('filtered')) {
				classList.remove('filtered');
			}
		}
	}

	private handleApply(e: JQuery.Event<HTMLElement, null>, columnDef: Slick.Column<T>) {
		this.hideMenu();

		this.onFilterApplied.notify({ 'grid': this.grid, 'column': columnDef }, e, self);
		e.preventDefault();
		e.stopPropagation();
	}

	private getFilterValues(dataView: Slick.DataProvider<T>, column: Slick.Column<T>): Array<any> {
		const seen: Array<string> = [];
		for (let i = 0; i < dataView.getLength(); i++) {
			const value = dataView.getItem(i)[column.field!];

			if (!_.contains(seen, value)) {
				seen.push(value);
			}
		}
		return seen;
	}

	private getFilterValuesByInput($input: JQuery<HTMLElement>): Array<string> {
		const column = $input.data('column'),
			filter = $input.val() as string,
			dataView = this.grid.getData() as Slick.DataProvider<T>,
			seen: Array<any> = [];

		for (let i = 0; i < dataView.getLength(); i++) {
			const value = dataView.getItem(i)[column.field];

			if (filter.length > 0) {
				const itemValue = !value ? '' : value;
				const lowercaseFilter = filter.toString().toLowerCase();
				const lowercaseVal = itemValue.toString().toLowerCase();
				if (!_.contains(seen, value) && lowercaseVal.indexOf(lowercaseFilter) > -1) {
					seen.push(value);
				}
			}
			else {
				if (!_.contains(seen, value)) {
					seen.push(value);
				}
			}
		}

		return _.sortBy(seen, (v) => { return v; });
	}

	private getAllFilterValues(data: Array<Slick.SlickData>, column: Slick.Column<T>) {
		const seen: Array<any> = [];
		for (let i = 0; i < data.length; i++) {
			const value = data[i][column.field!];

			if (!_.contains(seen, value)) {
				seen.push(value);
			}
		}

		return _.sortBy(seen, (v) => { return v; });
	}

	private handleMenuItemClick(e: JQuery.Event<HTMLElement, null>, command: string, columnDef: Slick.Column<T>) {
		this.hideMenu();

		this.onCommand.notify({
			'grid': this.grid,
			'column': columnDef,
			'command': command
		}, e, self);

		e.preventDefault();
		e.stopPropagation();
	}
}<|MERGE_RESOLUTION|>--- conflicted
+++ resolved
@@ -8,10 +8,7 @@
 import { escape } from 'sql/base/common/strings';
 import { addDisposableListener } from 'vs/base/browser/dom';
 import { DisposableStore } from 'vs/base/common/lifecycle';
-<<<<<<< HEAD
-=======
 import { withNullAsUndefined } from 'vs/base/common/types';
->>>>>>> 7868afb4
 
 interface IExtendedColumn<T> extends Slick.Column<T> {
 	filterValues?: Array<string>;
@@ -154,12 +151,8 @@
 	}
 
 	private showFilter(e: KeyboardEvent) {
-<<<<<<< HEAD
-		const $menuButton = jQuery(e.target);
-=======
 		const target = withNullAsUndefined(e.target);
 		const $menuButton = jQuery(target);
->>>>>>> 7868afb4
 		this.columnDef = $menuButton.data('column');
 
 		this.columnDef.filterValues = this.columnDef.filterValues || [];
