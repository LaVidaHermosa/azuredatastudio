/*---------------------------------------------------------------------------------------------
 *  Copyright (c) Microsoft Corporation. All rights reserved.
 *  Licensed under the Source EULA. See License.txt in the project root for license information.
 *--------------------------------------------------------------------------------------------*/

import { InputBox } from 'sql/base/browser/ui/inputBox/inputBox';
import { SelectBox } from 'sql/base/browser/ui/selectBox/selectBox';
import { IContextViewProvider } from 'vs/base/browser/ui/contextview/contextview';
import { KeyCode, EVENT_KEY_CODE_MAP } from 'vs/base/common/keyCodes';
import * as DOM from 'vs/base/browser/dom';
import { Dropdown, IEditableDropdownStyles } from 'sql/base/browser/ui/editableDropdown/browser/dropdown';
import { Disposable } from 'vs/base/common/lifecycle';
import { defaultInputBoxStyles } from 'vs/platform/theme/browser/defaultStyles';
import { IInputBoxStyles } from 'vs/base/browser/ui/inputbox/inputBox';
<<<<<<< HEAD
import { ISelectBoxStyles } from 'vs/base/browser/ui/selectBox/selectBox';
=======
import { ISelectBoxStyles } from 'sql/base/browser/ui/selectBox/selectBox';
>>>>>>> 41e7569f

const InverseKeyCodeMap: { [k: string]: number } = Object.fromEntries(Object.entries(EVENT_KEY_CODE_MAP).map(([key, value]) => [value, Number(key)]));

export interface ITableCellEditorOptions {
	valueGetter?: (item: Slick.SlickData, column: Slick.Column<Slick.SlickData>) => string,
	valueSetter?: (context: any, row: number, item: Slick.SlickData, column: Slick.Column<Slick.SlickData>, value: string) => void,
	optionsGetter?: (item: Slick.SlickData, column: Slick.Column<Slick.SlickData>) => string[],
	inputBoxStyles: IInputBoxStyles,
	editableDropdownStyles: IEditableDropdownStyles,
	selectBoxStyles: ISelectBoxStyles
}

export class TableCellEditorFactory {
	private _options: ITableCellEditorOptions;

	constructor(options: ITableCellEditorOptions, private _contextViewProvider: IContextViewProvider) {
		this._options = {
			valueGetter: options.valueGetter ?? function (item, column) {
				return item[column.field];
			},
			valueSetter: options.valueSetter ?? async function (context, row, item, column, value): Promise<void> {
				item[column.field] = value;
			},
			optionsGetter: options.optionsGetter ?? function (item, column) {
				return [];
			},
			inputBoxStyles: options.inputBoxStyles,
			editableDropdownStyles: options.editableDropdownStyles,
			selectBoxStyles: options.selectBoxStyles
		};
	}

	public getTextEditorClass(context: any, inputType: 'text' | 'number' | 'date' = 'text', presetValue?: string): any {
		const self = this;
		class TextEditor extends Disposable {
			private _originalValue: string;
			private _input: InputBox;
			private _keyCaptureList: number[];

			constructor(private _args: Slick.Editors.EditorOptions<Slick.SlickData>) {
				super();
				this.init();
				const keycodesToCapture = [KeyCode.Home, KeyCode.End, KeyCode.UpArrow, KeyCode.DownArrow, KeyCode.LeftArrow, KeyCode.RightArrow];
				this._keyCaptureList = keycodesToCapture.map(keycode => InverseKeyCodeMap[keycode]);
			}

			/**
			 * The text editor should handle these key press events to avoid event bubble up
			 */
			public get keyCaptureList(): number[] {
				return this._keyCaptureList;
			}

			public init(): void {
<<<<<<< HEAD
				this._input = new InputBox(this._args.container, self._contextViewProvider, {
					type: inputType,
					inputBoxStyles: defaultInputBoxStyles
				});
=======
				this._input = this._register(new InputBox(this._args.container, self._contextViewProvider, {
					type: inputType,
					inputBoxStyles: defaultInputBoxStyles
				}));
>>>>>>> 41e7569f
				this._input.element.style.height = '100%';
				this._input.focus();
				this._register(this._input.onLoseFocus(async () => {
					await this.commitEdit();
<<<<<<< HEAD
				});
=======
				}));
>>>>>>> 41e7569f
				this._register(this._input);
				this._input.value = presetValue ?? '';
			}

			private async commitEdit(): Promise<void> {
				if (this.isValueChanged()) {
					const item = this._args.grid.getDataItem(this._args.grid.getActiveCell().row);
					await this.applyValue(item, this._input.value);
					this._originalValue = this._input.value;
				}
			}

			public destroy(): void {
				this.dispose();
			}

			public focus(): void {
				this._input.focus();
			}

			public loadValue(item: Slick.SlickData): void {
				this._originalValue = self._options.valueGetter(item, this._args.column) ?? '';
				if (inputType === 'date') {
					this._input.inputElement.valueAsDate = new Date(this._originalValue);
				} else {
					this._input.value = this._originalValue;
				}
			}

			public applyValue(item: Slick.SlickData, state: string): void {
				const activeCell = this._args.grid.getActiveCell();
				if (inputType === 'date') {
					// Usually, the date picker will return the date in the local time zone and change the date to the previous day.
					// We need to convert the date to UTC time zone to avoid this behavior so that the date will be the same as the
					// date picked in the date picker.
					state = new Date(state).toLocaleDateString(window.navigator.language, { timeZone: 'UTC' });
				}
				self._options.valueSetter(context, activeCell.row, item, this._args.column, state);
			}

			public isValueChanged(): boolean {
				return this._input.value !== this._originalValue;
			}

			public serializeValue(): any {
				return this._input.value;
			}

			public validate(): Slick.ValidateResults {
				return {
					valid: true,
					msg: undefined
				};
			}
		}
		return TextEditor;
	}

	public getDropdownEditorClass(context: any, defaultOptions: string[], isEditable?: boolean): any {
		const self = this;
		class DropdownEditor extends Disposable {
			private _originalValue: string;
			private _component: SelectBox | Dropdown;
			private _keyCaptureList: number[];

			constructor(private _args: Slick.Editors.EditorOptions<Slick.SlickData>) {
				super();
				this.init();
				const keycodesToCapture = [KeyCode.Home, KeyCode.End, KeyCode.UpArrow, KeyCode.DownArrow, KeyCode.LeftArrow, KeyCode.RightArrow];
				this._keyCaptureList = keycodesToCapture.map(keycode => InverseKeyCodeMap[keycode]);
			}

			/**
			 * The text editor should handle these key press events to avoid event bubble up
			 */
			public get keyCaptureList(): number[] {
				return this._keyCaptureList;
			}

			public init(): void {
				const container = DOM.$('');
				this._args.container.appendChild(container);
				container.style.height = '100%';
				container.style.width = '100%';
				if (isEditable) {
					this._component = new Dropdown(container, self._contextViewProvider, self._options.editableDropdownStyles);
<<<<<<< HEAD
					this._component.onValueChange(async () => {
=======
					this._register(this._component.onValueChange(async () => {
>>>>>>> 41e7569f
						await this.commitEdit();
					}));
					this._register(this._component.onBlur(async () => {
						await this.commitEdit();
					}));
				} else {
					this._component = new SelectBox([], undefined, self._options.selectBoxStyles, self._contextViewProvider);
					this._component.render(container);
					this._component.selectElem.style.height = '100%';
					this._register(this._component.onDidSelect(async () => {
						await this.commitEdit();
					}));
				}
				this._component.focus();
				this._register(this._component);
			}

			private async commitEdit(): Promise<void> {
				if (this.isValueChanged()) {
					const item = this._args.grid.getDataItem(this._args.grid.getActiveCell().row);
					await this.applyValue(item, this._component.value);
					this._originalValue = this._component.value;
				}
			}

			public destroy(): void {
				this.dispose();
			}

			public focus(): void {
				this._component.focus();
			}

			public loadValue(item: Slick.SlickData): void {
				this._originalValue = self._options.valueGetter(item, this._args.column) ?? '';
				const options = self._options.optionsGetter(item, this._args.column) ?? defaultOptions;
				const idx = options?.indexOf(this._originalValue);
				if (idx > -1) {
					if (this._component instanceof Dropdown) {
						this._component.values = options;
						this._component.value = options[idx];
					} else {
						this._component.setOptions(options);
						this._component.select(idx);
					}
				}
			}

			public async applyValue(item: Slick.SlickData, state: string): Promise<void> {
				const activeCell = this._args.grid.getActiveCell();
				await self._options.valueSetter(context, activeCell.row, item, this._args.column, state);
			}

			public isValueChanged(): boolean {
				return this._component.value !== this._originalValue;
			}

			public serializeValue(): any {
				return this._component.value;
			}

			public validate(): Slick.ValidateResults {
				return {
					valid: true,
					msg: undefined
				};
			}
		}
		return DropdownEditor;
	}
}<|MERGE_RESOLUTION|>--- conflicted
+++ resolved
@@ -12,11 +12,7 @@
 import { Disposable } from 'vs/base/common/lifecycle';
 import { defaultInputBoxStyles } from 'vs/platform/theme/browser/defaultStyles';
 import { IInputBoxStyles } from 'vs/base/browser/ui/inputbox/inputBox';
-<<<<<<< HEAD
-import { ISelectBoxStyles } from 'vs/base/browser/ui/selectBox/selectBox';
-=======
 import { ISelectBoxStyles } from 'sql/base/browser/ui/selectBox/selectBox';
->>>>>>> 41e7569f
 
 const InverseKeyCodeMap: { [k: string]: number } = Object.fromEntries(Object.entries(EVENT_KEY_CODE_MAP).map(([key, value]) => [value, Number(key)]));
 
@@ -71,26 +67,15 @@
 			}
 
 			public init(): void {
-<<<<<<< HEAD
-				this._input = new InputBox(this._args.container, self._contextViewProvider, {
-					type: inputType,
-					inputBoxStyles: defaultInputBoxStyles
-				});
-=======
 				this._input = this._register(new InputBox(this._args.container, self._contextViewProvider, {
 					type: inputType,
 					inputBoxStyles: defaultInputBoxStyles
 				}));
->>>>>>> 41e7569f
 				this._input.element.style.height = '100%';
 				this._input.focus();
 				this._register(this._input.onLoseFocus(async () => {
 					await this.commitEdit();
-<<<<<<< HEAD
-				});
-=======
 				}));
->>>>>>> 41e7569f
 				this._register(this._input);
 				this._input.value = presetValue ?? '';
 			}
@@ -177,11 +162,7 @@
 				container.style.width = '100%';
 				if (isEditable) {
 					this._component = new Dropdown(container, self._contextViewProvider, self._options.editableDropdownStyles);
-<<<<<<< HEAD
-					this._component.onValueChange(async () => {
-=======
 					this._register(this._component.onValueChange(async () => {
->>>>>>> 41e7569f
 						await this.commitEdit();
 					}));
 					this._register(this._component.onBlur(async () => {
