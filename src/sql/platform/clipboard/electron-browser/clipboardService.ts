--- conflicted
+++ resolved
@@ -68,11 +68,7 @@
 		return this._vsClipboardService.hasResources();
 	}
 
-<<<<<<< HEAD
-	readTextSync(): string {
-=======
 	readTextSync(): string | undefined {
->>>>>>> 0b7e7ddb
 		return this._vsClipboardService.readTextSync();
 	}
 }