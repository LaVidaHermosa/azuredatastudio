/**
 * @license MIT
 *
 * This contains the type declarations for the xterm.js library. Note that
 * some interfaces differ between this file and the actual implementation in
 * src/, that's because this file declares the *public* API which is intended
 * to be stable and consumed by external programs.
 */

/// <reference lib="dom"/>

declare module 'xterm' {
	/**
	 * A string representing text font weight.
	 */
	export type FontWeight = 'normal' | 'bold' | '100' | '200' | '300' | '400' | '500' | '600' | '700' | '800' | '900';

	/**
	 * A string representing log level.
	 */
	export type LogLevel = 'debug' | 'info' | 'warn' | 'error' | 'off';

	/**
	 * A string representing a renderer type.
	 */
	export type RendererType = 'dom' | 'canvas';

	/**
	 * An object containing start up options for the terminal.
	 */
	export interface ITerminalOptions {
		/**
		 * Whether background should support non-opaque color. It must be set before
		 * executing the `Terminal.open()` method and can't be changed later without
		 * executing it again. Note that enabling this can negatively impact
		 * performance.
		 */
		allowTransparency?: boolean;

		/**
		 * A data uri of the sound to use for the bell when `bellStyle = 'sound'`.
		 */
		bellSound?: string;

		/**
		 * The type of the bell notification the terminal will use.
		 */
		bellStyle?: 'none' /*| 'visual'*/ | 'sound' /*| 'both'*/;

		/**
		 * When enabled the cursor will be set to the beginning of the next line
		 * with every new line. This equivalent to sending '\r\n' for each '\n'.
		 * Normally the termios settings of the underlying PTY deals with the
		 * translation of '\n' to '\r\n' and this setting should not be used. If you
		 * deal with data from a non-PTY related source, this settings might be
		 * useful.
		 */
		convertEol?: boolean;

		/**
		 * The number of columns in the terminal.
		 */
		cols?: number;

		/**
		 * Whether the cursor blinks.
		 */
		cursorBlink?: boolean;

		/**
		 * The style of the cursor.
		 */
		cursorStyle?: 'block' | 'underline' | 'bar';

		/**
		 * Whether input should be disabled.
		 */
		disableStdin?: boolean;

		/**
		 * Whether to draw bold text in bright colors. The default is true.
		 */
		drawBoldTextInBrightColors?: boolean;

		/**
		 * The font size used to render text.
		 */
		fontSize?: number;

		/**
		 * The font family used to render text.
		 */
		fontFamily?: string;

		/**
		 * The font weight used to render non-bold text.
		 */
		fontWeight?: FontWeight;

		/**
		 * The font weight used to render bold text.
		 */
		fontWeightBold?: FontWeight;

		/**
		 * The spacing in whole pixels between characters..
		 */
		letterSpacing?: number;

		/**
		 * The line height used to render text.
		 */
		lineHeight?: number;

		/**
		 * What log level to use, this will log for all levels below and including
		 * what is set:
		 *
		 * 1. debug
		 * 2. info (default)
		 * 3. warn
		 * 4. error
		 * 5. off
		 */
		logLevel?: LogLevel;

		/**
		 * Whether to treat option as the meta key.
		 */
		macOptionIsMeta?: boolean;

		/**
		 * Whether holding a modifier key will force normal selection behavior,
		 * regardless of whether the terminal is in mouse events mode. This will
		 * also prevent mouse events from being emitted by the terminal. For
		 * example, this allows you to use xterm.js' regular selection inside tmux
		 * with mouse mode enabled.
		 */
		macOptionClickForcesSelection?: boolean;

		/**
		 * The type of renderer to use, this allows using the fallback DOM renderer
		 * when canvas is too slow for the environment. The following features do
		 * not work when the DOM renderer is used:
		 *
		 * - Letter spacing
		 * - Cursor blink
		 */
		rendererType?: RendererType;

		/**
		 * Whether to select the word under the cursor on right click, this is
		 * standard behavior in a lot of macOS applications.
		 */
		rightClickSelectsWord?: boolean;

		/**
		 * The number of rows in the terminal.
		 */
		rows?: number;

		/**
		 * Whether screen reader support is enabled. When on this will expose
		 * supporting elements in the DOM to support NVDA on Windows and VoiceOver
		 * on macOS.
		 */
		screenReaderMode?: boolean;

		/**
		 * The amount of scrollback in the terminal. Scrollback is the amount of
		 * rows that are retained when lines are scrolled beyond the initial
		 * viewport.
		 */
		scrollback?: number;

		/**
		 * The size of tab stops in the terminal.
		 */
		tabStopWidth?: number;

		/**
		 * The color theme of the terminal.
		 */
		theme?: ITheme;

		/**
		 * Whether "Windows mode" is enabled. Because Windows backends winpty and
		 * conpty operate by doing line wrapping on their side, xterm.js does not
		 * have access to wrapped lines. When Windows mode is enabled the following
		 * changes will be in effect:
		 *
		 * - Reflow is disabled.
		 * - Lines are assumed to be wrapped if the last character of the line is
		 *   not whitespace.
		 */
		windowsMode?: boolean;

		/**
		 * A string containing all characters that are considered word separated by the
		 * double click to select work logic.
		*/
		wordSeparator?: string;
	}

	/**
	 * Contains colors to theme the terminal with.
	 */
	export interface ITheme {
		/** The default foreground color */
		foreground?: string;
		/** The default background color */
		background?: string;
		/** The cursor color */
		cursor?: string;
		/** The accent color of the cursor (fg color for a block cursor) */
		cursorAccent?: string;
		/** The selection background color (can be transparent) */
		selection?: string;
		/** ANSI black (eg. `\x1b[30m`) */
		black?: string;
		/** ANSI red (eg. `\x1b[31m`) */
		red?: string;
		/** ANSI green (eg. `\x1b[32m`) */
		green?: string;
		/** ANSI yellow (eg. `\x1b[33m`) */
		yellow?: string;
		/** ANSI blue (eg. `\x1b[34m`) */
		blue?: string;
		/** ANSI magenta (eg. `\x1b[35m`) */
		magenta?: string;
		/** ANSI cyan (eg. `\x1b[36m`) */
		cyan?: string;
		/** ANSI white (eg. `\x1b[37m`) */
		white?: string;
		/** ANSI bright black (eg. `\x1b[1;30m`) */
		brightBlack?: string;
		/** ANSI bright red (eg. `\x1b[1;31m`) */
		brightRed?: string;
		/** ANSI bright green (eg. `\x1b[1;32m`) */
		brightGreen?: string;
		/** ANSI bright yellow (eg. `\x1b[1;33m`) */
		brightYellow?: string;
		/** ANSI bright blue (eg. `\x1b[1;34m`) */
		brightBlue?: string;
		/** ANSI bright magenta (eg. `\x1b[1;35m`) */
		brightMagenta?: string;
		/** ANSI bright cyan (eg. `\x1b[1;36m`) */
		brightCyan?: string;
		/** ANSI bright white (eg. `\x1b[1;37m`) */
		brightWhite?: string;
	}

	/**
	 * An object containing options for a link matcher.
	 */
	export interface ILinkMatcherOptions {
		/**
		 * The index of the link from the regex.match(text) call. This defaults to 0
		 * (for regular expressions without capture groups).
		 */
		matchIndex?: number;

		/**
		 * A callback that validates whether to create an individual link, pass
		 * whether the link is valid to the callback.
		 */
		validationCallback?: (uri: string, callback: (isValid: boolean) => void) => void;

		/**
		 * A callback that fires when the mouse hovers over a link for a moment.
		 */
		tooltipCallback?: (event: MouseEvent, uri: string) => boolean | void;

		/**
		 * A callback that fires when the mouse leaves a link. Note that this can
		 * happen even when tooltipCallback hasn't fired for the link yet.
		 */
		leaveCallback?: () => void;

		/**
		 * The priority of the link matcher, this defines the order in which the
		 * link matcher is evaluated relative to others, from highest to lowest. The
		 * default value is 0.
		 */
		priority?: number;

		/**
		 * A callback that fires when the mousedown and click events occur that
		 * determines whether a link will be activated upon click. This enables
		 * only activating a link when a certain modifier is held down, if not the
		 * mouse event will continue propagation (eg. double click to select word).
		 */
		willLinkActivate?: (event: MouseEvent, uri: string) => boolean;
	}

	/**
	 * An object that can be disposed via a dispose function.
	 */
	export interface IDisposable {
		dispose(): void;
	}

	/**
	 * An event that can be listened to.
	 * @returns an `IDisposable` to stop listening.
	 */
	export interface IEvent<T> {
		(listener: (e: T) => any): IDisposable;
	}

	/**
	 * Represents a specific line in the terminal that is tracked when scrollback
	 * is trimmed and lines are added or removed.
	 */
	export interface IMarker extends IDisposable {
		/**
		 * A unique identifier for this marker.
		 */
		readonly id: number;

		/**
		 * Whether this marker is disposed.
		 */
		readonly isDisposed: boolean;

		/**
		 * The actual line index in the buffer at this point in time.
		 */
		readonly line: number;
	}

	/**
	 * The set of localizable strings.
	 */
	export interface ILocalizableStrings {
		/**
		 * The aria label for the underlying input textarea for the terminal.
		 */
		promptLabel: string;

		/**
		 * Announcement for when line reading is suppressed due to too many lines
		 * being printed to the terminal when `screenReaderMode` is enabled.
		 */
		tooMuchOutput: string;
	}

	/**
	 * The class that represents an xterm.js terminal.
	 */
	export class Terminal implements IDisposable {
		/**
		 * The element containing the terminal.
		 */
		readonly element: HTMLElement;

		/**
		 * The textarea that accepts input for the terminal.
		 */
		readonly textarea: HTMLTextAreaElement;

		/**
		 * The number of rows in the terminal's viewport. Use
		 * `ITerminalOptions.rows` to set this in the constructor and
		 * `Terminal.resize` for when the terminal exists.
		 */
		readonly rows: number;

		/**
		 * The number of columns in the terminal's viewport. Use
		 * `ITerminalOptions.cols` to set this in the constructor and
		 * `Terminal.resize` for when the terminal exists.
		 */
		readonly cols: number;

		/**
		 * (EXPERIMENTAL) The terminal's current buffer, this might be either the
		 * normal buffer or the alt buffer depending on what's running in the
		 * terminal.
		 */
		readonly buffer: IBuffer;

		/**
		 * (EXPERIMENTAL) Get all markers registered against the buffer. If the alt
		 * buffer is active this will always return [].
		 */
		readonly markers: ReadonlyArray<IMarker>;

		/**
		 * (EXPERIMENTAL) Get the parser interface to register
		 * custom escape sequence handlers.
		 */
		readonly parser: IParser;

		/**
		 * Natural language strings that can be localized.
		 */
		static strings: ILocalizableStrings;

		/**
		 * Creates a new `Terminal` object.
		 *
		 * @param options An object containing a set of options.
		 */
		constructor(options?: ITerminalOptions);

		/**
		 * Adds an event listener for the cursor moves.
		 * @returns an `IDisposable` to stop listening.
		 */
		onCursorMove: IEvent<void>;

		/**
		 * Adds an event listener for when a data event fires. This happens for
		 * example when the user types or pastes into the terminal. The event value
		 * is whatever `string` results, in a typical setup, this should be passed
		 * on to the backing pty.
		 * @returns an `IDisposable` to stop listening.
		 */
		onData: IEvent<string>;

		/**
		 * Adds an event listener for a key is pressed. The event value contains the
		 * string that will be sent in the data event as well as the DOM event that
		 * triggered it.
		 * @returns an `IDisposable` to stop listening.
		 */
		onKey: IEvent<{ key: string, domEvent: KeyboardEvent }>;

		/**
		 * Adds an event listener for when a line feed is added.
		 * @returns an `IDisposable` to stop listening.
		 */
		onLineFeed: IEvent<void>;

		/**
		 * Adds an event listener for when a scroll occurs. The  event value is the
		 * new position of the viewport.
		 * @returns an `IDisposable` to stop listening.
		 */
		onScroll: IEvent<number>;

		/**
		 * Adds an event listener for when a selection change occurs.
		 * @returns an `IDisposable` to stop listening.
		 */
		onSelectionChange: IEvent<void>;

		/**
		 * Adds an event listener for when rows are rendered. The event value
		 * contains the start row and end rows of the rendered area (ranges from `0`
		 * to `Terminal.rows - 1`).
		 * @returns an `IDisposable` to stop listening.
		 */
		onRender: IEvent<{ start: number, end: number }>;

		/**
		 * Adds an event listener for when the terminal is resized. The event value
		 * contains the new size.
		 * @returns an `IDisposable` to stop listening.
		 */
		onResize: IEvent<{ cols: number, rows: number }>;

		/**
		 * Adds an event listener for when an OSC 0 or OSC 2 title change occurs.
		 * The event value is the new title.
		 * @returns an `IDisposable` to stop listening.
		 */
		onTitleChange: IEvent<string>;

		/**
		 * Unfocus the terminal.
		 */
		blur(): void;

		/**
		 * Focus the terminal.
		 */
		focus(): void;

		/**
		 * Resizes the terminal. It's best practice to debounce calls to resize,
		 * this will help ensure that the pty can respond to the resize event
		 * before another one occurs.
		 * @param x The number of columns to resize to.
		 * @param y The number of rows to resize to.
		 */
		resize(columns: number, rows: number): void;

		/**
		 * Opens the terminal within an element.
		 * @param parent The element to create the terminal within. This element
		 * must be visible (have dimensions) when `open` is called as several DOM-
		 * based measurements need to be performed when this function is called.
		 */
		open(parent: HTMLElement): void;

		/**
		 * Attaches a custom key event handler which is run before keys are
		 * processed, giving consumers of xterm.js ultimate control as to what keys
		 * should be processed by the terminal and what keys should not.
		 * @param customKeyEventHandler The custom KeyboardEvent handler to attach.
		 * This is a function that takes a KeyboardEvent, allowing consumers to stop
		 * propagation and/or prevent the default action. The function returns
		 * whether the event should be processed by xterm.js.
		 */
		attachCustomKeyEventHandler(customKeyEventHandler: (event: KeyboardEvent) => boolean): void;

		/**
		 * (EXPERIMENTAL) Registers a link matcher, allowing custom link patterns to
		 * be matched and handled.
		 * @param regex The regular expression to search for, specifically this
		 * searches the textContent of the rows. You will want to use \s to match a
		 * space ' ' character for example.
		 * @param handler The callback when the link is called.
		 * @param options Options for the link matcher.
		 * @return The ID of the new matcher, this can be used to deregister.
		 */
		registerLinkMatcher(regex: RegExp, handler: (event: MouseEvent, uri: string) => void, options?: ILinkMatcherOptions): number;

		/**
		 * (EXPERIMENTAL) Deregisters a link matcher if it has been registered.
		 * @param matcherId The link matcher's ID (returned after register)
		 */
		deregisterLinkMatcher(matcherId: number): void;

		/**
		 * (EXPERIMENTAL) Registers a character joiner, allowing custom sequences of
		 * characters to be rendered as a single unit. This is useful in particular
		 * for rendering ligatures and graphemes, among other things.
		 *
		 * Each registered character joiner is called with a string of text
		 * representing a portion of a line in the terminal that can be rendered as
		 * a single unit. The joiner must return a sorted array, where each entry is
		 * itself an array of length two, containing the start (inclusive) and end
		 * (exclusive) index of a substring of the input that should be rendered as
		 * a single unit. When multiple joiners are provided, the results of each
		 * are collected. If there are any overlapping substrings between them, they
		 * are combined into one larger unit that is drawn together.
		 *
		 * All character joiners that are registered get called every time a line is
		 * rendered in the terminal, so it is essential for the handler function to
		 * run as quickly as possible to avoid slowdowns when rendering. Similarly,
		 * joiners should strive to return the smallest possible substrings to
		 * render together, since they aren't drawn as optimally as individual
		 * characters.
		 *
		 * NOTE: character joiners are only used by the canvas renderer.
		 *
		 * @param handler The function that determines character joins. It is called
		 * with a string of text that is eligible for joining and returns an array
		 * where each entry is an array containing the start (inclusive) and end
		 * (exclusive) indexes of ranges that should be rendered as a single unit.
		 * @return The ID of the new joiner, this can be used to deregister
		 */
		registerCharacterJoiner(handler: (text: string) => [number, number][]): number;

		/**
		 * (EXPERIMENTAL) Deregisters the character joiner if one was registered.
		 * NOTE: character joiners are only used by the canvas renderer.
		 * @param joinerId The character joiner's ID (returned after register)
		 */
		deregisterCharacterJoiner(joinerId: number): void;

		/**
		 * (EXPERIMENTAL) Adds a marker to the normal buffer and returns it. If the
		 * alt buffer is active, undefined is returned.
		 * @param cursorYOffset The y position offset of the marker from the cursor.
		 */
		addMarker(cursorYOffset: number): IMarker;

		/**
		 * Gets whether the terminal has an active selection.
		 */
		hasSelection(): boolean;

		/**
		 * Gets the terminal's current selection, this is useful for implementing
		 * copy behavior outside of xterm.js.
		 */
		getSelection(): string;

		/**
		 * Gets the selection position or undefined if there is no selection.
		 */
		getSelectionPosition(): ISelectionPosition | undefined;

		/**
		 * Clears the current terminal selection.
		 */
		clearSelection(): void;

		/**
		 * Selects text within the terminal.
		 * @param column The column the selection starts at..
		 * @param row The row the selection starts at.
		 * @param length The length of the selection.
		 */
		select(column: number, row: number, length: number): void;

		/**
		 * Selects all text within the terminal.
		 */
		selectAll(): void;

		/**
		 * Selects text in the buffer between 2 lines.
		 * @param start The 0-based line index to select from (inclusive).
		 * @param end The 0-based line index to select to (inclusive).
		 */
		selectLines(start: number, end: number): void;

		/*
		 * Disposes of the terminal, detaching it from the DOM and removing any
		 * active listeners.
		 */
		dispose(): void;

		/**
		 * Scroll the display of the terminal
		 * @param amount The number of lines to scroll down (negative scroll up).
		 */
		scrollLines(amount: number): void;

		/**
		 * Scroll the display of the terminal by a number of pages.
		 * @param pageCount The number of pages to scroll (negative scrolls up).
		 */
		scrollPages(pageCount: number): void;

		/**
		 * Scrolls the display of the terminal to the top.
		 */
		scrollToTop(): void;

		/**
		 * Scrolls the display of the terminal to the bottom.
		 */
		scrollToBottom(): void;

		/**
		 * Scrolls to a line within the buffer.
		 * @param line The 0-based line index to scroll to.
		 */
		scrollToLine(line: number): void;

		/**
		 * Clear the entire buffer, making the prompt line the new first line.
		 */
		clear(): void;

		/**
		 * Writes text to the terminal.
		 * @param data The text to write to the terminal.
		 */
		write(data: string): void;

		/**
		 * Writes text to the terminal, followed by a break line character (\n).
		 * @param data The text to write to the terminal.
		 */
		writeln(data: string): void;

		/**
		 * Writes UTF8 data to the terminal. This has a slight performance advantage
		 * over the string based write method due to lesser data conversions needed
		 * on the way from the pty to xterm.js.
		 * @param data The data to write to the terminal.
		 */
		writeUtf8(data: Uint8Array): void;

		/**
		 * Writes text to the terminal, performing the necessary transformations for pasted text.
		 * @param data The text to write to the terminal.
		 */
		paste(data: string): void;

		/**
		 * Retrieves an option's value from the terminal.
		 * @param key The option key.
		 */
		getOption(key: 'bellSound' | 'bellStyle' | 'cursorStyle' | 'fontFamily' | 'fontWeight' | 'fontWeightBold' | 'logLevel' | 'rendererType' | 'termName' | 'wordSeparator'): string;
		/**
		 * Retrieves an option's value from the terminal.
		 * @param key The option key.
		 */
		getOption(key: 'allowTransparency' | 'cancelEvents' | 'convertEol' | 'cursorBlink' | 'disableStdin' | 'macOptionIsMeta' | 'rightClickSelectsWord' | 'popOnBell' | 'screenKeys' | 'useFlowControl' | 'visualBell' | 'windowsMode'): boolean;
		/**
		 * Retrieves an option's value from the terminal.
		 * @param key The option key.
		 */
		getOption(key: 'colors'): string[];
		/**
		 * Retrieves an option's value from the terminal.
		 * @param key The option key.
		 */
		getOption(key: 'cols' | 'fontSize' | 'letterSpacing' | 'lineHeight' | 'rows' | 'tabStopWidth' | 'scrollback'): number;
		/**
		 * Retrieves an option's value from the terminal.
		 * @param key The option key.
		 */
		getOption(key: 'handler'): (data: string) => void;
		/**
		 * Retrieves an option's value from the terminal.
		 * @param key The option key.
		 */
		getOption(key: string): any;

		/**
		 * Sets an option on the terminal.
		 * @param key The option key.
		 * @param value The option value.
		 */
		setOption(key: 'fontFamily' | 'termName' | 'bellSound' | 'wordSeparator', value: string): void;
		/**
		* Sets an option on the terminal.
		* @param key The option key.
		* @param value The option value.
		*/
		setOption(key: 'fontWeight' | 'fontWeightBold', value: null | 'normal' | 'bold' | '100' | '200' | '300' | '400' | '500' | '600' | '700' | '800' | '900'): void;
		/**
		* Sets an option on the terminal.
		* @param key The option key.
		* @param value The option value.
		*/
		setOption(key: 'logLevel', value: LogLevel): void;
		/**
		 * Sets an option on the terminal.
		 * @param key The option key.
		 * @param value The option value.
		 */
		setOption(key: 'bellStyle', value: null | 'none' | 'visual' | 'sound' | 'both'): void;
		/**
		 * Sets an option on the terminal.
		 * @param key The option key.
		 * @param value The option value.
		 */
		setOption(key: 'cursorStyle', value: null | 'block' | 'underline' | 'bar'): void;
		/**
		 * Sets an option on the terminal.
		 * @param key The option key.
		 * @param value The option value.
		 */
		setOption(key: 'allowTransparency' | 'cancelEvents' | 'convertEol' | 'cursorBlink' | 'disableStdin' | 'macOptionIsMeta' | 'popOnBell' | 'rightClickSelectsWord' | 'screenKeys' | 'useFlowControl' | 'visualBell' | 'windowsMode', value: boolean): void;
		/**
		 * Sets an option on the terminal.
		 * @param key The option key.
		 * @param value The option value.
		 */
		setOption(key: 'colors', value: string[]): void;
		/**
		 * Sets an option on the terminal.
		 * @param key The option key.
		 * @param value The option value.
		 */
		setOption(key: 'fontSize' | 'letterSpacing' | 'lineHeight' | 'tabStopWidth' | 'scrollback', value: number): void;
		/**
		 * Sets an option on the terminal.
		 * @param key The option key.
		 * @param value The option value.
		 */
		setOption(key: 'handler', value: (data: string) => void): void;
		/**
		 * Sets an option on the terminal.
		 * @param key The option key.
		 * @param value The option value.
		 */
		setOption(key: 'theme', value: ITheme): void;
		/**
		 * Sets an option on the terminal.
		 * @param key The option key.
		 * @param value The option value.
		 */
		setOption(key: 'cols' | 'rows', value: number): void;
		/**
		 * Sets an option on the terminal.
		 * @param key The option key.
		 * @param value The option value.
		 */
		setOption(key: string, value: any): void;

		/**
		 * Tells the renderer to refresh terminal content between two rows
		 * (inclusive) at the next opportunity.
		 * @param start The row to start from (between 0 and this.rows - 1).
		 * @param end The row to end at (between start and this.rows - 1).
		 */
		refresh(start: number, end: number): void;

		/**
		 * Perform a full reset (RIS, aka '\x1bc').
		 */
		reset(): void;

		/**
		 * Loads an addon into this instance of xterm.js.
		 * @param addon The addon to load.
		 */
		loadAddon(addon: ITerminalAddon): void;
	}

	/**
	 * An addon that can provide additional functionality to the terminal.
	 */
	export interface ITerminalAddon extends IDisposable {
		/**
		 * (EXPERIMENTAL) This is called when the addon is activated.
		 */
		activate(terminal: Terminal): void;
	}

	/**
	 * An object representing a selection within the terminal.
	 */
	interface ISelectionPosition {
		/**
		 * The start column of the selection.
		 */
		startColumn: number;

		/**
		 * The start row of the selection.
		 */
		startRow: number;

		/**
		 * The end column of the selection.
		 */
		endColumn: number;

		/**
		 * The end row of the selection.
		 */
		endRow: number;
	}

	/**
	 * Represents a terminal buffer.
	 */
	interface IBuffer {
		/**
		 * The y position of the cursor. This ranges between `0` (when the
		 * cursor is at baseY) and `Terminal.rows - 1` (when the cursor is on the
		 * last row).
		 */
		readonly cursorY: number;

		/**
		 * The x position of the cursor. This ranges between `0` (left side) and
		 * `Terminal.cols - 1` (right side).
		 */
		readonly cursorX: number;

		/**
		 * The line within the buffer where the top of the viewport is.
		 */
		readonly viewportY: number;

		/**
		 * The line within the buffer where the top of the bottom page is (when
		 * fully scrolled down);
		 */
		readonly baseY: number;

		/**
		 * The amount of lines in the buffer.
		 */
		readonly length: number;

		/**
		 * Gets a line from the buffer, or undefined if the line index does not
		 * exist.
		 *
		 * Note that the result of this function should be used immediately after
		 * calling as when the terminal updates it could lead to unexpected
		 * behavior.
		 *
		 * @param y The line index to get.
		 */
		getLine(y: number): IBufferLine | undefined;
	}

	/**
	 * Represents a line in the terminal's buffer.
	 */
	interface IBufferLine {
		/**
		 * Whether the line is wrapped from the previous line.
		 */
		readonly isWrapped: boolean;

		/**
		 * Gets a cell from the line, or undefined if the line index does not exist.
		 *
		 * Note that the result of this function should be used immediately after
		 * calling as when the terminal updates it could lead to unexpected
		 * behavior.
		 *
		 * @param x The character index to get.
		 */
		getCell(x: number): IBufferCell | undefined;

		/**
		 * Gets the line as a string. Note that this is gets only the string for the
		 * line, not taking isWrapped into account.
		 *
		 * @param trimRight Whether to trim any whitespace at the right of the line.
		 * @param startColumn The column to start from (inclusive).
		 * @param endColumn The column to end at (exclusive).
		 */
		translateToString(trimRight?: boolean, startColumn?: number, endColumn?: number): string;
	}

	/**
	 * Represents a single cell in the terminal's buffer.
	 */
	interface IBufferCell {
		/**
		 * The character within the cell.
		 */
		readonly char: string;

		/**
		 * The width of the character. Some examples:
		 *
		 * - This is `1` for most cells.
		 * - This is `2` for wide character like CJK glyphs.
		 * - This is `0` for cells immediately following cells with a width of `2`.
		 */
		readonly width: number;
	}

	/**
	 * (EXPERIMENTAL) Data type to register a CSI, DCS or ESC callback in the parser
	 * in the form:
	 *    ESC I..I F
	 *    CSI Prefix P..P I..I F
	 *    DCS Prefix P..P I..I F data_bytes ST
	 *
	 * with these rules/restrictions:
	 * - prefix can only be used with CSI and DCS
	 * - only one leading prefix byte is recognized by the parser
	 *   before any other parameter bytes (P..P)
	 * - intermediate bytes are recognized up to 2
	 *
	 * For custom sequences make sure to read ECMA-48 and the resources at
	 * vt100.net to not clash with existing sequences or reserved address space.
	 * General recommendations:
	 * - use private address space (see ECMA-48)
	 * - use max one intermediate byte (technically not limited by the spec,
	 *   in practice there are no sequences with more than one intermediate byte,
	 *   thus parsers might get confused with more intermediates)
	 * - test against other common emulators to check whether they escape/ignore
	 *   the sequence correctly
	 *
	 * Notes: OSC command registration is handled differently (see addOscHandler)
	 *        APC, PM or SOS is currently not supported.
	 */
	export interface IFunctionIdentifier {
		/**
		 * Optional prefix byte, must be in range \x3c .. \x3f.
		 * Usable in CSI and DCS.
		 */
		prefix?: string;
		/**
		 * Optional intermediate bytes, must be in range \x20 .. \x2f.
		 * Usable in CSI, DCS and ESC.
		 */
		intermediates?: string;
		/**
		 * Final byte, must be in range \x40 .. \x7e for CSI and DCS,
		 * \x30 .. \x7e for ESC.
		 */
		final: string;
	}

	/**
	 * (EXPERIMENTAL) Parser interface.
	 */
	export interface IParser {
		/**
		 * Adds a handler for CSI escape sequences.
		 * @param id Specifies the function identifier under which the callback
		 * gets registered, e.g. {final: 'm'} for SGR.
		 * @param callback The function to handle the sequence. The callback is
		 * called with the numerical params. If the sequence has subparams the
		 * array will contain subarrays with their numercial values.
		 * Return true if the sequence was handled; false if we should try
		 * a previous handler (set by addCsiHandler or setCsiHandler).
		 * The most recently-added handler is tried first.
		 * @return An IDisposable you can call to remove this handler.
		 */
		addCsiHandler(id: IFunctionIdentifier, callback: (params: (number | number[])[]) => boolean): IDisposable;

		/**
		 * Adds a handler for DCS escape sequences.
		 * @param id Specifies the function identifier under which the callback
		 * gets registered, e.g. {intermediates: '$' final: 'q'} for DECRQSS.
		 * @param callback The function to handle the sequence. Note that the
		 * function will only be called once if the sequence finished sucessfully.
		 * There is currently no way to intercept smaller data chunks, data chunks
		 * will be stored up until the sequence is finished. Since DCS sequences
		 * are not limited by the amount of data this might impose a problem for
		 * big payloads. Currently xterm.js limits DCS payload to 10 MB
		 * which should give enough room for most use cases.
		 * The function gets the payload and numerical parameters as arguments.
		 * Return true if the sequence was handled; false if we should try
		 * a previous handler (set by addDcsHandler or setDcsHandler).
		 * The most recently-added handler is tried first.
		 * @return An IDisposable you can call to remove this handler.
		 */
		addDcsHandler(id: IFunctionIdentifier, callback: (data: string, param: (number | number[])[]) => boolean): IDisposable;

		/**
		 * Adds a handler for ESC escape sequences.
		 * @param id Specifies the function identifier under which the callback
		 * gets registered, e.g. {intermediates: '%' final: 'G'} for
		 * default charset selection.
		 * @param callback The function to handle the sequence.
		 * Return true if the sequence was handled; false if we should try
		 * a previous handler (set by addEscHandler or setEscHandler).
		 * The most recently-added handler is tried first.
		 * @return An IDisposable you can call to remove this handler.
		 */
		addEscHandler(id: IFunctionIdentifier, handler: () => boolean): IDisposable;

		/**
		 * Adds a handler for OSC escape sequences.
		 * @param ident The number (first parameter) of the sequence.
		 * @param callback The function to handle the sequence. Note that the
		 * function will only be called once if the sequence finished sucessfully.
		 * There is currently no way to intercept smaller data chunks, data chunks
		 * will be stored up until the sequence is finished. Since OSC sequences
		 * are not limited by the amount of data this might impose a problem for
		 * big payloads. Currently xterm.js limits OSC payload to 10 MB
		 * which should give enough room for most use cases.
		 * The callback is called with OSC data string.
		 * Return true if the sequence was handled; false if we should try
		 * a previous handler (set by addOscHandler or setOscHandler).
		 * The most recently-added handler is tried first.
		 * @return An IDisposable you can call to remove this handler.
		 */
		addOscHandler(ident: number, callback: (data: string) => boolean): IDisposable;
	}
<<<<<<< HEAD
}




// Modifications to official .d.ts below
declare module 'xterm' {
	interface TerminalCore {
		_onScroll: IEventEmitter<number>;
		_onKey: IEventEmitter<{ key: string }>;

		_charSizeService: {
			width: number;
			height: number;
		};

		_coreService: {
			triggerDataEvent(data: string, wasUserInput?: boolean): void;
		}

		_renderService: {
			_renderer: {
				_renderLayers: any[];
			};
			_onIntersectionChange: any;
		};
	}

	interface IEventEmitter<T> {
		fire(e: T): void;
	}

	interface Terminal {
		_core: TerminalCore;
	}
=======
>>>>>>> 77b3c299
}<|MERGE_RESOLUTION|>--- conflicted
+++ resolved
@@ -1042,42 +1042,4 @@
 		 */
 		addOscHandler(ident: number, callback: (data: string) => boolean): IDisposable;
 	}
-<<<<<<< HEAD
-}
-
-
-
-
-// Modifications to official .d.ts below
-declare module 'xterm' {
-	interface TerminalCore {
-		_onScroll: IEventEmitter<number>;
-		_onKey: IEventEmitter<{ key: string }>;
-
-		_charSizeService: {
-			width: number;
-			height: number;
-		};
-
-		_coreService: {
-			triggerDataEvent(data: string, wasUserInput?: boolean): void;
-		}
-
-		_renderService: {
-			_renderer: {
-				_renderLayers: any[];
-			};
-			_onIntersectionChange: any;
-		};
-	}
-
-	interface IEventEmitter<T> {
-		fire(e: T): void;
-	}
-
-	interface Terminal {
-		_core: TerminalCore;
-	}
-=======
->>>>>>> 77b3c299
 }