--- conflicted
+++ resolved
@@ -8,18 +8,9 @@
 # Build extensions in the VS Code repo (if needed)
 yarn && yarn compile
 
-<<<<<<< HEAD
-=======
-# Install Dependencies and Compile
-yarn --cwd test/smoke
-
-# Prepare OSS in repo*
-node build/lib/preLaunch.js
-
 # By default, only the stable test cases will be executed, to run all the test cases run the following script to set the 'RUN_UNSTABLE_TESTS' environment variable to true
 # export RUN_UNSTABLE_TESTS="true"
 
->>>>>>> 0e21258f
 # Dev (Electron)
 yarn smoketest
 
