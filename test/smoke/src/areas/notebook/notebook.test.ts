--- conflicted
+++ resolved
@@ -24,14 +24,9 @@
 			cp.execSync('git checkout . --quiet', { cwd: app.workspacePathOrFolder });
 			cp.execSync('git reset --hard HEAD --quiet', { cwd: app.workspacePathOrFolder });
 		});
-<<<<<<< HEAD
-
-		it('inserts/edits code cell', async function () {
-=======
 		/*
 		{{SQL CARBON EDIT}} START - Commenting these out since they're using vscode notebooks and not SQL notebooks.
 		it.skip('inserts/edits code cell', async function () { // TODO@rebornix https://github.com/microsoft/vscode/issues/139672
->>>>>>> 41e7569f
 			const app = this.app as Application;
 			await app.workbench.notebook.openNotebook();
 			await app.workbench.notebook.focusNextCell();
