--- conflicted
+++ resolved
@@ -19,7 +19,6 @@
 import { main as sqlMain, setup as sqlSetup } from './sql/main'; // {{SQL CARBON EDIT}}
 /*import { setup as setupDataMigrationTests } from './areas/workbench/data-migration.test';
 import { setup as setupDataLossTests } from './areas/workbench/data-loss.test';
-<<<<<<< HEAD
 import { setup as setupDataPreferencesTests } from './areas/preferences/preferences.test';
 import { setup as setupDataSearchTests } from './areas/search/search.test';
 import { setup as setupDataNotebookTests } from './areas/notebook/notebook.test';
@@ -32,35 +31,8 @@
 import { setup as setupLaunchTests } from './areas/workbench/launch.test';*/
 import { setup as setupTerminalProfileTests } from './areas/terminal/terminal-profiles.test';
 import { setup as setupTerminalTabsTests } from './areas/terminal/terminal-tabs.test'; */
-import { setup as setupTerminalEditorsTests } from './areas/terminal/terminal-editors.test';*/
-
-const testDataPath = path.join(os.tmpdir(), 'vscsmoke');
-if (fs.existsSync(testDataPath)) {
-	rimraf.sync(testDataPath);
-}
-fs.mkdirSync(testDataPath);
-process.once('exit', () => {
-	try {
-		rimraf.sync(testDataPath);
-	} catch {
-		// noop
-	}
-});
-=======
-import { setup as setupPreferencesTests } from './areas/preferences/preferences.test';
-import { setup as setupSearchTests } from './areas/search/search.test';
-import { setup as setupNotebookTests } from './areas/notebook/notebook.test';
-import { setup as setupLanguagesTests } from './areas/languages/languages.test';
-import { setup as setupEditorTests } from './areas/editor/editor.test';
-import { setup as setupStatusbarTests } from './areas/statusbar/statusbar.test';
-import { setup as setupExtensionTests } from './areas/extensions/extensions.test';
-import { setup as setupMultirootTests } from './areas/multiroot/multiroot.test';
-import { setup as setupLocalizationTests } from './areas/workbench/localization.test';
-import { setup as setupLaunchTests } from './areas/workbench/launch.test';
-import { setup as setupTerminalTests } from './areas/terminal/terminal.test';
 
 const repoPath = path.join(__dirname, '..', '..', '..');
->>>>>>> da7ab251
 
 const [, , ...args] = process.argv;
 const opts = minimist(args, {
@@ -70,11 +42,6 @@
 		'stable-build',
 		'wait-time',
 		'test-repo',
-<<<<<<< HEAD
-		'screenshots',
-		'extensionsDir', // {{SQL CARBON EDIT}} Let callers control extensions dir for non-packaged extensions
-=======
->>>>>>> da7ab251
 		'electronArgs'
 	],
 	boolean: [
@@ -115,12 +82,6 @@
 	return new MultiLogger(loggers);
 }
 
-try {
-	gracefulify(fs);
-} catch (error) {
-	logger.log(`Error enabling graceful-fs: ${error}`);
-}
-
 const testDataPath = path.join(os.tmpdir(), 'vscsmoke');
 if (fs.existsSync(testDataPath)) {
 	rimraf.sync(testDataPath);
@@ -131,6 +92,29 @@
 		rimraf.sync(testDataPath);
 	} catch {
 		// noop
+	}
+});
+
+const [, , ...args] = process.argv;
+const opts = minimist(args, {
+	string: [
+		'browser',
+		'build',
+		'stable-build',
+		'wait-time',
+		'test-repo',
+		'screenshots',
+		'extensionsDir', // {{SQL CARBON EDIT}} Let callers control extensions dir for non-packaged extensions
+		'electronArgs'
+	],
+	boolean: [
+		'verbose',
+		'remote',
+		'web',
+		'headless'
+	],
+	default: {
+		verbose: false
 	}
 });
 
@@ -145,19 +129,11 @@
 console.log(`Using extensions dir : ${extensionsPath}`);
 
 
-<<<<<<< HEAD
-const screenshotsPath = opts.screenshots ? path.resolve(opts.screenshots) : null;
-if (screenshotsPath) {
-	mkdirp.sync(screenshotsPath);
 }
 
 const logPath = opts.log ? path.resolve(opts.log) : null;
 if (logPath) {
 	mkdirp.sync(path.dirname(logPath));
-}
-
-=======
->>>>>>> da7ab251
 function fail(errorMessage): void {
 	logger.log(errorMessage);
 	process.exit(1);
@@ -310,16 +286,8 @@
 	}
 }
 
-<<<<<<< HEAD
 // @ts-ignore ts6133 {{SQL CARBON EDIT}} Not used (see below)
-async function ensureStableCode(logger: Logger): Promise<void> {
-	if (opts.web || !opts['build']) {
-		return;
-	}
-
-=======
 async function ensureStableCode(): Promise<void> {
->>>>>>> da7ab251
 	let stableCodePath = opts['stable-build'];
 	if (!stableCodePath) {
 		const { major, minor } = parseVersion(version!);
@@ -367,16 +335,11 @@
 	logger.log('Test data path:', testDataPath);
 	logger.log('Preparing smoketest setup...');
 
-<<<<<<< HEAD
-	// await measureAndLog(ensureStableCode(logger), 'ensureStableCode', logger);
-	await measureAndLog(setupRepository(logger), 'setupRepository', logger);
-=======
 	if (!opts.web && !opts.remote && opts.build) {
 		// only enabled when running with --build and not in web or remote
-		await measureAndLog(ensureStableCode(), 'ensureStableCode', logger);
+	await measureAndLog(ensureStableCode(logger), 'ensureStableCode', logger);
 	}
 	await measureAndLog(setupRepository(), 'setupRepository', logger);
->>>>>>> da7ab251
 
 	logger.log('Smoketest setup done!\n');
 }
@@ -399,35 +362,10 @@
 		browser: opts.browser,
 		extraArgs: (opts.electronArgs || '').split(' ').map(a => a.trim()).filter(a => !!a)
 	};
-<<<<<<< HEAD
-}
-
-
-async function createLogger(): Promise<Logger> {
-	const loggers: Logger[] = [];
-
-	// Log to console if verbose
-	if (opts.verbose) {
-		loggers.push(new ConsoleLogger());
-	}
-
-	// Always log to log file
-	const logPath = path.join(repoPath, '.build', 'logs', opts.web ? 'smoke-tests-browser' : opts.remote ? 'smoke-tests-remote' : 'smoke-tests');
-	await mkdirp(logPath);
-	loggers.push(new FileLogger(path.join(logPath, 'smoke-test-runner.log')));
-
-	return new MultiLogger(loggers);
-}
-
-before(async function () {
-	this.timeout(2 * 60 * 1000); // allow two minutes for setup
+
 	await setup();
-	this.defaultOptions = await createOptions();
-	await sqlSetup(this.defaultOptions);
-=======
-
-	await setup();
->>>>>>> da7ab251
+	const options = this.defaultOptions = await createOptions();
+	await setup(options.logger);
 });
 
 after(async function () {
@@ -483,22 +421,7 @@
 });
 
 describe(`VSCode Smoke Tests (${opts.web ? 'Web' : 'Electron'})`, () => {
-<<<<<<< HEAD
 	/* {{SQL CARBON EDIT}} Disable unused tests
-	if (!opts.web) { setupDataLossTests(opts); }
-	if (!opts.web) { setupPreferencesTests(opts); }
-	setupSearchTests(opts);
-	setupNotebookTests(opts);
-	setupLanguagesTests(opts);
-	setupEditorTests(opts);
-	setupTerminalTests(opts);
-	setupStatusbarTests(opts);
-	setupExtensionTests(opts);
-	if (!opts.web) { setupMultirootTests(opts); }
-	if (!opts.web) { setupLocalizationTests(opts); }
-	if (!opts.web) { setupLaunchTests(opts); }
-	*/
-=======
 	if (!opts.web) { setupDataLossTests(() => opts['stable-build'] /* Do not change, deferred for a reason! */, logger); }
 	if (!opts.web) { setupPreferencesTests(logger); }
 	setupSearchTests(logger);
@@ -511,5 +434,5 @@
 	if (!opts.web) { setupMultirootTests(logger); }
 	if (!opts.web && !opts.remote && quality !== Quality.Dev) { setupLocalizationTests(logger); }
 	if (!opts.web && !opts.remote) { setupLaunchTests(logger); }
->>>>>>> da7ab251
+	*/
 });