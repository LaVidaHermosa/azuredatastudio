--- conflicted
+++ resolved
@@ -318,32 +318,7 @@
 		});
 	}
 
-<<<<<<< HEAD
-	// CI only tests (must be reliable)
-	if (opts.ci) {
-		// TODO@Ben figure out tests that can run continously and reliably
-	}
-
-	// Non-CI execution (all tests)
-	else {
-		/*if (!opts.web) { setupDataMigrationTests(opts['stable-build'], testDataPath); } {{SQL CARBON EDIT}} comment out tests
-		if (!opts.web) { setupDataLossTests(); }
-		if (!opts.web) { setupDataPreferencesTests(); }
-		setupDataSearchTests();
-		setupDataCSSTests();
-		setupDataEditorTests();
-		setupDataStatusbarTests(!!opts.web);
-		if (!opts.web) { setupDataExtensionTests(); }
-		setupTerminalTests();
-		if (!opts.web) { setupDataMultirootTests(); }
-		if (!opts.web) { setupDataLocalizationTests(); }
-		if (!opts.web) { setupLaunchTests(); }*/
-
-		runProfilerTests(); // {{SQL CARBON EDIT}} add our tests
-		runQueryEditorTests(); // {{SQL CARBON EDIT}} add our tests
-	}
-=======
-	if (!opts.web) { setupDataMigrationTests(opts['stable-build'], testDataPath); }
+	/*if (!opts.web) { setupDataMigrationTests(opts['stable-build'], testDataPath); }
 	if (!opts.web) { setupDataLossTests(); }
 	if (!opts.web) { setupDataPreferencesTests(); }
 	setupDataSearchTests();
@@ -354,6 +329,7 @@
 	setupTerminalTests();
 	if (!opts.web) { setupDataMultirootTests(); }
 	if (!opts.web) { setupDataLocalizationTests(); }
-	if (!opts.web) { setupLaunchTests(); }
->>>>>>> 29c2c607
+	if (!opts.web) { setupLaunchTests(); }*/
+	runProfilerTests(); // {{SQL CARBON EDIT}} add our tests
+	runQueryEditorTests(); // {{SQL CARBON EDIT}} add our tests
 });