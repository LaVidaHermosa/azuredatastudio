/*---------------------------------------------------------------------------------------------
 *  Copyright (c) Microsoft Corporation. All rights reserved.
 *  Licensed under the Source EULA. See License.txt in the project root for license information.
 *--------------------------------------------------------------------------------------------*/

import * as fs from 'fs';
import * as cp from 'child_process';
import * as path from 'path';
import * as minimist from 'minimist';
import * as tmp from 'tmp';
import * as rimraf from 'rimraf';
import * as mkdirp from 'mkdirp';
import { ncp } from 'ncp';
import { Application, Quality, ApplicationOptions } from './application';

//{{SQL CARBON EDIT}}
import { setup as runProfilerTests } from './sql/profiler/profiler.test';
import { setup as runQueryEditorTests } from './sql/queryEditor/queryEditor.test';

//Original
/*
import { setup as setupDataMigrationTests } from './areas/workbench/data-migration.test';
import { setup as setupDataLossTests } from './areas/workbench/data-loss.test';
import { setup as setupDataExplorerTests } from './areas/explorer/explorer.test';
import { setup as setupDataPreferencesTests } from './areas/preferences/preferences.test';
import { setup as setupDataSearchTests } from './areas/search/search.test';
import { setup as setupDataCSSTests } from './areas/css/css.test';
import { setup as setupDataEditorTests } from './areas/editor/editor.test';
import { setup as setupDataDebugTests } from './areas/debug/debug.test';
import { setup as setupDataGitTests } from './areas/git/git.test';
import { setup as setupDataStatusbarTests } from './areas/statusbar/statusbar.test';
import { setup as setupDataExtensionTests } from './areas/extensions/extensions.test';
import { setup as setupTerminalTests } from './areas/terminal/terminal.test';
import { setup as setupDataMultirootTests } from './areas/multiroot/multiroot.test';
import { setup as setupDataLocalizationTests } from './areas/workbench/localization.test';
import { setup as setupLaunchTests } from './areas/workbench/launch.test';
*/
//{{END}}
import { MultiLogger, Logger, ConsoleLogger, FileLogger } from './logger';

if (!/^v10/.test(process.version)) {
	console.error('Error: Smoketest must be run using Node 10. Currently running', process.version);
	process.exit(1);
}

const tmpDir = tmp.dirSync({ prefix: 't' }) as { name: string; removeCallback: Function; };
const testDataPath = tmpDir.name;
process.once('exit', () => rimraf.sync(testDataPath));

const [, , ...args] = process.argv;
const opts = minimist(args, {
	string: [
		'build',
		'stable-build',
		'wait-time',
		'test-repo',
		'screenshots',
		'log'
	],
	boolean: [
		'verbose',
		'remote',
		'web',
		'headless'
	],
	default: {
		verbose: false
	}
});

const testRepoUrl = 'https://github.com/Microsoft/vscode-smoketest-express';
const workspacePath = path.join(testDataPath, 'vscode-smoketest-express');
const extensionsPath = path.join(testDataPath, 'extensions-dir');
mkdirp.sync(extensionsPath);

const screenshotsPath = opts.screenshots ? path.resolve(opts.screenshots) : null;

if (screenshotsPath) {
	mkdirp.sync(screenshotsPath);
}

function fail(errorMessage): void {
	console.error(errorMessage);
	process.exit(1);
}

if (parseInt(process.version.substr(1)) < 6) {
	fail('Please update your Node version to greater than 6 to run the smoke test.');
}

const repoPath = path.join(__dirname, '..', '..', '..');

function getDevElectronPath(): string {
	const buildPath = path.join(repoPath, '.build');
	const product = require(path.join(repoPath, 'product.json'));

	switch (process.platform) {
		case 'darwin':
			return path.join(buildPath, 'electron', `${product.nameLong}.app`, 'Contents', 'MacOS', 'Electron');
		case 'linux':
			return path.join(buildPath, 'electron', `${product.applicationName}`);
		case 'win32':
			return path.join(buildPath, 'electron', `${product.nameShort}.exe`);
		default:
			throw new Error('Unsupported platform.');
	}
}

function getBuildElectronPath(root: string): string {
	switch (process.platform) {
		case 'darwin':
			return path.join(root, 'Contents', 'MacOS', 'Electron');
		case 'linux': {
			const product = require(path.join(root, 'resources', 'app', 'product.json'));
			return path.join(root, product.applicationName);
		}
		case 'win32': {
			const product = require(path.join(root, 'resources', 'app', 'product.json'));
			return path.join(root, `${product.nameShort}.exe`);
		}
		default:
			throw new Error('Unsupported platform.');
	}
}

let testCodePath = opts.build;
let stableCodePath = opts['stable-build'];
let electronPath: string;
let stablePath: string | undefined = undefined;

if (testCodePath) {
	electronPath = getBuildElectronPath(testCodePath);

	if (stableCodePath) {
		stablePath = getBuildElectronPath(stableCodePath);
	}
} else {
	testCodePath = getDevElectronPath();
	electronPath = testCodePath;
	process.env.VSCODE_REPOSITORY = repoPath;
	process.env.VSCODE_DEV = '1';
	process.env.VSCODE_CLI = '1';
}

if (!opts.web && !fs.existsSync(electronPath || '')) {
	fail(`Can't find Code at ${electronPath}.`);
}

if (typeof stablePath === 'string' && !fs.existsSync(stablePath)) {
	fail(`Can't find Stable Code at ${stablePath}.`);
}

const userDataDir = path.join(testDataPath, 'd');

let quality: Quality;
if (process.env.VSCODE_DEV === '1') {
	quality = Quality.Dev;
} else if (electronPath.indexOf('Code - Insiders') >= 0 /* macOS/Windows */ || electronPath.indexOf('code-insiders') /* Linux */ >= 0) {
	quality = Quality.Insiders;
} else {
	quality = Quality.Stable;
}

async function setupRepository(): Promise<void> {
	if (opts['test-repo']) {
		console.log('*** Copying test project repository:', opts['test-repo']);
		rimraf.sync(workspacePath);
		// not platform friendly
		if (process.platform === 'win32') {
			cp.execSync(`xcopy /E "${opts['test-repo']}" "${workspacePath}"\\*`);
		} else {
			cp.execSync(`cp -R "${opts['test-repo']}" "${workspacePath}"`);
		}

	} else {
		if (!fs.existsSync(workspacePath)) {
			console.log('*** Cloning test project repository...');
			cp.spawnSync('git', ['clone', testRepoUrl, workspacePath]);
		} else {
			console.log('*** Cleaning test project repository...');
			cp.spawnSync('git', ['fetch'], { cwd: workspacePath });
			cp.spawnSync('git', ['reset', '--hard', 'FETCH_HEAD'], { cwd: workspacePath });
			cp.spawnSync('git', ['clean', '-xdf'], { cwd: workspacePath });
		}

		console.log('*** Running yarn...');
		cp.execSync('yarn', { cwd: workspacePath, stdio: 'inherit' });
	}
}

async function setup(): Promise<void> {
	console.log('*** Test data:', testDataPath);
	console.log('*** Preparing smoketest setup...');

	await setupRepository();

	console.log('*** Smoketest setup done!\n');
}

function createOptions(): ApplicationOptions {
	const loggers: Logger[] = [];

	if (opts.verbose) {
		loggers.push(new ConsoleLogger());
	}

	let log: string | undefined = undefined;

	if (opts.log) {
		loggers.push(new FileLogger(opts.log));
		log = 'trace';
	}
	return {
		quality,
		codePath: opts.build,
		workspacePath,
		userDataDir,
		extensionsPath,
		waitTime: parseInt(opts['wait-time'] || '0') || 20,
		logger: new MultiLogger(loggers),
		verbose: opts.verbose,
		log,
		screenshotsPath,
		remote: opts.remote,
		web: opts.web,
		headless: opts.headless
	};
}

before(async function () {
	// allow two minutes for setup
	this.timeout(2 * 60 * 1000);
	await setup();
	this.defaultOptions = createOptions();
});

after(async function () {
	await new Promise(c => setTimeout(c, 500)); // wait for shutdown

	if (opts.log) {
		const logsDir = path.join(userDataDir, 'logs');
		const destLogsDir = path.join(path.dirname(opts.log), 'logs');
		await new Promise((c, e) => ncp(logsDir, destLogsDir, err => err ? e(err) : c()));
	}

	await new Promise((c, e) => rimraf(testDataPath, { maxBusyTries: 10 }, err => err ? e(err) : c()));
});
<<<<<<< HEAD
/*//{{SQL CARBON EDIT}}
if (!opts.web) {
	setupDataMigrationTests(stableCodePath, testDataPath);
}*/
=======

if (!opts.web) {
	setupDataMigrationTests(stableCodePath, testDataPath);
}
>>>>>>> b65de334

describe('Running Code', () => {
	before(async function () {
		const app = new Application(this.defaultOptions);
		await app!.start(opts.web ? false : undefined);
		this.app = app;

		//{{SQL CARBON EDIT}}
		const testExtLoadedText = 'Test Extension Loaded';
		const testSetupCompletedText = 'Test Setup Completed';
		const allExtensionsLoadedText = 'All Extensions Loaded';
		const setupTestCommand = 'Test: Setup Integration Test';
		const waitForExtensionsCommand = 'Test: Wait For Extensions To Load';
		await app.workbench.statusbar.waitForStatusbarText(testExtLoadedText, testExtLoadedText);
		await app.workbench.quickopen.runCommand(setupTestCommand);
		await app.workbench.statusbar.waitForStatusbarText(testSetupCompletedText, testSetupCompletedText);
		await app!.reload();
		await app.workbench.statusbar.waitForStatusbarText(testExtLoadedText, testExtLoadedText);
		await app.workbench.quickopen.runCommand(waitForExtensionsCommand);
		await app.workbench.statusbar.waitForStatusbarText(allExtensionsLoadedText, allExtensionsLoadedText);
		//{{END}}

		// TODO: User data dir is not cleared for web yet
		if (opts.web) {
			await app.workbench.settingsEditor.clearUserSettings();
		}
	});

	after(async function () {
		await this.app.stop();
	});

	if (screenshotsPath) {
		afterEach(async function () {
			if (this.currentTest.state !== 'failed') {
				return;
			}
			const app = this.app as Application;
			const name = this.currentTest.fullTitle().replace(/[^a-z0-9\-]/ig, '_');

			await app.captureScreenshot(name);
		});
	}

	if (opts.log) {
		beforeEach(async function () {
			const app = this.app as Application;
			const title = this.currentTest.fullTitle();

			app.logger.log('*** Test start:', title);
		});
	}
<<<<<<< HEAD
	//{{SQL CARBON EDIT}}
	runProfilerTests();
	runQueryEditorTests();
	/*
=======

>>>>>>> b65de334
	if (!opts.web) { setupDataLossTests(); }
	setupDataExplorerTests();
	if (!opts.web) { setupDataPreferencesTests(); }
	setupDataSearchTests();
	setupDataCSSTests();
	setupDataEditorTests();
	if (!opts.web) { setupDataDebugTests(); }
	setupDataGitTests();
	setupDataStatusbarTests();
	setupDataExtensionTests();
	setupTerminalTests();
	if (!opts.web) { setupDataMultirootTests(); }
	setupDataLocalizationTests();
	*/
	//{{END}}
});
<<<<<<< HEAD
/*//{{SQL CARBON EDIT}}
if (!opts.web) {
	setupLaunchTests();
}*/
=======

if (!opts.web) {
	setupLaunchTests();
}
>>>>>>> b65de334
<|MERGE_RESOLUTION|>--- conflicted
+++ resolved
@@ -245,24 +245,16 @@
 
 	await new Promise((c, e) => rimraf(testDataPath, { maxBusyTries: 10 }, err => err ? e(err) : c()));
 });
-<<<<<<< HEAD
 /*//{{SQL CARBON EDIT}}
 if (!opts.web) {
 	setupDataMigrationTests(stableCodePath, testDataPath);
 }*/
-=======
-
-if (!opts.web) {
-	setupDataMigrationTests(stableCodePath, testDataPath);
-}
->>>>>>> b65de334
 
 describe('Running Code', () => {
 	before(async function () {
 		const app = new Application(this.defaultOptions);
 		await app!.start(opts.web ? false : undefined);
 		this.app = app;
-
 		//{{SQL CARBON EDIT}}
 		const testExtLoadedText = 'Test Extension Loaded';
 		const testSetupCompletedText = 'Test Setup Completed';
@@ -277,11 +269,6 @@
 		await app.workbench.quickopen.runCommand(waitForExtensionsCommand);
 		await app.workbench.statusbar.waitForStatusbarText(allExtensionsLoadedText, allExtensionsLoadedText);
 		//{{END}}
-
-		// TODO: User data dir is not cleared for web yet
-		if (opts.web) {
-			await app.workbench.settingsEditor.clearUserSettings();
-		}
 	});
 
 	after(async function () {
@@ -308,14 +295,10 @@
 			app.logger.log('*** Test start:', title);
 		});
 	}
-<<<<<<< HEAD
 	//{{SQL CARBON EDIT}}
 	runProfilerTests();
 	runQueryEditorTests();
 	/*
-=======
-
->>>>>>> b65de334
 	if (!opts.web) { setupDataLossTests(); }
 	setupDataExplorerTests();
 	if (!opts.web) { setupDataPreferencesTests(); }
@@ -332,14 +315,7 @@
 	*/
 	//{{END}}
 });
-<<<<<<< HEAD
 /*//{{SQL CARBON EDIT}}
 if (!opts.web) {
 	setupLaunchTests();
-}*/
-=======
-
-if (!opts.web) {
-	setupLaunchTests();
-}
->>>>>>> b65de334
+}*/