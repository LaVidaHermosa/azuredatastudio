--- conflicted
+++ resolved
@@ -329,7 +329,7 @@
 
 	// Non-CI execution (all tests)
 	else {
-		/*if (!opts.web) { setupDataMigrationTests(opts['stable-build'], testDataPath); }
+		/*if (!opts.web) { setupDataMigrationTests(opts['stable-build'], testDataPath); } {{SQL CARBON EDIT}} comment out tests
 		if (!opts.web) { setupDataLossTests(); }
 		setupDataExplorerTests();
 		if (!opts.web) { setupDataPreferencesTests(); }
@@ -340,14 +340,10 @@
 		if (!opts.web) { setupDataExtensionTests(); }
 		setupTerminalTests();
 		if (!opts.web) { setupDataMultirootTests(); }
-<<<<<<< HEAD
-		setupDataLocalizationTests();
+		if (!opts.web) { setupDataLocalizationTests(); }
 		if (!opts.web) { setupLaunchTests(); }*/
-		runProfilerTests();
-		runQueryEditorTests();
-=======
-		if (!opts.web) { setupDataLocalizationTests(); }
-		if (!opts.web) { setupLaunchTests(); }
->>>>>>> bb3edc40
+
+		runProfilerTests(); // {{SQL CARBON EDIT}} add our tests
+		runQueryEditorTests(); // {{SQL CARBON EDIT}} add our tests
 	}
 });