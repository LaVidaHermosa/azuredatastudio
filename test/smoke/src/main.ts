/*---------------------------------------------------------------------------------------------
 *  Copyright (c) Microsoft Corporation. All rights reserved.
 *  Licensed under the Source EULA. See License.txt in the project root for license information.
 *--------------------------------------------------------------------------------------------*/

import * as fs from 'fs';
import * as cp from 'child_process';
import * as path from 'path';
import * as os from 'os';
import * as minimist from 'minimist';
import * as rimraf from 'rimraf';
import * as mkdirp from 'mkdirp';
import { ncp } from 'ncp';
import * as vscodetest from 'vscode-test';
import fetch from 'node-fetch';
import { Quality, ApplicationOptions, MultiLogger, Logger, ConsoleLogger, FileLogger } from '../../automation';

import { main as sqlMain, setup as sqlSetup } from './sql/main'; // {{SQL CARBON EDIT}}
/*import { setup as setupDataMigrationTests } from './areas/workbench/data-migration.test';
import { setup as setupDataLossTests } from './areas/workbench/data-loss.test';
import { setup as setupDataPreferencesTests } from './areas/preferences/preferences.test';
import { setup as setupDataSearchTests } from './areas/search/search.test';
import { setup as setupDataNotebookTests } from './areas/notebook/notebook.test';
import { setup as setupDataLanguagesTests } from './areas/languages/languages.test';
import { setup as setupDataEditorTests } from './areas/editor/editor.test';
import { setup as setupDataStatusbarTests } from './areas/statusbar/statusbar.test';
import { setup as setupDataExtensionTests } from './areas/extensions/extensions.test';
import { setup as setupDataMultirootTests } from './areas/multiroot/multiroot.test';
import { setup as setupDataLocalizationTests } from './areas/workbench/localization.test';
import { setup as setupLaunchTests } from './areas/workbench/launch.test';*/
import { setup as setupTerminalProfileTests } from './areas/terminal/terminal-profiles.test';
import { setup as setupTerminalTabsTests } from './areas/terminal/terminal-tabs.test';

const testDataPath = path.join(os.tmpdir(), 'vscsmoke');
if (fs.existsSync(testDataPath)) {
	rimraf.sync(testDataPath);
}
fs.mkdirSync(testDataPath);
process.once('exit', () => {
	try {
		rimraf.sync(testDataPath);
	} catch {
		// noop
	}
});

const [, , ...args] = process.argv;
const opts = minimist(args, {
	string: [
		'browser',
		'build',
		'stable-build',
		'wait-time',
		'test-repo',
		'screenshots',
		'log',
		'extensionsDir', // {{SQL CARBON EDIT}} Let callers control extensions dir for non-packaged extensions
		'electronArgs'
	],
	boolean: [
		'verbose',
		'remote',
		'web',
		'headless'
	],
	default: {
		verbose: false
	}
});

const testRepoUrl = 'https://github.com/Microsoft/azuredatastudio-smoke-test-repo.git';
const workspacePath = path.join(testDataPath, 'azuredatastudio-smoke-test-repo');
// {{SQL CARBON EDIT}} Let callers control extensions dir for non-packaged extensions
let extensionsPath = opts.extensionsDir;
if (!extensionsPath) {
	extensionsPath = path.join(testDataPath, 'extensions-dir');
	mkdirp.sync(extensionsPath);
}
console.log(`Using extensions dir : ${extensionsPath}`);


const screenshotsPath = opts.screenshots ? path.resolve(opts.screenshots) : null;
if (screenshotsPath) {
	mkdirp.sync(screenshotsPath);
}

const logPath = opts.log ? path.resolve(opts.log) : null;
if (logPath) {
	mkdirp.sync(path.dirname(logPath));
}

function fail(errorMessage): void {
	console.error(errorMessage);
	process.exit(1);
}

const repoPath = path.join(__dirname, '..', '..', '..');

let quality: Quality;
let version: string | undefined;

function parseVersion(version: string): { major: number, minor: number, patch: number } {
	const [, major, minor, patch] = /^(\d+)\.(\d+)\.(\d+)/.exec(version)!;
	return { major: parseInt(major), minor: parseInt(minor), patch: parseInt(patch) };
}

//
// #### Electron Smoke Tests ####
//
if (!opts.web) {

	function getDevElectronPath(): string {
		const buildPath = path.join(repoPath, '.build');
		const product = require(path.join(repoPath, 'product.json'));

		switch (process.platform) {
			case 'darwin':
				return path.join(buildPath, 'electron', `${product.nameLong}.app`, 'Contents', 'MacOS', 'Electron');
			case 'linux':
				return path.join(buildPath, 'electron', `${product.applicationName}`);
			case 'win32':
				return path.join(buildPath, 'electron', `${product.nameShort}.exe`);
			default:
				throw new Error('Unsupported platform.');
		}
	}

	function getBuildElectronPath(root: string): string {
		switch (process.platform) {
			case 'darwin':
				return path.join(root, 'Contents', 'MacOS', 'Electron');
			case 'linux': {
				const product = require(path.join(root, 'resources', 'app', 'product.json'));
				return path.join(root, product.applicationName);
			}
			case 'win32': {
				const product = require(path.join(root, 'resources', 'app', 'product.json'));
				return path.join(root, `${product.nameShort}.exe`);
			}
			default:
				throw new Error('Unsupported platform.');
		}
	}

	function getBuildVersion(root: string): string {
		switch (process.platform) {
			case 'darwin':
				return require(path.join(root, 'Contents', 'Resources', 'app', 'package.json')).version;
			default:
				return require(path.join(root, 'resources', 'app', 'package.json')).version;
		}
	}

	let testCodePath = opts.build;
	let electronPath: string;

	if (testCodePath) {
		electronPath = getBuildElectronPath(testCodePath);
		version = getBuildVersion(testCodePath);
	} else {
		testCodePath = getDevElectronPath();
		electronPath = testCodePath;
		process.env.VSCODE_REPOSITORY = repoPath;
		process.env.VSCODE_DEV = '1';
		process.env.VSCODE_CLI = '1';
	}

	if (!fs.existsSync(electronPath || '')) {
		fail(`Can't find VSCode at ${electronPath}.`);
	}

	if (process.env.VSCODE_DEV === '1') {
		quality = Quality.Dev;
	} else if (electronPath.indexOf('Code - Insiders') >= 0 /* macOS/Windows */ || electronPath.indexOf('code-insiders') /* Linux */ >= 0) {
		quality = Quality.Insiders;
	} else {
		quality = Quality.Stable;
	}

	if (opts.remote) {
		console.log(`Running desktop remote smoke tests against ${electronPath}`);
	} else {
		console.log(`Running desktop smoke tests against ${electronPath}`);
	}
}

//
// #### Web Smoke Tests ####
//
else {
	const testCodeServerPath = opts.build || process.env.VSCODE_REMOTE_SERVER_PATH;

	if (typeof testCodeServerPath === 'string') {
		if (!fs.existsSync(testCodeServerPath)) {
			fail(`Can't find Code server at ${testCodeServerPath}.`);
		} else {
			console.log(`Running web smoke tests against ${testCodeServerPath}`);
		}
	}

	if (!testCodeServerPath) {
		process.env.VSCODE_REPOSITORY = repoPath;
		process.env.VSCODE_DEV = '1';
		process.env.VSCODE_CLI = '1';

		console.log(`Running web smoke out of sources`);
	}

	if (process.env.VSCODE_DEV === '1') {
		quality = Quality.Dev;
	} else {
		quality = Quality.Insiders;
	}
}

const userDataDir = path.join(testDataPath, 'd');

async function setupRepository(): Promise<void> {
	if (opts['test-repo']) {
		console.log('*** Copying test project repository:', opts['test-repo']);
		rimraf.sync(workspacePath);
		// not platform friendly
		if (process.platform === 'win32') {
			cp.execSync(`xcopy /E "${opts['test-repo']}" "${workspacePath}"\\*`);
		} else {
			cp.execSync(`cp -R "${opts['test-repo']}" "${workspacePath}"`);
		}

	} else {
		if (!fs.existsSync(workspacePath)) {
			console.log('*** Cloning test project repository...');
			cp.spawnSync('git', ['clone', testRepoUrl, workspacePath]);
		} else {
			console.log('*** Cleaning test project repository...');
			cp.spawnSync('git', ['fetch'], { cwd: workspacePath });
			cp.spawnSync('git', ['reset', '--hard', 'FETCH_HEAD'], { cwd: workspacePath });
			cp.spawnSync('git', ['clean', '-xdf'], { cwd: workspacePath });
		}

		// None of the current smoke tests have a dependency on the packages.
		// If new smoke tests are added that need the packages, uncomment this.
		// console.log('*** Running yarn...');
		// cp.execSync('yarn', { cwd: workspacePath, stdio: 'inherit' });
	}
}

// @ts-ignore ts6133 {{SQL CARBON EDIT}} Not used (see below)
async function ensureStableCode(): Promise<void> {
	if (opts.web || !opts['build']) {
		return;
	}

	let stableCodePath = opts['stable-build'];
	if (!stableCodePath) {
		const { major, minor } = parseVersion(version!);
		const majorMinorVersion = `${major}.${minor - 1}`;
		const versionsReq = await fetch('https://update.code.visualstudio.com/api/releases/stable', { headers: { 'x-api-version': '2' } });

		if (!versionsReq.ok) {
			throw new Error('Could not fetch releases from update server');
		}

		const versions: { version: string }[] = await versionsReq.json();
		const prefix = `${majorMinorVersion}.`;
		const previousVersion = versions.find(v => v.version.startsWith(prefix));

		if (!previousVersion) {
			throw new Error(`Could not find suitable stable version ${majorMinorVersion}`);
		}

		console.log(`*** Found VS Code v${version}, downloading previous VS Code version ${previousVersion.version}...`);

		const stableCodeExecutable = await vscodetest.download({
			cachePath: path.join(os.tmpdir(), 'vscode-test'),
			version: previousVersion.version
		});

		if (process.platform === 'darwin') {
			// Visual Studio Code.app/Contents/MacOS/Electron
			stableCodePath = path.dirname(path.dirname(path.dirname(stableCodeExecutable)));
		} else {
			// VSCode/Code.exe (Windows) | VSCode/code (Linux)
			stableCodePath = path.dirname(stableCodeExecutable);
		}
	}

	if (!fs.existsSync(stableCodePath)) {
		throw new Error(`Can't find Stable VSCode at ${stableCodePath}.`);
	}

	console.log(`*** Using stable build ${stableCodePath} for migration tests`);

	opts['stable-build'] = stableCodePath;
}

async function setup(): Promise<void> {
	console.log('*** Test data:', testDataPath);
	console.log('*** Preparing smoketest setup...');

	// await ensureStableCode(); {{SQL CARBON EDIT}} Smoketests no longer need to download VS Code since they run against ADS
	await setupRepository();

	console.log('*** Smoketest setup done!\n');
}

function createOptions(): ApplicationOptions {
	const loggers: Logger[] = [];

	if (opts.verbose) {
		loggers.push(new ConsoleLogger());
	}

	let log: string | undefined = undefined;

	if (opts.log) {
		loggers.push(new FileLogger(opts.log));
		log = 'trace';
	}

	return {
		quality,
		codePath: opts.build,
		workspacePath,
		userDataDir,
		extensionsPath,
		waitTime: parseInt(opts['wait-time'] || '0') || 20,
		logger: new MultiLogger(loggers),
		verbose: opts.verbose,
		log,
		screenshotsPath,
		remote: opts.remote,
		web: opts.web,
		headless: opts.headless,
		browser: opts.browser,
		extraArgs: (opts.electronArgs || '').split(' ').map(a => a.trim()).filter(a => !!a)
	};
}

before(async function () {
	this.timeout(2 * 60 * 1000); // allow two minutes for setup
	await setup();
	this.defaultOptions = createOptions();
	await sqlSetup(this.defaultOptions);
});

after(async function () {
	await new Promise(c => setTimeout(c, 500)); // wait for shutdown

	if (opts.log) {
		const logsDir = path.join(userDataDir, 'logs');
		const destLogsDir = path.join(path.dirname(opts.log), 'logs');

		// {{ SQL CARBON EDIT }}
		/**
		 * The logs directory is not present during the ADS web build, but is during the Darwin build.
		 * In situations where the directory is missing and a copy attempt is made, bash exits with code 255 and raises an error
		 * explaining that there's no such file or directory. This prevents that error from occurring.
		 */
		try {
			await new Promise((c, e) => ncp(logsDir, destLogsDir, err => err ? e(err) : c(undefined)));
		}
		catch (ex) {
			console.warn(`Caught exception from ncp: ${ex}`);
		}
	}

	await new Promise((c, e) => rimraf(testDataPath, { maxBusyTries: 10 }, err => err ? e(err) : c(undefined)));
});

sqlMain(opts);

if (!opts.web && opts['build'] && !opts['remote']) {
	describe(`Stable vs Insiders Smoke Tests: This test MUST run before releasing`, () => {
		// setupDataMigrationTests(opts, testDataPath); {{SQL CARBON EDIT}} Remove unused tests
	});
}

describe(`VSCode Smoke Tests (${opts.web ? 'Web' : 'Electron'})`, () => {
	/* {{SQL CARBON EDIT}} Disable unused tests
	if (!opts.web) { setupDataLossTests(opts); }
	if (!opts.web) { setupPreferencesTests(opts); }
	setupSearchTests(opts);
	setupNotebookTests(opts);
	setupLanguagesTests(opts);
	setupEditorTests(opts);
	setupStatusbarTests(opts);
	setupExtensionTests(opts);
	if (!opts.web) { setupMultirootTests(opts); }
	if (!opts.web) { setupLocalizationTests(opts); }
<<<<<<< HEAD
	if (!opts.web) { setupLaunchTests(); }
	*/
=======
	if (!opts.web) { setupLaunchTests(opts); }

>>>>>>> 0de4150e
	// TODO: Enable terminal tests for non-web
	if (opts.web) { setupTerminalProfileTests(opts); }
	if (opts.web) { setupTerminalTabsTests(opts); }
});<|MERGE_RESOLUTION|>--- conflicted
+++ resolved
@@ -29,7 +29,7 @@
 import { setup as setupDataLocalizationTests } from './areas/workbench/localization.test';
 import { setup as setupLaunchTests } from './areas/workbench/launch.test';*/
 import { setup as setupTerminalProfileTests } from './areas/terminal/terminal-profiles.test';
-import { setup as setupTerminalTabsTests } from './areas/terminal/terminal-tabs.test';
+import { setup as setupTerminalTabsTests } from './areas/terminal/terminal-tabs.test'; */
 
 const testDataPath = path.join(os.tmpdir(), 'vscsmoke');
 if (fs.existsSync(testDataPath)) {
@@ -387,13 +387,8 @@
 	setupExtensionTests(opts);
 	if (!opts.web) { setupMultirootTests(opts); }
 	if (!opts.web) { setupLocalizationTests(opts); }
-<<<<<<< HEAD
-	if (!opts.web) { setupLaunchTests(); }
+	if (!opts.web) { setupLaunchTests(opts); }
 	*/
-=======
-	if (!opts.web) { setupLaunchTests(opts); }
-
->>>>>>> 0de4150e
 	// TODO: Enable terminal tests for non-web
 	if (opts.web) { setupTerminalProfileTests(opts); }
 	if (opts.web) { setupTerminalTabsTests(opts); }
