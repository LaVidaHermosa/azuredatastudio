--- conflicted
+++ resolved
@@ -348,12 +348,8 @@
 before(async function () {
 	this.timeout(2 * 60 * 1000); // allow two minutes for setup
 	await setup();
-<<<<<<< HEAD
-	this.defaultOptions = createOptions();
+	this.defaultOptions = await createOptions();
 	await sqlSetup(this.defaultOptions);
-=======
-	this.defaultOptions = await createOptions();
->>>>>>> 2c68d4de
 });
 
 after(async function () {
