/*---------------------------------------------------------------------------------------------
 *  Copyright (c) Microsoft Corporation. All rights reserved.
 *  Licensed under the Source EULA. See License.txt in the project root for license information.
 *--------------------------------------------------------------------------------------------*/

import minimist = require('minimist');
import { Suite, Context } from 'mocha';
import { Application, ApplicationOptions } from '../../automation';

export function describeRepeat(n: number, description: string, callback: (this: Suite) => void): void {
	for (let i = 0; i < n; i++) {
		describe(`${description} (iteration ${i})`, callback);
	}
}

export function itRepeat(n: number, description: string, callback: (this: Context) => any): void {
	for (let i = 0; i < n; i++) {
		it(`${description} (iteration ${i})`, callback);
	}
}

export function installCommonTestHandlers(args: minimist.ParsedArgs, optionsTransform?: (opts: ApplicationOptions) => Promise<ApplicationOptions>) {
	installCommonBeforeHandlers(args, optionsTransform);
	installCommonAfterHandlers(args);
}

export function installCommonBeforeHandlers(args: minimist.ParsedArgs, optionsTransform?: (opts: ApplicationOptions) => Promise<ApplicationOptions>) {
	before(async function () {
		const testTitle = this.currentTest?.title;

		this.app = await startApp(args, this.defaultOptions, async opts => {
			opts.testTitle = testTitle;

			if (optionsTransform) {
				opts = await optionsTransform(opts);
			}

			return opts;
		});
	});

	beforeEach(async function () {
		if (this.app) {
			await this.app.startTracing(this.currentTest?.title);
		}
	});
}

export async function startApp(args: minimist.ParsedArgs, options: ApplicationOptions, optionsTransform?: (opts: ApplicationOptions) => Promise<ApplicationOptions>): Promise<Application> {
	if (optionsTransform) {
		options = await optionsTransform({ ...options });
	}

	const app = new Application({
		...options,
		userDataDir: getRandomUserDataDir(options)
	});

	await app.start();

	if (args.log && options.testTitle) {
		app.logger.log('*** Test start:', options.testTitle);
	}

	return app;
}

export function getRandomUserDataDir(options: ApplicationOptions): string {

	// Pick a random user data dir suffix that is not
	// too long to not run into max path length issues
	// https://github.com/microsoft/vscode/issues/34988
	const userDataPathSuffix = [...Array(8)].map(() => Math.random().toString(36)[3]).join('');

	return options.userDataDir.concat(`-${userDataPathSuffix}`);
}

<<<<<<< HEAD
export function afterSuite(opts: minimist.ParsedArgs, appFn?: () => Application | undefined, joinFn?: () => Promise<unknown>) {
	afterEach(async function () {
=======
export function installCommonAfterHandlers(opts: minimist.ParsedArgs, appFn?: () => Application | undefined, joinFn?: () => Promise<unknown>) {
	after(async function () {
>>>>>>> fbad065e
		const app: Application = appFn?.() ?? this.app;

		if (this.currentTest?.state === 'failed' && opts.screenshots) {
			const name = this.currentTest!.fullTitle().replace(/[^a-z0-9\-]/ig, '_');
			try {
				await app.captureScreenshot(name);
			} catch (error) {
				// ignore
			}
		}
	});

	after(async function () {
		const app = this.app as Application;

		if (app) {
			await app.stop();
		}

		if (joinFn) {
			await joinFn();
		}
	});

	afterEach(async function () {
		if (this.app) {
			await this.app.stopTracing(this.currentTest?.title, this.currentTest?.state === 'failed');
		}
	});
}

export function timeout(i: number) {
	return new Promise<void>(resolve => {
		setTimeout(() => {
			resolve();
		}, i);
	});
}

export interface ITask<T> {
	(): T;
}

export async function retry<T>(task: ITask<Promise<T>>, delay: number, retries: number): Promise<T> {
	let lastError: Error | undefined;

	for (let i = 0; i < retries; i++) {
		try {
			return await task();
		} catch (error) {
			lastError = error;

			await timeout(delay);
		}
	}

	throw lastError;
}<|MERGE_RESOLUTION|>--- conflicted
+++ resolved
@@ -75,13 +75,8 @@
 	return options.userDataDir.concat(`-${userDataPathSuffix}`);
 }
 
-<<<<<<< HEAD
-export function afterSuite(opts: minimist.ParsedArgs, appFn?: () => Application | undefined, joinFn?: () => Promise<unknown>) {
+export function installCommonAfterHandlers(opts: minimist.ParsedArgs, appFn?: () => Application | undefined, joinFn?: () => Promise<unknown>) {
 	afterEach(async function () {
-=======
-export function installCommonAfterHandlers(opts: minimist.ParsedArgs, appFn?: () => Application | undefined, joinFn?: () => Promise<unknown>) {
-	after(async function () {
->>>>>>> fbad065e
 		const app: Application = appFn?.() ?? this.app;
 
 		if (this.currentTest?.state === 'failed' && opts.screenshots) {
