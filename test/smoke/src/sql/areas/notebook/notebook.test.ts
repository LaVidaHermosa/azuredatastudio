/*---------------------------------------------------------------------------------------------
 *  Copyright (c) Microsoft Corporation. All rights reserved.
 *  Licensed under the Source EULA. See License.txt in the project root for license information.
 *--------------------------------------------------------------------------------------------*/

import { Application, ctrlOrCmd } from '../../../../../automation';
import * as minimist from 'minimist';
import { afterSuite, beforeSuite } from '../../../utils';
import * as assert from 'assert';
export function setup(opts: minimist.ParsedArgs) {
	describe('Notebook', () => {
		beforeSuite(opts);
		afterSuite(opts);

		it('can perform basic text cell functionality', async function () {
			const app = this.app as Application;
			await app.workbench.sqlNotebook.newUntitledNotebook();
			await app.workbench.sqlNotebook.addCellFromPlaceholder('Markdown');
			await app.workbench.sqlNotebook.waitForPlaceholderGone();

			await app.code.dispatchKeybinding('escape'); // first escape sets the cell in edit mode
			await app.code.dispatchKeybinding('escape'); // second escape unselects cell completely
			await app.workbench.sqlNotebook.waitForDoubleClickToEdit();
			await app.workbench.sqlNotebook.doubleClickTextCell();
			await app.workbench.sqlNotebook.waitForDoubleClickToEditGone();

			await app.workbench.sqlNotebook.textCellToolbar.changeTextCellView('Split View');
			const sampleText: string = 'Test text cells';
			await app.workbench.sqlNotebook.waitForTypeInEditor(sampleText);
			await app.workbench.sqlNotebook.selectAllTextInEditor();
			await app.workbench.sqlNotebook.textCellToolbar.boldSelectedText();
			await app.code.dispatchKeybinding('escape');
			await app.workbench.sqlNotebook.waitForTextCellPreviewContent(sampleText, 'p strong');
		});

		it('can perform basic code cell functionality', async function () {
			const app = this.app as Application;
			await app.workbench.sqlNotebook.newUntitledNotebook();
			await app.workbench.sqlNotebook.notebookToolbar.waitForKernel('SQL');
			await app.workbench.sqlNotebook.addCellFromPlaceholder('Code');
			await app.workbench.sqlNotebook.waitForPlaceholderGone();

			await app.workbench.sqlNotebook.waitForTypeInEditor('S');
			await app.workbench.sqlNotebook.waitForTypeInEditor('E');
			await app.workbench.sqlNotebook.waitForTypeInEditor('L');
			await app.code.dispatchKeybinding('ctrl+space');

			// check for completion suggestions
			await app.workbench.sqlNotebook.waitForSuggestionWidget();

			// Docs pane might be visible in the completions list, so also check for a docs aria-label
			await Promise.race([
				app.workbench.sqlNotebook.waitForSuggestionResult('SELECT'),
				app.workbench.sqlNotebook.waitForSuggestionResult('SELECT, docs: SELECT keyword')
			]);
			await app.code.dispatchKeybinding('tab');

			const text2: string = ' * FROM employees';
			await app.workbench.sqlNotebook.waitForTypeInEditor(text2);

			await app.workbench.sqlNotebook.waitForColorization('1', 'mtk5'); // SELECT
			await app.workbench.sqlNotebook.waitForColorization('3', 'mtk13'); // *
			await app.workbench.sqlNotebook.waitForColorization('5', 'mtk5'); // FROM
			await app.workbench.sqlNotebook.waitForColorization('6', 'mtk1'); // employees
		});


		describe('Python notebooks', function () {
			let pythonConfigured: boolean;
			async function configurePython(app: Application): Promise<void> {
				// Skip setting up python again if another test has already completed this configuration step
				if (!pythonConfigured) {
					// Close notification toasts, since they can interfere with the Manage Packages Dialog test
					await app.workbench.notificationToast.closeNotificationToasts();
					await app.workbench.configurePythonDialog.waitForConfigurePythonDialog();
					await app.workbench.configurePythonDialog.waitForPageOneLoaded();
					await app.workbench.configurePythonDialog.next();
					await app.workbench.configurePythonDialog.waitForPageTwoLoaded();
					await app.workbench.configurePythonDialog.install();
					pythonConfigured = true;
				}
			}

			async function openAndRunNotebook(app: Application, filename: string): Promise<void> {
				await app.workbench.sqlNotebook.openFile(filename);
				await configurePython(app);
				await app.workbench.sqlNotebook.notebookToolbar.waitForKernel('Python 3');

				await app.workbench.sqlNotebook.notebookToolbar.clearResults();
				await app.workbench.sqlNotebook.waitForAllResultsGone();
				await app.workbench.sqlNotebook.runAllCells();
				await app.workbench.sqlNotebook.waitForAllResults();

				await app.workbench.quickaccess.runCommand('workbench.action.files.save');
				await app.workbench.quickaccess.runCommand('workbench.action.closeActiveEditor');

				await app.workbench.sqlNotebook.openFile(filename);
				await app.workbench.sqlNotebook.notebookToolbar.waitForKernel('Python 3');
				await app.workbench.sqlNotebook.waitForAllResults();
			}

			it('can open new notebook, configure Python, and execute one cell', async function () {
				this.timeout(600000); // set timeout to 10 minutes to ensure test does not timeout during python installation
				const app = this.app as Application;
				await app.workbench.sqlNotebook.newUntitledNotebook();
				await app.workbench.sqlNotebook.addCell('code');
				await app.workbench.sqlNotebook.waitForTypeInEditor('print("Hello world!")');
				await app.workbench.sqlNotebook.notebookToolbar.waitForKernel('SQL');

				await app.workbench.sqlNotebook.notebookToolbar.changeKernel('Python 3');
				await configurePython(app);
				await app.workbench.sqlNotebook.notebookToolbar.waitForKernel('Python 3');

				await app.workbench.sqlNotebook.runActiveCell();
				await app.workbench.sqlNotebook.waitForActiveCellResults();
			});

			it('can add and remove new package from the Manage Packages wizard @UNSTABLE@', async function () {
				// Use arrow package so that it's at the top of the packages list when uninstalling later
				const testPackageName = 'arrow';

				const app = this.app as Application;
				await app.workbench.sqlNotebook.newUntitledNotebook();
				await app.workbench.sqlNotebook.notebookToolbar.waitForKernel('SQL');
				await app.workbench.sqlNotebook.notebookToolbar.changeKernel('Python 3');
				await configurePython(app);
				await app.workbench.sqlNotebook.notebookToolbar.waitForKernel('Python 3');

				const importTestCode = `import ${testPackageName}`;
				await app.workbench.sqlNotebook.addCell('code');
				await app.workbench.sqlNotebook.waitForTypeInEditor(importTestCode);
				await app.workbench.sqlNotebook.runActiveCell();
				await app.workbench.sqlNotebook.waitForJupyterErrorOutput();

				await app.workbench.sqlNotebook.notebookToolbar.managePackages();
				await app.workbench.managePackagesDialog.waitForManagePackagesDialog();
				let packageVersion = await app.workbench.managePackagesDialog.addNewPackage(testPackageName);
				await app.workbench.taskPanel.showTaskPanel();
				await app.workbench.taskPanel.waitForTaskComplete(`Installing ${testPackageName} ${packageVersion} succeeded`);

				// There should be no error output when running the cell after pyarrow has been installed
				await app.workbench.sqlNotebook.runActiveCell();
				await app.workbench.sqlNotebook.waitForActiveCellResultsGone();

				// Uninstall package and check if it throws the expected import error.
				// This also functions as cleanup for subsequent test runs, since the test
				// assumes the package isn't installed by default.
				await app.workbench.sqlNotebook.notebookToolbar.managePackages();
				await app.workbench.managePackagesDialog.waitForManagePackagesDialog();
				await app.workbench.managePackagesDialog.removePackage(testPackageName);
				await app.workbench.taskPanel.showTaskPanel();
				await app.workbench.taskPanel.waitForTaskComplete(`Uninstalling ${testPackageName} ${packageVersion} succeeded`);

				// Open a new notebook to verify that the package is uninstalled, since the old notebook's
				// python instance retains a cached copy of the successfully imported module.
				await app.workbench.quickaccess.runCommand('workbench.action.revertAndCloseActiveEditor');
				await app.workbench.sqlNotebook.newUntitledNotebook();
				await app.workbench.sqlNotebook.notebookToolbar.waitForKernel('SQL');
				await app.workbench.sqlNotebook.notebookToolbar.changeKernel('Python 3');
				await app.workbench.sqlNotebook.notebookToolbar.waitForKernel('Python 3');
				await app.workbench.sqlNotebook.addCell('code');
				await app.workbench.sqlNotebook.waitForTypeInEditor(importTestCode);
				await app.workbench.sqlNotebook.runActiveCell();
				await app.workbench.sqlNotebook.waitForJupyterErrorOutput();
			});

			it('can open ipynb file, run all, and save notebook with outputs', async function () {
				const app = this.app as Application;
				await openAndRunNotebook(app, 'hello.ipynb');
			});

			it('can open ipynb file from path with spaces, run all, and save notebook with outputs', async function () {
				const app = this.app as Application;
				await openAndRunNotebook(app, 'helloWithSpaces.ipynb');
			});

			it('can open ipynb file from path with escaped spaces, run all, and save notebook with outputs', async function () {
				const app = this.app as Application;
				await openAndRunNotebook(app, 'helloWithEscapedSpaces.ipynb');
			});
		});

		afterEach(async function () {
			const app = this.app as Application;
			// If the test failed, take a screenshot before closing the active editor.
			if (this.currentTest!.state === 'failed') {
				const name = this.currentTest!.fullTitle().replace(/[^a-z0-9\-]/ig, '_');
				await app.captureScreenshot(`${name} (screenshot before revertAndCloseActiveEditor action)`);
			}

			await app.workbench.quickaccess.runCommand('workbench.action.revertAndCloseActiveEditor');

			// Close any open wizards
			await app.code.dispatchKeybinding('escape');
		});

		describe('Notebook keyboard navigation', async () => {
			it('can enter and exit edit mode and navigate using keyboard nav @UNSTABLE@', async function () {
				const app = this.app as Application;
				await app.workbench.sqlNotebook.newUntitledNotebook();
				await app.workbench.sqlNotebook.addCellFromPlaceholder('Code'); // add new code cell
				await app.workbench.sqlNotebook.waitForPlaceholderGone();
				const activeCodeCellId = (await app.workbench.sqlNotebook.getActiveCell()).attributes['id'];
				await app.workbench.sqlNotebook.waitForTypeInEditor('code cell', activeCodeCellId); // the new cell should be in edit mode
				await app.workbench.sqlNotebook.exitActiveCell();
				await app.workbench.sqlNotebook.waitForActiveCellGone();

				await app.workbench.sqlNotebook.addCell('markdown'); // add markdown cell
				await app.workbench.sqlNotebook.textCellToolbar.changeTextCellView('Split View');
				const activeTextCellId = (await app.workbench.sqlNotebook.getActiveCell()).attributes['id'];
				await app.workbench.sqlNotebook.waitForTypeInEditor('text cell', activeTextCellId); // Text cell should be in edit mode

				await app.code.dispatchKeybinding('escape'); // exit edit mode and stay in browse mode
				await app.code.dispatchKeybinding('up'); // select code cell
				await app.workbench.sqlNotebook.getActiveCell(activeCodeCellId); // check that the code cell is now active
				await app.code.dispatchKeybinding('enter');
				await app.workbench.sqlNotebook.waitForTypeInEditor('test', activeCodeCellId); // code cell should be in edit mode after hitting enter
				await app.code.dispatchKeybinding('escape'); // exit edit mode and stay in browse mode
				await app.code.dispatchKeybinding('down'); // select text cell
				await app.code.dispatchKeybinding('enter');
				await app.workbench.sqlNotebook.textCellToolbar.changeTextCellView('Split View');
				await app.workbench.sqlNotebook.waitForTypeInEditor('test', activeTextCellId); // text cell should be in edit mode after hitting enter
			});

			it('cannot move through cells when find widget is invoked', async function () {
				const app = this.app as Application;
				await app.workbench.sqlNotebook.newUntitledNotebook();
				await app.workbench.sqlNotebook.addCell('markdown');
				await app.workbench.sqlNotebook.exitActiveCell();
				await app.workbench.sqlNotebook.addCell('markdown');
				await app.workbench.sqlNotebook.exitActiveCell();
				await app.workbench.sqlNotebook.addCell('markdown');
				await app.code.dispatchKeybinding('escape');
				const activeCellId = (await app.workbench.sqlNotebook.getActiveCell()).attributes['id'];
				await app.workbench.sqlNotebook.notebookFind.openFindWidget();
				await app.code.dispatchKeybinding('down');
				await app.workbench.sqlNotebook.getActiveCell(activeCellId); // verify that the active cell is the same
			});
		});

		describe('Notebook Toolbar Actions', async () => {

			it('Collapse and Expand Cell', async function () {
				const app = this.app as Application;
				await app.workbench.sqlNotebook.openFile('collapsed.ipynb');
				await app.workbench.sqlNotebook.waitForCollapseIconInCells();
				await app.workbench.sqlNotebook.notebookToolbar.waitForCollapseCellsNotebookIcon();
				await app.workbench.sqlNotebook.notebookToolbar.collapseCells();
				await app.workbench.sqlNotebook.waitForExpandIconInCells();
				await app.workbench.sqlNotebook.notebookToolbar.waitForExpandCellsNotebookIcon();
				await app.workbench.sqlNotebook.notebookToolbar.expandCells();
				await app.workbench.sqlNotebook.waitForCollapseIconInCells();
				await app.workbench.sqlNotebook.notebookToolbar.waitForCollapseCellsNotebookIcon();
			});

			it('can open untrusted notebook, trust, save, and reopen trusted notebook', async function () {
				const app = this.app as Application;
				await app.workbench.sqlNotebook.openFile('untrusted.ipynb');
				await app.workbench.sqlNotebook.notebookToolbar.waitForKernel('SQL');
				await app.workbench.sqlNotebook.notebookToolbar.waitForNotTrustedIcon();
				await app.workbench.sqlNotebook.waitForTrustedElementsGone();

				await app.workbench.sqlNotebook.notebookToolbar.trustNotebook();
				await app.workbench.sqlNotebook.notebookToolbar.waitForTrustedIcon();
				await app.workbench.sqlNotebook.waitForTrustedElements();

				await app.workbench.quickaccess.runCommand('workbench.action.files.save');
				await app.workbench.quickaccess.runCommand('workbench.action.closeActiveEditor');

				await app.workbench.sqlNotebook.openFile('untrusted.ipynb');
				await app.workbench.sqlNotebook.notebookToolbar.waitForTrustedIcon();
				await app.workbench.sqlNotebook.waitForTrustedElements();
			});
		});

<<<<<<< HEAD
		describe('Cell Toolbar Actions', function () {
=======
		describe('Cell Toolbar Actions @UNSTABLE@', function () {
>>>>>>> d047a8f8
			async function verifyCellToolbarBehavior(app: Application, toolbarAction: () => Promise<void>, selector: string, checkIfGone: boolean = false): Promise<void> {
				await app.workbench.notificationToast.closeNotificationToasts();
				// Run the test for each of the default text editor modes
				for (let editMode of ['Markdown', 'Split View']) {
					await app.workbench.settingsEditor.addUserSetting('notebook.defaultTextEditMode', `"${editMode}"`);
					await app.workbench.quickaccess.runCommand('workbench.action.closeActiveEditor');
					await app.workbench.sqlNotebook.newUntitledNotebook();
					await app.workbench.sqlNotebook.addCellFromPlaceholder('Markdown');
					let sampleText = `Markdown Toolbar Test - ${editMode}`;
					await app.workbench.sqlNotebook.waitForTypeInEditor(sampleText);
					await app.workbench.sqlNotebook.selectAllTextInEditor();

					await toolbarAction();
					await app.code.dispatchKeybinding('escape');
					if (checkIfGone) {
						await app.workbench.sqlNotebook.waitForTextCellPreviewContentGone(selector);
					} else {
						await app.workbench.sqlNotebook.waitForTextCellPreviewContent(sampleText, selector);
					}
					await app.workbench.quickaccess.runCommand('workbench.action.revertAndCloseActiveEditor');
				}
				await app.workbench.settingsEditor.clearUserSettings();
			}

			async function verifyToolbarKeyboardShortcut(app: Application, keyboardShortcut: string, selector: string) {
				await app.workbench.notificationToast.closeNotificationToasts();
				// Run the test for each of the default text editor modes
				for (let editMode of ['Markdown', 'Split View']) {
					await app.workbench.settingsEditor.addUserSetting('notebook.defaultTextEditMode', `"${editMode}"`);
					await app.workbench.quickaccess.runCommand('workbench.action.closeActiveEditor');
					await app.workbench.sqlNotebook.newUntitledNotebook();
					await app.workbench.sqlNotebook.addCellFromPlaceholder('Markdown');
					let testText = `Markdown Keyboard Shortcut Test - ${editMode}`;
					await app.workbench.sqlNotebook.waitForTypeInEditor(testText);
					await app.workbench.sqlNotebook.selectAllTextInEditor();
					await app.code.dispatchKeybinding(keyboardShortcut);
					await app.code.dispatchKeybinding('escape');
					await app.workbench.sqlNotebook.waitForTextCellPreviewContent(testText, selector);
					await app.workbench.quickaccess.runCommand('workbench.action.revertAndCloseActiveEditor');
				}
				await app.workbench.settingsEditor.clearUserSettings();
			}

			it('can bold selected text', async function () {
				const app = this.app as Application;
				await verifyCellToolbarBehavior(app, () => app.workbench.sqlNotebook.textCellToolbar.boldSelectedText(), 'p strong');
			});

			it('can undo bold text', async function () {
				const app = this.app as Application;
				await verifyCellToolbarBehavior(app, async () => {
					await app.workbench.sqlNotebook.textCellToolbar.boldSelectedText();
					await app.workbench.sqlNotebook.textCellToolbar.boldSelectedText();
				}, 'p strong', true);
			});

			it('can italicize selected text', async function () {
				const app = this.app as Application;
				await verifyCellToolbarBehavior(app, () => app.workbench.sqlNotebook.textCellToolbar.italicizeSelectedText(), 'p em');
			});

			it('can undo italic text', async function () {
				const app = this.app as Application;
				await verifyCellToolbarBehavior(app, async () => {
					await app.workbench.sqlNotebook.textCellToolbar.italicizeSelectedText();
					await app.workbench.sqlNotebook.textCellToolbar.italicizeSelectedText();
				}, 'p em', true);
			});

			it('can underline selected text', async function () {
				const app = this.app as Application;
				await verifyCellToolbarBehavior(app, () => app.workbench.sqlNotebook.textCellToolbar.underlineSelectedText(), 'p u');
			});

			it('can undo underlined text', async function () {
				const app = this.app as Application;
				await verifyCellToolbarBehavior(app, async () => {
					await app.workbench.sqlNotebook.textCellToolbar.underlineSelectedText();
					await app.workbench.sqlNotebook.textCellToolbar.underlineSelectedText();
				}, 'p u', true);
			});

			it('can highlight selected text', async function () {
				const app = this.app as Application;
				await verifyCellToolbarBehavior(app, () => app.workbench.sqlNotebook.textCellToolbar.highlightSelectedText(), 'p mark');
			});

			it('can undo highlighted text', async function () {
				const app = this.app as Application;
				await verifyCellToolbarBehavior(app, async () => {
					await app.workbench.sqlNotebook.textCellToolbar.highlightSelectedText();
					await app.workbench.sqlNotebook.textCellToolbar.highlightSelectedText();
				}, 'p mark', true);
			});

			it('can codify selected text', async function () {
				const app = this.app as Application;
				await verifyCellToolbarBehavior(app, () => app.workbench.sqlNotebook.textCellToolbar.codifySelectedText(), 'pre code');
			});

			it('can bullet selected text', async function () {
				const app = this.app as Application;
				await verifyCellToolbarBehavior(app, () => app.workbench.sqlNotebook.textCellToolbar.insertList(), 'ul li');
			});

			it('can undo bulleted text', async function () {
				const app = this.app as Application;
				await verifyCellToolbarBehavior(app, async () => {
					await app.workbench.sqlNotebook.textCellToolbar.insertList();
					await app.workbench.sqlNotebook.textCellToolbar.insertList();
				}, 'ul li', true);
			});

			it('can number selected text', async function () {
				const app = this.app as Application;
				await verifyCellToolbarBehavior(app, () => app.workbench.sqlNotebook.textCellToolbar.insertOrderedList(), 'ol li');
			});

			it('can undo numbered text', async function () {
				const app = this.app as Application;
				await verifyCellToolbarBehavior(app, async () => {
					await app.workbench.sqlNotebook.textCellToolbar.insertOrderedList();
					await app.workbench.sqlNotebook.textCellToolbar.insertOrderedList();
				}, 'ol li', true);
			});

			// Text size tests are disabled because the text size dropdown
			// is not clickable on Unix from the smoke tests
			// it('can change text size to Heading 1', async function () {
			// 	const app = this.app as Application;
			// 	await createCellAndSelectAllText(app);
			// 	await app.workbench.sqlNotebook.textCellToolbar.changeSelectedTextSize('Heading 1');
			// 	await app.code.dispatchKeybinding('escape');
			// 	await app.workbench.sqlNotebook.waitForTextCellPreviewContent(sampleText, 'h1');
			// });

			// it('can change text size to Heading 2', async function () {
			// 	const app = this.app as Application;
			// 	await createCellAndSelectAllText(app);
			// 	await app.workbench.sqlNotebook.textCellToolbar.changeSelectedTextSize('Heading 2');
			// 	await app.code.dispatchKeybinding('escape');
			// 	await app.workbench.sqlNotebook.waitForTextCellPreviewContent(sampleText, 'h2');
			// });

			// it('can change text size to Heading 3', async function () {
			// 	const app = this.app as Application;
			// 	await createCellAndSelectAllText(app);
			// 	await app.workbench.sqlNotebook.textCellToolbar.changeSelectedTextSize('Heading 3');
			// 	await app.code.dispatchKeybinding('escape');
			// 	await app.workbench.sqlNotebook.waitForTextCellPreviewContent(sampleText, 'h3');
			// });

			// it('can change text size to Paragraph', async function () {
			// 	const app = this.app as Application;
			// 	await createCellAndSelectAllText(app);
			// 	await app.workbench.sqlNotebook.textCellToolbar.changeSelectedTextSize('Paragraph');
			// 	await app.code.dispatchKeybinding('escape');
			// 	await app.workbench.sqlNotebook.waitForTextCellPreviewContent(sampleText, 'p');
			// });

			it('can insert link', async function () {
				const app = this.app as Application;
				await app.workbench.sqlNotebook.newUntitledNotebook();
				await app.workbench.sqlNotebook.addCellFromPlaceholder('Markdown');
				await app.workbench.sqlNotebook.waitForPlaceholderGone();
				await app.workbench.sqlNotebook.textCellToolbar.changeTextCellView('Split View');

				const sampleLabel = 'Microsoft';
				const sampleAddress = 'https://www.microsoft.com';
				await app.workbench.sqlNotebook.textCellToolbar.insertLink(sampleLabel, sampleAddress);
				await app.code.dispatchKeybinding('escape');
				await app.workbench.sqlNotebook.waitForTextCellPreviewContent(sampleLabel, `p a[href="${sampleAddress}"]`);
			});

			it('can bold text with keyboard shortcut', async function () {
				const app = this.app as Application;
				await verifyToolbarKeyboardShortcut(app, `${ctrlOrCmd}+b`, 'p strong');
			});

			it('can italicize text with keyboard shortcut', async function () {
				const app = this.app as Application;
				await verifyToolbarKeyboardShortcut(app, `${ctrlOrCmd}+i`, 'p em');
			});

			it('can underline text with keyboard shortcut', async function () {
				const app = this.app as Application;
				await verifyToolbarKeyboardShortcut(app, `${ctrlOrCmd}+u`, 'p u');
			});

			it('can highlight text with keyboard shortcut', async function () {
				const app = this.app as Application;
				await verifyToolbarKeyboardShortcut(app, `${ctrlOrCmd}+shift+h`, 'p mark');
			});

			it('can codify text with keyboard shortcut', async function () {
				const app = this.app as Application;
				await verifyToolbarKeyboardShortcut(app, `${ctrlOrCmd}+shift+k`, 'pre code');
			});
		});

		describe('markdown', function () {
			it('can create http link from markdown', async function () {
				const app = this.app as Application;
				const markdownString = '[Microsoft homepage](http://www.microsoft.com)';
				const linkSelector = '.notebook-cell.active .notebook-text a[href=\'http://www.microsoft.com\']';
				await verifyElementRendered(app, markdownString, linkSelector);
			});

			it('can create img from markdown', async function () {
				const app = this.app as Application;
				const markdownString = '![Churn-Index](https://www.ngdata.com/wp-content/uploads/2016/05/churn.jpg)';
				// Verify image with the correct src and alt attributes is created
				const imgSelector = '.notebook-cell.active .notebook-text img[src=\'https://www.ngdata.com/wp-content/uploads/2016/05/churn.jpg\'][alt=\'Churn-Index\']';
				await verifyElementRendered(app, markdownString, imgSelector);
			});

			it('can convert WYSIWYG to Markdown', async function () {
				const app = this.app as Application;
				await app.workbench.sqlNotebook.newUntitledNotebook();
				await app.workbench.sqlNotebook.addCellFromPlaceholder('Markdown');
				await app.workbench.sqlNotebook.waitForPlaceholderGone();
				await app.workbench.sqlNotebook.textCellToolbar.changeTextCellView('Markdown View');
				await app.workbench.sqlNotebook.waitForTypeInEditor('Markdown Test');
				await app.workbench.sqlNotebook.textCellToolbar.changeTextCellView('Rich Text View');
				await app.workbench.sqlNotebook.selectAllTextInRichTextEditor();
				await app.workbench.sqlNotebook.textCellToolbar.boldSelectedText();
				await app.workbench.sqlNotebook.textCellToolbar.italicizeSelectedText();
				await app.workbench.sqlNotebook.textCellToolbar.underlineSelectedText();
				await app.workbench.sqlNotebook.textCellToolbar.highlightSelectedText();
				await app.workbench.sqlNotebook.textCellToolbar.insertList();
				await app.workbench.sqlNotebook.textCellToolbar.changeTextCellView('Markdown View');
				await app.workbench.sqlNotebook.waitForActiveCellEditorContents(s => s.includes('- **_<u><mark>Markdown Test</mark></u>_**'));
			});

			it('can save and reopen WYSIWYG notebook @UNSTABLE@', async function () {
				const app = this.app as Application;
				const filename = 'emptyNotebook.ipynb';
				await app.workbench.sqlNotebook.openFile(filename);

				// Add some text to a WYSIWYG cell and add some basic styling
				await app.workbench.sqlNotebook.addCell('markdown');
				await app.workbench.sqlNotebook.textCellToolbar.changeTextCellView('Markdown View');
				let text = 'WYSIWYG Test';
				await app.workbench.sqlNotebook.waitForTypeInEditor(text);
				await app.workbench.sqlNotebook.textCellToolbar.changeTextCellView('Rich Text View');
				await app.workbench.sqlNotebook.selectAllTextInRichTextEditor();
				await app.workbench.sqlNotebook.textCellToolbar.boldSelectedText();

				// Save file, close it, and then reopen to verify WYSIWYG cell contents are the same
				await app.workbench.quickaccess.runCommand('workbench.action.files.save');
				await app.workbench.quickaccess.runCommand('workbench.action.closeActiveEditor');
				await app.workbench.sqlNotebook.openFile(filename);
				await app.workbench.sqlNotebook.waitForTextCellPreviewContent(text, 'p strong');
			});
		});

		describe('Cell Actions', function () {
			it('can change cell language', async function () {
				const app = this.app as Application;
				await app.workbench.sqlNotebook.newUntitledNotebook();
				await app.workbench.sqlNotebook.notebookToolbar.waitForKernel('SQL');
				await app.workbench.sqlNotebook.addCellFromPlaceholder('Code');
				await app.workbench.sqlNotebook.waitForPlaceholderGone();

				const languagePickerButton = '.notebook-cell.active .cellLanguage';
				await app.code.waitAndClick(languagePickerButton);

				await app.workbench.quickinput.waitForQuickInputElements(names => names[0] === 'SQL');
				await app.code.waitAndClick('.quick-input-widget .quick-input-list .monaco-list-row');

				let element = await app.code.waitForElement(languagePickerButton);
				assert.strictEqual(element.textContent?.trim(), 'SQL');
			});
		});
	});
}

/**
 * Verifies that the given markdown string is rendered into the expected HTML element in split view, rich text view
 * and the text cell outside of edit mode.
 * @param app The application
 * @param markdownString The markdown text to enter for the element to render
 * @param element The query selector for the element that is expected to be rendered
 */
async function verifyElementRendered(app: Application, markdownString: string, element: string): Promise<void> {
	await app.workbench.sqlNotebook.newUntitledNotebook();
	await app.workbench.sqlNotebook.addCell('markdown');
	await app.workbench.sqlNotebook.textCellToolbar.changeTextCellView('Split View');
	await app.workbench.sqlNotebook.waitForTypeInEditor(markdownString);
	// Verify link is shown in split view
	await app.code.waitForElement(element);
	await app.workbench.sqlNotebook.textCellToolbar.changeTextCellView('Rich Text View');
	// Verify link is shown in WYSIWYG view
	await app.code.waitForElement(element);
	// Verify link is shown outside of edit mode
	await app.code.dispatchKeybinding('escape');
	await app.code.waitForElement(element);
}<|MERGE_RESOLUTION|>--- conflicted
+++ resolved
@@ -273,11 +273,7 @@
 			});
 		});
 
-<<<<<<< HEAD
-		describe('Cell Toolbar Actions', function () {
-=======
 		describe('Cell Toolbar Actions @UNSTABLE@', function () {
->>>>>>> d047a8f8
 			async function verifyCellToolbarBehavior(app: Application, toolbarAction: () => Promise<void>, selector: string, checkIfGone: boolean = false): Promise<void> {
 				await app.workbench.notificationToast.closeNotificationToasts();
 				// Run the test for each of the default text editor modes
