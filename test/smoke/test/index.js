/*---------------------------------------------------------------------------------------------
 *  Copyright (c) Microsoft Corporation. All rights reserved.
 *  Licensed under the Source EULA. See License.txt in the project root for license information.
 *--------------------------------------------------------------------------------------------*/

//@ts-check
'use strict';

const { join } = require('path');
const Mocha = require('mocha');
const minimist = require('minimist');

const [, , ...args] = process.argv;
const opts = minimist(args, {
	boolean: ['web'],
	string: ['f', 'g']
});

const suite = opts['web'] ? 'Browser Smoke Tests' : 'Desktop Smoke Tests';

const options = {
	color: true,
<<<<<<< HEAD
	timeout: 300000,
	slow: 30000,
=======
	timeout: 2 * 60 * 1000,
	slow: 30 * 1000,
>>>>>>> 559e9bee
	grep: opts['f'] || opts['g']
};

if (process.env.BUILD_ARTIFACTSTAGINGDIRECTORY) {
	options.reporter = 'mocha-multi-reporters';
	options.reporterOptions = {
		reporterEnabled: 'spec, mocha-junit-reporter',
		mochaJunitReporterReporterOptions: {
			testsuitesTitle: `${suite} ${process.platform}`,
			mochaFile: join(process.env.BUILD_ARTIFACTSTAGINGDIRECTORY, `test-results/${process.platform}-${process.arch}-${suite.toLowerCase().replace(/[^\w]/g, '-')}-results.xml`)
		}
	};
}

const mocha = new Mocha(options);
mocha.addFile('out/main.js');
mocha.run(failures => {

	// Indicate location of log files for further diagnosis
	if (failures) {
		const rootPath = join(__dirname, '..', '..', '..');
		const logPath = join(rootPath, '.build', 'logs');

		if (process.env.BUILD_ARTIFACTSTAGINGDIRECTORY) {
			console.log(`
###################################################################
#                                                                 #
# Logs are attached as build artefact and can be downloaded       #
# from the build Summary page (Summary -> Related -> N published) #
#                                                                 #
# Show playwright traces on: https://trace.playwright.dev/        #
#                                                                 #
###################################################################
		`);
		} else {
			console.log(`
#############################################
#
# Log files of client & server are stored into
# '${logPath}'.
#
# Logs of the smoke test runner are stored into
# 'smoke-test-runner.log' in respective folder.
#
#############################################
		`);
		}
	}

	process.exit(failures ? -1 : 0);
});<|MERGE_RESOLUTION|>--- conflicted
+++ resolved
@@ -20,13 +20,8 @@
 
 const options = {
 	color: true,
-<<<<<<< HEAD
-	timeout: 300000,
-	slow: 30000,
-=======
 	timeout: 2 * 60 * 1000,
 	slow: 30 * 1000,
->>>>>>> 559e9bee
 	grep: opts['f'] || opts['g']
 };
 
