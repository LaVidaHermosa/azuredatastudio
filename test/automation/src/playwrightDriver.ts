/*---------------------------------------------------------------------------------------------
 *  Copyright (c) Microsoft Corporation. All rights reserved.
 *  Licensed under the Source EULA. See License.txt in the project root for license information.
 *--------------------------------------------------------------------------------------------*/

import * as playwright from 'playwright';
import { ChildProcess, spawn } from 'child_process';
import { join } from 'path';
import { mkdir } from 'fs';
import { promisify } from 'util';
import { IDriver, IDisposable, IWindowDriver } from './driver';
import { URI } from 'vscode-uri';
import * as kill from 'tree-kill';
import { PageFunction } from 'playwright-core/types/structs';

const width = 1200;
const height = 800;

const root = join(__dirname, '..', '..', '..');
const logsPath = join(root, '.build', 'logs', 'smoke-tests-browser');

const vscodeToPlaywrightKey: { [key: string]: string } = {
	cmd: 'Meta',
	ctrl: 'Control',
	shift: 'Shift',
	enter: 'Enter',
	escape: 'Escape',
	right: 'ArrowRight',
	up: 'ArrowUp',
	down: 'ArrowDown',
	left: 'ArrowLeft',
	home: 'Home',
	esc: 'Escape'
};

let traceCounter = 1;

function buildDriver(browser: playwright.Browser, context: playwright.BrowserContext, page: playwright.Page): IDriver {
<<<<<<< HEAD
	const driver: IDriver = {
		_serviceBrand: undefined,
		getWindowIds: () => {
			return Promise.resolve([1]);
		},
		// {{SQL CARBON EDIT}}
		capturePage: async () => {
			const buffer = await page.screenshot();
			return buffer.toString('base64');
		},
		reloadWindow: (windowId) => Promise.resolve(),
		exitApplication: async () => {
			try {
				await context.tracing.stop({ path: join(logsPath, `playwright-trace-${traceCounter++}.zip`) });
			} catch (error) {
				console.warn(`Failed to stop playwright tracing.`); // do not fail the build when this fails
=======
	return new PlaywrightDriver(browser, context, page);
}

class PlaywrightDriver implements IDriver {
	_serviceBrand: undefined;
	page: playwright.Page;
	constructor(
		private readonly _browser: playwright.Browser,
		private readonly _context: playwright.BrowserContext,
		private readonly _page: playwright.Page
	) {
		this.page = _page;
	}

	async getWindowIds() { return [1]; }
	async capturePage() { return ''; }
	async reloadWindow(windowId: number) { }
	async exitApplication() {
		try {
			await this._context.tracing.stop({ path: join(logsPath, `playwright-trace-${traceCounter++}.zip`) });
		} catch (error) {
			console.warn(`Failed to stop playwright tracing.`); // do not fail the build when this fails
		}
		await this._browser.close();
		await teardown();

		return false;
	}
	async dispatchKeybinding(windowId: number, keybinding: string) {
		const chords = keybinding.split(' ');
		for (let i = 0; i < chords.length; i++) {
			const chord = chords[i];
			if (i > 0) {
				await timeout(100);
>>>>>>> 0de4150e
			}

			if (keybinding.startsWith('Alt') || keybinding.startsWith('Control')) {
				await this._page.keyboard.press(keybinding);
				return;
			}

			const keys = chord.split('+');
			const keysDown: string[] = [];
			for (let i = 0; i < keys.length; i++) {
				if (keys[i] in vscodeToPlaywrightKey) {
					keys[i] = vscodeToPlaywrightKey[keys[i]];
				}
				await this._page.keyboard.down(keys[i]);
				keysDown.push(keys[i]);
			}
			while (keysDown.length > 0) {
				await this._page.keyboard.up(keysDown.pop()!);
			}
		}

		await timeout(100);
	}
	async click(windowId: number, selector: string, xoffset?: number | undefined, yoffset?: number | undefined) {
		const { x, y } = await this.getElementXY(windowId, selector, xoffset, yoffset);
		await this._page.mouse.click(x + (xoffset ? xoffset : 0), y + (yoffset ? yoffset : 0));
	}
	async doubleClick(windowId: number, selector: string) {
		await this.click(windowId, selector, 0, 0);
		await timeout(60);
		await this.click(windowId, selector, 0, 0);
		await timeout(100);
	}

	async setValue(windowId: number, selector: string, text: string) {
		return this._page.evaluate(([driver, selector, text]) => driver.setValue(selector, text), [await this._getDriverHandle(), selector, text] as const);
	}
	async getTitle(windowId: number) {
		return this._evaluateWithDriver(([driver]) => driver.getTitle());
	}
	async isActiveElement(windowId: number, selector: string) {
		return this._page.evaluate(([driver, selector]) => driver.isActiveElement(selector), [await this._getDriverHandle(), selector] as const);
	}
	async getElements(windowId: number, selector: string, recursive: boolean = false) {
		return this._page.evaluate(([driver, selector, recursive]) => driver.getElements(selector, recursive), [await this._getDriverHandle(), selector, recursive] as const);
	}
	async getElementXY(windowId: number, selector: string, xoffset?: number, yoffset?: number) {
		return this._page.evaluate(([driver, selector, xoffset, yoffset]) => driver.getElementXY(selector, xoffset, yoffset), [await this._getDriverHandle(), selector, xoffset, yoffset] as const);
	}
	async typeInEditor(windowId: number, selector: string, text: string) {
		return this._page.evaluate(([driver, selector, text]) => driver.typeInEditor(selector, text), [await this._getDriverHandle(), selector, text] as const);
	}
	async getTerminalBuffer(windowId: number, selector: string) {
		return this._page.evaluate(([driver, selector]) => driver.getTerminalBuffer(selector), [await this._getDriverHandle(), selector] as const);
	}
	async writeInTerminal(windowId: number, selector: string, text: string) {
		return this._page.evaluate(([driver, selector, text]) => driver.writeInTerminal(selector, text), [await this._getDriverHandle(), selector, text] as const);
	}
	async getLocaleInfo(windowId: number) {
		return this._evaluateWithDriver(([driver]) => driver.getLocaleInfo());
	}
	async getLocalizedStrings(windowId: number) {
		return this._evaluateWithDriver(([driver]) => driver.getLocalizedStrings());
	}

	private async _evaluateWithDriver<T>(pageFunction: PageFunction<playwright.JSHandle<IWindowDriver>[], T>) {
		return this._page.evaluate(pageFunction, [await this._getDriverHandle()]);
	}

	// TODO: Cache
	private async _getDriverHandle(): Promise<playwright.JSHandle<IWindowDriver>> {
		return this._page.evaluateHandle('window.driver');
	}
}

function timeout(ms: number): Promise<void> {
	return new Promise<void>(r => setTimeout(r, ms));
}

let port = 9000;
let server: ChildProcess | undefined;
let endpoint: string | undefined;
let workspacePath: string | undefined;

export async function launch(userDataDir: string, _workspacePath: string, codeServerPath = process.env.VSCODE_REMOTE_SERVER_PATH, extPath: string, verbose: boolean): Promise<void> {
	workspacePath = _workspacePath;

	const agentFolder = userDataDir;
	await promisify(mkdir)(agentFolder);
	const env = {
		VSCODE_AGENT_FOLDER: agentFolder,
		VSCODE_REMOTE_SERVER_PATH: codeServerPath,
		...process.env
	};

	const args = ['--disable-telemetry', '--port', `${port++}`, '--browser', 'none', '--driver', 'web', '--extensions-dir', extPath];

	let serverLocation: string | undefined;
	if (codeServerPath) {
		serverLocation = join(codeServerPath, `server.${process.platform === 'win32' ? 'cmd' : 'sh'}`);
		args.push(`--logsPath=${logsPath}`);

		if (verbose) {
			console.log(`Starting built server from '${serverLocation}'`);
			console.log(`Storing log files into '${logsPath}'`);
		}
	} else {
		serverLocation = join(root, `resources/server/web.${process.platform === 'win32' ? 'bat' : 'sh'}`);
		args.push('--logsPath', logsPath);

		if (verbose) {
			console.log(`Starting server out of sources from '${serverLocation}'`);
			console.log(`Storing log files into '${logsPath}'`);
		}
	}

	server = spawn(
		serverLocation,
		args,
		{ env }
	);

	if (verbose) {
		server.stderr?.on('data', error => console.log(`Server stderr: ${error}`));
		server.stdout?.on('data', data => console.log(`Server stdout: ${data}`));
	}

	process.on('exit', teardown);
	process.on('SIGINT', teardown);
	process.on('SIGTERM', teardown);

	endpoint = await waitForEndpoint();
}

async function teardown(): Promise<void> {
	if (server) {
		try {
			await new Promise<void>((c, e) => kill(server!.pid, err => err ? e(err) : c()));
		} catch {
			// noop
		}

		server = undefined;
	}
}

function waitForEndpoint(): Promise<string> {
	return new Promise<string>(r => {
		server!.stdout?.on('data', (d: Buffer) => {
			const matches = d.toString('ascii').match(/Web UI available at (.+)/);
			if (matches !== null) {
				r(matches[1]);
			}
		});
	});
}

interface Options {
	readonly browser?: 'chromium' | 'webkit' | 'firefox';
	readonly headless?: boolean;
}

export async function connect(options: Options = {}): Promise<{ client: IDisposable, driver: IDriver }> {
	const browser = await playwright[options.browser ?? 'chromium'].launch({ headless: options.headless ?? false });
	const context = await browser.newContext({ permissions: ['clipboard-read'] }); // {{SQL CARBON EDIT}} avoid permissison request
	try {
		await context.tracing.start({ screenshots: true, snapshots: true });
	} catch (error) {
		console.warn(`Failed to start playwright tracing.`); // do not fail the build when this fails
	}
	const page = await context.newPage();
	await page.setViewportSize({ width, height });
	page.on('pageerror', async error => console.error(`Playwright ERROR: page error: ${error}`));
	page.on('crash', page => console.error('Playwright ERROR: page crash'));
	page.on('response', async response => {
		if (response.status() >= 400) {
			console.error(`Playwright ERROR: HTTP status ${response.status()} for ${response.url()}`);
		}
	});
	const payloadParam = `[["enableProposedApi",""],["skipWelcome","true"]]`;
	await page.goto(`${endpoint}&folder=vscode-remote://localhost:9888${URI.file(workspacePath!).path}&payload=${payloadParam}`);

	return {
		client: {
			dispose: () => {
				browser.close();
				teardown();
			}
		},
		driver: buildDriver(browser, context, page)
	};
}<|MERGE_RESOLUTION|>--- conflicted
+++ resolved
@@ -36,24 +36,6 @@
 let traceCounter = 1;
 
 function buildDriver(browser: playwright.Browser, context: playwright.BrowserContext, page: playwright.Page): IDriver {
-<<<<<<< HEAD
-	const driver: IDriver = {
-		_serviceBrand: undefined,
-		getWindowIds: () => {
-			return Promise.resolve([1]);
-		},
-		// {{SQL CARBON EDIT}}
-		capturePage: async () => {
-			const buffer = await page.screenshot();
-			return buffer.toString('base64');
-		},
-		reloadWindow: (windowId) => Promise.resolve(),
-		exitApplication: async () => {
-			try {
-				await context.tracing.stop({ path: join(logsPath, `playwright-trace-${traceCounter++}.zip`) });
-			} catch (error) {
-				console.warn(`Failed to stop playwright tracing.`); // do not fail the build when this fails
-=======
 	return new PlaywrightDriver(browser, context, page);
 }
 
@@ -69,7 +51,11 @@
 	}
 
 	async getWindowIds() { return [1]; }
-	async capturePage() { return ''; }
+	// {{SQL CARBON EDIT}}
+	capturePage: async () => {
+		const buffer = await page.screenshot();
+		return buffer.toString('base64');
+	},
 	async reloadWindow(windowId: number) { }
 	async exitApplication() {
 		try {
@@ -88,7 +74,6 @@
 			const chord = chords[i];
 			if (i > 0) {
 				await timeout(100);
->>>>>>> 0de4150e
 			}
 
 			if (keybinding.startsWith('Alt') || keybinding.startsWith('Control')) {
