--- conflicted
+++ resolved
@@ -191,19 +191,9 @@
 	readonly headless?: boolean;
 }
 
-<<<<<<< HEAD
-export function connect(options: Options = {}): Promise<{ client: IDisposable, driver: IDriver }> {
-	return new Promise(async (c) => {
-		const browser = await playwright[options.browser ?? 'chromium'].launch({ headless: options.headless ?? false });
-		const context = await browser.newContext({ permissions: ['clipboard-read'] }); // {{SQL CARBON EDIT}} avoid permissison request
-		try {
-			await context.tracing.start({ screenshots: true, snapshots: true });
-		} catch (error) {
-			console.warn(`Failed to start playwright tracing.`); // do not fail the build when this fails
-=======
 export async function connect(options: Options = {}): Promise<{ client: IDisposable, driver: IDriver }> {
 	const browser = await playwright[options.browser ?? 'chromium'].launch({ headless: options.headless ?? false });
-	const context = await browser.newContext();
+	const context = await browser.newContext({ permissions: ['clipboard-read'] }); // {{SQL CARBON EDIT}} avoid permissison request
 	try {
 		await context.tracing.start({ screenshots: true, snapshots: true });
 	} catch (error) {
@@ -216,7 +206,6 @@
 	page.on('response', async response => {
 		if (response.status() >= 400) {
 			console.error(`Playwright ERROR: HTTP status ${response.status()} for ${response.url()}`);
->>>>>>> 5b0b68b0
 		}
 	});
 	const payloadParam = `[["enableProposedApi",""],["skipWelcome","true"]]`;
