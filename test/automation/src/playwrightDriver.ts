--- conflicted
+++ resolved
@@ -178,12 +178,8 @@
 export function connect(browserType: 'chromium' | 'webkit' | 'firefox' = 'chromium'): Promise<{ client: IDisposable, driver: IDriver }> {
 	return new Promise(async (c) => {
 		const browser = await playwright[browserType].launch({ headless: false });
-<<<<<<< HEAD
 		const context = await browser.newContext({ permissions: ['clipboard-read'] }); // {{SQL CARBON EDIT}} avoid permissison request
-=======
-		const context = await browser.newContext();
 		await context.tracing.start({ screenshots: true, snapshots: true });
->>>>>>> fa032d75
 		const page = await context.newPage();
 		await page.setViewportSize({ width, height });
 		const payloadParam = `[["enableProposedApi",""],["skipWelcome","true"]]`;
