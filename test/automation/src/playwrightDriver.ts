--- conflicted
+++ resolved
@@ -265,16 +265,10 @@
 	};
 }
 
-<<<<<<< HEAD
-async function launchBrowser(options: PlaywrightOptions, endpoint: string, workspacePath: string, logger: Logger) {
-	const browser = await measureAndLog(playwright[options.browser ?? 'chromium'].launch({ headless: options.headless ?? false }));
-	const context = await measureAndLog(browser.newContext({ permissions: ['clipboard-read'] }), 'browser.newContext', logger); // {{SQL CARBON EDIT}} avoid permissison request
-=======
 async function launchBrowser(options: LaunchOptions, endpoint: string) {
 	const { logger, workspacePath } = options;
 	const browser = await measureAndLog(playwright[options.browser ?? 'chromium'].launch({ headless: options.headless ?? false }), 'playwright#launch', logger);
-	const context = await measureAndLog(browser.newContext(), 'browser.newContext', logger);
->>>>>>> da7ab251
+	const context = await measureAndLog(browser.newContext({ permissions: ['clipboard-read'] }), 'browser.newContext', logger); // {{SQL CARBON EDIT}} avoid permissison request
 
 	try {
 		await measureAndLog(context.tracing.start({ screenshots: true, snapshots: true, sources: true }), 'context.tracing.start()', logger);
