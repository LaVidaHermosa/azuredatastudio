/*---------------------------------------------------------------------------------------------
 *  Copyright (c) Microsoft Corporation. All rights reserved.
 *  Licensed under the Source EULA. See License.txt in the project root for license information.
 *--------------------------------------------------------------------------------------------*/

<<<<<<< HEAD
import * as os from 'os';
=======
>>>>>>> 5b6af074
import * as cp from 'child_process';
import * as os from 'os';
import * as treekill from 'tree-kill';
import { IElement, ILocaleInfo, ILocalizedStrings } from './driver';
import { Logger, measureAndLog } from './logger';
import { launch as launchPlaywrightBrowser } from './playwrightBrowser';
import { PlaywrightDriver } from './playwrightDriver';
import { launch as launchPlaywrightElectron } from './playwrightElectron';
<<<<<<< HEAD
import { Logger, measureAndLog } from './logger';
import * as treekill from 'tree-kill';
import { teardown } from './processes';
import { PlaywrightDriver } from './playwrightDriver';
=======
import { teardown } from './processes';
>>>>>>> 5b6af074

export interface LaunchOptions {
	codePath?: string;
	readonly workspacePath: string;
	userDataDir: string;
	readonly extensionsPath: string;
	readonly logger: Logger;
	logsPath: string;
	crashesPath: string;
	readonly verbose?: boolean;
	readonly extraArgs?: string[];
	readonly remote?: boolean;
	readonly web?: boolean;
	readonly tracing?: boolean;
	readonly headless?: boolean;
	readonly browser?: 'chromium' | 'webkit' | 'firefox';
}

interface ICodeInstance {
	kill: () => Promise<void>;
}

const instances = new Set<ICodeInstance>();

function registerInstance(process: cp.ChildProcess, logger: Logger, type: string) {
	const instance = { kill: () => teardown(process, logger) };
	instances.add(instance);

	process.stdout?.on('data', data => logger.log(`[${type}] stdout: ${data}`));
	process.stderr?.on('data', error => logger.log(`[${type}] stderr: ${error}`));

	process.once('exit', (code, signal) => {
		logger.log(`[${type}] Process terminated (pid: ${process.pid}, code: ${code}, signal: ${signal})`);

		instances.delete(instance);
	});
}

async function teardownAll(signal?: number) {
	stopped = true;

	for (const instance of instances) {
		await instance.kill();
	}

	if (typeof signal === 'number') {
		process.exit(signal);
	}
}

let stopped = false;
process.on('exit', () => teardownAll());
process.on('SIGINT', () => teardownAll(128 + 2)); 	 // https://nodejs.org/docs/v14.16.0/api/process.html#process_signal_events
process.on('SIGTERM', () => teardownAll(128 + 15)); // same as above

export async function launch(options: LaunchOptions): Promise<Code> {
	if (stopped) {
		throw new Error('Smoke test process has terminated, refusing to spawn Code');
	}

	// Browser smoke tests
	if (options.web) {
		const { serverProcess, driver } = await measureAndLog(() => launchPlaywrightBrowser(options), 'launch playwright (browser)', options.logger);
		registerInstance(serverProcess, options.logger, 'server');

		return new Code(driver, options.logger, serverProcess);
	}

	// Electron smoke tests (playwright)
	else {
		const { electronProcess, driver } = await measureAndLog(() => launchPlaywrightElectron(options), 'launch playwright (electron)', options.logger);
		registerInstance(electronProcess, options.logger, 'electron');

		return new Code(driver, options.logger, electronProcess);
	}
}

export class Code {

	readonly driver: PlaywrightDriver;

	constructor(
		driver: PlaywrightDriver,
		readonly logger: Logger,
		private readonly mainProcess: cp.ChildProcess
	) {
		this.driver = new Proxy(driver, {
			get(target, prop) {
				if (typeof prop === 'symbol') {
					throw new Error('Invalid usage');
				}

				const targetProp = (target as any)[prop];
				if (typeof targetProp !== 'function') {
					return targetProp;
				}

				return function (this: any, ...args: any[]) {
					logger.log(`${prop}`, ...args.filter(a => typeof a === 'string'));
					return targetProp.apply(this, args);
				};
			}
		});
	}

	async startTracing(name: string): Promise<void> {
		return await this.driver.startTracing(name);
	}

	async stopTracing(name: string, persist: boolean): Promise<void> {
		return await this.driver.stopTracing(name, persist);
	}

	async dispatchKeybinding(keybinding: string): Promise<void> {
		await this.driver.dispatchKeybinding(keybinding);
	}

	async didFinishLoad(): Promise<void> {
		return this.driver.didFinishLoad();
	}

	async exit(): Promise<void> {
		return measureAndLog(() => new Promise<void>(resolve => {
			const pid = this.mainProcess.pid!;

			let done = false;

			// Start the exit flow via driver
			this.driver.exitApplication();

			// Await the exit of the application
			(async () => {
				let retries = 0;
				while (!done) {
					retries++;

					switch (retries) {

						// after 5 / 10 seconds: try to exit gracefully again
						case 10:
						case 20: {
							this.logger.log('Smoke test exit call did not terminate process after 5-10s, gracefully trying to exit the application again...');
							this.driver.exitApplication();
							break;
						}

						// after 20 seconds: forcefully kill
						case 40: {
							this.logger.log('Smoke test exit call did not terminate process after 20s, forcefully exiting the application...');

							// no need to await since we're polling for the process to die anyways
							treekill(pid, err => {
								try {
									process.kill(pid, 0); // throws an exception if the process doesn't exist anymore
									this.logger.log('Failed to kill Electron process tree:', err?.message);
								} catch (error) {
									// Expected when process is gone
								}
							});

							break;
						}

						// after 30 seconds: give up
						case 60: {
							done = true;
							this.logger.log('Smoke test exit call did not terminate process after 30s, giving up');
							resolve();
						}
					}

					try {
						process.kill(pid, 0); // throws an exception if the process doesn't exist anymore.
						await new Promise(resolve => setTimeout(resolve, 500));
					} catch (error) {
						done = true;
						resolve();
					}
				}
			})();
		}), 'Code#exit()', this.logger);
	}

	async waitForTextContent(selector: string, textContent?: string, accept?: (result: string) => boolean, retryCount?: number): Promise<string> {
		accept = accept || (result => textContent !== undefined ? textContent === result : !!result);

		// {{SQL CARBON EDIT}} Print out found element
		return await poll(
			() => this.driver.getElements(windowId, selector).then(els => els.length > 0 ? Promise.resolve(els[0].textContent) : Promise.reject(new Error('Element not found for textContent'))),
			s => accept!(typeof s.textContent === 'string' ? s.textContent : ''),
			`get text content '${selector}'`,
			retryCount
		);
		this.logger.log(`got text content element ${JSON.stringify(element)}`);
		return element.textContent;
	}

	async waitAndClick(selector: string, xoffset?: number, yoffset?: number, retryCount: number = 200): Promise<void> {
		await this.poll(() => this.driver.click(selector, xoffset, yoffset), () => true, `click '${selector}'`, retryCount);
	}

	async waitForSetValue(selector: string, value: string): Promise<void> {
		await this.poll(() => this.driver.setValue(selector, value), () => true, `set value '${selector}'`);
	}

	async waitForElements(selector: string, recursive: boolean, accept: (result: IElement[]) => boolean = result => result.length > 0): Promise<IElement[]> {
		// {{SQL CARBON EDIT}} Print out found element
		return await poll(() => this.driver.getElements(windowId, selector, recursive), accept, this.logger, `get elements '${selector}'`);
		this.logger.log(`got elements ${elements.map(element => JSON.stringify(element)).join('\n')}`);
		return elements;
	}

	async waitForElement(selector: string, accept: (result: IElement | undefined) => boolean = result => !!result, retryCount: number = 200): Promise<IElement> {
		// {{SQL CARBON EDIT}} Print out found element
		const element = await this.poll<IElement>(() => this.driver.getElements(selector).then(els => els[0]), accept, `get element '${selector}'`, retryCount);
		this.logger.log(`got element ${JSON.stringify(element)}`);
		return element;
	}

	async waitForActiveElement(selector: string, retryCount: number = 200): Promise<void> {
		await this.poll(() => this.driver.isActiveElement(selector), r => r, `is active element '${selector}'`, retryCount);
	}

	async waitForTitle(accept: (title: string) => boolean): Promise<void> {
		await this.poll(() => this.driver.getTitle(), accept, `get title`);
	}

	async waitForTypeInEditor(selector: string, text: string): Promise<void> {
		await this.poll(() => this.driver.typeInEditor(selector, text), () => true, `type in editor '${selector}'`);
	}

	async waitForTerminalBuffer(selector: string, accept: (result: string[]) => boolean): Promise<void> {
		await this.poll(() => this.driver.getTerminalBuffer(selector), accept, `get terminal buffer '${selector}'`);
	}

	async writeInTerminal(selector: string, value: string): Promise<void> {
		await this.poll(() => this.driver.writeInTerminal(selector, value), () => true, `writeInTerminal '${selector}'`);
	}

	async getLocaleInfo(): Promise<ILocaleInfo> {
		return this.driver.getLocaleInfo();
	}

	async getLocalizedStrings(): Promise<ILocalizedStrings> {
		return this.driver.getLocalizedStrings();
	}

	private async poll<T>(
		fn: () => Promise<T>,
		acceptFn: (result: T) => boolean,
		timeoutMessage: string,
		retryCount = 200,
		retryInterval = 100 // millis
	): Promise<T> {
		let trial = 1;
		let lastError: string = '';

		while (true) {
			if (trial > retryCount) {
				this.logger.log('Timeout!');
				this.logger.log(lastError);
				this.logger.log(`Timeout: ${timeoutMessage} after ${(retryCount * retryInterval) / 1000} seconds.`);

				throw new Error(`Timeout: ${timeoutMessage} after ${(retryCount * retryInterval) / 1000} seconds.`);
			}

			let result;
			try {
				result = await fn();
				if (acceptFn(result)) {
					return result;
				} else {
					lastError = 'Did not pass accept function';
				}
			} catch (e: any) {
				lastError = Array.isArray(e.stack) ? e.stack.join(os.EOL) : e.stack;
			}

			await new Promise(resolve => setTimeout(resolve, retryInterval));
			trial++;
		}
	}
}

export function findElement(element: IElement, fn: (element: IElement) => boolean): IElement | null {
	const queue = [element];

	while (queue.length > 0) {
		const element = queue.shift()!;

		if (fn(element)) {
			return element;
		}

		queue.push(...element.children);
	}

	return null;
}

export function findElements(element: IElement, fn: (element: IElement) => boolean): IElement[] {
	const result: IElement[] = [];
	const queue = [element];

	while (queue.length > 0) {
		const element = queue.shift()!;

		if (fn(element)) {
			result.push(element);
		}

		queue.push(...element.children);
	}

	return result;
}<|MERGE_RESOLUTION|>--- conflicted
+++ resolved
@@ -3,11 +3,7 @@
  *  Licensed under the Source EULA. See License.txt in the project root for license information.
  *--------------------------------------------------------------------------------------------*/
 
-<<<<<<< HEAD
-import * as os from 'os';
-=======
->>>>>>> 5b6af074
-import * as cp from 'child_process';
+import { join } from 'path';
 import * as os from 'os';
 import * as treekill from 'tree-kill';
 import { IElement, ILocaleInfo, ILocalizedStrings } from './driver';
@@ -15,14 +11,7 @@
 import { launch as launchPlaywrightBrowser } from './playwrightBrowser';
 import { PlaywrightDriver } from './playwrightDriver';
 import { launch as launchPlaywrightElectron } from './playwrightElectron';
-<<<<<<< HEAD
-import { Logger, measureAndLog } from './logger';
-import * as treekill from 'tree-kill';
 import { teardown } from './processes';
-import { PlaywrightDriver } from './playwrightDriver';
-=======
-import { teardown } from './processes';
->>>>>>> 5b6af074
 
 export interface LaunchOptions {
 	codePath?: string;
@@ -82,7 +71,6 @@
 	if (stopped) {
 		throw new Error('Smoke test process has terminated, refusing to spawn Code');
 	}
-
 	// Browser smoke tests
 	if (options.web) {
 		const { serverProcess, driver } = await measureAndLog(() => launchPlaywrightBrowser(options), 'launch playwright (browser)', options.logger);
