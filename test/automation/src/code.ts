/*---------------------------------------------------------------------------------------------
 *  Copyright (c) Microsoft Corporation. All rights reserved.
 *  Licensed under the Source EULA. See License.txt in the project root for license information.
 *--------------------------------------------------------------------------------------------*/

import * as path from 'path';
import * as cp from 'child_process';
import * as os from 'os';
import * as fs from 'fs';
import * as mkdirp from 'mkdirp';
import { tmpName } from 'tmp';
import { IDriver, connect as connectElectronDriver, IDisposable, IElement, Thenable } from './driver';
import { connect as connectPlaywrightDriver, launch } from './playwrightDriver';
import { Logger } from './logger';
import { ncp } from 'ncp';
import { URI } from 'vscode-uri';

const repoPath = path.join(__dirname, '../../..');

function getDevElectronPath(): string {
	const buildPath = path.join(repoPath, '.build');
	const product = require(path.join(repoPath, 'product.json'));

	switch (process.platform) {
		case 'darwin':
			return path.join(buildPath, 'electron', `${product.nameLong}.app`, 'Contents', 'MacOS', 'Electron');
		case 'linux':
			return path.join(buildPath, 'electron', `${product.applicationName}`);
		case 'win32':
			return path.join(buildPath, 'electron', `${product.nameShort}.exe`);
		default:
			throw new Error('Unsupported platform.');
	}
}

function getBuildElectronPath(root: string): string {
	switch (process.platform) {
		case 'darwin':
			return path.join(root, 'Contents', 'MacOS', 'Electron');
		case 'linux': {
			const product = require(path.join(root, 'resources', 'app', 'product.json'));
			return path.join(root, product.applicationName);
		}
		case 'win32': {
			const product = require(path.join(root, 'resources', 'app', 'product.json'));
			return path.join(root, `${product.nameShort}.exe`);
		}
		default:
			throw new Error('Unsupported platform.');
	}
}

function getDevOutPath(): string {
	return path.join(repoPath, 'out');
}

function getBuildOutPath(root: string): string {
	switch (process.platform) {
		case 'darwin':
			return path.join(root, 'Contents', 'Resources', 'app', 'out');
		default:
			return path.join(root, 'resources', 'app', 'out');
	}
}

async function connect(connectDriver: typeof connectElectronDriver, child: cp.ChildProcess | undefined, outPath: string, handlePath: string, logger: Logger): Promise<Code> {
	let errCount = 0;

	while (true) {
		try {
			const { client, driver } = await connectDriver(outPath, handlePath);
			return new Code(client, driver, logger);
		} catch (err) {
			if (++errCount > 50) {
				if (child) {
					child.kill();
				}
				throw err;
			}

			// retry
			await new Promise(c => setTimeout(c, 100));
		}
	}
}

// Kill all running instances, when dead
const instances = new Set<cp.ChildProcess>();
process.once('exit', () => instances.forEach(code => code.kill()));

export interface SpawnOptions {
	codePath?: string;
	workspacePath: string;
	userDataDir: string;
	extensionsPath: string;
	logger: Logger;
	verbose?: boolean;
	extraArgs?: string[];
	log?: string;
	/** Run in the test resolver */
	remote?: boolean;
	/** Run in the web */
	web?: boolean;
	/** A specific browser to use (requires web: true) */
	browser?: 'chromium' | 'webkit' | 'firefox';
}

async function createDriverHandle(): Promise<string> {
	if ('win32' === os.platform()) {
		const name = [...Array(15)].map(() => Math.random().toString(36)[3]).join('');
		return `\\\\.\\pipe\\${name}`;
	} else {
		return await new Promise<string>((c, e) => tmpName((err, handlePath) => err ? e(err) : c(handlePath)));
	}
}

export async function spawn(options: SpawnOptions): Promise<Code> {
	const handle = await createDriverHandle();

	let child: cp.ChildProcess | undefined;
	let connectDriver: typeof connectElectronDriver;

	copyExtension(options.extensionsPath, 'vscode-notebook-tests');

	if (options.web) {
		await launch(options.userDataDir, options.workspacePath, options.codePath, options.extensionsPath);
		connectDriver = connectPlaywrightDriver.bind(connectPlaywrightDriver, options.browser);
		return connect(connectDriver, child, '', handle, options.logger);
	}

	const env = process.env;
	const codePath = options.codePath;
	const outPath = codePath ? getBuildOutPath(codePath) : getDevOutPath();

	const args = [
		options.workspacePath,
		'--skip-release-notes',
		'--disable-telemetry',
		'--no-cached-data',
		'--disable-updates',
		'--disable-crash-reporter',
		`--extensions-dir=${options.extensionsPath}`,
		`--user-data-dir=${options.userDataDir}`,
		'--driver', handle
	];

	if (options.remote) {
		// Replace workspace path with URI
		args[0] = `--${options.workspacePath.endsWith('.code-workspace') ? 'file' : 'folder'}-uri=vscode-remote://test+test/${URI.file(options.workspacePath).path}`;

		if (codePath) {
			// running against a build: copy the test resolver extension
			copyExtension(options.extensionsPath, 'vscode-test-resolver');
		}
		args.push('--enable-proposed-api=vscode.vscode-test-resolver');
		const remoteDataDir = `${options.userDataDir}-server`;
		mkdirp.sync(remoteDataDir);

		if (codePath) {
			// running against a build: copy the test resolver extension into remote extensions dir
			const remoteExtensionsDir = path.join(remoteDataDir, 'extensions');
			mkdirp.sync(remoteExtensionsDir);
			copyExtension(remoteExtensionsDir, 'vscode-notebook-tests');
		}

		env['TESTRESOLVER_DATA_FOLDER'] = remoteDataDir;
	}


	args.push('--enable-proposed-api=vscode.vscode-notebook-tests');

	if (!codePath) {
		args.unshift(repoPath);
	}

	if (options.verbose) {
		args.push('--driver-verbose');
	}

	if (options.log) {
		args.push('--log', options.log);
	}

	if (options.extraArgs) {
		args.push(...options.extraArgs);
	}

	const electronPath = codePath ? getBuildElectronPath(codePath) : getDevElectronPath();
	const spawnOptions: cp.SpawnOptions = { env };
	child = cp.spawn(electronPath, args, spawnOptions);
	instances.add(child);
	child.once('exit', () => instances.delete(child!));
	connectDriver = connectElectronDriver;
	return connect(connectDriver, child, outPath, handle, options.logger);
}

async function copyExtension(extensionsPath: string, extId: string): Promise<void> {
	const dest = path.join(extensionsPath, extId);
	if (!fs.existsSync(dest)) {
		const orig = path.join(repoPath, 'extensions', extId);
		await new Promise((c, e) => ncp(orig, dest, err => err ? e(err) : c()));
	}
}

async function poll<T>(
	fn: () => Thenable<T>,
	acceptFn: (result: T) => boolean,
	timeoutMessage: string,
	retryCount: number = 200,
	retryInterval: number = 100 // millis
): Promise<T> {
	let trial = 1;
	let lastError: string = '';

	while (true) {
		if (trial > retryCount) {
			console.error('** Timeout!');
			console.error(lastError);

			throw new Error(`Timeout: ${timeoutMessage} after ${(retryCount * retryInterval) / 1000} seconds.`);
		}

		let result;
		try {
			result = await fn();

			if (acceptFn(result)) {
				return result;
			} else {
				lastError = 'Did not pass accept function';
			}
		} catch (e) {
			lastError = Array.isArray(e.stack) ? e.stack.join(os.EOL) : e.stack;
		}

		await new Promise(resolve => setTimeout(resolve, retryInterval));
		trial++;
	}
}

export class Code {

	private _activeWindowId: number | undefined = undefined;
	private driver: IDriver;

	constructor(
		private client: IDisposable,
		driver: IDriver,
		readonly logger: Logger
	) {
		this.driver = new Proxy(driver, {
			get(target, prop, receiver) {
				if (typeof prop === 'symbol') {
					throw new Error('Invalid usage');
				}

				const targetProp = (target as any)[prop];
				if (typeof targetProp !== 'function') {
					return targetProp;
				}

				return function (this: any, ...args: any[]) {
					logger.log(`${prop}`, ...args.filter(a => typeof a === 'string'));
					return targetProp.apply(this, args);
				};
			}
		});
	}

	async capturePage(): Promise<string> {
		const windowId = await this.getActiveWindowId();
		return await this.driver.capturePage(windowId);
	}

	async waitForWindowIds(fn: (windowIds: number[]) => boolean): Promise<void> {
		await poll(() => this.driver.getWindowIds(), fn, `get window ids`, 600, 100); // {{SQL CARBON EDIT}}
	}

	async dispatchKeybinding(keybinding: string): Promise<void> {
		const windowId = await this.getActiveWindowId();
		await this.driver.dispatchKeybinding(windowId, keybinding);
	}

	async reload(): Promise<void> {
		const windowId = await this.getActiveWindowId();
		await this.driver.reloadWindow(windowId);
	}

	async exit(): Promise<void> {
		await this.driver.exitApplication();
	}

<<<<<<< HEAD
	async waitForTextContent(selector: string, textContent?: string, accept?: (result: string) => boolean): Promise<string> {
=======
	async waitForTextContent(selector: string, textContent?: string, accept?: (result: string) => boolean, retryCount?: number): Promise<string> {
>>>>>>> 867a9638
		const windowId = await this.getActiveWindowId();
		accept = accept || (result => textContent !== undefined ? textContent === result : !!result);

		return await poll(
			() => this.driver.getElements(windowId, selector).then(els => els.length > 0 ? Promise.resolve(els[0].textContent) : Promise.reject(new Error('Element not found for textContent'))),
			s => accept!(typeof s === 'string' ? s : ''),
			`get text content '${selector}'`,
			retryCount
		);
	}

	async waitAndClick(selector: string, xoffset?: number, yoffset?: number): Promise<void> {
		const windowId = await this.getActiveWindowId();
		await poll(() => this.driver.click(windowId, selector, xoffset, yoffset), () => true, `click '${selector}'`);
	}

	async waitAndDoubleClick(selector: string): Promise<void> {
		const windowId = await this.getActiveWindowId();
		await poll(() => this.driver.doubleClick(windowId, selector), () => true, `double click '${selector}'`);
	}

	async waitForSetValue(selector: string, value: string): Promise<void> {
		const windowId = await this.getActiveWindowId();
		await poll(() => this.driver.setValue(windowId, selector, value), () => true, `set value '${selector}'`);
	}

	async waitForElements(selector: string, recursive: boolean, accept: (result: IElement[]) => boolean = result => result.length > 0): Promise<IElement[]> {
		const windowId = await this.getActiveWindowId();
		return await poll(() => this.driver.getElements(windowId, selector, recursive), accept, `get elements '${selector}'`);
	}

	async waitForElement(selector: string, accept: (result: IElement | undefined) => boolean = result => !!result, retryCount: number = 200): Promise<IElement> {
		const windowId = await this.getActiveWindowId();
		return await poll<IElement>(() => this.driver.getElements(windowId, selector).then(els => els[0]), accept, `get element '${selector}'`, retryCount);
	}

	async waitForElementGone(selector: string, accept: (result: IElement | undefined) => boolean = result => !result, retryCount: number = 200): Promise<IElement> {
		const windowId = await this.getActiveWindowId();
		return await poll<IElement>(() => this.driver.getElements(windowId, selector).then(els => els[0]), accept, `get element gone '${selector}'`, retryCount);
	}

	async waitForActiveElement(selector: string, retryCount: number = 200): Promise<void> {
		const windowId = await this.getActiveWindowId();
		await poll(() => this.driver.isActiveElement(windowId, selector), r => r, `is active element '${selector}'`, retryCount);
	}

	async waitForTitle(fn: (title: string) => boolean): Promise<void> {
		const windowId = await this.getActiveWindowId();
		await poll(() => this.driver.getTitle(windowId), fn, `get title`);
	}

	async waitForTypeInEditor(selector: string, text: string): Promise<void> {
		const windowId = await this.getActiveWindowId();
		await poll(() => this.driver.typeInEditor(windowId, selector, text), () => true, `type in editor '${selector}'`);
	}

	async waitForTerminalBuffer(selector: string, accept: (result: string[]) => boolean): Promise<void> {
		const windowId = await this.getActiveWindowId();
		await poll(() => this.driver.getTerminalBuffer(windowId, selector), accept, `get terminal buffer '${selector}'`);
	}

	async writeInTerminal(selector: string, value: string): Promise<void> {
		const windowId = await this.getActiveWindowId();
		await poll(() => this.driver.writeInTerminal(windowId, selector, value), () => true, `writeInTerminal '${selector}'`);
	}

	private async getActiveWindowId(): Promise<number> {
		if (typeof this._activeWindowId !== 'number') {
			const windows = await this.driver.getWindowIds();
			this._activeWindowId = windows[0];
		}

		return this._activeWindowId;
	}

	dispose(): void {
		this.client.dispose();
	}
}

export function findElement(element: IElement, fn: (element: IElement) => boolean): IElement | null {
	const queue = [element];

	while (queue.length > 0) {
		const element = queue.shift()!;

		if (fn(element)) {
			return element;
		}

		queue.push(...element.children);
	}

	return null;
}

export function findElements(element: IElement, fn: (element: IElement) => boolean): IElement[] {
	const result: IElement[] = [];
	const queue = [element];

	while (queue.length > 0) {
		const element = queue.shift()!;

		if (fn(element)) {
			result.push(element);
		}

		queue.push(...element.children);
	}

	return result;
}<|MERGE_RESOLUTION|>--- conflicted
+++ resolved
@@ -290,11 +290,7 @@
 		await this.driver.exitApplication();
 	}
 
-<<<<<<< HEAD
-	async waitForTextContent(selector: string, textContent?: string, accept?: (result: string) => boolean): Promise<string> {
-=======
 	async waitForTextContent(selector: string, textContent?: string, accept?: (result: string) => boolean, retryCount?: number): Promise<string> {
->>>>>>> 867a9638
 		const windowId = await this.getActiveWindowId();
 		accept = accept || (result => textContent !== undefined ? textContent === result : !!result);
 
