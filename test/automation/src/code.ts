--- conflicted
+++ resolved
@@ -144,11 +144,7 @@
 	}
 
 	async waitForWindowIds(fn: (windowIds: number[]) => boolean): Promise<void> {
-<<<<<<< HEAD
-		await poll(() => this.driver.getWindowIds(), fn, `get window ids`, 600, 100); // {{SQL CARBON EDIT}}
-=======
-		await poll(() => this.driver.getWindowIds(), fn, this.logger, `get window ids`);
->>>>>>> 3bea4b8f
+		await poll(() => this.driver.getWindowIds(), fn, this.logger, `get window ids`, 600, 100); // {{SQL CARBON EDIT}}
 	}
 
 	async dispatchKeybinding(keybinding: string): Promise<void> {
@@ -201,17 +197,11 @@
 		const windowId = await this.getActiveWindowId();
 		accept = accept || (result => textContent !== undefined ? textContent === result : !!result);
 
-<<<<<<< HEAD
 		// {{SQL CARBON EDIT}} Print out found element
 		const element = await poll(
 			() => this.driver.getElements(windowId, selector).then(els => els.length > 0 ? Promise.resolve(els[0]) : Promise.reject(new Error('Element not found for textContent'))),
 			s => accept!(typeof s.textContent === 'string' ? s.textContent : ''),
-=======
-		return await poll(
-			() => this.driver.getElements(windowId, selector).then(els => els.length > 0 ? Promise.resolve(els[0].textContent) : Promise.reject(new Error('Element not found for textContent'))),
-			s => accept!(typeof s === 'string' ? s : ''),
 			this.logger,
->>>>>>> 3bea4b8f
 			`get text content '${selector}'`,
 			retryCount
 		);
@@ -236,19 +226,14 @@
 
 	async waitForElements(selector: string, recursive: boolean, accept: (result: IElement[]) => boolean = result => result.length > 0): Promise<IElement[]> {
 		const windowId = await this.getActiveWindowId();
-<<<<<<< HEAD
 		// {{SQL CARBON EDIT}} Print out found element
-		const elements = await poll(() => this.driver.getElements(windowId, selector, recursive), accept, `get elements '${selector}'`);
+		return await poll(() => this.driver.getElements(windowId, selector, recursive), accept, `get elements '${selector}'`);
 		this.logger.log(`got elements ${elements.map(element => JSON.stringify(element)).join('\n')}`);
 		return elements;
-=======
-		return await poll(() => this.driver.getElements(windowId, selector, recursive), accept, this.logger, `get elements '${selector}'`);
->>>>>>> 3bea4b8f
 	}
 
 	async waitForElement(selector: string, accept: (result: IElement | undefined) => boolean = result => !!result, retryCount: number = 200): Promise<IElement> {
 		const windowId = await this.getActiveWindowId();
-<<<<<<< HEAD
 		// {{SQL CARBON EDIT}} Print out found element
 		const element = await poll<IElement>(() => this.driver.getElements(windowId, selector).then(els => els[0]), accept, `get element '${selector}'`, retryCount);
 		this.logger.log(`got element ${JSON.stringify(element)}`);
@@ -257,10 +242,7 @@
 
 	async waitForElementGone(selector: string, accept: (result: IElement | undefined) => boolean = result => !result, retryCount: number = 200): Promise<IElement> {
 		const windowId = await this.getActiveWindowId();
-		return await poll<IElement>(() => this.driver.getElements(windowId, selector).then(els => els[0]), accept, `get element gone '${selector}'`, retryCount);
-=======
-		return await poll<IElement>(() => this.driver.getElements(windowId, selector).then(els => els[0]), accept, this.logger, `get element '${selector}'`, retryCount);
->>>>>>> 3bea4b8f
+		return await poll<IElement>(() => this.driver.getElements(windowId, selector).then(els => els[0]), accept, `get element '${selector}'`, retryCount);
 	}
 
 	async waitForActiveElement(selector: string, retryCount: number = 200): Promise<void> {
