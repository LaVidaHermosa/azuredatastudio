/*---------------------------------------------------------------------------------------------
 *  Copyright (c) Microsoft Corporation. All rights reserved.
 *  Licensed under the Source EULA. See License.txt in the project root for license information.
 *--------------------------------------------------------------------------------------------*/

import * as fs from 'fs';
import * as path from 'path';
import { Workbench } from './workbench';
import { Code, spawn, SpawnOptions } from './code';
import { Logger } from './logger';

export const enum Quality {
	Dev,
	Insiders,
	Stable
}

export interface ApplicationOptions extends SpawnOptions {
	quality: Quality;
	workspacePath: string;
	waitTime: number;
	screenshotsPath: string | null;
}

export class Application {

	constructor(private options: ApplicationOptions) {
		this._userDataPath = options.userDataDir;
		this._workspacePathOrFolder = options.workspacePath;
	}

	private _code: Code | undefined;
	get code(): Code { return this._code!; }

	private _workbench: Workbench | undefined;
	get workbench(): Workbench { return this._workbench!; }

	get quality(): Quality {
		return this.options.quality;
	}

	get logger(): Logger {
		return this.options.logger;
	}

	get remote(): boolean {
		return !!this.options.remote;
	}

	get web(): boolean {
		return !!this.options.web;
	}

	private _workspacePathOrFolder: string;
	get workspacePathOrFolder(): string {
		return this._workspacePathOrFolder;
	}

	get extensionsPath(): string {
		return this.options.extensionsPath;
	}

	private _userDataPath: string;
	get userDataPath(): string {
		return this._userDataPath;
	}

	async start(): Promise<any> {
		await this._start();
		await this.code.waitForElement('.object-explorer-view'); // {{SQL CARBON EDIT}} We have a different startup view
	}

	async restart(options?: { workspaceOrFolder?: string, extraArgs?: string[] }): Promise<any> {
		await this.stop();
		await this._start(options?.workspaceOrFolder, options?.extraArgs);
	}

	private async _start(workspaceOrFolder = this.workspacePathOrFolder, extraArgs: string[] = []): Promise<any> {
		this._workspacePathOrFolder = workspaceOrFolder;

		const code = await this.startApplication(extraArgs);
		await this.checkWindowReady(code);
	}

	async stop(): Promise<any> {
		if (this._code) {
			try {
				await this._code.exit();
			} finally {
				this._code = undefined;
			}
		}
	}

	async captureScreenshot(name: string): Promise<void> {
		if (this.options.screenshotsPath) {
			const raw = await this.code.capturePage();
			const buffer = Buffer.from(raw, 'base64');
			const screenshotPath = path.join(this.options.screenshotsPath, `${name}.png`);
			this.logger.log('Screenshot recorded:', screenshotPath);

			fs.writeFileSync(screenshotPath, buffer);
		}
	}

	async startTracing(name: string): Promise<void> {
		await this._code?.startTracing(name);
	}

	async stopTracing(name: string, persist: boolean): Promise<void> {
		await this._code?.stopTracing(name, persist);
	}

	private async startApplication(extraArgs: string[] = []): Promise<Code> {
		const code = this._code = await spawn({
			...this.options,
			extraArgs: [...(this.options.extraArgs || []), ...extraArgs],
		});

		this._workbench = new Workbench(this._code, this.userDataPath);

		return code;
	}

	private async checkWindowReady(code: Code): Promise<any> {
		await code.waitForWindowIds(ids => ids.length > 0);
		await code.waitForElement('.monaco-workbench');

		// {{SQL CARBON EDIT}} Wait for specified status bar items before considering the app ready - we wait for them together to avoid timing
		// issues with the status bar items disappearing
		const statusbarPromises: Promise<string>[] = [];

		if (this.remote) {
<<<<<<< HEAD
			statusbarPromises.push(this.code.waitForTextContent('.monaco-workbench .statusbar-item[id="status.host"]', ' TestResolver', undefined, 2000));
=======
			await code.waitForTextContent('.monaco-workbench .statusbar-item[id="status.host"]', ' TestResolver', undefined, 2000);
>>>>>>> 3bea4b8f
		}

		// Wait for SQL Tools Service to start before considering the app ready
		statusbarPromises.push(this.code.waitForTextContent('.monaco-workbench .statusbar-item[id="Microsoft.mssql"]', 'SQL Tools Service Started', undefined, 30000));
		await Promise.all(statusbarPromises);

		// wait a bit, since focus might be stolen off widgets
		// as soon as they open (e.g. quick access)
		await new Promise(c => setTimeout(c, 1000));
	}
}<|MERGE_RESOLUTION|>--- conflicted
+++ resolved
@@ -131,11 +131,7 @@
 		const statusbarPromises: Promise<string>[] = [];
 
 		if (this.remote) {
-<<<<<<< HEAD
-			statusbarPromises.push(this.code.waitForTextContent('.monaco-workbench .statusbar-item[id="status.host"]', ' TestResolver', undefined, 2000));
-=======
-			await code.waitForTextContent('.monaco-workbench .statusbar-item[id="status.host"]', ' TestResolver', undefined, 2000);
->>>>>>> 3bea4b8f
+			await this.code.waitForTextContent('.monaco-workbench .statusbar-item[id="status.host"]', ' TestResolver', undefined, 2000);
 		}
 
 		// Wait for SQL Tools Service to start before considering the app ready
