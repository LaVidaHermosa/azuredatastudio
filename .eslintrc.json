{
    "root": true,
    "parser": "@typescript-eslint/parser",
    "parserOptions": {
        "ecmaVersion": 6,
        "sourceType": "module"
    },
    "plugins": [
        "@typescript-eslint",
        "jsdoc"
    ],
    "rules": {
        "constructor-super": "warn",
        "curly": "warn",
        "eqeqeq": "warn",
        "no-buffer-constructor": "warn",
        "no-caller": "warn",
        "no-debugger": "warn",
        "no-duplicate-case": "warn",
        "no-duplicate-imports": "warn",
        "no-eval": "warn",
        "no-extra-semi": "warn",
        "no-new-wrappers": "warn",
        "no-redeclare": "off",
        "no-sparse-arrays": "warn",
        "no-throw-literal": "warn",
        "no-unsafe-finally": "warn",
        "no-unused-labels": "warn",
        "no-restricted-globals": [
            "warn",
            "name",
            "length",
            "event",
            "closed",
            "external",
            "status",
            "origin",
            "orientation",
            "context"
        ], // non-complete list of globals that are easy to access unintentionally
        "no-var": "warn",
        "jsdoc/no-types": "warn",
        "semi": "off",
        "@typescript-eslint/semi": "warn",
        "@typescript-eslint/naming-convention": [
            "warn",
            {
                "selector": "class",
                "format": [
                    "PascalCase"
                ]
            }
        ],
        "code-no-unused-expressions": [
            "warn",
            {
                "allowTernary": true
            }
        ],
        "code-translation-remind": "warn",
        "code-no-nls-in-standalone-editor": "warn",
        "code-no-standalone-editor": "warn",
        "code-no-unexternalized-strings": "warn",
        "code-layering": [
            "warn",
            {
                "common": [],
                "node": [
                    "common"
                ],
                "browser": [
                    "common"
                ],
                "electron-sandbox": [
                    "common",
                    "browser"
                ],
                "electron-browser": [
                    "common",
                    "browser",
                    "node",
                    "electron-sandbox"
                ],
                "electron-main": [
                    "common",
                    "node"
                ]
            }
        ],
        "code-import-patterns": [
            "warn",
            // !!!!!!!!!!!!!!!!!!!!!!!!!!!!!!!!
            // !!! Do not relax these rules !!!
            // !!!!!!!!!!!!!!!!!!!!!!!!!!!!!!!!
            {
                "target": "**/{vs,sql}/base/common/**",
                "restrictions": [
                    "vs/nls",
                    "**/{vs,sql}/base/common/**"
                ]
            },
            {
                "target": "**/{vs,sql}/base/test/common/**",
                "restrictions": [
                    "assert",
                    "sinon",
                    "vs/nls",
                    "**/{vs,sql}/base/common/**",
                    "**/{vs,sql}/base/test/common/**"
                ]
            },
            {
                "target": "**/{vs,sql}/base/browser/**",
                "restrictions": [
                    "vs/nls",
                    "vs/css!./**/*",
                    "**/{vs,sql}/base/{common,browser}/**",
                    "@angular/*",
                    "rxjs/*"
                ]
            },
            {
                "target": "**/{vs,sql}/base/electron-sandbox/**",
                "restrictions": [
                    "vs/nls",
                    "vs/css!./**/*",
                    "**/{vs,sql}/base/{common,browser,electron-sandbox}/**"
                ]
            },
            {
                "target": "**/{vs,sql}/base/node/**",
                "restrictions": [
                    "vs/nls",
					"**/{vs,sql}/base/{common,node}/**",
                    "*" // node modules
                ]
            },
            {
                // vs/base/test/browser contains tests for vs/base/browser
                "target": "**/{vs,sql}/base/test/browser/**",
                "restrictions": [
                    "assert",
                    "sinon",
                    "vs/nls",
                    "**/{vs,sql}/base/{common,browser}/**",
                    "**/{vs,sql}/base/test/{common,browser}/**",
                    "@angular/*",
                    "rxjs/*"
                ]
            },
            {
                "target": "**/{vs,sql}/base/parts/*/common/**",
                "restrictions": [
                    "vs/nls",
                    "**/{vs,sql}/base/common/**",
                    "**/{vs,sql}/base/parts/*/common/**"
                ]
            },
            {
                "target": "**/{vs,sql}/base/parts/*/browser/**",
                "restrictions": [
                    "vs/nls",
                    "vs/css!./**/*",
                    "**/{vs,sql}/base/{common,browser}/**",
                    "**/{vs,sql}/base/parts/*/{common,browser}/**",
                    "@angular/*",
                    "rxjs/*"
                ]
            },
            {
                "target": "**/{vs,sql}/base/parts/*/node/**",
                "restrictions": [
                    "vs/nls",
                    "**/{vs,sql}/base/{common,node}/**",
                    "**/{vs,sql}/base/parts/*/{common,node}/**",
                    "*" // node modules
                ]
            },
            {
                "target": "**/{vs,sql}/base/parts/*/electron-sandbox/**",
                "restrictions": [
                    "vs/nls",
                    "vs/css!./**/*",
                    "**/{vs,sql}/base/{common,browser,electron-sandbox}/**",
                    "**/{vs,sql}/base/parts/*/{common,browser,electron-sandbox}/**"
                ]
            },
            {
                "target": "**/{vs,sql}/base/parts/*/electron-browser/**",
                "restrictions": [
                    "vs/nls",
                    "vs/css!./**/*",
                    "**/{vs,sql}/base/{common,browser,node,electron-sandbox,electron-browser}/**",
                    "**/{vs,sql}/base/parts/*/{common,browser,node,electron-sandbox,electron-browser}/**",
                    "*" // node modules
                ]
            },
            {
                "target": "**/{vs,sql}/base/parts/*/electron-main/**",
                "restrictions": [
                    "vs/nls",
                    "**/{vs,sql}/base/{common,node,electron-main}/**",
                    "**/{vs,sql}/base/parts/*/{common,node,electron-main}/**",
                    "*" // node modules
                ]
            },
            {
                "target": "**/{vs,sql}/platform/*/common/**",
                "restrictions": [
                    "vs/nls",
                    "azdata",
                    "**/{vs,sql}/base/common/**",
                    "**/{vs,sql}/base/parts/*/common/**",
                    "**/{vs,sql}/platform/*/common/**"
                ]
            },
            {
                "target": "**/{vs,sql}/platform/*/test/common/**",
                "restrictions": [
                    "assert",
                    "typemoq",
                    "sinon",
                    "vs/nls",
                    "azdata",
                    "**/{vs,sql}/base/common/**",
                    "**/{vs,sql}/base/parts/*/common/**",
                    "**/{vs,sql}/base/test/common/**",
                    "**/{vs,sql}/platform/*/common/**",
                    "**/{vs,sql}/platform/*/test/common/**"
                ]
            },
            {
                "target": "**/{vs,sql}/platform/*/browser/**",
                "restrictions": [
                    "vs/nls",
                    "azdata",
                    "vs/css!./**/*",
                    "**/{vs,sql}/base/{common,browser}/**",
                    "**/{vs,sql}/base/parts/*/{common,browser}/**",
                    "**/{vs,sql}/platform/*/{common,browser}/**"
                ]
            },
            {
                "target": "**/{vs,sql}/platform/*/node/**",
                "restrictions": [
					"vs/nls",
					"azdata",
                    "**/{vs,sql}/base/{common,node}/**",
                    "**/{vs,sql}/base/parts/*/{common,node}/**",
                    "**/{vs,sql}/platform/*/{common,node}/**",
                    "*" // node modules
                ]
            },
            {
                "target": "**/{vs,sql}/platform/*/electron-sandbox/**",
                "restrictions": [
                    "vs/nls",
                    "vs/css!./**/*",
                    "**/{vs,sql}/base/{common,browser,electron-sandbox}/**",
                    "**/{vs,sql}/base/parts/*/{common,browser,electron-sandbox}/**",
                    "**/{vs,sql}/platform/*/{common,browser,electron-sandbox}/**"
                ]
            },
            {
                "target": "**/{vs,sql}/platform/*/electron-browser/**",
                "restrictions": [
                    "vs/nls",
                    "azdata",
                    "vs/css!./**/*",
                    "**/{vs,sql}/base/{common,browser,node,electron-sandbox,electron-browser}/**",
                    "**/{vs,sql}/base/parts/*/{common,browser,node,electron-sandbox,electron-browser}/**",
                    "**/{vs,sql}/platform/*/{common,browser,node,electron-sandbox,electron-browser}/**",
                    "*" // node modules
                ]
            },
            {
                "target": "**/{vs,sql}/platform/*/electron-main/**",
                "restrictions": [
					"vs/nls",
					"azdata",
                    "**/{vs,sql}/base/{common,node,electron-main}/**",
                    "**/{vs,sql}/base/parts/*/{common,node,electron-main}/**",
                    "**/{vs,sql}/platform/*/{common,node,electron-main}/**",
                    "**/{vs,sql}/code/**",
                    "*" // node modules
                ]
            },
            {
                "target": "**/{vs,sql}/platform/*/test/browser/**",
                "restrictions": [
                    "assert",
                    "typemoq",
                    "sinon",
                    "azdata",
                    "vs/nls",
                    "**/{vs,sql}/base/{common,browser}/**",
                    "**/{vs,sql}/base/test/{common,browser}/**",
                    "**/{vs,sql}/platform/*/{common,browser}/**",
                    "**/{vs,sql}/platform/*/test/{common,browser}/**"
                ]
            },
            {
                "target": "**/{vs,sql}/editor/common/**",
                "restrictions": [
                    "vs/nls",
                    "**/{vs,sql}/base/common/**",
                    "**/{vs,sql}/base/worker/**",
                    "**/{vs,sql}/platform/*/common/**",
                    "**/{vs,sql}/editor/common/**"
                ]
            },
            {
                "target": "**/{vs,sql}/editor/test/common/**",
                "restrictions": [
                    "assert",
                    "sinon",
                    "vs/nls",
                    "**/{vs,sql}/base/common/**",
                    "**/{vs,sql}/platform/*/common/**",
                    "**/{vs,sql}/platform/*/test/common/**",
                    "**/{vs,sql}/editor/common/**",
                    "**/{vs,sql}/editor/test/common/**"
                ]
            },
            {
                "target": "**/{vs,sql}/editor/browser/**",
                "restrictions": [
                    "vs/nls",
                    "vs/css!./**/*",
                    "**/{vs,sql}/base/{common,browser}/**",
                    "**/{vs,sql}/platform/*/{common,browser}/**",
                    "**/{vs,sql}/editor/{common,browser}/**"
                ]
            },
            {
                "target": "**/{vs,sql}/editor/test/browser/**",
                "restrictions": [
                    "assert",
                    "sinon",
                    "vs/nls",
                    "**/{vs,sql}/base/{common,browser}/**",
                    "**/{vs,sql}/platform/*/{common,browser}/**",
                    "**/{vs,sql}/platform/*/test/{common,browser}/**",
                    "**/{vs,sql}/editor/{common,browser}/**",
                    "**/{vs,sql}/editor/test/{common,browser}/**"
                ]
            },
            {
                "target": "**/{vs,sql}/editor/standalone/common/**",
                "restrictions": [
                    "vs/nls",
                    "**/{vs,sql}/base/common/**",
                    "**/{vs,sql}/platform/*/common/**",
                    "**/{vs,sql}/editor/common/**",
                    "**/{vs,sql}/editor/standalone/common/**"
                ]
            },
            {
                "target": "**/{vs,sql}/editor/standalone/test/common/**",
                "restrictions": [
                    "assert",
                    "sinon",
                    "vs/nls",
                    "**/{vs,sql}/base/common/**",
                    "**/{vs,sql}/platform/*/common/**",
                    "**/{vs,sql}/platform/*/test/common/**",
                    "**/{vs,sql}/editor/common/**",
                    "**/{vs,sql}/editor/test/common/**"
                ]
            },
            {
                "target": "**/{vs,sql}/editor/standalone/browser/**",
                "restrictions": [
                    "vs/nls",
                    "vs/css!./**/*",
                    "**/{vs,sql}/base/{common,browser}/**",
                    "**/{vs,sql}/base/parts/*/{common,browser}/**",
                    "**/{vs,sql}/platform/*/{common,browser}/**",
                    "**/{vs,sql}/editor/{common,browser}/**",
                    "**/{vs,sql}/editor/contrib/**",
                    "**/{vs,sql}/editor/standalone/{common,browser}/**"
                ]
            },
            {
                "target": "**/{vs,sql}/editor/standalone/test/browser/**",
                "restrictions": [
                    "assert",
                    "sinon",
                    "vs/nls",
                    "**/{vs,sql}/base/{common,browser}/**",
                    "**/{vs,sql}/platform/*/{common,browser}/**",
                    "**/{vs,sql}/platform/*/test/{common,browser}/**",
                    "**/{vs,sql}/editor/{common,browser}/**",
                    "**/{vs,sql}/editor/standalone/{common,browser}/**",
                    "**/{vs,sql}/editor/test/{common,browser}/**"
                ]
            },
            {
                "target": "**/{vs,sql}/editor/contrib/*/test/**",
                "restrictions": [
                    "assert",
                    "sinon",
                    "vs/nls",
                    "**/{vs,sql}/base/{common,browser}/**",
                    "**/{vs,sql}/base/test/{common,browser}/**",
                    "**/{vs,sql}/base/parts/*/{common,browser}/**",
                    "**/{vs,sql}/platform/*/{common,browser}/**",
                    "**/{vs,sql}/platform/*/test/{common,browser}/**",
                    "**/{vs,sql}/editor/{common,browser}/**",
                    "**/{vs,sql}/editor/test/{common,browser}/**",
                    "**/{vs,sql}/editor/contrib/**"
                ]
            },
            {
                "target": "**/{vs,sql}/editor/contrib/**",
                "restrictions": [
                    "vs/nls",
                    "vs/css!./**/*",
                    "**/{vs,sql}/base/{common,browser}/**",
                    "**/{vs,sql}/base/parts/*/{common,browser}/**",
                    "**/{vs,sql}/platform/{common,browser}/**",
                    "**/{vs,sql}/platform/*/{common,browser}/**",
                    "**/{vs,sql}/editor/{common,browser}/**",
                    "**/{vs,sql}/editor/contrib/**"
                ]
            },
            {
                "target": "**/{vs,sql}/workbench/common/**",
                "restrictions": [
                    "vs/nls",
                    "azdata",
                    "**/{vs,sql}/base/common/**",
                    "**/{vs,sql}/base/parts/*/common/**",
                    "**/{vs,sql}/platform/*/common/**",
                    "**/{vs,sql}/editor/common/**",
                    "**/{vs,sql}/editor/contrib/*/common/**",
                    "**/{vs,sql}/workbench/common/**",
                    "**/{vs,sql}/workbench/services/*/common/**",
                    "assert"
                ]
            },
            {
                "target": "**/{vs,sql}/workbench/browser/**",
                "restrictions": [
                    "vs/nls",
                    "azdata",
                    "@angular/*",
                    "vs/css!./**/*",
                    "**/{vs,sql}/base/{common,browser}/**",
                    "**/{vs,sql}/base/parts/*/{common,browser}/**",
                    "**/{vs,sql}/platform/*/{common,browser}/**",
                    "**/{vs,sql}/editor/{common,browser}/**",
                    "**/{vs,sql}/editor/contrib/**", // editor/contrib is equivalent to /browser/ by convention
                    "**/{vs,sql}/workbench/workbench.web.api",
                    "**/{vs,sql}/workbench/{common,browser}/**",
                    "**/{vs,sql}/workbench/services/*/{common,browser}/**",
                    "assert"
                ]
            },
            {
                "target": "**/{vs,sql}/workbench/api/common/**",
                "restrictions": [
                    "vscode",
                    "azdata",
                    "vs/nls",
                    "**/{vs,sql}/base/common/**",
                    "**/{vs,sql}/platform/*/common/**",
                    "**/{vs,sql}/editor/common/**",
                    "**/{vs,sql}/editor/contrib/*/common/**",
                    "**/{vs,sql}/workbench/api/common/**",
                    "**/{vs,sql}/workbench/common/**",
                    "**/{vs,sql}/workbench/services/*/common/**",
                    "**/{vs,sql}/workbench/contrib/*/common/**"
                ]
            },
            {
                "target": "**/{vs,sql}/workbench/api/worker/**",
                "restrictions": [
                    "vscode",
                    "azdata",
                    "vs/nls",
                    "**/{vs,sql}/**/{common,worker}/**"
                ]
            },
            {
                "target": "**/{vs,sql}/workbench/electron-sandbox/**",
                "restrictions": [
                    "vs/nls",
                    "vs/css!./**/*",
                    "**/{vs,sql}/base/{common,browser,electron-sandbox}/**",
                    "**/{vs,sql}/base/parts/*/{common,browser,electron-sandbox}/**",
                    "**/{vs,sql}/platform/*/{common,browser,electron-sandbox}/**",
                    "**/{vs,sql}/editor/{common,browser,electron-sandbox}/**",
                    "**/{vs,sql}/editor/contrib/**", // editor/contrib is equivalent to /browser/ by convention
                    "**/{vs,sql}/workbench/{common,browser,electron-sandbox}/**",
                    "**/{vs,sql}/workbench/api/{common,browser,electron-sandbox}/**",
                    "**/{vs,sql}/workbench/services/*/{common,browser,electron-sandbox}/**"
                ]
            },
            {
                "target": "**/{vs,sql}/workbench/electron-browser/**",
                "restrictions": [
                    "vs/nls",
                    "vs/css!./**/*",
                    "**/{vs,sql}/base/{common,browser,node,electron-sandbox,electron-browser}/**",
                    "**/{vs,sql}/base/parts/*/{common,browser,node,electron-sandbox,electron-browser}/**",
                    "**/{vs,sql}/platform/*/{common,browser,node,electron-sandbox,electron-browser}/**",
                    "**/{vs,sql}/editor/{common,browser,node,electron-sandbox,electron-browser}/**",
                    "**/{vs,sql}/editor/contrib/**", // editor/contrib is equivalent to /browser/ by convention
                    "**/{vs,sql}/workbench/{common,browser,node,electron-sandbox,electron-browser}/**",
                    "**/{vs,sql}/workbench/api/{common,browser,node,electron-sandbox,electron-browser}/**",
                    "**/{vs,sql}/workbench/services/*/{common,browser,node,electron-sandbox,electron-browser}/**",
                    "*" // node modules
                ]
            },
            {
                "target": "**/{vs,sql}/workbench/services/**/test/**",
                "restrictions": [
                    "vs/nls",
                    "vs/css!./**/*",
                    "**/{vs,sql}/base/**",
                    "**/{vs,sql}/platform/**",
                    "**/{vs,sql}/editor/**",
                    "**/{vs,sql}/workbench/{common,browser,node,electron-sandbox,electron-browser}/**",
                    "vs/workbench/contrib/files/common/editors/fileEditorInput",
                    "**/{vs,sql}/workbench/services/**",
                    "**/{vs,sql}/workbench/test/**",
                    "*" // node modules
                ]
            },
            {
                "target": "**/{vs,sql}/workbench/services/**/common/**",
                "restrictions": [
                    "vs/nls",
                    "azdata",
                    "**/{vs,sql}/base/**/common/**",
                    "**/{vs,sql}/platform/**/common/**",
                    "**/{vs,sql}/editor/common/**",
                    "**/{vs,sql}/workbench/workbench.web.api",
                    "**/{vs,sql}/workbench/common/**",
                    "**/{vs,sql}/workbench/services/**/common/**",
                    "**/{vs,sql}/workbench/api/**/common/**",
                    "vs/workbench/contrib/files/common/editors/fileEditorInput", // this should be fine, it only accesses constants from contrib
                    "vscode-textmate",
                    "vscode-oniguruma",
                    "iconv-lite-umd",
                    "semver-umd"
                ]
            },
            {
                "target": "**/{vs,sql}/workbench/services/**/worker/**",
                "restrictions": [
                    "vs/nls",
                    "**/{vs,sql}/base/**/common/**",
                    "**/{vs,sql}/platform/**/common/**",
                    "**/{vs,sql}/editor/common/**",
                    "**/{vs,sql}/workbench/**/common/**",
                    "**/{vs,sql}/workbench/**/worker/**",
                    "**/{vs,sql}/workbench/services/**/common/**",
                    "vscode"
                ]
            },
            {
                "target": "**/{vs,sql}/workbench/services/**/browser/**",
                "restrictions": [
                    "vs/nls",
                    "vs/css!./**/*",
                    "azdata",
                    "vscode",
                    "**/{vs,sql}/base/**/{common,browser,worker}/**",
                    "**/{vs,sql}/platform/**/{common,browser}/**",
                    "**/{vs,sql}/editor/{common,browser}/**",
                    "**/{vs,sql}/workbench/workbench.web.api",
                    "**/{vs,sql}/workbench/{common,browser}/**",
                    "**/{vs,sql}/workbench/api/{common,browser}/**",
                    "**/{vs,sql}/workbench/services/**/{common,browser}/**",
                    "vscode-textmate",
                    "onigasm-umd",
                    "sanitize-html",
                    "@angular/*",
                    "rxjs/**",
                    "vscode-oniguruma"
                ]
            },
            {
                "target": "**/{vs,sql}/workbench/services/**/node/**",
                "restrictions": [
                    "vs/nls",
                    "**/{vs,sql}/base/**/{common,node}/**",
                    "**/{vs,sql}/platform/**/{common,node}/**",
                    "**/{vs,sql}/editor/{common,node}/**",
                    "**/{vs,sql}/workbench/{common,node}/**",
                    "**/{vs,sql}/workbench/api/{common,node}/**",
                    "**/{vs,sql}/workbench/services/**/{common,node}/**",
                    "*" // node modules
                ]
            },
            {
                "target": "**/{vs,sql}/workbench/services/**/electron-sandbox/**",
                "restrictions": [
                    "vs/nls",
                    "vs/css!./**/*",
                    "**/{vs,sql}/base/**/{common,browser,worker,electron-sandbox}/**",
                    "**/{vs,sql}/platform/**/{common,browser,electron-sandbox}/**",
                    "**/{vs,sql}/editor/**",
                    "**/{vs,sql}/workbench/{common,browser,electron-sandbox}/**",
                    "**/{vs,sql}/workbench/api/{common,browser,electron-sandbox}/**",
                    "**/{vs,sql}/workbench/services/**/{common,browser,electron-sandbox}/**"
                ]
            },
            {
                "target": "**/{vs,sql}/workbench/services/**/electron-browser/**",
                "restrictions": [
                    "vs/nls",
                    "vs/css!./**/*",
                    "**/{vs,sql}/base/**/{common,browser,worker,node,electron-sandbox,electron-browser}/**",
                    "**/{vs,sql}/platform/**/{common,browser,node,electron-sandbox,electron-browser}/**",
                    "**/{vs,sql}/editor/**",
                    "**/{vs,sql}/workbench/{common,browser,node,electron-sandbox,electron-browser}/**",
                    "**/{vs,sql}/workbench/api/{common,browser,node,electron-sandbox,electron-browser}/**",
                    "**/{vs,sql}/workbench/services/**/{common,browser,node,electron-sandbox,electron-browser}/**",
                    "*" // node modules
                ]
            },
            {
                "target": "**/{vs,sql}/workbench/contrib/**/test/**",
                "restrictions": [
                    "assert",
                    "vs/nls",
                    "vs/css!./**/*",
                    "**/{vs,sql}/base/**",
                    "**/{vs,sql}/platform/**",
                    "**/{vs,sql}/editor/**",
                    "**/{vs,sql}/workbench/{common,browser,node,electron-sandbox,electron-browser}/**",
                    "**/{vs,sql}/workbench/services/**",
                    "**/{vs,sql}/workbench/contrib/**",
                    "**/{vs,sql}/workbench/test/**",
                    "**"
                ]
            },
            {
                "target": "**/{vs,sql}/workbench/contrib/terminal/browser/**",
                "restrictions": [
                    // xterm and its addons are strictly browser-only components
                    "xterm",
                    "xterm-addon-*",
                    "vs/nls",
                    "vs/css!./**/*",
                    "**/{vs,sql}/base/**/{common,browser}/**",
                    "**/{vs,sql}/platform/**/{common,browser}/**",
                    "**/{vs,sql}/editor/**",
                    "**/{vs,sql}/workbench/{common,browser}/**",
                    "**/{vs,sql}/workbench/contrib/**/{common,browser}/**",
					"**/{vs,sql}/workbench/services/**/{common,browser}/**"
                ]
            },
            {
                "target": "**/{vs,sql}/workbench/contrib/extensions/browser/**",
                "restrictions": [
                    "semver-umd",
                    "vs/nls",
                    "vs/css!./**/*",
                    "**/{vs,sql}/base/**/{common,browser}/**",
                    "**/{vs,sql}/platform/**/{common,browser}/**",
                    "**/{vs,sql}/editor/**",
                    "**/{vs,sql}/workbench/{common,browser}/**",
                    "**/{vs,sql}/workbench/contrib/**/{common,browser}/**",
                    "**/{vs,sql}/workbench/services/**/{common,browser}/**"
                ]
            },
            {
                "target": "**/{vs,sql}/workbench/contrib/update/browser/update.ts",
                "restrictions": [
                    "semver-umd",
                    "vs/nls",
                    "vs/css!./**/*",
                    "**/{vs,sql}/base/**/{common,browser}/**",
                    "**/{vs,sql}/platform/**/{common,browser}/**",
                    "**/{vs,sql}/editor/**",
                    "**/{vs,sql}/workbench/{common,browser}/**",
                    "**/{vs,sql}/workbench/contrib/**/{common,browser}/**",
                    "**/{vs,sql}/workbench/services/**/{common,browser}/**"
                ]
            },
            {
                "target": "**/{vs,sql}/workbench/contrib/notebook/common/**",
                "restrictions": [
                    "vs/nls",
                    "vs/css!./**/*",
<<<<<<< HEAD
                    "**/vs/base/**/{common,worker}/**",
                    "**/vs/platform/**/common/**",
                    "**/vs/editor/**",
                    "**/vs/workbench/common/**",
                    "**/vs/workbench/api/common/**",
                    "**/vs/workbench/services/**/common/**",
                    "**/vs/workbench/contrib/**/common/**"
=======
                    "**/{vs,sql}/base/**/{common,worker}/**",
                    "**/{vs,sql}/platform/**/common/**",
                    "**/{vs,sql}/editor/**",
                    "**/{vs,sql}/workbench/common/**",
                    "**/{vs,sql}/workbench/api/common/**",
                    "**/{vs,sql}/workbench/services/**/common/**",
                    "**/{vs,sql}/workbench/contrib/**/common/**"
>>>>>>> b1ce53ad
                ]
            },
            {
                "target": "**/{vs,sql}/workbench/contrib/**/common/**",
                "restrictions": [
                    "vs/nls",
					"vs/css!./**/*",
					"azdata",
                    "**/{vs,sql}/base/**/common/**",
                    "**/{vs,sql}/platform/**/common/**",
                    "**/{vs,sql}/editor/**",
                    "**/{vs,sql}/workbench/common/**",
                    "**/{vs,sql}/workbench/api/common/**",
                    "**/{vs,sql}/workbench/services/**/common/**",
                    "**/{vs,sql}/workbench/contrib/**/common/**"
                ]
            },
            {
                "target": "**/{vs,sql}/workbench/contrib/**/browser/**",
                "restrictions": [
                    "vs/nls",
                    "vs/css!./**/*",
					"azdata",
					"vscode",
                    "**/{vs,sql}/base/**/{common,browser}/**",
                    "**/{vs,sql}/platform/**/{common,browser}/**",
                    "**/{vs,sql}/editor/**",
                    "**/{vs,sql}/workbench/{common,browser}/**",
                    "**/{vs,sql}/workbench/api/{common,browser}/**",
                    "**/{vs,sql}/workbench/services/**/{common,browser}/**",
					"**/{vs,sql}/workbench/contrib/**/{common,browser}/**",
					"@angular/*",
					"rxjs/**",
					"ng2-charts",
					"chart.js",
					"plotly.js-dist-min",
					"angular2-grid",
					"html-query-plan"
                ]
            },
            {
                "target": "**/{vs,sql}/workbench/contrib/**/node/**",
                "restrictions": [
                    "vs/nls",
                    "vs/css!./**/*",
                    "**/{vs,sql}/base/**/{common,node}/**",
                    "**/{vs,sql}/platform/**/{common,node}/**",
                    "**/{vs,sql}/editor/**/common/**",
                    "**/{vs,sql}/workbench/{common,node}/**",
                    "**/{vs,sql}/workbench/api/{common,node}/**",
                    "**/{vs,sql}/workbench/services/**/{common,node}/**",
                    "**/{vs,sql}/workbench/contrib/**/{common,node}/**",
                    "*" // node modules
                ]
            },
            {
                "target": "**/{vs,sql}/workbench/contrib/**/electron-sandbox/**",
                "restrictions": [
                    "vs/nls",
                    "vs/css!./**/*",
                    "**/{vs,sql}/base/**/{common,browser,worker,electron-sandbox}/**",
                    "**/{vs,sql}/platform/**/{common,browser,electron-sandbox}/**",
                    "**/{vs,sql}/editor/**",
                    "**/{vs,sql}/workbench/{common,browser,electron-sandbox}/**",
                    "**/{vs,sql}/workbench/api/{common,browser,electron-sandbox}/**",
                    "**/{vs,sql}/workbench/services/**/{common,browser,electron-sandbox}/**",
                    "**/{vs,sql}/workbench/contrib/**/{common,browser,electron-sandbox}/**"
                ]
            },
            {
                "target": "**/{vs,sql}/workbench/contrib/**/electron-browser/**",
                "restrictions": [
                    "vs/nls",
                    "vs/css!./**/*",
                    "**/{vs,sql}/base/**/{common,browser,worker,node,electron-sandbox,electron-browser}/**",
                    "**/{vs,sql}/platform/**/{common,browser,node,electron-sandbox,electron-browser}/**",
                    "**/{vs,sql}/editor/**",
                    "**/{vs,sql}/workbench/{common,browser,node,electron-sandbox,electron-browser}/**",
                    "**/{vs,sql}/workbench/api/{common,browser,node,electron-sandbox,electron-browser}/**",
                    "**/{vs,sql}/workbench/services/**/{common,browser,node,electron-sandbox,electron-browser}/**",
                    "**/{vs,sql}/workbench/contrib/**/{common,browser,node,electron-sandbox,electron-browser}/**",
                    "*" // node modules
                ]
            },
            {
                "target": "**/{vs,sql}/code/browser/**",
                "restrictions": [
                    "vs/nls",
                    "vs/css!./**/*",
                    "**/{vs,sql}/base/**/{common,browser}/**",
                    "**/{vs,sql}/base/parts/**/{common,browser}/**",
                    "**/{vs,sql}/platform/**/{common,browser}/**",
                    "**/{vs,sql}/code/**/{common,browser}/**",
                    "**/{vs,sql}/workbench/workbench.web.api"
                ]
            },
            {
                "target": "**/{vs,sql}/code/node/**",
                "restrictions": [
                    "vs/nls",
                    "**/{vs,sql}/base/**/{common,node}/**",
                    "**/{vs,sql}/base/parts/**/{common,node}/**",
                    "**/{vs,sql}/platform/**/{common,node}/**",
                    "**/{vs,sql}/code/**/{common,node}/**",
                    "*" // node modules
                ]
            },
            {
                "target": "**/{vs,sql}/code/electron-browser/**",
                "restrictions": [
                    "vs/nls",
                    "vs/css!./**/*",
                    "**/{vs,sql}/base/**/{common,browser,node,electron-sandbox,electron-browser}/**",
                    "**/{vs,sql}/base/parts/**/{common,browser,node,electron-sandbox,electron-browser}/**",
                    "**/{vs,sql}/platform/**/{common,browser,node,electron-sandbox,electron-browser}/**",
                    "**/{vs,sql}/code/**/{common,browser,node,electron-sandbox,electron-browser}/**",
                    "*" // node modules
                ]
            },
            {
                "target": "**/{vs,sql}/code/electron-main/**",
                "restrictions": [
                    "vs/nls",
                    "**/{vs,sql}/base/**/{common,node,electron-main}/**",
                    "**/{vs,sql}/base/parts/**/{common,node,electron-main}/**",
                    "**/{vs,sql}/platform/**/{common,node,electron-main}/**",
                    "**/{vs,sql}/code/**/{common,node,electron-main}/**",
                    "*" // node modules
                ]
            },
            {
                "target": "**/{vs,sql}/server/**",
                "restrictions": [
                    "vs/nls",
                    "**/{vs,sql}/base/**/{common,node}/**",
                    "**/{vs,sql}/base/parts/**/{common,node}/**",
                    "**/{vs,sql}/platform/**/{common,node}/**",
                    "**/{vs,sql}/workbench/**/{common,node}/**",
                    "**/{vs,sql}/server/**",
                    "**/{vs,sql}/code/**/{common,node}/**",
                    "*" // node modules
                ]
            },
            {
                "target": "**/src/{vs,sql}/workbench/workbench.common.main.ts",
                "restrictions": [
                    "vs/nls",
                    "**/{vs,sql}/base/**/{common,browser}/**",
                    "**/{vs,sql}/base/parts/**/{common,browser}/**",
                    "**/{vs,sql}/platform/**/{common,browser}/**",
                    "**/{vs,sql}/editor/**",
                    "**/{vs,sql}/workbench/**/{common,browser}/**"
                ]
            },
            {
                "target": "**/src/{vs,sql}/workbench/workbench.web.main.ts",
                "restrictions": [
                    "vs/nls",
                    "**/{vs,sql}/base/**/{common,browser}/**",
                    "**/{vs,sql}/base/parts/**/{common,browser}/**",
                    "**/{vs,sql}/platform/**/{common,browser}/**",
                    "**/{vs,sql}/editor/**",
                    "**/{vs,sql}/workbench/**/{common,browser}/**",
                    "**/{vs,sql}/workbench/workbench.common.main"
                ]
            },
            {
                "target": "**/src/{vs,sql}/workbench/workbench.web.api.ts",
                "restrictions": [
                    "vs/nls",
                    "**/{vs,sql}/base/**/{common,browser}/**",
                    "**/{vs,sql}/base/parts/**/{common,browser}/**",
                    "**/{vs,sql}/platform/**/{common,browser}/**",
                    "**/{vs,sql}/editor/**",
                    "**/{vs,sql}/workbench/**/{common,browser}/**",
                    "**/{vs,sql}/workbench/workbench.web.main"
                ]
            },
            {
                "target": "**/src/{vs,sql}/workbench/workbench.sandbox.main.ts",
                "restrictions": [
                    "vs/nls",
                    "**/{vs,sql}/base/**/{common,browser,electron-sandbox}/**",
                    "**/{vs,sql}/base/parts/**/{common,browser,electron-sandbox}/**",
                    "**/{vs,sql}/platform/**/{common,browser,electron-sandbox}/**",
                    "**/{vs,sql}/editor/**",
                    "**/{vs,sql}/workbench/**/{common,browser,electron-sandbox}/**",
                    "**/{vs,sql}/workbench/workbench.common.main"
                ]
            },
            {
                "target": "**/src/{vs,sql}/workbench/workbench.desktop.main.ts",
                "restrictions": [
                    "vs/nls",
                    "**/{vs,sql}/base/**/{common,browser,node,electron-sandbox,electron-browser}/**",
                    "**/{vs,sql}/base/parts/**/{common,browser,node,electron-sandbox,electron-browser}/**",
                    "**/{vs,sql}/platform/**/{common,browser,node,electron-sandbox,electron-browser}/**",
                    "**/{vs,sql}/editor/**",
                    "**/{vs,sql}/workbench/**/{common,browser,node,electron-sandbox,electron-browser}/**",
                    "**/{vs,sql}/workbench/workbench.common.main",
                    "**/{vs,sql}/workbench/workbench.sandbox.main"
                ]
            },
            {
                "target": "**/extensions/**",
                "restrictions": "**/*"
            },
            {
                "target": "**/test/smoke/**",
                "restrictions": [
                    "**/test/smoke/**",
                    "*" // node modules
                ]
            },
            {
                "target": "**/test/automation/**",
                "restrictions": [
                    "**/test/automation/**",
                    "*" // node modules
                ]
            },
            {
                "target": "**/test/integration/**",
                "restrictions": [
                    "**/test/integration/**",
                    "*" // node modules
                ]
            },
            {
                "target": "**/api/**.test.ts",
                "restrictions": [
                    "**/{vs,sql}/**",
                    "assert",
                    "sinon",
                    "crypto",
					"vscode",
					"typemoq",
					"azdata"
                ]
            },
            {
                "target": "**/{node,electron-browser,electron-main}/**/*.test.ts",
                "restrictions": [
                    "**/{vs,sql}/**",
                    "**" // node modules
                ]
            },
            {
                "target": "**/{node,electron-browser,electron-main}/**/test/**",
                "restrictions": [
                    "**/{vs,sql}/**",
                    "*" // node modules
                ]
            },
            {
                "target": "**/test/{node,electron-browser,electron-main}/**",
                "restrictions": [
                    "**/{vs,sql}/**",
                    "*" // node modules
                ]
            },
            {
                "target": "**/**.test.ts",
                "restrictions": [
                    "**/{vs,sql}/**",
					"assert",
					"typemoq",
                    "sinon",
                    "crypto",
					"xterm*",
					"azdata"
                ]
            },
            {
                "target": "**/test/**",
                "restrictions": [
                    "**/{vs,sql}/**",
                    "assert",
					"typemoq",
                    "sinon",
                    "crypto",
                    "xterm*"
                ]
            }
        ]
    },
    "overrides": [
        {
            "files": [
                "*.js"
            ],
            "rules": {
                "jsdoc/no-types": "off"
            }
        },
        {
            "files": [
                "**/sql/**"
            ],
            "rules": {
                "no-sync": "warn",
                "strict": ["warn", "never"],
                "no-console": "warn"
            }
        },
        {
            "files": [
                "**/vscode.d.ts",
                "**/vscode.proposed.d.ts"
            ],
            "rules": {
                "vscode-dts-create-func": "warn",
                "vscode-dts-literal-or-types": "warn",
                "vscode-dts-interface-naming": "warn",
                "vscode-dts-event-naming": [
                    "warn",
                    {
                        "allowed": [
                            "onCancellationRequested",
                            "event"
                        ],
                        "verbs": [
                            "accept",
                            "change",
                            "close",
                            "collapse",
                            "create",
                            "delete",
                            "dispose",
                            "edit",
                            "end",
                            "expand",
                            "hide",
                            "open",
                            "override",
                            "receive",
                            "register",
                            "rename",
                            "save",
                            "send",
                            "start",
                            "terminate",
                            "trigger",
                            "unregister",
                            "write"
                        ]
                    }
                ]
            }
        }
    ]
}<|MERGE_RESOLUTION|>--- conflicted
+++ resolved
@@ -687,15 +687,6 @@
                 "restrictions": [
                     "vs/nls",
                     "vs/css!./**/*",
-<<<<<<< HEAD
-                    "**/vs/base/**/{common,worker}/**",
-                    "**/vs/platform/**/common/**",
-                    "**/vs/editor/**",
-                    "**/vs/workbench/common/**",
-                    "**/vs/workbench/api/common/**",
-                    "**/vs/workbench/services/**/common/**",
-                    "**/vs/workbench/contrib/**/common/**"
-=======
                     "**/{vs,sql}/base/**/{common,worker}/**",
                     "**/{vs,sql}/platform/**/common/**",
                     "**/{vs,sql}/editor/**",
@@ -703,7 +694,6 @@
                     "**/{vs,sql}/workbench/api/common/**",
                     "**/{vs,sql}/workbench/services/**/common/**",
                     "**/{vs,sql}/workbench/contrib/**/common/**"
->>>>>>> b1ce53ad
                 ]
             },
             {
