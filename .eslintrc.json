--- conflicted
+++ resolved
@@ -519,23 +519,13 @@
 				"restrictions": [
 					"vs/nls",
 					"vs/css!./**/*",
-<<<<<<< HEAD
 					"**/{vs,sql}/base/**",
 					"**/{vs,sql}/platform/**",
 					"**/{vs,sql}/editor/**",
 					"**/{vs,sql}/workbench/{common,browser,node,electron-sandbox,electron-browser}/**",
-					"vs/workbench/contrib/files/common/editors/fileEditorInput",
+					"vs/workbench/contrib/files/browser/editors/fileEditorInput",
 					"**/{vs,sql}/workbench/services/**",
 					"**/{vs,sql}/workbench/test/**",
-=======
-					"**/vs/base/**",
-					"**/vs/platform/**",
-					"**/vs/editor/**",
-					"**/vs/workbench/{common,browser,node,electron-sandbox,electron-browser}/**",
-					"vs/workbench/contrib/files/browser/editors/fileEditorInput",
-					"**/vs/workbench/services/**",
-					"**/vs/workbench/test/**",
->>>>>>> 1b591be3
 					"*" // node modules
 				]
 			},
