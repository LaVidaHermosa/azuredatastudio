{
    "root": true,
    "parser": "@typescript-eslint/parser",
    "parserOptions": {
        "ecmaVersion": 6,
        "sourceType": "module"
    },
    "plugins": [
        "@typescript-eslint",
        "jsdoc"
    ],
    "rules": {
        "constructor-super": "warn",
        "curly": "warn",
        "eqeqeq": "warn",
        "no-buffer-constructor": "warn",
        "no-caller": "warn",
        "no-debugger": "warn",
        "no-duplicate-case": "warn",
        "no-duplicate-imports": "warn",
        "no-eval": "warn",
        "no-extra-semi": "warn",
        "no-new-wrappers": "warn",
        "no-redeclare": "off",
        "no-sparse-arrays": "warn",
        "no-throw-literal": "warn",
        "no-unsafe-finally": "warn",
        "no-unused-labels": "warn",
        "no-restricted-globals": [
            "warn",
            "name",
            "length",
            "event",
            "closed",
            "external",
            "status",
            "origin",
            "orientation",
            "context"
        ], // non-complete list of globals that are easy to access unintentionally
        "no-var": "warn",
        "jsdoc/no-types": "warn",
        "semi": "off",
        "@typescript-eslint/semi": "warn",
        "@typescript-eslint/class-name-casing": "warn",
        "code-no-unused-expressions": [
            "warn",
            {
                "allowTernary": true
            }
        ],
        "code-translation-remind": "warn",
        "code-no-nls-in-standalone-editor": "warn",
        "code-no-standalone-editor": "warn",
        "code-no-unexternalized-strings": "warn",
        "code-layering": [
            "warn",
            {
                "common": [],
                "node": [
                    "common"
                ],
                "browser": [
                    "common"
                ],
                "electron-main": [
                    "common",
                    "node"
                ],
                "electron-browser": [
                    "common",
                    "browser",
                    "node"
                ]
            }
        ],
        "code-import-patterns": [
            "warn",
            // !!!!!!!!!!!!!!!!!!!!!!!!!!!!!!!!
            // !!! Do not relax these rules !!!
            // !!!!!!!!!!!!!!!!!!!!!!!!!!!!!!!!
            {
                "target": "**/{vs,sql}/base/common/**",
                "restrictions": [
                    "vs/nls",
                    "**/{vs,sql}/base/common/**"
                ]
            },
            {
                "target": "**/{vs,sql}/base/test/common/**",
                "restrictions": [
                    "assert",
                    "sinon",
                    "vs/nls",
                    "**/{vs,sql}/base/common/**",
                    "**/{vs,sql}/base/test/common/**"
                ]
            },
            {
                "target": "**/{vs,sql}/base/browser/**",
                "restrictions": [
                    "vs/nls",
                    "vs/css!./**/*",
                    "**/{vs,sql}/base/{common,browser}/**",
                    "@angular/*",
                    "rxjs/*"
                ]
            },
            {
                "target": "**/{vs,sql}/base/node/**",
                "restrictions": [
                    "vs/nls",
					"**/{vs,sql}/base/{common,node}/**",
                    "*" // node modules
                ]
            },
            {
                // vs/base/test/browser contains tests for vs/base/browser
                "target": "**/{vs,sql}/base/test/browser/**",
                "restrictions": [
                    "assert",
                    "sinon",
                    "vs/nls",
                    "**/{vs,sql}/base/{common,browser}/**",
                    "**/{vs,sql}/base/test/{common,browser}/**",
                    "@angular/*",
                    "rxjs/*"
                ]
            },
            {
                "target": "**/{vs,sql}/base/parts/*/common/**",
                "restrictions": [
                    "vs/nls",
                    "**/{vs,sql}/base/common/**",
                    "**/{vs,sql}/base/parts/*/common/**"
                ]
            },
            {
                "target": "**/{vs,sql}/base/parts/*/browser/**",
                "restrictions": [
                    "vs/nls",
                    "vs/css!./**/*",
                    "**/{vs,sql}/base/{common,browser}/**",
                    "**/{vs,sql}/base/parts/*/{common,browser}/**",
                    "@angular/*",
                    "rxjs/*"
                ]
            },
            {
                "target": "**/{vs,sql}/base/parts/*/node/**",
                "restrictions": [
                    "vs/nls",
                    "**/{vs,sql}/base/{common,node}/**",
                    "**/{vs,sql}/base/parts/*/{common,node}/**",
                    "*" // node modules
                ]
            },
            {
                "target": "**/{vs,sql}/base/parts/*/electron-browser/**",
                "restrictions": [
                    "vs/nls",
                    "vs/css!./**/*",
                    "**/{vs,sql}/base/{common,browser,node,electron-browser}/**",
                    "**/{vs,sql}/base/parts/*/{common,browser,node,electron-browser}/**",
                    "*" // node modules
                ]
            },
            {
                "target": "**/{vs,sql}/base/parts/*/electron-main/**",
                "restrictions": [
                    "vs/nls",
                    "**/{vs,sql}/base/{common,node,electron-main}/**",
                    "**/{vs,sql}/base/parts/*/{common,node,electron-main}/**",
                    "*" // node modules
                ]
            },
            {
                "target": "**/{vs,sql}/platform/*/common/**",
                "restrictions": [
                    "vs/nls",
                    "azdata",
                    "**/{vs,sql}/base/common/**",
                    "**/{vs,sql}/base/parts/*/common/**",
                    "**/{vs,sql}/platform/*/common/**"
                ]
            },
            {
                "target": "**/{vs,sql}/platform/*/test/common/**",
                "restrictions": [
                    "assert",
                    "typemoq",
                    "sinon",
                    "vs/nls",
<<<<<<< HEAD
					"azdata",
                    "**/{vs,sql}/base/common/**",
                    "**/{vs,sql}/base/test/common/**",
                    "**/{vs,sql}/base/parts/*/common/**",
                    "**/{vs,sql}/platform/*/common/**",
                    "**/{vs,sql}/platform/*/test/common/**"
=======
                    "**/vs/base/common/**",
                    "**/vs/base/parts/*/common/**",
                    "**/vs/base/test/common/**",
                    "**/vs/platform/*/common/**",
                    "**/vs/platform/*/test/common/**"
>>>>>>> 66ef23d4
                ]
            },
            {
                "target": "**/{vs,sql}/platform/*/browser/**",
                "restrictions": [
                    "vs/nls",
                    "azdata",
                    "vs/css!./**/*",
                    "**/{vs,sql}/base/{common,browser}/**",
                    "**/{vs,sql}/base/parts/*/{common,browser}/**",
                    "**/{vs,sql}/platform/*/{common,browser}/**"
                ]
            },
            {
                "target": "**/{vs,sql}/platform/*/node/**",
                "restrictions": [
					"vs/nls",
					"azdata",
                    "**/{vs,sql}/base/{common,node}/**",
                    "**/{vs,sql}/base/parts/*/{common,node}/**",
                    "**/{vs,sql}/platform/*/{common,node}/**",
                    "*" // node modules
                ]
            },
            {
                "target": "**/{vs,sql}/platform/*/electron-browser/**",
                "restrictions": [
                    "vs/nls",
                    "azdata",
                    "vs/css!./**/*",
                    "**/{vs,sql}/base/{common,browser,node}/**",
                    "**/{vs,sql}/base/parts/*/{common,browser,node,electron-browser}/**",
                    "**/{vs,sql}/platform/*/{common,browser,node,electron-browser}/**",
                    "*" // node modules
                ]
            },
            {
                "target": "**/{vs,sql}/platform/*/electron-main/**",
                "restrictions": [
					"vs/nls",
					"azdata",
                    "**/{vs,sql}/base/{common,node,electron-main}/**",
                    "**/{vs,sql}/base/parts/*/{common,node,electron-main}/**",
                    "**/{vs,sql}/platform/*/{common,node,electron-main}/**",
                    "**/{vs,sql}/code/**",
                    "*" // node modules
                ]
            },
            {
                "target": "**/{vs,sql}/platform/*/test/browser/**",
                "restrictions": [
                    "assert",
                    "typemoq",
                    "sinon",
                    "azdata",
                    "vs/nls",
                    "**/{vs,sql}/base/{common,browser}/**",
                    "**/{vs,sql}/base/test/{common,browser}/**",
                    "**/{vs,sql}/platform/*/{common,browser}/**",
                    "**/{vs,sql}/platform/*/test/{common,browser}/**"
                ]
            },
            {
                "target": "**/{vs,sql}/editor/common/**",
                "restrictions": [
                    "vs/nls",
                    "**/{vs,sql}/base/common/**",
                    "**/{vs,sql}/base/worker/**",
                    "**/{vs,sql}/platform/*/common/**",
                    "**/{vs,sql}/editor/common/**"
                ]
            },
            {
                "target": "**/{vs,sql}/editor/test/common/**",
                "restrictions": [
                    "assert",
                    "sinon",
                    "vs/nls",
                    "**/{vs,sql}/base/common/**",
                    "**/{vs,sql}/platform/*/common/**",
                    "**/{vs,sql}/platform/*/test/common/**",
                    "**/{vs,sql}/editor/common/**",
                    "**/{vs,sql}/editor/test/common/**"
                ]
            },
            {
                "target": "**/{vs,sql}/editor/browser/**",
                "restrictions": [
                    "vs/nls",
                    "vs/css!./**/*",
                    "**/{vs,sql}/base/{common,browser}/**",
                    "**/{vs,sql}/platform/*/{common,browser}/**",
                    "**/{vs,sql}/editor/{common,browser}/**"
                ]
            },
            {
                "target": "**/{vs,sql}/editor/test/browser/**",
                "restrictions": [
                    "assert",
                    "sinon",
                    "vs/nls",
                    "**/{vs,sql}/base/{common,browser}/**",
                    "**/{vs,sql}/platform/*/{common,browser}/**",
                    "**/{vs,sql}/platform/*/test/{common,browser}/**",
                    "**/{vs,sql}/editor/{common,browser}/**",
                    "**/{vs,sql}/editor/test/{common,browser}/**"
                ]
            },
            {
                "target": "**/{vs,sql}/editor/standalone/common/**",
                "restrictions": [
                    "vs/nls",
                    "**/{vs,sql}/base/common/**",
                    "**/{vs,sql}/platform/*/common/**",
                    "**/{vs,sql}/editor/common/**",
                    "**/{vs,sql}/editor/standalone/common/**"
                ]
            },
            {
                "target": "**/{vs,sql}/editor/standalone/test/common/**",
                "restrictions": [
                    "assert",
                    "sinon",
                    "vs/nls",
                    "**/{vs,sql}/base/common/**",
                    "**/{vs,sql}/platform/*/common/**",
                    "**/{vs,sql}/platform/*/test/common/**",
                    "**/{vs,sql}/editor/common/**",
                    "**/{vs,sql}/editor/test/common/**"
                ]
            },
            {
                "target": "**/{vs,sql}/editor/standalone/browser/**",
                "restrictions": [
                    "vs/nls",
                    "vs/css!./**/*",
                    "**/{vs,sql}/base/{common,browser}/**",
                    "**/{vs,sql}/base/parts/*/{common,browser}/**",
                    "**/{vs,sql}/platform/*/{common,browser}/**",
                    "**/{vs,sql}/editor/{common,browser}/**",
                    "**/{vs,sql}/editor/contrib/**",
                    "**/{vs,sql}/editor/standalone/{common,browser}/**"
                ]
            },
            {
                "target": "**/{vs,sql}/editor/standalone/test/browser/**",
                "restrictions": [
                    "assert",
                    "sinon",
                    "vs/nls",
                    "**/{vs,sql}/base/{common,browser}/**",
                    "**/{vs,sql}/platform/*/{common,browser}/**",
                    "**/{vs,sql}/platform/*/test/{common,browser}/**",
                    "**/{vs,sql}/editor/{common,browser}/**",
                    "**/{vs,sql}/editor/standalone/{common,browser}/**",
                    "**/{vs,sql}/editor/test/{common,browser}/**"
                ]
            },
            {
                "target": "**/{vs,sql}/editor/contrib/*/test/**",
                "restrictions": [
                    "assert",
                    "sinon",
                    "vs/nls",
                    "**/{vs,sql}/base/{common,browser}/**",
                    "**/{vs,sql}/base/test/{common,browser}/**",
                    "**/{vs,sql}/base/parts/*/{common,browser}/**",
                    "**/{vs,sql}/platform/*/{common,browser}/**",
                    "**/{vs,sql}/platform/*/test/{common,browser}/**",
                    "**/{vs,sql}/editor/{common,browser}/**",
                    "**/{vs,sql}/editor/test/{common,browser}/**",
                    "**/{vs,sql}/editor/contrib/**"
                ]
            },
            {
                "target": "**/{vs,sql}/editor/contrib/**",
                "restrictions": [
                    "vs/nls",
                    "vs/css!./**/*",
                    "**/{vs,sql}/base/{common,browser}/**",
                    "**/{vs,sql}/base/parts/*/{common,browser}/**",
                    "**/{vs,sql}/platform/{common,browser}/**",
                    "**/{vs,sql}/platform/*/{common,browser}/**",
                    "**/{vs,sql}/editor/{common,browser}/**",
                    "**/{vs,sql}/editor/contrib/**"
                ]
            },
            {
                "target": "**/{vs,sql}/workbench/common/**",
                "restrictions": [
                    "vs/nls",
                    "azdata",
                    "**/{vs,sql}/base/common/**",
                    "**/{vs,sql}/base/parts/*/common/**",
                    "**/{vs,sql}/platform/*/common/**",
                    "**/{vs,sql}/editor/common/**",
                    "**/{vs,sql}/editor/contrib/*/common/**",
                    "**/{vs,sql}/workbench/common/**",
                    "**/{vs,sql}/workbench/services/*/common/**",
                    "assert"
                ]
            },
            {
                "target": "**/{vs,sql}/workbench/browser/**",
                "restrictions": [
                    "vs/nls",
                    "azdata",
                    "@angular/*",
                    "vs/css!./**/*",
                    "**/{vs,sql}/base/{common,browser}/**",
                    "**/{vs,sql}/base/parts/*/{common,browser}/**",
                    "**/{vs,sql}/platform/*/{common,browser}/**",
                    "**/{vs,sql}/editor/{common,browser}/**",
                    "**/{vs,sql}/editor/contrib/**", // editor/contrib is equivalent to /browser/ by convention
                    "**/{vs,sql}/workbench/workbench.web.api",
                    "**/{vs,sql}/workbench/{common,browser}/**",
                    "**/{vs,sql}/workbench/services/*/{common,browser}/**",
                    "assert"
                ]
            },
            {
                "target": "**/{vs,sql}/workbench/api/common/**",
                "restrictions": [
                    "vscode",
                    "azdata",
                    "vs/nls",
                    "**/{vs,sql}/base/common/**",
                    "**/{vs,sql}/platform/*/common/**",
                    "**/{vs,sql}/editor/common/**",
                    "**/{vs,sql}/editor/contrib/*/common/**",
                    "**/{vs,sql}/workbench/api/common/**",
                    "**/{vs,sql}/workbench/common/**",
                    "**/{vs,sql}/workbench/services/*/common/**",
                    "**/{vs,sql}/workbench/contrib/*/common/**"
                ]
            },
            {
                "target": "**/{vs,sql}/workbench/api/worker/**",
                "restrictions": [
                    "vscode",
                    "azdata",
                    "vs/nls",
                    "**/{vs,sql}/**/{common,worker}/**"
                ]
            },
            {
                "target": "**/{vs,sql}/workbench/electron-browser/**",
                "restrictions": [
                    "vs/nls",
                    "vs/css!./**/*",
                    "**/{vs,sql}/base/{common,browser,node,electron-browser}/**",
                    "**/{vs,sql}/base/parts/*/{common,browser,node,electron-browser}/**",
                    "**/{vs,sql}/platform/*/{common,browser,node,electron-browser}/**",
                    "**/{vs,sql}/editor/{common,browser,node,electron-browser}/**",
                    "**/{vs,sql}/editor/contrib/**", // editor/contrib is equivalent to /browser/ by convention
                    "**/{vs,sql}/workbench/{common,browser,node,electron-browser,api}/**",
                    "**/{vs,sql}/workbench/services/*/{common,browser,node,electron-browser}/**",
                    "*" // node modules
                ]
            },
            {
                "target": "**/{vs,sql}/workbench/services/**/test/**",
                "restrictions": [
                    "vs/nls",
                    "vs/css!./**/*",
                    "**/{vs,sql}/base/**",
                    "**/{vs,sql}/platform/**",
                    "**/{vs,sql}/editor/**",
                    "**/{vs,sql}/workbench/{common,browser,node,electron-browser}/**",
                    "vs/workbench/contrib/files/common/editors/fileEditorInput",
                    "**/{vs,sql}/workbench/services/**",
                    "**/{vs,sql}/workbench/test/**",
                    "*" // node modules
                ]
            },
            {
                "target": "**/{vs,sql}/workbench/services/**/common/**",
                "restrictions": [
                    "vs/nls",
                    "azdata",
                    "**/{vs,sql}/base/**/common/**",
                    "**/{vs,sql}/platform/**/common/**",
                    "**/{vs,sql}/editor/common/**",
                    "**/{vs,sql}/workbench/workbench.web.api",
                    "**/{vs,sql}/workbench/common/**",
                    "**/{vs,sql}/workbench/services/**/common/**",
                    "**/{vs,sql}/workbench/api/**/common/**",
                    "vs/workbench/contrib/files/common/editors/fileEditorInput", // this should be fine, it only accesses constants from contrib
                    "vscode-textmate",
                    "vscode-oniguruma"
                ]
            },
            {
                "target": "**/{vs,sql}/workbench/services/**/worker/**",
                "restrictions": [
                    "vs/nls",
                    "**/{vs,sql}/base/**/common/**",
                    "**/{vs,sql}/platform/**/common/**",
                    "**/{vs,sql}/editor/common/**",
                    "**/{vs,sql}/workbench/**/common/**",
                    "**/{vs,sql}/workbench/**/worker/**",
                    "**/{vs,sql}/workbench/services/**/common/**",
                    "vscode"
                ]
            },
            {
                "target": "**/{vs,sql}/workbench/services/**/browser/**",
                "restrictions": [
                    "vs/nls",
                    "vs/css!./**/*",
                    "azdata",
                    "vscode",
                    "**/{vs,sql}/base/**/{common,browser,worker}/**",
                    "**/{vs,sql}/platform/**/{common,browser}/**",
                    "**/{vs,sql}/editor/{common,browser}/**",
                    "**/{vs,sql}/workbench/workbench.web.api",
                    "**/{vs,sql}/workbench/{common,browser}/**",
                    "**/{vs,sql}/workbench/api/{common,browser}/**",
                    "**/{vs,sql}/workbench/services/**/{common,browser}/**",
                    "vscode-textmate",
                    "onigasm-umd",
                    "sanitize-html",
                    "@angular/*",
                    "rxjs/**",
                    "vscode-oniguruma"
                ]
            },
            {
                "target": "**/{vs,sql}/workbench/services/**/node/**",
                "restrictions": [
                    "vs/nls",
                    "**/{vs,sql}/base/**/{common,node}/**",
                    "**/{vs,sql}/platform/**/{common,node}/**",
                    "**/{vs,sql}/editor/{common,node}/**",
                    "**/{vs,sql}/workbench/{common,node}/**",
                    "**/{vs,sql}/workbench/api/{common,node}/**",
                    "**/{vs,sql}/workbench/services/**/{common,node}/**",
                    "*" // node modules
                ]
            },
            {
                "target": "**/{vs,sql}/workbench/services/**/electron-browser/**",
                "restrictions": [
                    "vs/nls",
                    "vs/css!./**/*",
                    "**/{vs,sql}/base/**/{common,browser,worker,node,electron-browser}/**",
                    "**/{vs,sql}/platform/**/{common,browser,node,electron-browser}/**",
                    "**/{vs,sql}/editor/**",
                    "**/{vs,sql}/workbench/{common,browser,node,electron-browser,api}/**",
                    "**/{vs,sql}/workbench/services/**/{common,browser,node,electron-browser}/**",
                    "*" // node modules
                ]
            },
            {
                "target": "**/{vs,sql}/workbench/contrib/**/test/**",
                "restrictions": [
                    "assert",
                    "vs/nls",
                    "vs/css!./**/*",
                    "**/{vs,sql}/base/**",
                    "**/{vs,sql}/platform/**",
                    "**/{vs,sql}/editor/**",
                    "**/{vs,sql}/workbench/{common,browser,node,electron-browser}/**",
                    "**/{vs,sql}/workbench/services/**",
                    "**/{vs,sql}/workbench/contrib/**",
                    "**/{vs,sql}/workbench/test/**",
                    "**"
                ]
            },
            {
                "target": "**/{vs,sql}/workbench/contrib/terminal/browser/**",
                "restrictions": [
                    // xterm and its addons are strictly browser-only components
                    "xterm",
                    "xterm-addon-*",
                    "vs/nls",
                    "vs/css!./**/*",
                    "**/{vs,sql}/base/**/{common,browser}/**",
                    "**/{vs,sql}/platform/**/{common,browser}/**",
                    "**/{vs,sql}/editor/**",
                    "**/{vs,sql}/workbench/{common,browser}/**",
                    "**/{vs,sql}/workbench/contrib/**/{common,browser}/**",
					"**/{vs,sql}/workbench/services/**/{common,browser}/**"
                ]
            },
            {
                "target": "**/{vs,sql}/workbench/contrib/extensions/browser/**",
                "restrictions": [
                    "semver-umd",
                    "vs/nls",
                    "vs/css!./**/*",
                    "**/{vs,sql}/base/**/{common,browser}/**",
                    "**/{vs,sql}/platform/**/{common,browser}/**",
                    "**/{vs,sql}/editor/**",
                    "**/{vs,sql}/workbench/{common,browser}/**",
                    "**/{vs,sql}/workbench/contrib/**/{common,browser}/**",
                    "**/{vs,sql}/workbench/services/**/{common,browser}/**"
                ]
            },
            {
                "target": "**/{vs,sql}/workbench/contrib/update/browser/update.ts",
                "restrictions": [
                    "semver-umd",
                    "vs/nls",
                    "vs/css!./**/*",
                    "**/{vs,sql}/base/**/{common,browser}/**",
                    "**/{vs,sql}/platform/**/{common,browser}/**",
                    "**/{vs,sql}/editor/**",
                    "**/{vs,sql}/workbench/{common,browser}/**",
                    "**/{vs,sql}/workbench/contrib/**/{common,browser}/**",
                    "**/{vs,sql}/workbench/services/**/{common,browser}/**"
                ]
            },
            {
                "target": "**/{vs,sql}/workbench/contrib/**/common/**",
                "restrictions": [
                    "vs/nls",
					"vs/css!./**/*",
					"azdata",
                    "**/{vs,sql}/base/**/common/**",
                    "**/{vs,sql}/platform/**/common/**",
                    "**/{vs,sql}/editor/**",
                    "**/{vs,sql}/workbench/common/**",
                    "**/{vs,sql}/workbench/api/common/**",
                    "**/{vs,sql}/workbench/services/**/common/**",
                    "**/{vs,sql}/workbench/contrib/**/common/**"
                ]
            },
            {
                "target": "**/{vs,sql}/workbench/contrib/**/browser/**",
                "restrictions": [
                    "vs/nls",
                    "vs/css!./**/*",
					"azdata",
					"vscode",
                    "**/{vs,sql}/base/**/{common,browser}/**",
                    "**/{vs,sql}/platform/**/{common,browser}/**",
                    "**/{vs,sql}/editor/**",
                    "**/{vs,sql}/workbench/{common,browser}/**",
                    "**/{vs,sql}/workbench/api/{common,browser}/**",
                    "**/{vs,sql}/workbench/services/**/{common,browser}/**",
					"**/{vs,sql}/workbench/contrib/**/{common,browser}/**",
					"@angular/*",
					"rxjs/**",
					"ng2-charts",
					"chart.js",
					"plotly.js-dist-min",
					"angular2-grid",
					"html-query-plan"
                ]
            },
            {
                "target": "**/{vs,sql}/workbench/contrib/**/node/**",
                "restrictions": [
                    "vs/nls",
                    "vs/css!./**/*",
                    "**/{vs,sql}/base/**/{common,node}/**",
                    "**/{vs,sql}/platform/**/{common,node}/**",
                    "**/{vs,sql}/editor/**/common/**",
                    "**/{vs,sql}/workbench/{common,node}/**",
                    "**/{vs,sql}/workbench/api/{common,node}/**",
                    "**/{vs,sql}/workbench/services/**/{common,node}/**",
                    "**/{vs,sql}/workbench/contrib/**/{common,node}/**",
                    "*" // node modules
                ]
            },
            {
                "target": "**/{vs,sql}/workbench/contrib/**/electron-browser/**",
                "restrictions": [
                    "vs/nls",
                    "vs/css!./**/*",
                    "**/{vs,sql}/base/**/{common,browser,worker,node,electron-browser}/**",
                    "**/{vs,sql}/platform/**/{common,browser,node,electron-browser}/**",
                    "**/{vs,sql}/editor/**",
                    "**/{vs,sql}/workbench/{common,browser,node,electron-browser,api}/**",
                    "**/{vs,sql}/workbench/services/**/{common,browser,node,electron-browser}/**",
                    "**/{vs,sql}/workbench/contrib/**/{common,browser,node,electron-browser}/**",
                    "*" // node modules
                ]
            },
            {
                "target": "**/{vs,sql}/code/node/**",
                "restrictions": [
                    "vs/nls",
                    "**/{vs,sql}/base/**/{common,node}/**",
                    "**/{vs,sql}/base/parts/**/{common,node}/**",
                    "**/{vs,sql}/platform/**/{common,node}/**",
                    "**/{vs,sql}/code/**/{common,node}/**",
                    "*" // node modules
                ]
            },
            {
                "target": "**/{vs,sql}/code/electron-browser/**",
                "restrictions": [
                    "vs/nls",
                    "vs/css!./**/*",
                    "**/{vs,sql}/base/**/{common,browser,node,electron-browser}/**",
                    "**/{vs,sql}/base/parts/**/{common,browser,node,electron-browser}/**",
                    "**/{vs,sql}/platform/**/{common,browser,node,electron-browser}/**",
                    "**/{vs,sql}/code/**/{common,browser,node,electron-browser}/**",
                    "*" // node modules
                ]
            },
            {
                "target": "**/{vs,sql}/code/electron-main/**",
                "restrictions": [
                    "vs/nls",
                    "**/{vs,sql}/base/**/{common,node,electron-main}/**",
                    "**/{vs,sql}/base/parts/**/{common,node,electron-main}/**",
                    "**/{vs,sql}/platform/**/{common,node,electron-main}/**",
                    "**/{vs,sql}/code/**/{common,node,electron-main}/**",
                    "*" // node modules
                ]
            },
            {
                "target": "**/{vs,sql}/server/**",
                "restrictions": [
                    "vs/nls",
                    "**/{vs,sql}/base/**/{common,node}/**",
                    "**/{vs,sql}/base/parts/**/{common,node}/**",
                    "**/{vs,sql}/platform/**/{common,node}/**",
                    "**/{vs,sql}/workbench/**/{common,node}/**",
                    "**/{vs,sql}/server/**",
                    "**/{vs,sql}/code/**/{common,node}/**",
                    "*" // node modules
                ]
            },
            {
                "target": "**/extensions/**",
                "restrictions": "**/*"
            },
            {
                "target": "**/test/smoke/**",
                "restrictions": [
                    "**/test/smoke/**",
                    "*" // node modules
                ]
            },
            {
                "target": "**/test/automation/**",
                "restrictions": [
                    "**/test/automation/**",
                    "*" // node modules
                ]
            },
            {
                "target": "**/test/integration/**",
                "restrictions": [
                    "**/test/integration/**",
                    "*" // node modules
                ]
            },
            {
                "target": "**/api/**.test.ts",
                "restrictions": [
                    "**/{vs,sql}/**",
                    "assert",
                    "sinon",
                    "crypto",
					"vscode",
					"typemoq",
					"azdata"
                ]
            },
            {
                "target": "**/{node,electron-browser,electron-main}/**/*.test.ts",
                "restrictions": [
                    "**/{vs,sql}/**",
                    "**" // node modules
                ]
            },
            {
                "target": "**/{node,electron-browser,electron-main}/**/test/**",
                "restrictions": [
                    "**/{vs,sql}/**",
                    "*" // node modules
                ]
            },
            {
                "target": "**/test/{node,electron-browser,electron-main}/**",
                "restrictions": [
                    "**/{vs,sql}/**",
                    "*" // node modules
                ]
            },
            {
                "target": "**/**.test.ts",
                "restrictions": [
                    "**/{vs,sql}/**",
					"assert",
					"typemoq",
                    "sinon",
                    "crypto",
					"xterm*",
					"azdata"
                ]
            },
            {
                "target": "**/test/**",
                "restrictions": [
                    "**/{vs,sql}/**",
                    "assert",
					"typemoq",
                    "sinon",
                    "crypto",
                    "xterm*"
                ]
            }
        ]
    },
    "overrides": [
        {
            "files": [
                "*.js"
            ],
            "rules": {
                "jsdoc/no-types": "off"
            }
        },
        {
            "files": [
                "**/sql/**"
            ],
            "rules": {
                "no-sync": "warn",
                "strict": ["warn", "never"],
                "no-console": "warn"
            }
        },
        {
            "files": [
                "**/vscode.d.ts",
                "**/vscode.proposed.d.ts"
            ],
            "rules": {
                "vscode-dts-create-func": "warn",
                "vscode-dts-literal-or-types": "warn",
                "vscode-dts-interface-naming": "warn",
                "vscode-dts-event-naming": [
                    "warn",
                    {
                        "allowed": [
                            "onCancellationRequested",
                            "event"
                        ],
                        "verbs": [
                            "accept",
                            "change",
                            "close",
                            "collapse",
                            "create",
                            "delete",
                            "dispose",
                            "edit",
                            "end",
                            "expand",
                            "hide",
                            "open",
                            "override",
                            "receive",
                            "register",
                            "rename",
                            "save",
                            "send",
                            "start",
                            "terminate",
                            "trigger",
                            "unregister",
                            "write"
                        ]
                    }
                ]
            }
        }
    ]
}<|MERGE_RESOLUTION|>--- conflicted
+++ resolved
@@ -191,20 +191,12 @@
                     "typemoq",
                     "sinon",
                     "vs/nls",
-<<<<<<< HEAD
-					"azdata",
-                    "**/{vs,sql}/base/common/**",
+                    "azdata",
+                    "**/{vs,sql}/base/common/**",
+                    "**/{vs,sql}/base/parts/*/common/**",
                     "**/{vs,sql}/base/test/common/**",
-                    "**/{vs,sql}/base/parts/*/common/**",
                     "**/{vs,sql}/platform/*/common/**",
                     "**/{vs,sql}/platform/*/test/common/**"
-=======
-                    "**/vs/base/common/**",
-                    "**/vs/base/parts/*/common/**",
-                    "**/vs/base/test/common/**",
-                    "**/vs/platform/*/common/**",
-                    "**/vs/platform/*/test/common/**"
->>>>>>> 66ef23d4
                 ]
             },
             {
