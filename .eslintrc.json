--- conflicted
+++ resolved
@@ -193,18 +193,12 @@
                     "typemoq",
                     "sinon",
                     "vs/nls",
-<<<<<<< HEAD
-                    "azdata",
+					"azdata",
                     "**/{vs,sql}/base/common/**",
                     "**/{vs,sql}/base/test/common/**",
+                    "**/{vs,sql}/base/parts/*/common/**",
                     "**/{vs,sql}/platform/*/common/**",
                     "**/{vs,sql}/platform/*/test/common/**"
-=======
-                    "**/vs/base/common/**",
-                    "**/vs/base/parts/*/common/**",
-                    "**/vs/platform/*/common/**",
-                    "**/vs/platform/*/test/common/**"
->>>>>>> 440e910c
                 ]
             },
             {
